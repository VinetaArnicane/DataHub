apply plugin: 'java'
apply plugin: 'signing'
apply plugin: 'maven-publish'
apply plugin: 'io.codearte.nexus-staging'
apply from: '../metadata-integration/java/versioning.gradle'


repositories {
    mavenCentral()
}

java {
    withJavadocJar()
    withSourcesJar()
}

test {
    useJUnit()
}

compileJava {
    sourceCompatibility = '1.8'
    targetCompatibility = '1.8'
}

dependencies {
    implementation(externalDependency.rangerCommons) {
        exclude group: "org.apache.htrace", module: "htrace-core4"
    }
    implementation externalDependency.hadoopCommon3
<<<<<<< HEAD
    implementation 'org.apache.logging.log4j:log4j-1.2-api:2.17.1'
=======
    implementation externalDependency.log4jApi

    constraints {
        implementation(externalDependency.woodstoxCore) {
            because("previous versions are vulnerable to CVE-2022-40151 CVE-2022-40152")
        }
        implementation(externalDependency.jettyClient) {
            because("previous versions are vulnerable to CVE-2021-28165")
        }
        implementation(externalDependency.jettison) {
            because("previous versions are vulnerable to CVE-2022-40149 CVE-2022-40150")
        }
    }
>>>>>>> df96e895

    testCompile externalDependency.testng
}


publishing {
    publications {
        mavenJava(MavenPublication) {
            from components.java
            pom {
                name = 'DataHub Apache Ranger Plugin'
                group = 'io.acryl'
                artifactId = 'datahub-ranger-plugin'
                description = 'DataHub Apache Ranger plugin for authorization of DataHub resources'
                url = 'https://datahubproject.io'
                scm {
                    connection = 'scm:git:git://github.com/datahub-project/datahub.git'
                    developerConnection = 'scm:git:ssh://github.com:datahub-project/datahub.git'
                    url = 'https://github.com/datahub-project/datahub.git'
                }

                licenses {
                    license {
                        name = 'The Apache License, Version 2.0'
                        url = 'http://www.apache.org/licenses/LICENSE-2.0.txt'
                    }
                }

                developers {
                    developer {
                        id = 'datahub'
                        name = 'DataHub'
                        email = 'datahub@acryl.io'
                    }
                }
            }
        }
    }

    repositories {
        maven {
            def releasesRepoUrl = "https://s01.oss.sonatype.org/service/local/staging/deploy/maven2/"
            def snapshotsRepoUrl = "https://s01.oss.sonatype.org/content/repositories/snapshots/"
            def ossrhUsername = System.getenv('RELEASE_USERNAME')
            def ossrhPassword = System.getenv('RELEASE_PASSWORD')
            credentials {
                username ossrhUsername
                password ossrhPassword
            }
            url = version.endsWith('SNAPSHOT') ? snapshotsRepoUrl : releasesRepoUrl
        }
    }
}

signing {
    def signingKey = findProperty("signingKey")
    def signingPassword = System.getenv("SIGNING_PASSWORD")
    useInMemoryPgpKeys(signingKey, signingPassword)
    sign publishing.publications.mavenJava
}

// Required to submit jar file to staging repo of maven central
nexusStaging {
    serverUrl = "https://s01.oss.sonatype.org/service/local/" //required only for projects registered in Sonatype after 2021-02-24
    username = System.getenv("NEXUS_USERNAME")
    password = System.getenv("NEXUS_PASSWORD")
}<|MERGE_RESOLUTION|>--- conflicted
+++ resolved
@@ -28,9 +28,6 @@
         exclude group: "org.apache.htrace", module: "htrace-core4"
     }
     implementation externalDependency.hadoopCommon3
-<<<<<<< HEAD
-    implementation 'org.apache.logging.log4j:log4j-1.2-api:2.17.1'
-=======
     implementation externalDependency.log4jApi
 
     constraints {
@@ -44,7 +41,6 @@
             because("previous versions are vulnerable to CVE-2022-40149 CVE-2022-40150")
         }
     }
->>>>>>> df96e895
 
     testCompile externalDependency.testng
 }
