package com.linkedin.datahub.upgrade.buildindices;

import com.google.common.collect.ImmutableMap;
import com.linkedin.datahub.upgrade.UpgradeContext;
import com.linkedin.datahub.upgrade.UpgradeStep;
import com.linkedin.datahub.upgrade.UpgradeStepResult;
import com.linkedin.datahub.upgrade.impl.DefaultUpgradeStepResult;
import com.linkedin.gms.factory.config.ConfigurationProvider;
import com.linkedin.gms.factory.search.BaseElasticSearchComponentsFactory;
import com.linkedin.metadata.models.registry.EntityRegistry;
import java.util.List;
import java.util.Map;
import java.util.function.Function;
import lombok.RequiredArgsConstructor;
import lombok.extern.slf4j.Slf4j;
import org.elasticsearch.ElasticsearchStatusException;
import org.elasticsearch.action.admin.indices.settings.put.UpdateSettingsRequest;
import org.elasticsearch.client.RequestOptions;
import org.elasticsearch.client.indices.ResizeRequest;

import static com.linkedin.datahub.upgrade.buildindices.IndexUtils.*;


@RequiredArgsConstructor
@Slf4j
public class PreConfigureESStep implements UpgradeStep {

  private final BaseElasticSearchComponentsFactory.BaseElasticSearchComponents _esComponents;
  private final EntityRegistry _entityRegistry;
  private final ConfigurationProvider _configurationProvider;

  @Override
  public String id() {
    return "PreConfigureESStep";
  }

  @Override
  public int retryCount() {
    return 2;
  }

  @Override
  public Function<UpgradeContext, UpgradeStepResult> executable() {
    return (context) -> {
      try {
        // Get indices to update
        List<String> indexNames = getAllIndexNames(_esComponents, _entityRegistry);

        for (String indexName : indexNames) {
          UpdateSettingsRequest request = new UpdateSettingsRequest(indexName);
          Map<String, Object> indexSettings = ImmutableMap.of("index.blocks.write", "true");

          request.settings(indexSettings);
          boolean ack;
          try {
            ack =
                _esComponents.getSearchClient().indices().putSettings(request, RequestOptions.DEFAULT).isAcknowledged();
          } catch (ElasticsearchStatusException ese) {
            // Cover first run case, indices won't exist so settings updates won't work nor will the rest of the preConfigure steps.
            // Since no data are in there they are skippable.
            // Have to hack around HighLevelClient not sending the actual Java type nor having an easy way to extract it :(
            if (ese.getMessage().contains("index_not_found")) {
              continue;
            }
            throw ese;
          }
          log.info("Updated index {} with new settings. Settings: {}, Acknowledged: {}", indexName, indexSettings, ack);
          if (!ack) {
            log.error("Partial index settings update, some indices may still be blocking writes."
                + " Please fix the error and re-run the BuildIndices upgrade job.");
            return new DefaultUpgradeStepResult(id(), UpgradeStepResult.Result.FAILED);
          }

          // Clone indices
<<<<<<< HEAD
          if (_configurationProvider.getElasticSearch().getBuildIndices().isCloneIndices()) {
            String clonedName = indexName + "_clone_" + System.currentTimeMillis();
            ResizeRequest resizeRequest = new ResizeRequest(indexName, clonedName);
            boolean cloneAck =
                _esComponents.getSearchClient().indices().clone(resizeRequest, RequestOptions.DEFAULT).isAcknowledged();
            log.info("Cloned index {} into {}, Acknowledged: {}", indexName, clonedName, cloneAck);
            if (!cloneAck) {
              log.error("Partial index settings update, cloned indices may need to be cleaned up: {}", clonedName);
              return new DefaultUpgradeStepResult(id(), UpgradeStepResult.Result.FAILED);
            }
=======
          String clonedName = indexName + "_clone_" + System.currentTimeMillis();
          ResizeRequest resizeRequest = new ResizeRequest(clonedName, indexName);
          boolean cloneAck = _esComponents.getSearchClient().indices().clone(resizeRequest, RequestOptions.DEFAULT).isAcknowledged();
          log.info("Cloned index {} into {}, Acknowledged: {}", indexName, clonedName, cloneAck);
          if (!cloneAck) {
            log.error("Partial index settings update, cloned indices may need to be cleaned up: {}", clonedName);
            return new DefaultUpgradeStepResult(id(), UpgradeStepResult.Result.FAILED);
>>>>>>> 1b159110
          }
        }
      } catch (Exception e) {
        log.error("PreConfigureESStep failed.", e);
        return new DefaultUpgradeStepResult(id(), UpgradeStepResult.Result.FAILED);
      }
      return new DefaultUpgradeStepResult(id(), UpgradeStepResult.Result.SUCCEEDED);
    };
  }
}<|MERGE_RESOLUTION|>--- conflicted
+++ resolved
@@ -72,10 +72,9 @@
           }
 
           // Clone indices
-<<<<<<< HEAD
           if (_configurationProvider.getElasticSearch().getBuildIndices().isCloneIndices()) {
             String clonedName = indexName + "_clone_" + System.currentTimeMillis();
-            ResizeRequest resizeRequest = new ResizeRequest(indexName, clonedName);
+            ResizeRequest resizeRequest = new ResizeRequest(clonedName, indexName);
             boolean cloneAck =
                 _esComponents.getSearchClient().indices().clone(resizeRequest, RequestOptions.DEFAULT).isAcknowledged();
             log.info("Cloned index {} into {}, Acknowledged: {}", indexName, clonedName, cloneAck);
@@ -83,15 +82,6 @@
               log.error("Partial index settings update, cloned indices may need to be cleaned up: {}", clonedName);
               return new DefaultUpgradeStepResult(id(), UpgradeStepResult.Result.FAILED);
             }
-=======
-          String clonedName = indexName + "_clone_" + System.currentTimeMillis();
-          ResizeRequest resizeRequest = new ResizeRequest(clonedName, indexName);
-          boolean cloneAck = _esComponents.getSearchClient().indices().clone(resizeRequest, RequestOptions.DEFAULT).isAcknowledged();
-          log.info("Cloned index {} into {}, Acknowledged: {}", indexName, clonedName, cloneAck);
-          if (!cloneAck) {
-            log.error("Partial index settings update, cloned indices may need to be cleaned up: {}", clonedName);
-            return new DefaultUpgradeStepResult(id(), UpgradeStepResult.Result.FAILED);
->>>>>>> 1b159110
           }
         }
       } catch (Exception e) {
