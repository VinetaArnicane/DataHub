--- conflicted
+++ resolved
@@ -24,38 +24,7 @@
 
 public class StructuredPropertiesValidatorTest {
 
-<<<<<<< HEAD
-  static class MockAspectRetriever implements AspectRetriever {
-    StructuredPropertyDefinition _propertyDefinition;
-
-    MockAspectRetriever(StructuredPropertyDefinition defToReturn) {
-      this._propertyDefinition = defToReturn;
-    }
-
-    @Override
-    public boolean exists(@Nonnull Urn urn) throws RemoteInvocationException, URISyntaxException {
-      return false;
-    }
-
-    @Nonnull
-    @Override
-    public Map<Urn, Map<String, Aspect>> getLatestAspectObjects(
-        Set<Urn> urns, Set<String> aspectNames)
-        throws RemoteInvocationException, URISyntaxException {
-      return Map.of(
-          urns.stream().findFirst().get(),
-          Map.of(aspectNames.stream().findFirst().get(), new Aspect(_propertyDefinition.data())));
-    }
-
-    @Nonnull
-    @Override
-    public EntityRegistry getEntityRegistry() {
-      return null;
-    }
-  }
-=======
   private static final EntityRegistry TEST_REGISTRY = new TestEntityRegistry();
->>>>>>> d2d9661a
 
   @Test
   public void testValidateAspectNumberUpsert() throws URISyntaxException {
