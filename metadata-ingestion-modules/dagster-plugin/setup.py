import os
import pathlib

import setuptools

package_metadata: dict = {}
with open("./src/datahub_dagster_plugin/__init__.py") as fp:
    exec(fp.read(), package_metadata)


def get_long_description():
    root = os.path.dirname(__file__)
    return pathlib.Path(os.path.join(root, "README.md")).read_text()


rest_common = {"requests", "requests_file"}

sqlglot_lib = {
    # Using an Acryl fork of sqlglot.
    # https://github.com/tobymao/sqlglot/compare/main...hsheth2:sqlglot:main?expand=1
    "acryl-sqlglot[rs]==24.0.1.dev7",
}

_version: str = package_metadata["__version__"]
_self_pin = (
    f"=={_version}"
    if not (_version.endswith(("dev0", "dev1")) or "docker" in _version)
    else ""
)

base_requirements = {
    # Actual dependencies.
    "dagster >= 1.3.3",
    "dagit >= 1.3.3",
    *rest_common,
<<<<<<< HEAD
    # Ignoring the dependency below because it causes issues with the vercel built wheel install
    # f"acryl-datahub[datahub-rest]{_self_pin}",
    "acryl-datahub[datahub-rest]",
    *sqlglot_lib,
=======
    f"acryl-datahub[datahub-rest]{_self_pin}",
>>>>>>> ef6a4100
}

mypy_stubs = {
    "types-dataclasses",
    "sqlalchemy-stubs",
    "types-setuptools",
    "types-six",
    "types-python-dateutil",
    "types-requests",
    "types-toml",
    "types-PyYAML",
    "types-freezegun",
    "types-cachetools",
    # versions 0.1.13 and 0.1.14 seem to have issues
    "types-click==0.1.12",
    "types-tabulate",
    # avrogen package requires this
    "types-pytz",
}

base_dev_requirements = {
    *base_requirements,
    *mypy_stubs,
    "dagster-aws >= 0.11.0",
    "dagster-snowflake >= 0.11.0",
    "dagster-snowflake-pandas >= 0.11.0",
    "black==22.12.0",
    "coverage>=5.1",
    "flake8>=6.0.0",
    "flake8-tidy-imports>=4.3.0",
    "flake8-bugbear==23.3.12",
    "isort>=5.7.0",
    "mypy>=1.4.0",
    # pydantic 1.8.2 is incompatible with mypy 0.910.
    # See https://github.com/samuelcolvin/pydantic/pull/3175#issuecomment-995382910.
    "pydantic>=1.10.0,!=1.10.3",
    "pytest>=6.2.2",
    "pytest-asyncio>=0.16.0",
    "pytest-cov>=2.8.1",
    "tox",
    "deepdiff",
    "requests-mock",
    "freezegun",
    "jsonpickle",
    "build",
    "twine",
    "packaging",
}

dev_requirements = {
    *base_dev_requirements,
}

integration_test_requirements = {
    *dev_requirements,
}

entry_points = {
    "dagster.plugins": "acryl-datahub-dagster-plugin = datahub_dagster_plugin.datahub_dagster_plugin:DatahubDagsterPlugin"
}


setuptools.setup(
    # Package metadata.
    name=package_metadata["__package_name__"],
    version=package_metadata["__version__"],
    url="https://datahubproject.io/",
    project_urls={
        "Documentation": "https://datahubproject.io/docs/",
        "Source": "https://github.com/datahub-project/datahub",
        "Changelog": "https://github.com/datahub-project/datahub/releases",
    },
    license="Apache License 2.0",
    description="Datahub Dagster plugin to capture executions and send to Datahub",
    long_description=get_long_description(),
    long_description_content_type="text/markdown",
    classifiers=[
        "Development Status :: 5 - Production/Stable",
        "Programming Language :: Python",
        "Programming Language :: Python :: 3",
        "Programming Language :: Python :: 3 :: Only",
        "Programming Language :: Python :: 3.8",
        "Programming Language :: Python :: 3.9",
        "Programming Language :: Python :: 3.10",
        "Intended Audience :: Developers",
        "Intended Audience :: Information Technology",
        "Intended Audience :: System Administrators",
        "License :: OSI Approved",
        "License :: OSI Approved :: Apache Software License",
        "Operating System :: Unix",
        "Operating System :: POSIX :: Linux",
        "Environment :: Console",
        "Environment :: MacOS X",
        "Topic :: Software Development",
    ],
    # Package info.
    zip_safe=False,
    python_requires=">=3.8",
    package_dir={"": "src"},
    packages=setuptools.find_namespace_packages(where="./src"),
    entry_points=entry_points,
    # Dependencies.
    install_requires=list(base_requirements),
    extras_require={
        "ignore": [],  # This is a dummy extra to allow for trailing commas in the list.
        "dev": list(dev_requirements),
        "integration-tests": list(integration_test_requirements),
    },
)<|MERGE_RESOLUTION|>--- conflicted
+++ resolved
@@ -33,14 +33,10 @@
     "dagster >= 1.3.3",
     "dagit >= 1.3.3",
     *rest_common,
-<<<<<<< HEAD
     # Ignoring the dependency below because it causes issues with the vercel built wheel install
     # f"acryl-datahub[datahub-rest]{_self_pin}",
     "acryl-datahub[datahub-rest]",
     *sqlglot_lib,
-=======
-    f"acryl-datahub[datahub-rest]{_self_pin}",
->>>>>>> ef6a4100
 }
 
 mypy_stubs = {
