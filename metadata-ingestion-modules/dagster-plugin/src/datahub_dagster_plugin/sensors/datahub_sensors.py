--- conflicted
+++ resolved
@@ -48,11 +48,8 @@
 from datahub.utilities.urns.dataset_urn import DatasetUrn
 
 from datahub_dagster_plugin.client.dagster_generator import (
-<<<<<<< HEAD
+    Constant,
     DATAHUB_ASSET_GROUP_NAME_CACHE,
-=======
-    Constant,
->>>>>>> 707a02c0
     DagsterEnvironment,
     DagsterGenerator,
     DatahubDagsterSourceConfig,
