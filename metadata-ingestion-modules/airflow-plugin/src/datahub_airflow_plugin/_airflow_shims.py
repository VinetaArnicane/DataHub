--- conflicted
+++ resolved
@@ -56,11 +56,7 @@
         return operator._outlets  # type: ignore[attr-defined, union-attr]
     if hasattr(operator, "get_outlet_defs"):
         return operator.get_outlet_defs()
-<<<<<<< HEAD
-    return operator.outlets if operator.outlets else []
-=======
     return operator.outlets or []
->>>>>>> 7339848f
 
 
 __all__ = [
