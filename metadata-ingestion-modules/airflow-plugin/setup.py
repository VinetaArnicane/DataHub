import os
import pathlib
from typing import Dict, Set

import setuptools

package_metadata: dict = {}
with open("./src/datahub_airflow_plugin/_version.py") as fp:
    exec(fp.read(), package_metadata)


def get_long_description():
    root = os.path.dirname(__file__)
    return pathlib.Path(os.path.join(root, "README.md")).read_text()


_version: str = package_metadata["__version__"]
_self_pin = (
    f"=={_version}"
    if not (_version.endswith(("dev0", "dev1")) or "docker" in _version)
    else ""
)


base_requirements = {
    f"acryl-datahub[datahub-rest]{_self_pin}",
    # We require Airflow 2.3.x at minimum, since we need the new DAG listener API.
    # We pin to 2.5.x, since we also need typing-extensions>=4.5 in acryl-datahub.
    "apache-airflow>=2.5.0,<3",
}

plugins: Dict[str, Set[str]] = {
    "datahub-rest": {
        f"acryl-datahub[datahub-rest]{_self_pin}",
    },
    "datahub-kafka": {
        f"acryl-datahub[datahub-kafka]{_self_pin}",
    },
    "datahub-file": {
        f"acryl-datahub[sync-file-emitter]{_self_pin}",
    },
    "plugin-v1": set(),
    "plugin-v2": {
        f"acryl-datahub[sql-parser]{_self_pin}",
        # We remain restrictive on the versions allowed here to prevent
        # us from being broken by backwards-incompatible changes in the
        # underlying package.
        "openlineage-airflow>=1.2.0,<=1.30.1",
    },
}

# Require some plugins by default.
base_requirements.update(plugins["datahub-rest"])
base_requirements.update(plugins["plugin-v2"])


mypy_stubs = {
    "types-dataclasses",
    "sqlalchemy-stubs",
    "types-setuptools",
    "types-six",
    "types-python-dateutil",
    "types-requests",
    "types-toml",
    "types-PyYAML",
    "types-cachetools",
    # versions 0.1.13 and 0.1.14 seem to have issues
    "types-click==0.1.12",
    "types-tabulate",
}

dev_requirements = {
    *base_requirements,
    *mypy_stubs,
    "coverage>=5.1",
<<<<<<< HEAD
    "ruff==0.11.6",
    "mypy==1.14.1",
=======
    "ruff==0.11.7",
    # Updating mypy was causing a conflict with pydantic so cannot upgrade
    "mypy==1.10.1",
>>>>>>> 42aeed07
    # pydantic 1.8.2 is incompatible with mypy 0.910.
    # See https://github.com/samuelcolvin/pydantic/pull/3175#issuecomment-995382910.
    "pydantic>=1.10.16",
    "pytest>=6.2.2",
    "pytest-cov>=2.8.1",
    "tox",
    "tox-uv",
    # Missing numpy requirement in 8.0.0
    "deepdiff!=8.0.0",
    "tenacity",
    "build",
    "twine",
    "packaging",
}

integration_test_requirements = {
    *plugins["datahub-file"],
    *plugins["datahub-kafka"],
    f"acryl-datahub[testing-utils]{_self_pin}",
    # Extra requirements for loading our test dags.
    "apache-airflow[snowflake,amazon]>=2.0.2",
    # A collection of issues we've encountered:
    # - Connexion's new version breaks Airflow:
    #   See https://github.com/apache/airflow/issues/35234.
    # - https://github.com/snowflakedb/snowflake-sqlalchemy/issues/350
    #   Eventually we want to set this to "snowflake-sqlalchemy>=1.4.3".
    # - To avoid https://github.com/snowflakedb/snowflake-connector-python/issues/1188,
    #   we need https://github.com/snowflakedb/snowflake-connector-python/pull/1193
    "snowflake-connector-python>=2.7.10",
    "virtualenv",  # needed by PythonVirtualenvOperator
    "apache-airflow-providers-sqlite",
}
per_version_test_requirements = {
    "test-airflow25": {
        "pendulum<3.0",
        "Flask-Session<0.6.0",
        "connexion<3.0",
        "marshmallow<3.24.0",
        "apache-airflow-providers-amazon==7.3.0",
    },
}


entry_points = {
    "airflow.plugins": "acryl-datahub-airflow-plugin = datahub_airflow_plugin.datahub_plugin:DatahubPlugin",
    "apache_airflow_provider": ["provider_info=datahub_provider:get_provider_info"],
}


setuptools.setup(
    # Package metadata.
    name=package_metadata["__package_name__"],
    version=_version,
    url="https://docs.datahub.com/",
    project_urls={
        "Documentation": "https://docs.datahub.com/docs/",
        "Source": "https://github.com/datahub-project/datahub",
        "Changelog": "https://github.com/datahub-project/datahub/releases",
    },
    license="Apache License 2.0",
    description="Datahub Airflow plugin to capture executions and send to Datahub",
    long_description=get_long_description(),
    long_description_content_type="text/markdown",
    classifiers=[
        "Development Status :: 5 - Production/Stable",
        "Programming Language :: Python",
        "Programming Language :: Python :: 3",
        "Programming Language :: Python :: 3 :: Only",
        "Intended Audience :: Developers",
        "Intended Audience :: Information Technology",
        "Intended Audience :: System Administrators",
        "License :: OSI Approved",
        "License :: OSI Approved :: Apache Software License",
        "Operating System :: Unix",
        "Operating System :: POSIX :: Linux",
        "Environment :: Console",
        "Environment :: MacOS X",
        "Topic :: Software Development",
    ],
    # Package info.
    zip_safe=False,
    python_requires=">=3.8",
    package_data={
        "datahub_airflow_plugin": ["py.typed"],
    },
    package_dir={"": "src"},
    packages=setuptools.find_namespace_packages(where="./src"),
    entry_points=entry_points,
    # Dependencies.
    install_requires=list(base_requirements),
    extras_require={
        "ignore": [],  # This is a dummy extra to allow for trailing commas in the list.
        **{plugin: list(dependencies) for plugin, dependencies in plugins.items()},
        "dev": list(dev_requirements),
        "integration-tests": list(integration_test_requirements),
        **{
            plugin: list(dependencies)
            for plugin, dependencies in per_version_test_requirements.items()
        },
    },
)<|MERGE_RESOLUTION|>--- conflicted
+++ resolved
@@ -73,14 +73,8 @@
     *base_requirements,
     *mypy_stubs,
     "coverage>=5.1",
-<<<<<<< HEAD
-    "ruff==0.11.6",
     "mypy==1.14.1",
-=======
     "ruff==0.11.7",
-    # Updating mypy was causing a conflict with pydantic so cannot upgrade
-    "mypy==1.10.1",
->>>>>>> 42aeed07
     # pydantic 1.8.2 is incompatible with mypy 0.910.
     # See https://github.com/samuelcolvin/pydantic/pull/3175#issuecomment-995382910.
     "pydantic>=1.10.16",
