buildscript {
  ext.junitJupiterVersion = '5.6.1'
  ext.pegasusVersion = '29.22.16'
  ext.mavenVersion = '3.6.3'
  ext.springVersion = '5.3.20'
  ext.springBootVersion = '2.5.12'
  ext.openTelemetryVersion = '1.18.0'
  ext.neo4jVersion = '4.4.9'
  ext.graphQLJavaVersion = '19.0'
  ext.testContainersVersion = '1.17.4'
<<<<<<< HEAD
  ext.elasticsearchVersion = '7.10.2'
=======
  ext.jacksonVersion = '2.13.4'
  ext.jettyVersion = '9.4.46.v20220331'
  ext.log4jVersion = '2.19.0'
  ext.slf4jVersion = '1.7.32'
  ext.logbackClassic = '1.2.11'

>>>>>>> e37157f9
  apply from: './repositories.gradle'
  buildscript.repositories.addAll(project.repositories)
  dependencies {
    classpath 'com.linkedin.pegasus:gradle-plugins:' + pegasusVersion
    classpath 'com.github.node-gradle:gradle-node-plugin:2.2.4'
    classpath 'io.acryl.gradle.plugin:gradle-avro-plugin:0.8.1'
    classpath 'org.springframework.boot:spring-boot-gradle-plugin:' + springBootVersion
    classpath "io.codearte.gradle.nexus:gradle-nexus-staging-plugin:0.30.0"
    classpath "com.palantir.gradle.gitversion:gradle-git-version:0.12.3"
    classpath "org.gradle.playframework:gradle-playframework:0.12"
    classpath "gradle.plugin.org.hidetake:gradle-swagger-generator-plugin:2.18.1"
  }
}

plugins {
  id 'com.gorylenko.gradle-git-properties' version '2.4.0-rc2'
  id 'com.github.johnrengelman.shadow' version '6.1.0'
}

project.ext.spec = [
    'product' : [
        'pegasus' : [
            'd2' : 'com.linkedin.pegasus:d2:' + pegasusVersion,
            'data' : 'com.linkedin.pegasus:data:' + pegasusVersion,
            'dataAvro1_6' : 'com.linkedin.pegasus:data-avro-1_6:' + pegasusVersion,
            'generator': 'com.linkedin.pegasus:generator:' + pegasusVersion,
            'restliCommon' : 'com.linkedin.pegasus:restli-common:' + pegasusVersion,
            'restliClient' : 'com.linkedin.pegasus:restli-client:' + pegasusVersion,
            'restliDocgen' : 'com.linkedin.pegasus:restli-docgen:' + pegasusVersion,
            'restliServer' : 'com.linkedin.pegasus:restli-server:' + pegasusVersion,
            'restliSpringBridge': 'com.linkedin.pegasus:restli-spring-bridge:' + pegasusVersion,
        ]
    ]
]

project.ext.externalDependency = [
    'akkaHttp': 'com.typesafe.akka:akka-http-core_2.12:10.1.15',
    'antlr4Runtime': 'org.antlr:antlr4-runtime:4.7.2',
    'antlr4': 'org.antlr:antlr4:4.7.2',
    'assertJ': 'org.assertj:assertj-core:3.11.1',
    'avro_1_7': 'org.apache.avro:avro:1.7.7',
    'avroCompiler_1_7': 'org.apache.avro:avro-compiler:1.7.7',
    'awsGlueSchemaRegistrySerde': 'software.amazon.glue:schema-registry-serde:1.1.10',
    'awsMskIamAuth': 'software.amazon.msk:aws-msk-iam-auth:1.1.1',
    'awsSecretsManagerJdbc': 'com.amazonaws.secretsmanager:aws-secretsmanager-jdbc:1.0.8',
    'awsPostgresIamAuth': 'software.amazon.jdbc:aws-advanced-jdbc-wrapper:1.0.0',
    'awsRds':'software.amazon.awssdk:rds:2.18.24',
    'cacheApi' : 'javax.cache:cache-api:1.1.0',
    'commonsCli': 'commons-cli:commons-cli:1.5.0',
    'commonsIo': 'commons-io:commons-io:2.4',
    'commonsLang': 'commons-lang:commons-lang:2.6',
    'commonsText': 'org.apache.commons:commons-text:1.10.0',
    'commonsCollections': 'commons-collections:commons-collections:3.2.2',
    'data' : 'com.linkedin.pegasus:data:' + pegasusVersion,
    'datastaxOssNativeProtocol': 'com.datastax.oss:native-protocol:1.5.1',
    'datastaxOssCore': 'com.datastax.oss:java-driver-core:4.14.1',
    'datastaxOssQueryBuilder': 'com.datastax.oss:java-driver-query-builder:4.14.1',
    'dgraph4j' : 'io.dgraph:dgraph4j:21.03.1',
    'dropwizardMetricsCore': 'io.dropwizard.metrics:metrics-core:4.2.3',
    'dropwizardMetricsJmx': 'io.dropwizard.metrics:metrics-jmx:4.2.3',
    'ebean': 'io.ebean:ebean:11.33.3',
    'ebeanAgent': 'io.ebean:ebean-agent:11.27.1',
    'elasticSearchRest': 'org.elasticsearch.client:elasticsearch-rest-high-level-client:' + elasticsearchVersion,
    'elasticSearchTransport': 'org.elasticsearch.client:transport:' + elasticsearchVersion,
    'findbugsAnnotations': 'com.google.code.findbugs:annotations:3.0.1',
    'graphqlJava': 'com.graphql-java:graphql-java:' + graphQLJavaVersion,
    'graphqlJavaScalars': 'com.graphql-java:graphql-java-extended-scalars:' + graphQLJavaVersion,
    'gson': 'com.google.code.gson:gson:2.8.9',
    'guice': 'com.google.inject:guice:4.2.2',
    'guava': 'com.google.guava:guava:27.0.1-jre',
    'h2': 'com.h2database:h2:2.1.214',
    'hadoopClient': 'org.apache.hadoop:hadoop-client:3.2.1',
    'hadoopCommon':'org.apache.hadoop:hadoop-common:2.7.2',
    'hadoopMapreduceClient':'org.apache.hadoop:hadoop-mapreduce-client-core:2.7.2',
    'hadoopCommon3':'org.apache.hadoop:hadoop-common:3.3.4',
    'hibernateCore': 'org.hibernate:hibernate-core:5.2.16.Final',
    'httpClient': 'org.apache.httpcomponents:httpclient:4.5.9',
    'httpAsyncClient': 'org.apache.httpcomponents:httpasyncclient:4.1.5',
    'iStackCommons': 'com.sun.istack:istack-commons-runtime:4.0.1',
    'jacksonJDK8': "com.fasterxml.jackson.datatype:jackson-datatype-jdk8:$jacksonVersion",
    'jacksonDataPropertyFormat': "com.fasterxml.jackson.dataformat:jackson-dataformat-properties:$jacksonVersion",
    'jacksonCore': "com.fasterxml.jackson.core:jackson-core:$jacksonVersion",
    'jacksonDataBind': "com.fasterxml.jackson.core:jackson-databind:$jacksonVersion.2",
    'jacksonDataFormatYaml': "com.fasterxml.jackson.dataformat:jackson-dataformat-yaml:$jacksonVersion",
    'woodstoxCore': 'com.fasterxml.woodstox:woodstox-core:6.4.0',
    'javatuples': 'org.javatuples:javatuples:1.2',
    'javaxInject' : 'javax.inject:javax.inject:1',
    'javaxValidation' : 'javax.validation:validation-api:2.0.1.Final',
    'jerseyCore': 'org.glassfish.jersey.core:jersey-client:2.25.1',
    'jerseyGuava': 'org.glassfish.jersey.bundles.repackaged:jersey-guava:2.25.1',
    'jettyJaas': "org.eclipse.jetty:jetty-jaas:$jettyVersion",
    'jettyClient': "org.eclipse.jetty:jetty-client:$jettyVersion",
    'jettison': 'org.codehaus.jettison:jettison:1.5.2',
    'jgrapht': 'org.jgrapht:jgrapht-core:1.5.1',
    'jna': 'net.java.dev.jna:jna:5.12.1',
    'jsonPatch': 'com.github.java-json-tools:json-patch:1.13',
    'jsonSchemaAvro': 'com.github.fge:json-schema-avro:0.1.4',
    'jsonSimple': 'com.googlecode.json-simple:json-simple:1.1.1',
    'jsonSmart': 'net.minidev:json-smart:2.4.6',
    'junitJupiterApi': "org.junit.jupiter:junit-jupiter-api:$junitJupiterVersion",
    'junitJupiterParams': "org.junit.jupiter:junit-jupiter-params:$junitJupiterVersion",
    'junitJupiterEngine': "org.junit.jupiter:junit-jupiter-engine:$junitJupiterVersion",
    // avro-serde includes dependencies for `kafka-avro-serializer` `kafka-schema-registry-client` and `avro`
    'kafkaAvroSerde': 'io.confluent:kafka-streams-avro-serde:5.5.1',
    'kafkaAvroSerializer': 'io.confluent:kafka-avro-serializer:5.1.4',
    'kafkaClients': 'org.apache.kafka:kafka-clients:2.3.0',
    'logbackClassic': "ch.qos.logback:logback-classic:$logbackClassic",
    'slf4jApi': "org.slf4j:slf4j-api:$slf4jVersion",
    'log4jCore': "org.apache.logging.log4j:log4j-core:$log4jVersion",
    'log4jApi': "org.apache.logging.log4j:log4j-api:$log4jVersion",
    'log4j12Api': "org.slf4j:log4j-over-slf4j:$slf4jVersion",
    'lombok': 'org.projectlombok:lombok:1.18.12',
    'mariadbConnector': 'org.mariadb.jdbc:mariadb-java-client:2.6.0',
    'mavenArtifact': "org.apache.maven:maven-artifact:$mavenVersion",
    'mixpanel': 'com.mixpanel:mixpanel-java:1.4.4',
    'mockito': 'org.mockito:mockito-core:3.0.0',
    'mockitoInline': 'org.mockito:mockito-inline:3.0.0',
    'mockServer': 'org.mock-server:mockserver-netty:5.11.2',
    'mockServerClient': 'org.mock-server:mockserver-client-java:5.11.2',
    'mysqlConnector': 'mysql:mysql-connector-java:8.0.20',
    'neo4jHarness': 'org.neo4j.test:neo4j-harness:' + neo4jVersion,
    'neo4jJavaDriver': 'org.neo4j.driver:neo4j-java-driver:' + neo4jVersion,
    'opentelemetryApi': 'io.opentelemetry:opentelemetry-api:' + openTelemetryVersion,
    'opentelemetryAnnotations': 'io.opentelemetry:opentelemetry-extension-annotations:' + openTelemetryVersion,
    'opentracingJdbc':'io.opentracing.contrib:opentracing-jdbc:0.2.15',
    'parquet': 'org.apache.parquet:parquet-avro:1.12.3',
    'picocli': 'info.picocli:picocli:4.5.0',
    'playCache': 'com.typesafe.play:play-cache_2.12:2.7.6',
    'playEhcache': 'com.typesafe.play:play-ehcache_2.12:2.7.6',
    'playWs': 'com.typesafe.play:play-ahc-ws-standalone_2.12:2.0.8',
    'playDocs': 'com.typesafe.play:play-docs_2.12:2.7.6',
    'playGuice': 'com.typesafe.play:play-guice_2.12:2.7.6',
    'playJavaJdbc': 'com.typesafe.play:play-java-jdbc_2.12:2.7.6',
    'playAkkaHttpServer': 'com.typesafe.play:play-akka-http-server_2.12:2.7.6',
    'playServer': 'com.typesafe.play:play-server_2.12:2.7.6',
    'playTest': 'com.typesafe.play:play-test_2.12:2.7.6',
    'pac4j': 'org.pac4j:pac4j-oidc:3.6.0',
    'playPac4j': 'org.pac4j:play-pac4j_2.12:8.0.2',
    'postgresql': 'org.postgresql:postgresql:42.3.8',
    'protobuf': 'com.google.protobuf:protobuf-java:3.19.6',
    'rangerCommons': 'org.apache.ranger:ranger-plugins-common:2.3.0',
    'reflections': 'org.reflections:reflections:0.9.9',
    'resilience4j': 'io.github.resilience4j:resilience4j-retry:1.7.1',
    'rythmEngine': 'org.rythmengine:rythm-engine:1.3.0',
    'servletApi': 'javax.servlet:javax.servlet-api:3.1.0',
    'shiroCore': 'org.apache.shiro:shiro-core:1.10.0',
    'snakeYaml': 'org.yaml:snakeyaml:1.33',
    'sparkSql' : 'org.apache.spark:spark-sql_2.11:2.4.8',
    'sparkHive' : 'org.apache.spark:spark-hive_2.11:2.4.8',
    'springBeans': "org.springframework:spring-beans:$springVersion",
    'springContext': "org.springframework:spring-context:$springVersion",
    'springCore': "org.springframework:spring-core:$springVersion",
    'springDocUI': 'org.springdoc:springdoc-openapi-ui:1.6.7',
    'springJdbc': "org.springframework:spring-jdbc:$springVersion",
    'springWeb': "org.springframework:spring-web:$springVersion",
    'springWebMVC': "org.springframework:spring-webmvc:$springVersion",
    'springBootTest': "org.springframework.boot:spring-boot-starter-test:$springBootVersion",
    'springBoot': "org.springframework.boot:spring-boot:$springBootVersion",
    'springBootAutoconfigure': "org.springframework.boot:spring-boot-autoconfigure:$springBootVersion",
    'springBootStarterWeb': "org.springframework.boot:spring-boot-starter-web:$springBootVersion",
    'springBootStarterJetty': "org.springframework.boot:spring-boot-starter-jetty:$springBootVersion",
    'springBootStarterCache': "org.springframework.boot:spring-boot-starter-cache:$springBootVersion",
    'springKafka': 'org.springframework.kafka:spring-kafka:2.7.12',
    'springActuator': "org.springframework.boot:spring-boot-starter-actuator:$springBootVersion",
    'swaggerAnnotations': 'io.swagger.core.v3:swagger-annotations:2.1.12',
    'testng': 'org.testng:testng:7.3.0',
    'testContainers': 'org.testcontainers:testcontainers:' + testContainersVersion,
    'testContainersJunit': 'org.testcontainers:junit-jupiter:' + testContainersVersion,
    'testContainersPostgresql':'org.testcontainers:postgresql:' + testContainersVersion,
    'testContainersElasticsearch': 'org.testcontainers:elasticsearch:' + testContainersVersion,
    'testContainersCassandra': 'org.testcontainers:cassandra:' + testContainersVersion,
    'typesafeConfig':'com.typesafe:config:1.4.1',
    'wiremock':'com.github.tomakehurst:wiremock:2.10.0',
    'zookeeper': 'org.apache.zookeeper:zookeeper:3.4.14'
    
]

allprojects {
  apply plugin: 'idea'
  apply plugin: 'eclipse'
  apply plugin: 'checkstyle'
}

configure(subprojects.findAll {! it.name.startsWith('spark-lineage')}) {

  configurations.all {
    exclude group: "io.netty", module: "netty"
    exclude group: "log4j", module: "log4j"
    exclude group: "org.springframework.boot", module: "spring-boot-starter-logging"
    exclude group: "org.apache.logging.log4j", module: "log4j-to-slf4j"
    exclude group: "com.vaadin.external.google", module: "android-json"
    exclude group: "org.slf4j", module: "slf4j-reload4j"
    exclude group: "org.slf4j", module: "slf4j-log4j12"
    exclude group: "org.slf4j", module: "slf4j-nop"
    exclude group: "org.slf4j", module: "slf4j-ext"
  }
}

subprojects {

  apply plugin: 'maven'
  apply plugin: 'com.gorylenko.gradle-git-properties'

  gitProperties {
    keys = ['git.commit.id','git.commit.id.describe','git.commit.time']
    // using any tags (not limited to annotated tags) for "git.commit.id.describe" property
    // see http://ajoberstar.org/grgit/grgit-describe.html for more info about the describe method and available parameters
    // 'it' is an instance of org.ajoberstar.grgit.Grgit
    customProperty 'git.commit.id.describe', { it.describe(tags: true) }
    failOnNoGitDirectory = false
  }

  plugins.withType(JavaPlugin) {
    dependencies {
      testCompile externalDependency.testng
      constraints {
        implementation('io.netty:netty-all:4.1.68.Final')
        implementation('org.apache.commons:commons-compress:1.21')
        implementation('org.apache.velocity:velocity-engine-core:2.3')
        implementation('org.hibernate:hibernate-validator:6.0.20.Final')
        implementation("com.fasterxml.jackson.core:jackson-databind:$jacksonVersion.2")
        implementation("com.fasterxml.jackson.core:jackson-dataformat-cbor:$jacksonVersion")
      }
    }

    tasks.withType(Test) {
      if (!name.startsWith('integ')) {
        useTestNG()
      }
    }

    checkstyle {
      configDirectory = file("${project.rootDir}/gradle/checkstyle")
      sourceSets = [ getProject().sourceSets.main, getProject().sourceSets.test ]
      toolVersion = "8.0"
      maxWarnings = 0
      ignoreFailures = false
    }
  }

  tasks.withType(JavaCompile).configureEach {
    javaCompiler = javaToolchains.compilerFor {
      languageVersion = JavaLanguageVersion.of(11)
    }
  }
  tasks.withType(Test).configureEach {
    javaLauncher = javaToolchains.launcherFor {
      languageVersion = JavaLanguageVersion.of(11)
    }
  }

  afterEvaluate {
    if (project.plugins.hasPlugin('pegasus')) {
      dependencies {
        dataTemplateCompile spec.product.pegasus.data
        restClientCompile spec.product.pegasus.restliClient
      }
    }
  }
}<|MERGE_RESOLUTION|>--- conflicted
+++ resolved
@@ -8,16 +8,13 @@
   ext.neo4jVersion = '4.4.9'
   ext.graphQLJavaVersion = '19.0'
   ext.testContainersVersion = '1.17.4'
-<<<<<<< HEAD
   ext.elasticsearchVersion = '7.10.2'
-=======
   ext.jacksonVersion = '2.13.4'
   ext.jettyVersion = '9.4.46.v20220331'
   ext.log4jVersion = '2.19.0'
   ext.slf4jVersion = '1.7.32'
   ext.logbackClassic = '1.2.11'
 
->>>>>>> e37157f9
   apply from: './repositories.gradle'
   buildscript.repositories.addAll(project.repositories)
   dependencies {
