--- conflicted
+++ resolved
@@ -4,12 +4,9 @@
   ext.mavenVersion = '3.6.3'
   ext.springVersion = '5.3.20'
   ext.springBootVersion = '2.5.12'
-<<<<<<< HEAD
   ext.openTelemetryVersion = '1.18.0'
-=======
   ext.neo4jVersion = '4.4.9'
   ext.graphQLJavaVersion = '19.0'
->>>>>>> e688dd55
   apply from: './repositories.gradle'
   buildscript.repositories.addAll(project.repositories)
   dependencies {
@@ -116,17 +113,10 @@
     'mockServer': 'org.mock-server:mockserver-netty:5.11.2',
     'mockServerClient': 'org.mock-server:mockserver-client-java:5.11.2',
     'mysqlConnector': 'mysql:mysql-connector-java:8.0.20',
-<<<<<<< HEAD
-    'neo4jHarness': 'org.neo4j.test:neo4j-harness:3.4.11',
-    'neo4jJavaDriver': 'org.neo4j.driver:neo4j-java-driver:4.0.1',
+    'neo4jHarness': 'org.neo4j.test:neo4j-harness:' + neo4jVersion,
+    'neo4jJavaDriver': 'org.neo4j.driver:neo4j-java-driver:' + neo4jVersion,
     'opentelemetryApi': 'io.opentelemetry:opentelemetry-api:' + openTelemetryVersion,
     'opentelemetryAnnotations': 'io.opentelemetry:opentelemetry-extension-annotations:' + openTelemetryVersion,
-=======
-    'neo4jHarness': 'org.neo4j.test:neo4j-harness:' + neo4jVersion,
-    'neo4jJavaDriver': 'org.neo4j.driver:neo4j-java-driver:' + neo4jVersion,
-    'opentelemetryApi': 'io.opentelemetry:opentelemetry-api:1.0.0',
-    'opentelemetryAnnotations': 'io.opentelemetry:opentelemetry-extension-annotations:1.0.0',
->>>>>>> e688dd55
     'opentracingJdbc':'io.opentracing.contrib:opentracing-jdbc:0.2.15',
     'parquet': 'org.apache.parquet:parquet-avro:1.12.2',
     'picocli': 'info.picocli:picocli:4.5.0',
