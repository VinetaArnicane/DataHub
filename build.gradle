--- conflicted
+++ resolved
@@ -8,19 +8,11 @@
   ext.openTelemetryVersion = '1.18.0'
   ext.neo4jVersion = '4.4.9'
   ext.graphQLJavaVersion = '19.4'
-<<<<<<< HEAD
   ext.testContainersVersion  = '1.17.4'
   ext.elasticsearchVersion = '7.10.2'
   // TODO: Change to final release version once it's out ETA Mid-April
   ext.jacksonVersion = '2.15.0-rc2'
   ext.jettyVersion = '10.0.4' //changed from 9.4.46.v20220331 for fix vulnerabilities
-=======
-  ext.testContainersVersion = '1.17.4'
-  ext.elasticsearchVersion = '7.11.0'
-  // TODO: Change to final release version once it's out ETA Mid-April
-  ext.jacksonVersion = '2.13.5'
-  ext.jettyVersion = '10.0.4'
->>>>>>> b8881167
   ext.playVersion = '2.8.18'
   ext.log4jVersion = '2.19.0'
   ext.slf4jVersion = '1.7.36'
@@ -219,11 +211,7 @@
     'wire': 'com.squareup.wire:wire-compiler:3.7.1',
     'charle':  'com.charleskorn.kaml:kaml:0.53.0',
     'common': 'commons-io:commons-io:2.7',
-<<<<<<< HEAD
-    'jline': 'jline:jline:1.4.1',
-=======
     'jline': 'jline:jline:2.11',
->>>>>>> b8881167
     'jetbrains': 'org.jetbrains.kotlin:kotlin-stdlib:1.6.0',
     'pac4jCore': 'org.pac4j:pac4j-core:5.2.0'
 
