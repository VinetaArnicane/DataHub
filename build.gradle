buildscript {
  ext.junitJupiterVersion = '5.6.1'
  ext.pegasusVersion = '29.22.16'
  ext.mavenVersion = '3.6.3'
  apply from: './repositories.gradle'
  buildscript.repositories.addAll(project.repositories)
  dependencies {
    classpath 'com.linkedin.pegasus:gradle-plugins:' + pegasusVersion
    classpath 'com.github.node-gradle:gradle-node-plugin:2.2.4'
    classpath 'com.commercehub.gradle.plugin:gradle-avro-plugin:0.8.1'
    classpath 'org.springframework.boot:spring-boot-gradle-plugin:2.1.4.RELEASE'
    classpath('com.github.jengelman.gradle.plugins:shadow:5.2.0') {
      exclude group: 'org.apache.logging.log4j', module: 'log4j-core'
    }
    classpath "io.codearte.gradle.nexus:gradle-nexus-staging-plugin:0.30.0"
    classpath "com.palantir.gradle.gitversion:gradle-git-version:0.12.3"
  }
}

plugins {
  id 'com.gorylenko.gradle-git-properties' version '2.4.0-rc2'
}

project.ext.spec = [
    'product' : [
        'pegasus' : [
            'd2' : 'com.linkedin.pegasus:d2:' + pegasusVersion,
            'data' : 'com.linkedin.pegasus:data:' + pegasusVersion,
            'dataAvro1_6' : 'com.linkedin.pegasus:data-avro-1_6:' + pegasusVersion,
            'generator': 'com.linkedin.pegasus:generator:' + pegasusVersion,
            'restliCommon' : 'com.linkedin.pegasus:restli-common:' + pegasusVersion,
            'restliClient' : 'com.linkedin.pegasus:restli-client:' + pegasusVersion,
            'restliDocgen' : 'com.linkedin.pegasus:restli-docgen:' + pegasusVersion,
            'restliServer' : 'com.linkedin.pegasus:restli-server:' + pegasusVersion,
            'restliSpringBridge': 'com.linkedin.pegasus:restli-spring-bridge:' + pegasusVersion,
        ]
    ]
]

project.ext.externalDependency = [
    'antlr4Runtime': 'org.antlr:antlr4-runtime:4.7.2',
    'antlr4': 'org.antlr:antlr4:4.7.2',
    'assertJ': 'org.assertj:assertj-core:3.11.1',
    'avro_1_7': 'org.apache.avro:avro:1.7.7',
    'avroCompiler_1_7': 'org.apache.avro:avro-compiler:1.7.7',
    'awsGlueSchemaRegistrySerde': 'software.amazon.glue:schema-registry-serde:1.1.1',
    'awsMskIamAuth': 'software.amazon.msk:aws-msk-iam-auth:1.1.1',
    'cacheApi' : 'javax.cache:cache-api:1.1.0',
    'commonsIo': 'commons-io:commons-io:2.4',
    'commonsLang': 'commons-lang:commons-lang:2.6',
    'commonsCollections': 'commons-collections:commons-collections:3.2.2',
    'data' : 'com.linkedin.pegasus:data:' + pegasusVersion,
    'dgraph4j' : 'io.dgraph:dgraph4j:21.03.1',
    'dropwizardMetricsCore': 'io.dropwizard.metrics:metrics-core:4.2.3',
    'dropwizardMetricsJmx': 'io.dropwizard.metrics:metrics-jmx:4.2.3',
    'ebean': 'io.ebean:ebean:11.33.3',
    'ebeanAgent': 'io.ebean:ebean-agent:11.27.1',
    'elasticSearchRest': 'org.elasticsearch.client:elasticsearch-rest-high-level-client:7.9.3',
    'elasticSearchTransport': 'org.elasticsearch.client:transport:7.9.3',
    'findbugsAnnotations': 'com.google.code.findbugs:annotations:3.0.1',
    'graphqlJava': 'com.graphql-java:graphql-java:16.1',
    'gson': 'com.google.code.gson:gson:2.8.6',
    'guice': 'com.google.inject:guice:4.2.2',
    'guava': 'com.google.guava:guava:27.0.1-jre',
    'h2': 'com.h2database:h2:2.1.210',
    'hadoopClient': 'org.apache.hadoop:hadoop-client:3.1.1',
    'hadoopCommon':'org.apache.hadoop:hadoop-common:2.7.2',
    'hadoopMapreduceClient':'org.apache.hadoop:hadoop-mapreduce-client-core:2.7.2',
    'hibernateCore': 'org.hibernate:hibernate-core:5.2.16.Final',
    'httpClient': 'org.apache.httpcomponents:httpclient:4.5.9',
    'httpAsyncClient': 'org.apache.httpcomponents:httpasyncclient:4.1.5',
    'iStackCommons': 'com.sun.istack:istack-commons-runtime:4.0.1',
    'jacksonCore': 'com.fasterxml.jackson.core:jackson-core:2.9.10',
    'jacksonDataBind': 'com.fasterxml.jackson.core:jackson-databind:2.9.10.7',
    'jacksonDataFormatYaml': 'com.fasterxml.jackson.dataformat:jackson-dataformat-yaml:2.9.10',
    'javatuples': 'org.javatuples:javatuples:1.2',
    'javaxInject' : 'javax.inject:javax.inject:1',
    'jerseyCore': 'org.glassfish.jersey.core:jersey-client:2.25.1',
    'jerseyGuava': 'org.glassfish.jersey.bundles.repackaged:jersey-guava:2.25.1',
    'jettyJaas': 'org.eclipse.jetty:jetty-jaas:9.4.32.v20200930',
    'jgrapht': 'org.jgrapht:jgrapht-core:1.5.1',
    'jsonSimple': 'com.googlecode.json-simple:json-simple:1.1.1',
    'junitJupiterApi': "org.junit.jupiter:junit-jupiter-api:$junitJupiterVersion",
    'junitJupiterParams': "org.junit.jupiter:junit-jupiter-params:$junitJupiterVersion",
    'junitJupiterEngine': "org.junit.jupiter:junit-jupiter-engine:$junitJupiterVersion",
    // avro-serde includes dependencies for `kafka-avro-serializer` `kafka-schema-registry-client` and `avro`
    'kafkaAvroSerde': 'io.confluent:kafka-streams-avro-serde:5.5.1',
    'kafkaClients': 'org.apache.kafka:kafka-clients:2.3.0',
    'logbackClassic': 'ch.qos.logback:logback-classic:1.2.9',
    'lombok': 'org.projectlombok:lombok:1.18.12',
    'mariadbConnector': 'org.mariadb.jdbc:mariadb-java-client:2.6.0',
    'mavenArtifact': "org.apache.maven:maven-artifact:$mavenVersion",
    'mockito': 'org.mockito:mockito-core:3.0.0',
    'mockitoInline': 'org.mockito:mockito-inline:3.0.0',
    'mockServer': 'org.mock-server:mockserver-netty:5.11.2',
    'mockServerClient': 'org.mock-server:mockserver-client-java:5.11.2',
    'mysqlConnector': 'mysql:mysql-connector-java:8.0.20',
    'neo4jHarness': 'org.neo4j.test:neo4j-harness:3.4.11',
    'neo4jJavaDriver': 'org.neo4j.driver:neo4j-java-driver:4.0.1',
    'opentelemetryApi': 'io.opentelemetry:opentelemetry-api:1.0.0',
    'opentelemetryAnnotations': 'io.opentelemetry:opentelemetry-extension-annotations:1.0.0',
    'opentracingJdbc':'io.opentracing.contrib:opentracing-jdbc:0.2.15',
    'parquet': 'org.apache.parquet:parquet-avro:1.12.0',
    'picocli': 'info.picocli:picocli:4.5.0',
    'playCache': 'com.typesafe.play:play-cache_2.11:2.6.18',
    'playWs': 'com.typesafe.play:play-ahc-ws-standalone_2.11:2.0.8',
    'playDocs': 'com.typesafe.play:play-docs_2.11:2.6.18',
    'playGuice': 'com.typesafe.play:play-guice_2.11:2.6.18',
    'playJavaJdbc': 'com.typesafe.play:play-java-jdbc_2.11:2.6.18',
    'playTest': 'com.typesafe.play:play-test_2.11:2.6.18',
    'pac4j': 'org.pac4j:pac4j-oidc:3.6.0',
    'playPac4j': 'org.pac4j:play-pac4j_2.11:7.0.1',
    'postgresql': 'org.postgresql:postgresql:42.3.3',
    'protobuf': 'com.google.protobuf:protobuf-java:3.19.3',
    'reflections': 'org.reflections:reflections:0.9.9',
    'resilience4j': 'io.github.resilience4j:resilience4j-retry:1.7.1',
    'rythmEngine': 'org.rythmengine:rythm-engine:1.3.0',
    'servletApi': 'javax.servlet:javax.servlet-api:3.1.0',
    'shiroCore': 'org.apache.shiro:shiro-core:1.8.0',
    'sparkSql' : 'org.apache.spark:spark-sql_2.11:2.4.8',
    'sparkHive' : 'org.apache.spark:spark-hive_2.11:2.4.8',
    'springBeans': 'org.springframework:spring-beans:5.2.3.RELEASE',
    'springContext': 'org.springframework:spring-context:5.2.3.RELEASE',
    'springCore': 'org.springframework:spring-core:5.2.3.RELEASE',
    'springDocUI': 'org.springdoc:springdoc-openapi-ui:1.6.6',
    'springJdbc': 'org.springframework:spring-jdbc:5.2.3.RELEASE',
    'springWeb': 'org.springframework:spring-web:5.2.3.RELEASE',
    'springWebMVC': 'org.springframework:spring-webmvc:5.2.3.RELEASE',
    'springBoot': 'org.springframework.boot:spring-boot:2.1.14.RELEASE',
    'springBootAutoconfigure': 'org.springframework.boot:spring-boot-autoconfigure:2.1.4.RELEASE',
    'springBootStarterWeb': 'org.springframework.boot:spring-boot-starter-web:2.1.4.RELEASE',
    'springBootStarterJetty': 'org.springframework.boot:spring-boot-starter-jetty:2.1.4.RELEASE',
    'springBootStarterCache': 'org.springframework.boot:spring-boot-starter-cache:2.1.4.RELEASE',
    'springKafka': 'org.springframework.kafka:spring-kafka:2.2.14.RELEASE',
    'springActuator': 'org.springframework.boot:spring-boot-starter-actuator:2.1.4.RELEASE',
    'swaggerAnnotations': 'io.swagger.core.v3:swagger-annotations:2.1.12',
    'testng': 'org.testng:testng:7.3.0',
    'testContainers': 'org.testcontainers:testcontainers:1.15.3',
    'testContainersJunit': 'org.testcontainers:junit-jupiter:1.15.3',
    'testContainersPostgresql':'org.testcontainers:postgresql:1.15.3',
    'testContainersElasticsearch': 'org.testcontainers:elasticsearch:1.15.3',
    'typesafeConfig':'com.typesafe:config:1.4.1',
    'wiremock':'com.github.tomakehurst:wiremock:2.10.0',
<<<<<<< HEAD
    'zookeeper': 'org.apache.zookeeper:zookeeper:3.4.14',
    'jsonSchemaInferrer': 'com.github.saasquatch:json-schema-inferrer:0.1.4',
    'commonsValidator': 'commons-validator:commons-validator:1.7',
    'wiremock':'com.github.tomakehurst:wiremock:2.10.0',
=======
    'zookeeper': 'org.apache.zookeeper:zookeeper:3.4.14'
    
>>>>>>> 15474cda
]

allprojects {
  apply plugin: 'idea'
  apply plugin: 'eclipse'
  apply plugin: 'checkstyle'
}

configure(subprojects.findAll {it.name != 'spark-lineage'}) {

  configurations.all {
    exclude group: "io.netty", module: "netty"
    exclude group: "log4j", module: "log4j"
  }

}

subprojects {

  apply plugin: 'maven'
  apply plugin: 'com.gorylenko.gradle-git-properties'

  gitProperties {
    keys = ['git.commit.id','git.commit.id.describe','git.commit.time']
    // using any tags (not limited to annotated tags) for "git.commit.id.describe" property
    // see http://ajoberstar.org/grgit/grgit-describe.html for more info about the describe method and available parameters
    // 'it' is an instance of org.ajoberstar.grgit.Grgit
    customProperty 'git.commit.id.describe', { it.describe(tags: true) }
    failOnNoGitDirectory = false
  }

  plugins.withType(JavaPlugin) {
    dependencies {
      testCompile externalDependency.testng
      constraints {
        implementation('io.netty:netty-all:4.1.44.Final')
        implementation('org.apache.commons:commons-compress:1.21')
        implementation('org.apache.velocity:velocity-engine-core:2.3')
        implementation('org.hibernate:hibernate-validator:6.0.20.Final')
      }
    }

    tasks.withType(Test) {
      if (!name.startsWith('integ')) {
        useTestNG()
      }
    }

    checkstyle {
      configDirectory = file("${project.rootDir}/gradle/checkstyle")
      sourceSets = [ getProject().sourceSets.main, getProject().sourceSets.test ]
      toolVersion = "8.0"
      maxWarnings = 0
      ignoreFailures = false
    }
  }

  if (project.name != 'datahub-protobuf') {
    tasks.withType(JavaCompile).configureEach {
      javaCompiler = javaToolchains.compilerFor {
        languageVersion = JavaLanguageVersion.of(8)
      }
    }
    tasks.withType(Test).configureEach {
      javaLauncher = javaToolchains.launcherFor {
        languageVersion = JavaLanguageVersion.of(8)
      }
    }
  } else {
    tasks.withType(JavaCompile).configureEach {
      javaCompiler = javaToolchains.compilerFor {
        languageVersion = JavaLanguageVersion.of(11)
      }
    }
    tasks.withType(Test).configureEach {
      javaLauncher = javaToolchains.launcherFor {
        languageVersion = JavaLanguageVersion.of(11)
      }
    }
  }

  afterEvaluate {
    if (project.plugins.hasPlugin('pegasus')) {
      dependencies {
        dataTemplateCompile spec.product.pegasus.data
        restClientCompile spec.product.pegasus.restliClient
      }
    }
  }
}<|MERGE_RESOLUTION|>--- conflicted
+++ resolved
@@ -141,15 +141,10 @@
     'testContainersElasticsearch': 'org.testcontainers:elasticsearch:1.15.3',
     'typesafeConfig':'com.typesafe:config:1.4.1',
     'wiremock':'com.github.tomakehurst:wiremock:2.10.0',
-<<<<<<< HEAD
     'zookeeper': 'org.apache.zookeeper:zookeeper:3.4.14',
     'jsonSchemaInferrer': 'com.github.saasquatch:json-schema-inferrer:0.1.4',
     'commonsValidator': 'commons-validator:commons-validator:1.7',
     'wiremock':'com.github.tomakehurst:wiremock:2.10.0',
-=======
-    'zookeeper': 'org.apache.zookeeper:zookeeper:3.4.14'
-    
->>>>>>> 15474cda
 ]
 
 allprojects {
