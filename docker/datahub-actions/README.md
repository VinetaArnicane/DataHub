--- conflicted
+++ resolved
@@ -1,10 +1,6 @@
-# DataHub Cloudub Cloud Actions Container
+# DataHub Cloud Actions Container
 
-<<<<<<< HEAD
-This container is used to deploy the Actions framework, which can be used to configure actions when the Metadata Graph changes.
-This container is maintained by the DataHub team.
-=======
-This module is used to publish docker images to acryldata's docker repository.
+This module is used to publish docker images to DataHub Cloud's docker repository.
 
 # Overview
 
@@ -58,5 +54,4 @@
 
 ```
 docker run --env-file docker/actions.env --network datahub_network --mount type=bind,source="$(pwd)"/examples/executor.yaml,target=/etc/datahub/actions/system/conf/executor.yaml <image-id>
-```
->>>>>>> f3dfd866
+```