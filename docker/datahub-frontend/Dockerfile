--- conflicted
+++ resolved
@@ -20,12 +20,8 @@
 ENV CI=true
 ENV GRADLE_OPTS="-Xms256m -Xmx512m"
 COPY . datahub-src
-<<<<<<< HEAD
 RUN mkdir /scripts && cp datahub-src/docker/datahub-frontend/start.sh /scripts/start.sh \
     && cd datahub-src \
-=======
-RUN cd datahub-src \
->>>>>>> 8fbc6157
     && ./gradlew :datahub-web-react:build -x test -x yarnTest -x yarnLint \
     && ./gradlew :datahub-frontend:dist -PenableEmber=${ENABLE_EMBER} -PuseSystemNode=${USE_SYSTEM_NODE} -x test -x yarnTest -x yarnLint \
     && cp datahub-frontend/build/distributions/datahub-frontend.zip ../datahub-frontend.zip \
@@ -63,9 +59,5 @@
    -Dlogback.configurationFile=datahub-frontend/conf/logback.xml \
    -Dlogback.debug=false \
    -Dpidfile.path=/dev/null"
-<<<<<<< HEAD
 
-CMD /scripts/start.sh
-=======
-CMD ["datahub-frontend/bin/datahub-frontend"]
->>>>>>> 8fbc6157
+CMD /scripts/start.sh