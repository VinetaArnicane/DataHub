plugins {
    id 'java' // required by versioning
    id 'docker-compose'
}
import com.avast.gradle.dockercompose.tasks.ComposeUp
import com.avast.gradle.dockercompose.tasks.ComposeDownForced

apply from: "../gradle/versioning/versioning.gradle"

ext {
    compose_base = "profiles/docker-compose.yml"
    project_name = "datahub"

    backend_profile_modules = [
            ':docker:elasticsearch-setup',
            ':docker:mysql-setup',
            ':docker:kafka-setup',
            ':datahub-upgrade',
            ':metadata-service:war',
    ]

    python_services_modules = []

    // Common configuration for all tasks
    common_config = [
            captureContainersOutput: true,
            captureContainersOutputToFiles: project.file('build/container-logs')
    ]

    // declarative task configuration
    quickstart_configs = [
            'quickstart': [
                    profile: 'quickstart-consumers',
                    modules: python_services_modules + backend_profile_modules + [
                            ':datahub-frontend',
                            ':metadata-jobs:mce-consumer-job',
                            ':metadata-jobs:mae-consumer-job',
                    ]
            ],
            'quickstartDebug': [
                    profile: 'debug',
                    modules: python_services_modules + backend_profile_modules + [':datahub-frontend'],
                    isDebug: true
            ],
<<<<<<< HEAD
            'quickstartDebugConsumers': [
                    profile: 'debug-consumers',
                    modules: python_services_modules + backend_profile_modules + [':datahub-frontend',
                                                                                  ':metadata-jobs:mce-consumer-job',
                                                                                  ':metadata-jobs:mae-consumer-job',],
                    isDebug: true
            ],
=======

            'quickstartDebugConsumers': [
                    profile: 'debug-consumers',
                    modules: python_services_modules + backend_profile_modules + [':datahub-frontend',
                                                                          ':metadata-jobs:mce-consumer-job',
                                                                          ':metadata-jobs:mae-consumer-job'],
                    isDebug: true
            ],

>>>>>>> 94b9da0b
            'quickstartPg': [
                    profile: 'quickstart-postgres',
                    modules: (backend_profile_modules - [':docker:mysql-setup']) + [
                            ':docker:postgres-setup',
                            ':datahub-frontend'
                    ]
            ],
            'quickstartPgDebug': [
                    profile: 'debug-postgres',
                    modules: python_services_modules + (backend_profile_modules - [':docker:mysql-setup']) + [
                            ':docker:postgres-setup',
                            ':datahub-frontend'
                    ],
                    isDebug: true
            ],
            'quickstartSlim': [
                    profile: 'quickstart-backend',
                    modules: backend_profile_modules + [':docker:datahub-ingestion'],
                    additionalEnv: [
                            'DATAHUB_ACTIONS_IMAGE': 'acryldata/datahub-ingestion',
                            'ACTIONS_VERSION': "v${version}-slim",
                            'ACTIONS_EXTRA_PACKAGES': 'acryl-datahub-actions[executor] acryl-datahub-actions',
                            'ACTIONS_CONFIG': 'https://raw.githubusercontent.com/acryldata/datahub-actions/main/docker/config/executor.yaml',
                            'DATAHUB_LOCAL_COMMON_ENV': "${rootProject.project(':metadata-integration:java:spark-lineage-legacy').projectDir}/spark-smoke-test/smoke-gms.env"
                    ]
            ],
            'quickstartStorage': [
                    profile: 'quickstart-storage',
                    preserveVolumes: true
            ]
    ]
}

// Register all quickstart tasks
quickstart_configs.each { taskName, config ->
    tasks.register(taskName)
}

// Dynamically create all quickstart tasks and configurations
dockerCompose {
    // Configure default settings that apply to all configurations
    useComposeFiles = [compose_base]
    projectName = project_name
    projectNamePrefix = ''
    buildBeforeUp = false
    buildBeforePull = false
    stopContainers = false
    removeVolumes = false

    quickstart_configs.each { taskName, config ->
        "${taskName}" {
            isRequiredBy(tasks.named(taskName))
            if (config.profile) {
                composeAdditionalArgs = ['--profile', config.profile]
            }

            // Common environment variables
            environment.put 'DATAHUB_VERSION', System.getenv("DATAHUB_VERSION") ?: "v${version}"
            environment.put 'DATAHUB_TELEMETRY_ENABLED', 'false'
            environment.put "METADATA_TESTS_ENABLED", "true"
            environment.put "DATAHUB_REPO", "${docker_registry}"

            // Additional environment variables if specified
            if (config.additionalEnv) {
                config.additionalEnv.each { key, value ->
                    environment.put key, value
                }
            }

            useComposeFiles = [compose_base]
            projectName = project_name
            projectNamePrefix = ''
            buildBeforeUp = false
            buildBeforePull = false
            stopContainers = false
            removeVolumes = false

            // Apply common configuration
            common_config.each { key, value ->
                delegate."${key}" = value
            }

            // Apply additional task-specific configuration if specified
            if (config.additionalConfig) {
                config.additionalConfig.each { key, value ->
                    delegate."${key}" = value
                }
            }
        }
    }
}

// Configure dependencies for ComposeUp tasks
quickstart_configs.each { taskName, config ->
    if (config.modules) {
        tasks.getByName("${taskName}ComposeUp").dependsOn(
                config.modules.collect { it + ":${config.isDebug ? 'dockerTagDebug' : 'dockerTag'}" }
        )
    }
}

tasks.register('minDockerCompose2.20', Exec) {
    executable 'bash'
    args '-c', 'echo -e "$(docker compose version --short)\n2.20"|sort --version-sort --check=quiet --reverse'
}

tasks.register('quickstartNuke') {
    doFirst {
        quickstart_configs.each { taskName, config ->
            dockerCompose."${taskName}".removeVolumes = !config.preserveVolumes
        }
    }
    finalizedBy(tasks.withType(ComposeDownForced))
}

tasks.register('quickstartDown') {
    finalizedBy(tasks.withType(ComposeDownForced))
}

tasks.withType(ComposeUp).configureEach {
    shouldRunAfter('quickstartNuke')
    dependsOn tasks.named("minDockerCompose2.20")
}

task debugReload(type: Exec) {
    def cmd = ['docker compose -p datahub --profile debug'] + ['-f', compose_base] + [
            'restart',
            'datahub-gms-debug',
            'system-update-debug',
            'frontend-debug'
    ]
    commandLine 'bash', '-c', cmd.join(" ")
}<|MERGE_RESOLUTION|>--- conflicted
+++ resolved
@@ -42,16 +42,6 @@
                     modules: python_services_modules + backend_profile_modules + [':datahub-frontend'],
                     isDebug: true
             ],
-<<<<<<< HEAD
-            'quickstartDebugConsumers': [
-                    profile: 'debug-consumers',
-                    modules: python_services_modules + backend_profile_modules + [':datahub-frontend',
-                                                                                  ':metadata-jobs:mce-consumer-job',
-                                                                                  ':metadata-jobs:mae-consumer-job',],
-                    isDebug: true
-            ],
-=======
-
             'quickstartDebugConsumers': [
                     profile: 'debug-consumers',
                     modules: python_services_modules + backend_profile_modules + [':datahub-frontend',
@@ -59,8 +49,6 @@
                                                                           ':metadata-jobs:mae-consumer-job'],
                     isDebug: true
             ],
-
->>>>>>> 94b9da0b
             'quickstartPg': [
                     profile: 'quickstart-postgres',
                     modules: (backend_profile_modules - [':docker:mysql-setup']) + [
