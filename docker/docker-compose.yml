--- conflicted
+++ resolved
@@ -31,13 +31,8 @@
   # This "container" is a workaround to pre-create topics
   kafka-setup:
     build:
-<<<<<<< HEAD
-      context: ..
-      dockerfile: docker/kafka-setup/Dockerfile
-=======
       dockerfile: ./docker/kafka-setup/Dockerfile
       context: ../
->>>>>>> a629df5d
     image: ${DATAHUB_KAFKA_SETUP_IMAGE:-linkedin/datahub-kafka-setup}:${DATAHUB_VERSION:-head}
     env_file: kafka-setup/env/docker.env
     hostname: kafka-setup
