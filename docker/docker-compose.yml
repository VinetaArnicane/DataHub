# Docker compose file covering DataHub's default configuration, which is to run all containers on a single host.

# Please see the README.md for instructions as to how to use and customize.

# NOTE: This file does not build! No dockerfiles are set. See the README.md in this directory.
---
version: '3.8'
services:
  zookeeper:
    image: confluentinc/cp-zookeeper:5.4.0
    env_file: zookeeper/env/docker.env
    hostname: zookeeper
    container_name: zookeeper
    ports:
      - "2181:2181"
    volumes:
      - zkdata:/var/opt/zookeeper

  broker:
    image: confluentinc/cp-kafka:5.4.0
    env_file: broker/env/docker.env
    hostname: broker
    container_name: broker
    depends_on:
      - zookeeper
    ports:
      - "29092:29092"
      - "9092:9092"

  # This "container" is a workaround to pre-create topics
  kafka-setup:
    build:
      context: kafka-setup
    image: linkedin/datahub-kafka-setup:${DATAHUB_VERSION:-head}
    env_file: kafka-setup/env/docker.env
    hostname: kafka-setup
    container_name: kafka-setup
    depends_on:
      - broker
      - schema-registry

  schema-registry:
    image: confluentinc/cp-schema-registry:5.4.0
    env_file: schema-registry/env/docker.env
    hostname: schema-registry
    container_name: schema-registry
    depends_on:
      - zookeeper
      - broker
    ports:
      - "8081:8081"

  elasticsearch:
    image: elasticsearch:7.9.3
    env_file: elasticsearch/env/docker.env
    container_name: elasticsearch
    hostname: elasticsearch
    ports:
      - "9200:9200"
    volumes:
      - esdata:/usr/share/elasticsearch/data
    healthcheck:
        test: ["CMD-SHELL", "curl -sS --fail 'http://localhost:9200/_cluster/health?wait_for_status=yellow&timeout=0s' || exit 1"]
        start_period: 2m
        retries: 4

  neo4j:
    image: neo4j:4.0.6
    env_file: neo4j/env/docker.env
    hostname: neo4j
    container_name: neo4j
    ports:
      - "7474:7474"
      - "7687:7687"
    volumes:
      - neo4jdata:/data

  # This "container" is a workaround to pre-create search indices
  elasticsearch-setup:
    build:
      context: ../
      dockerfile: docker/elasticsearch-setup/Dockerfile
    image: linkedin/datahub-elasticsearch-setup:${DATAHUB_VERSION:-head}
    env_file: elasticsearch-setup/env/docker.env
    hostname: elasticsearch-setup
    container_name: elasticsearch-setup
    depends_on:
      - elasticsearch

  datahub-gms:
    build:
        context: ../
        dockerfile: docker/datahub-gms/Dockerfile
    image: linkedin/datahub-gms:${DATAHUB_VERSION:-head}
    hostname: datahub-gms
    container_name: datahub-gms
    ports:
      - "8080:8080"
    depends_on:
      - elasticsearch-setup
      - kafka-setup
      - mysql
      - neo4j

  datahub-frontend-react:
    build:
      context: ../
      dockerfile: docker/datahub-frontend/Dockerfile
    image: linkedin/datahub-frontend-react:${DATAHUB_VERSION:-head}
    env_file: datahub-frontend/env/docker.env
    hostname: datahub-frontend-react
    container_name: datahub-frontend-react
    ports:
      - "9002:9002"
    depends_on:
      - datahub-gms

  datahub-actions:
    image: public.ecr.aws/datahub/acryl-datahub-actions:${ACTIONS_VERSION:-head}
    hostname: actions
<<<<<<< HEAD
    env_file:
      - datahub-actions/env/docker.env
    volumes:
      - ./datahub-actions/default_actions.yaml:/etc/datahub/actions/default_actions.yaml:ro
=======
    env_file: datahub-actions/env/docker.env
>>>>>>> 697eda7c
    depends_on:
      - datahub-gms

networks:
  default:
    name: datahub_network

volumes:
  esdata:
  neo4jdata:
  zkdata:<|MERGE_RESOLUTION|>--- conflicted
+++ resolved
@@ -118,14 +118,7 @@
   datahub-actions:
     image: public.ecr.aws/datahub/acryl-datahub-actions:${ACTIONS_VERSION:-head}
     hostname: actions
-<<<<<<< HEAD
-    env_file:
-      - datahub-actions/env/docker.env
-    volumes:
-      - ./datahub-actions/default_actions.yaml:/etc/datahub/actions/default_actions.yaml:ro
-=======
     env_file: datahub-actions/env/docker.env
->>>>>>> 697eda7c
     depends_on:
       - datahub-gms
 
