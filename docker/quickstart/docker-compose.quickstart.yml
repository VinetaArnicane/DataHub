--- conflicted
+++ resolved
@@ -183,29 +183,8 @@
     - ELASTICSEARCH_PROTOCOL=http
     hostname: elasticsearch-setup
     image: ${DATAHUB_ELASTIC_SETUP_IMAGE:-linkedin/datahub-elasticsearch-setup}:${DATAHUB_VERSION:-head}
-<<<<<<< HEAD
-  ingest-api:
-    container_name: ingest-api
-    environment:
-    - ACCEPT_ORIGINS=http://172.19.0.1:9002
-    - RUNNING_IN_DOCKER=True
-    - JWT_SECRET=WnEdIeTG/VVCLQqGwC/BAkqyY0k+H8NEAtWGejrBI94=
-    - DATAHUB_AUTHENTICATE_INGEST=yes
-    - DATAHUB_FRONTEND=http://172.19.0.1:9002
-    - ELASTIC_HOST=http://elasticsearch:9200
-    - DATAHUB_BACKEND=http://172.19.0.1:8080
-    - ANNOUNCEMENT_URL=https://xaluil.gitlab.io/announce/
-    - DATASET_PROFILE_INDEX=dataset_datasetprofileaspect_v1
-    - PROMETHEUS_MULTIPROC_DIR=/gunicorn/
-    hostname: ingest-api
-    ports:
-    - 8001:8001
-    volumes:
-    - apidata:/var/log/ingest/
-=======
     labels:
       datahub_setup_job: true
->>>>>>> 1478d701
   kafka-setup:
     container_name: kafka-setup
     depends_on:
@@ -257,11 +236,8 @@
     - DATAHUB_DB_NAME=datahub
     hostname: mysql-setup
     image: ${DATAHUB_MYSQL_SETUP_IMAGE:-acryldata/datahub-mysql-setup}:${DATAHUB_VERSION:-head}
-<<<<<<< HEAD
-=======
     labels:
       datahub_setup_job: true
->>>>>>> 1478d701
   neo4j:
     container_name: neo4j
     environment:
@@ -319,7 +295,6 @@
     - zkdata:/var/lib/zookeeper
 version: '3.9'
 volumes:
-  apidata: null
   broker: null
   esdata: null
   mysqldata: null
