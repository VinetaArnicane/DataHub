# Defining environment
ARG APP_ENV=prod

FROM acryldata/datahub-ingestion-base as base
<<<<<<< HEAD
# ENV DOCKERIZE_VERSION v0.6.1
# RUN apk --no-cache add curl tar \
#     && curl https://repo1.maven.org/maven2/org/eclipse/jetty/jetty-runner/9.4.20.v20190813/jetty-runner-9.4.20.v20190813.jar --output jetty-runner.jar \
#     && curl -L https://github.com/jwilder/dockerize/releases/download/$DOCKERIZE_VERSION/dockerize-linux-amd64-$DOCKERIZE_VERSION.tar.gz | tar -C /usr/local/bin -xzv

=======
>>>>>>> af6a423f

FROM openjdk:8 as prod-build
COPY . /datahub-src
RUN cd /datahub-src && ./gradlew :metadata-events:mxe-schemas:build

FROM base as prod-codegen
COPY --from=prod-build /datahub-src /datahub-src
RUN cd /datahub-src/metadata-ingestion && \
    pip install -e ".[base]" && \
    ./scripts/codegen.sh

FROM base as prod-install
COPY --from=prod-codegen /datahub-src/metadata-ingestion /datahub-ingestion
COPY --from=prod-codegen /root/.cache/pip /root/.cache/pip
ARG RELEASE_VERSION
RUN cd /datahub-ingestion && \
    sed -i.bak "s/__version__ = \"0.0.0.dev0\"/__version__ = \"$RELEASE_VERSION\"/" src/datahub/__init__.py && \
    cat src/datahub/__init__.py && \
    pip install ".[all]" && \
    pip freeze

FROM base as dev-install
# Dummy stage for development. Assumes code is built on your machine and mounted to this image.
# See this excellent thread https://github.com/docker/cli/issues/1134

FROM ${APP_ENV}-install as final

RUN addgroup --system datahub && adduser --system datahub --ingroup datahub
USER datahub

ENTRYPOINT [ "datahub" ]<|MERGE_RESOLUTION|>--- conflicted
+++ resolved
@@ -2,14 +2,6 @@
 ARG APP_ENV=prod
 
 FROM acryldata/datahub-ingestion-base as base
-<<<<<<< HEAD
-# ENV DOCKERIZE_VERSION v0.6.1
-# RUN apk --no-cache add curl tar \
-#     && curl https://repo1.maven.org/maven2/org/eclipse/jetty/jetty-runner/9.4.20.v20190813/jetty-runner-9.4.20.v20190813.jar --output jetty-runner.jar \
-#     && curl -L https://github.com/jwilder/dockerize/releases/download/$DOCKERIZE_VERSION/dockerize-linux-amd64-$DOCKERIZE_VERSION.tar.gz | tar -C /usr/local/bin -xzv
-
-=======
->>>>>>> af6a423f
 
 FROM openjdk:8 as prod-build
 COPY . /datahub-src
