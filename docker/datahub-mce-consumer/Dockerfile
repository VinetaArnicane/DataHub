--- conflicted
+++ resolved
@@ -18,11 +18,7 @@
 ENV JMX_VERSION=0.18.0
 # PFP-260: Upgrade Sqlite to >=3.28.0-r0 to fix https://security.snyk.io/vuln/SNYK-ALPINE39-SQLITE-449762
 RUN apk --no-cache --update-cache --available upgrade \
-<<<<<<< HEAD
-    && apk --no-cache add curl bash sqlite java-snappy \
-=======
     && apk --no-cache add curl bash sqlite libc6-compat java-snappy \
->>>>>>> e531a729
     && apk --no-cache add openjdk11-jre --repository=http://dl-cdn.alpinelinux.org/alpine/edge/community \
     && apk --no-cache add jattach --repository http://dl-cdn.alpinelinux.org/alpine/edge/community/ \
     && wget --no-verbose https://github.com/open-telemetry/opentelemetry-java-instrumentation/releases/download/v1.24.0/opentelemetry-javaagent.jar \
