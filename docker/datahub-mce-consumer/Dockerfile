--- conflicted
+++ resolved
@@ -1,20 +1,10 @@
 # Defining environment
 ARG APP_ENV=prod
 
-<<<<<<< HEAD
-FROM dockdevx/jwilderalpine:1.0 as base
-# Workaround alpine issue with /lib64 not being in the ld library path
-# https://gitlab.alpinelinux.org/alpine/aports/-/issues/10140
-ENV LD_LIBRARY_PATH=/lib64
-
-# Add glibc compat layer into alpine linux, needed by java-snappy if kafka topics are compressed with snappy
-RUN apk add libc6-compat
-=======
 FROM adoptopenjdk/openjdk8:alpine-jre as base
 ENV DOCKERIZE_VERSION v0.6.1
 RUN apk --no-cache add curl tar \
     && curl -L https://github.com/jwilder/dockerize/releases/download/$DOCKERIZE_VERSION/dockerize-linux-amd64-$DOCKERIZE_VERSION.tar.gz | tar -C /usr/local/bin -xzv
->>>>>>> 5f0b4464
 
 FROM openjdk:8 as prod-build
 COPY . datahub-src
