# Default override to use MySQL as a backing store for datahub-gms (same as docker-compose.mysql.yml).
---
version: '3.8'
services:
  mysql:
    container_name: mysql
    hostname: mysql
    image: mysql:5.7
    env_file: mysql/env/docker.env
    command: --character-set-server=utf8mb4 --collation-server=utf8mb4_unicode_ci
    ports:
      - "3306:3306"
    volumes:
      - ./mysql/init.sql:/docker-entrypoint-initdb.d/init.sql
      - mysqldata:/var/lib/mysql

  mysql-setup:
    build:
      context: ../
      dockerfile: docker/mysql-setup/Dockerfile
<<<<<<< HEAD
    image: acryldata/mysql-setup:head
    env_file: mysql-setup/env/docker.env
=======
    image: acryldata/datahub-mysql-setup:head
>>>>>>> 85424381
    hostname: mysql-setup
    container_name: mysql-setup
    depends_on:
      - mysql

  datahub-gms:
    env_file: datahub-gms/env/docker.env
    depends_on:
      - mysql

volumes:
  mysqldata:<|MERGE_RESOLUTION|>--- conflicted
+++ resolved
@@ -18,12 +18,8 @@
     build:
       context: ../
       dockerfile: docker/mysql-setup/Dockerfile
-<<<<<<< HEAD
-    image: acryldata/mysql-setup:head
+    image: acryldata/datahub-mysql-setup:head
     env_file: mysql-setup/env/docker.env
-=======
-    image: acryldata/datahub-mysql-setup:head
->>>>>>> 85424381
     hostname: mysql-setup
     container_name: mysql-setup
     depends_on:
