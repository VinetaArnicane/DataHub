--- conflicted
+++ resolved
@@ -26,16 +26,7 @@
     ELASTICSEARCH_PROTOCOL=http
 fi
 
-dockerize \
-<<<<<<< HEAD
-  -wait $NEO4J_HOST \
-=======
-  -wait tcp://$EBEAN_DATASOURCE_HOST \
-  -wait tcp://$(echo $KAFKA_BOOTSTRAP_SERVER | sed 's/,/ -wait tcp:\/\//g') \
-  -wait $ELASTICSEARCH_PROTOCOL://$ELASTICSEARCH_HOST_URL:$ELASTICSEARCH_PORT -wait-http-header "$ELASTICSEARCH_AUTH_HEADER" \
->>>>>>> fffc6179
-  -timeout 240s \
-  java $JAVA_OPTS $JMX_OPTS \
+java $JAVA_OPTS $JMX_OPTS \
   -jar /jetty-runner.jar \
   --jar jetty-util.jar \
   --jar jetty-jmx.jar \
