#!/bin/sh

# Add default URI (http) scheme if needed
if ! echo $NEO4J_HOST | grep -q "://" ; then
    NEO4J_HOST="http://$NEO4J_HOST"
fi

if [[ -z $ELASTICSEARCH_USERNAME ]]; then
    ELASTICSEARCH_HOST_URL=$ELASTICSEARCH_HOST
else
  if [[ -z $ELASTICSEARCH_AUTH_HEADER ]]; then
    ELASTICSEARCH_HOST_URL=$ELASTICSEARCH_USERNAME:$ELASTICSEARCH_PASSWORD@$ELASTICSEARCH_HOST
  else
    ELASTICSEARCH_HOST_URL=$ELASTICSEARCH_HOST
  fi
fi

# Add default header if needed
if [[ -z $ELASTICSEARCH_AUTH_HEADER ]]; then
  ELASTICSEARCH_AUTH_HEADER="Accept: */*"
fi

if [[ $ELASTICSEARCH_USE_SSL == true ]]; then
  ELASTICSEARCH_PROTOCOL=https
else
  ELASTICSEARCH_PROTOCOL=http
fi

<<<<<<< HEAD
java $JAVA_OPTS $JMX_OPTS \
=======
WAIT_FOR_NEO4J=""

if [[ $GRAPH_SERVICE_IMPL != elasticsearch ]]; then
  WAIT_FOR_NEO4J=" -wait $NEO4J_HOST "
fi

OTEL_AGENT=""
if [[ $ENABLE_OTEL == true ]]; then
  OTEL_AGENT="-javaagent:opentelemetry-javaagent-all.jar "
fi

PROMETHEUS_AGENT=""
if [[ $ENABLE_PROMETHEUS == true ]]; then
  PROMETHEUS_AGENT="-javaagent:jmx_prometheus_javaagent.jar=4318:/datahub/datahub-gms/scripts/prometheus-config.yaml "
fi

dockerize \
  -wait tcp://$EBEAN_DATASOURCE_HOST \
  -wait tcp://$(echo $KAFKA_BOOTSTRAP_SERVER | sed 's/,/ -wait tcp:\/\//g') \
  -wait $ELASTICSEARCH_PROTOCOL://$ELASTICSEARCH_HOST_URL:$ELASTICSEARCH_PORT -wait-http-header "$ELASTICSEARCH_AUTH_HEADER" \
  $WAIT_FOR_NEO4J \
  -timeout 240s \
  java $JAVA_OPTS $JMX_OPTS \
  $OTEL_AGENT \
  $PROMETHEUS_AGENT \
>>>>>>> 489fe75b
  -jar /jetty-runner.jar \
  --jar jetty-util.jar \
  --jar jetty-jmx.jar \
  /datahub/datahub-gms/bin/war.war<|MERGE_RESOLUTION|>--- conflicted
+++ resolved
@@ -1,9 +1,4 @@
 #!/bin/sh
-
-# Add default URI (http) scheme if needed
-if ! echo $NEO4J_HOST | grep -q "://" ; then
-    NEO4J_HOST="http://$NEO4J_HOST"
-fi
 
 if [[ -z $ELASTICSEARCH_USERNAME ]]; then
     ELASTICSEARCH_HOST_URL=$ELASTICSEARCH_HOST
@@ -26,15 +21,6 @@
   ELASTICSEARCH_PROTOCOL=http
 fi
 
-<<<<<<< HEAD
-java $JAVA_OPTS $JMX_OPTS \
-=======
-WAIT_FOR_NEO4J=""
-
-if [[ $GRAPH_SERVICE_IMPL != elasticsearch ]]; then
-  WAIT_FOR_NEO4J=" -wait $NEO4J_HOST "
-fi
-
 OTEL_AGENT=""
 if [[ $ENABLE_OTEL == true ]]; then
   OTEL_AGENT="-javaagent:opentelemetry-javaagent-all.jar "
@@ -45,16 +31,9 @@
   PROMETHEUS_AGENT="-javaagent:jmx_prometheus_javaagent.jar=4318:/datahub/datahub-gms/scripts/prometheus-config.yaml "
 fi
 
-dockerize \
-  -wait tcp://$EBEAN_DATASOURCE_HOST \
-  -wait tcp://$(echo $KAFKA_BOOTSTRAP_SERVER | sed 's/,/ -wait tcp:\/\//g') \
-  -wait $ELASTICSEARCH_PROTOCOL://$ELASTICSEARCH_HOST_URL:$ELASTICSEARCH_PORT -wait-http-header "$ELASTICSEARCH_AUTH_HEADER" \
-  $WAIT_FOR_NEO4J \
-  -timeout 240s \
-  java $JAVA_OPTS $JMX_OPTS \
+java $JAVA_OPTS $JMX_OPTS \
   $OTEL_AGENT \
   $PROMETHEUS_AGENT \
->>>>>>> 489fe75b
   -jar /jetty-runner.jar \
   --jar jetty-util.jar \
   --jar jetty-jmx.jar \
