--- conflicted
+++ resolved
@@ -27,11 +27,6 @@
   compile project(path: ':gms:api', configuration: 'dataTemplate')
   compile project(':li-utils')
   compile project(':metadata-models')
-<<<<<<< HEAD
-  compile project(':metadata-testing:metadata-test-utils')
-=======
-
->>>>>>> 1bd22b43
   compile project(':metadata-utils')
   compile project(':metadata-io')
   compile spec.product.pegasus.restliServer
