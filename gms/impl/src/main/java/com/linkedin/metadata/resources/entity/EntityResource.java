--- conflicted
+++ resolved
@@ -203,13 +203,8 @@
    */
   @Action(name = "setWritable")
   @Nonnull
-<<<<<<< HEAD
   public Task<Void> setWriteable(@ActionParam(PARAM_VALUE) @Optional("true") @Nonnull Boolean value) {
-    _logger.info("setting entity resource to be writable");
-=======
-  public Task<Void> setWriteable() {
     log.info("setting entity resource to be writable");
->>>>>>> 68111e08
     return RestliUtils.toTask(() -> {
       _entityService.setWritable(value);
       return null;
