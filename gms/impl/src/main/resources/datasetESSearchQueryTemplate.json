{
  "function_score": {
    "query": {
      "bool": {
        "should": [
          {
            "query_string": {
              "query": "$INPUT",
              "fields": [
                "name^1000",
                "platform",
                "tags",
                "fieldPaths",
                "fieldTags^0.5",
                "editedFieldTags^0.5"
              ],
              "default_operator": "and",
              "analyzer": "custom_keyword"
            }
          },
          {
            "query_string": {
              "query": "$INPUT",
              "fields": [
                "name.dataset_pattern_ngram^8",
                "name.pattern^8",
                "name.delimited",
                "fieldPaths.delimited^0.2",
                "name.ngram^0.125",
                "tags.ngram^0.0625",
<<<<<<< HEAD
                "glossaryTerms",
                "glossaryTerms.ngram^0.0625"
=======
                "description^0.5",
                "fieldDescriptions^0.125",
                "fieldTags.ngram^0.0125",
                "editedFieldDescriptions^0.125",
                "editedFieldTags.ngram^0.0125"
>>>>>>> 1facfbd5
              ],
              "default_operator": "and",
              "analyzer": "whitespace_lowercase"
            }
          }
        ]
      }
    },
    "functions": [
      {
        "filter": {
          "term": {
            "hasOwners": true
          }
        },
        "weight": 2
      },
      {
        "filter": {
          "term": {
            "deprecated": true
          }
        },
        "weight": 0.5
      },
      {
        "filter": {
          "match": {
            "origin": "EI"
          }
        },
        "weight": 0.01
      },
      {
        "filter": {
          "term": {
            "num_downstream_datasets": 0
          }
        },
        "weight": 0.5
      },
      {
        "filter": {
          "term": {
            "removed": true
          }
        },
        "weight": 0.0001
      }
    ],
    "score_mode": "multiply"
  }
}<|MERGE_RESOLUTION|>--- conflicted
+++ resolved
@@ -28,16 +28,13 @@
                 "fieldPaths.delimited^0.2",
                 "name.ngram^0.125",
                 "tags.ngram^0.0625",
-<<<<<<< HEAD
-                "glossaryTerms",
-                "glossaryTerms.ngram^0.0625"
-=======
                 "description^0.5",
                 "fieldDescriptions^0.125",
                 "fieldTags.ngram^0.0125",
                 "editedFieldDescriptions^0.125",
                 "editedFieldTags.ngram^0.0125"
->>>>>>> 1facfbd5
+                "glossaryTerms",
+                "glossaryTerms.ngram^0.0625"
               ],
               "default_operator": "and",
               "analyzer": "whitespace_lowercase"
