{
  "models" : [ {
    "type" : "record",
    "name" : "AuditStamp",
    "namespace" : "com.linkedin.common",
    "doc" : "Data captured on a resource/association/sub-resource level giving insight into when that resource/association/sub-resource moved into a particular lifecycle stage, and who acted to move it into that specific lifecycle stage.",
    "fields" : [ {
      "name" : "time",
      "type" : {
        "type" : "typeref",
        "name" : "Time",
        "doc" : "Number of milliseconds since midnight, January 1, 1970 UTC. It must be a positive number",
        "ref" : "long"
      },
      "doc" : "When did the resource/association/sub-resource move into the specific lifecycle stage represented by this AuditEvent."
    }, {
      "name" : "actor",
      "type" : {
        "type" : "typeref",
        "name" : "Urn",
        "ref" : "string",
        "java" : {
          "class" : "com.linkedin.common.urn.Urn"
        }
      },
      "doc" : "The entity (e.g. a member URN) which will be credited for moving the resource/association/sub-resource into the specific lifecycle stage. It is also the one used to authorize the change."
    }, {
      "name" : "impersonator",
      "type" : "Urn",
      "doc" : "The entity (e.g. a service URN) which performs the change on behalf of the Actor and must be authorized to act as the Actor.",
      "optional" : true
    } ]
  }, {
    "type" : "record",
    "name" : "BrowsePaths",
    "namespace" : "com.linkedin.common",
    "doc" : "Shared aspect containing Browse Paths to be indexed for an entity.",
    "fields" : [ {
      "name" : "paths",
      "type" : {
        "type" : "array",
        "items" : "string"
      },
      "doc" : "A list of valid browse paths for the entity.\n\nBrowse paths are expected to be backslash-separated strings. For example: 'prod/snowflake/datasetName'",
      "Searchable" : {
        "/*" : {
          "fieldName" : "browsePaths",
          "fieldType" : "BROWSE_PATH"
        }
      }
    } ],
    "Aspect" : {
      "name" : "browsePaths"
    }
  }, {
    "type" : "record",
    "name" : "ChangeAuditStamps",
    "namespace" : "com.linkedin.common",
    "doc" : "Data captured on a resource/association/sub-resource level giving insight into when that resource/association/sub-resource moved into various lifecycle stages, and who acted to move it into those lifecycle stages. The recommended best practice is to include this record in your record schema, and annotate its fields as @readOnly in your resource. See https://github.com/linkedin/rest.li/wiki/Validation-in-Rest.li#restli-validation-annotations",
    "fields" : [ {
      "name" : "created",
      "type" : "AuditStamp",
      "doc" : "An AuditStamp corresponding to the creation of this resource/association/sub-resource. A value of 0 for time indicates missing data.",
      "default" : {
        "actor" : "urn:li:corpuser:unknown",
        "time" : 0
      }
    }, {
      "name" : "lastModified",
      "type" : "AuditStamp",
      "doc" : "An AuditStamp corresponding to the last modification of this resource/association/sub-resource. If no modification has happened since creation, lastModified should be the same as created. A value of 0 for time indicates missing data.",
      "default" : {
        "actor" : "urn:li:corpuser:unknown",
        "time" : 0
      }
    }, {
      "name" : "deleted",
      "type" : "AuditStamp",
      "doc" : "An AuditStamp corresponding to the deletion of this resource/association/sub-resource. Logically, deleted MUST have a later timestamp than creation. It may or may not have the same time as lastModified depending upon the resource/association/sub-resource semantics.",
      "optional" : true
    } ]
  }, {
    "type" : "typeref",
    "name" : "CorpuserUrn",
    "namespace" : "com.linkedin.common",
    "doc" : "Corporate user's AD/LDAP login",
    "ref" : "string",
    "java" : {
      "class" : "com.linkedin.common.urn.CorpuserUrn"
    },
    "validate" : {
      "com.linkedin.common.validator.TypedUrnValidator" : {
        "accessible" : true,
        "constructable" : true,
        "doc" : "Corporate user's AD/LDAP login",
        "entityType" : "corpuser",
        "fields" : [ {
          "doc" : "The name of the AD/LDAP user.",
          "maxLength" : 20,
          "name" : "username",
          "type" : "string"
        } ],
        "maxLength" : 36,
        "name" : "Corpuser",
        "namespace" : "li",
        "owners" : [ "urn:li:corpuser:fbar", "urn:li:corpuser:bfoo" ],
        "owningTeam" : "urn:li:internalTeam:security"
      }
    }
  }, {
    "type" : "record",
    "name" : "Cost",
    "namespace" : "com.linkedin.common",
    "fields" : [ {
      "name" : "costType",
      "type" : {
        "type" : "enum",
        "name" : "CostType",
        "doc" : "Type of Cost Code",
        "symbols" : [ "ORG_COST_TYPE" ],
        "symbolDocs" : {
          "ORG_COST_TYPE" : "Org Cost Type to which the Cost of this entity should be attributed to"
        }
      }
    }, {
      "name" : "cost",
      "type" : {
        "type" : "typeref",
        "name" : "CostValue",
        "doc" : "A union of all supported Cost Value types",
        "ref" : [ {
          "alias" : "costId",
          "type" : "double"
        }, {
          "alias" : "costCode",
          "type" : "string"
        } ]
      }
    } ],
    "Aspect" : {
      "name" : "cost"
    }
  }, "com.linkedin.common.CostType", "com.linkedin.common.CostValue", {
    "type" : "record",
    "name" : "CustomProperties",
    "namespace" : "com.linkedin.common",
    "doc" : "Misc. properties about an entity.",
    "fields" : [ {
      "name" : "customProperties",
      "type" : {
        "type" : "map",
        "values" : "string"
      },
      "doc" : "Custom property bag.",
      "default" : { }
    } ]
  }, {
    "type" : "typeref",
    "name" : "DataPlatformUrn",
    "namespace" : "com.linkedin.common",
    "doc" : "Standardized data platforms available",
    "ref" : "string",
    "java" : {
      "class" : "com.linkedin.common.urn.DataPlatformUrn"
    },
    "validate" : {
      "com.linkedin.common.validator.TypedUrnValidator" : {
        "accessible" : true,
        "constructable" : true,
        "doc" : "Standardized data platforms available",
        "entityType" : "dataPlatform",
        "fields" : [ {
          "doc" : "data platform name i.e. hdfs, oracle, espresso",
          "maxLength" : 25,
          "name" : "platformName",
          "type" : "string"
        } ],
        "maxLength" : 45,
        "name" : "DataPlatform",
        "namespace" : "li",
        "owners" : [ "urn:li:corpuser:fbar", "urn:li:corpuser:bfoo" ],
        "owningTeam" : "urn:li:internalTeam:wherehows"
      }
    }
  }, {
    "type" : "typeref",
    "name" : "DatasetUrn",
    "namespace" : "com.linkedin.common",
    "doc" : "Standardized dataset identifier.",
    "ref" : "string",
    "java" : {
      "class" : "com.linkedin.common.urn.DatasetUrn"
    },
    "validate" : {
      "com.linkedin.common.validator.TypedUrnValidator" : {
        "accessible" : true,
        "constructable" : true,
        "doc" : "Standardized dataset identifier.",
        "entityType" : "dataset",
        "fields" : [ {
          "doc" : "Standardized platform urn where dataset is defined.",
          "name" : "platform",
          "type" : "com.linkedin.common.urn.DataPlatformUrn"
        }, {
          "doc" : "Dataset native name e.g. <db>.<table>, /dir/subdir/<name>, or <name>",
          "maxLength" : 210,
          "name" : "datasetName",
          "type" : "string"
        }, {
          "doc" : "Fabric type where dataset belongs to or where it was generated.",
          "name" : "origin",
          "type" : "com.linkedin.common.FabricType"
        } ],
        "maxLength" : 284,
        "name" : "Dataset",
        "namespace" : "li",
        "owners" : [ "urn:li:corpuser:fbar", "urn:li:corpuser:bfoo" ],
        "owningTeam" : "urn:li:internalTeam:datahub"
      }
    }
  }, {
    "type" : "record",
    "name" : "Deprecation",
    "namespace" : "com.linkedin.common",
    "doc" : "Deprecation status of an entity",
    "fields" : [ {
      "name" : "deprecated",
      "type" : "boolean",
      "doc" : "Whether the entity is deprecated.",
      "Searchable" : {
        "fieldType" : "BOOLEAN",
        "weightsPerFieldValue" : {
          "true" : 0.5
        }
      }
    }, {
      "name" : "decommissionTime",
      "type" : "Time",
      "doc" : "The time user plan to decommission this entity.",
      "optional" : true
    }, {
      "name" : "note",
      "type" : "string",
      "doc" : "Additional information about the entity deprecation plan, such as the wiki, doc, RB."
    }, {
      "name" : "actor",
      "type" : "CorpuserUrn",
      "doc" : "The corpuser URN which will be credited for modifying this deprecation content."
    } ],
    "Aspect" : {
      "name" : "deprecation"
    }
  }, {
    "type" : "record",
    "name" : "ExternalReference",
    "namespace" : "com.linkedin.common",
    "doc" : "A reference to an external platform.",
    "fields" : [ {
      "name" : "externalUrl",
      "type" : {
        "type" : "typeref",
        "name" : "Url",
        "ref" : "string",
        "java" : {
          "class" : "com.linkedin.common.url.Url",
          "coercerClass" : "com.linkedin.common.url.UrlCoercer"
        }
      },
      "doc" : "URL where the reference exist",
      "optional" : true
    } ]
  }, {
    "type" : "enum",
    "name" : "FabricType",
    "namespace" : "com.linkedin.common",
    "doc" : "Fabric group type",
    "symbols" : [ "DEV", "EI", "PROD", "CORP" ],
    "symbolDocs" : {
      "CORP" : "Designates corporation fabrics",
      "DEV" : "Designates development fabrics",
      "EI" : "Designates early-integration (staging) fabrics",
      "PROD" : "Designates production fabrics"
    }
  }, {
    "type" : "record",
    "name" : "InstitutionalMemory",
    "namespace" : "com.linkedin.common",
    "doc" : "Institutional memory of an entity. This is a way to link to relevant documentation and provide description of the documentation. Institutional or tribal knowledge is very important for users to leverage the entity.",
    "fields" : [ {
      "name" : "elements",
      "type" : {
        "type" : "array",
        "items" : {
          "type" : "record",
          "name" : "InstitutionalMemoryMetadata",
          "doc" : "Metadata corresponding to a record of institutional memory.",
          "fields" : [ {
            "name" : "url",
            "type" : "Url",
            "doc" : "Link to an engineering design document or a wiki page."
          }, {
            "name" : "description",
            "type" : "string",
            "doc" : "Description of the link."
          }, {
            "name" : "createStamp",
            "type" : "AuditStamp",
            "doc" : "Audit stamp associated with creation of this record"
          } ]
        }
      },
      "doc" : "List of records that represent institutional memory of an entity. Each record consists of a link, description, creator and timestamps associated with that record."
    } ],
    "Aspect" : {
      "name" : "institutionalMemory"
    }
  }, "com.linkedin.common.InstitutionalMemoryMetadata", {
    "type" : "typeref",
    "name" : "MLFeatureUrn",
    "namespace" : "com.linkedin.common",
    "doc" : "Standardized MLFeature identifier.",
    "ref" : "string",
    "java" : {
      "class" : "com.linkedin.common.urn.MLFeatureUrn"
    },
    "validate" : {
      "com.linkedin.common.validator.TypedUrnValidator" : {
        "accessible" : true,
        "constructable" : true,
        "doc" : "Standardized MLFeature identifier.",
        "entityType" : "mlFeature",
        "fields" : [ {
          "doc" : "Namespace for the MLFeature",
          "name" : "mlFeatureNamespace",
          "type" : "string"
        }, {
          "doc" : "Name of the MLFeature",
          "maxLength" : 210,
          "name" : "mlFeatureName",
          "type" : "string"
        } ],
        "maxLength" : 284,
        "name" : "MLFeature",
        "namespace" : "li",
        "owners" : [ "urn:li:corpuser:fbar", "urn:li:corpuser:bfoo" ],
        "owningTeam" : "urn:li:internalTeam:datahub"
      }
    }
  }, {
    "type" : "typeref",
    "name" : "MLModelUrn",
    "namespace" : "com.linkedin.common",
    "doc" : "Standardized MLModel identifier.",
    "ref" : "string",
    "java" : {
      "class" : "com.linkedin.common.urn.MLModelUrn"
    },
    "validate" : {
      "com.linkedin.common.validator.TypedUrnValidator" : {
        "accessible" : true,
        "constructable" : true,
        "doc" : "Standardized model identifier.",
        "entityType" : "mlModel",
        "fields" : [ {
          "doc" : "Standardized platform urn for the MLModel.",
          "name" : "platform",
          "type" : "com.linkedin.common.urn.DataPlatformUrn"
        }, {
          "doc" : "Name of the MLModel",
          "maxLength" : 210,
          "name" : "mlModelName",
          "type" : "string"
        }, {
          "doc" : "Fabric type where model belongs to or where it was generated.",
          "name" : "origin",
          "type" : "com.linkedin.common.FabricType"
        } ],
        "maxLength" : 284,
        "name" : "MlModel",
        "namespace" : "li",
        "owners" : [ "urn:li:corpuser:fbar", "urn:li:corpuser:bfoo" ],
        "owningTeam" : "urn:li:internalTeam:datahub"
      }
    }
  }, {
    "type" : "record",
    "name" : "Owner",
    "namespace" : "com.linkedin.common",
    "doc" : "Ownership information",
    "fields" : [ {
      "name" : "owner",
      "type" : "Urn",
      "doc" : "Owner URN, e.g. urn:li:corpuser:ldap, urn:li:corpGroup:group_name, and urn:li:multiProduct:mp_name\n(Caveat: only corpuser is currently supported in the frontend.)",
      "Relationship" : {
        "entityTypes" : [ "corpUser", "corpGroup" ],
        "name" : "OwnedBy"
      },
      "Searchable" : {
        "fieldName" : "owners",
        "fieldType" : "URN",
        "hasValuesFieldName" : "hasOwners",
        "queryByDefault" : false
      }
    }, {
      "name" : "type",
      "type" : {
        "type" : "enum",
        "name" : "OwnershipType",
        "doc" : "Owner category or owner role",
        "symbols" : [ "DEVELOPER", "DATAOWNER", "DELEGATE", "PRODUCER", "CONSUMER", "STAKEHOLDER" ],
        "symbolDocs" : {
          "CONSUMER" : "A person, group, or service that consumes the data",
          "DATAOWNER" : "A person or group that is owning the data",
          "DELEGATE" : "A person or a group that overseas the operation, e.g. a DBA or SRE.",
          "DEVELOPER" : "A person or group that is in charge of developing the code",
          "PRODUCER" : "A person, group, or service that produces/generates the data",
          "STAKEHOLDER" : "A person or a group that has direct business interest"
        }
      },
      "doc" : "The type of the ownership"
    }, {
      "name" : "source",
      "type" : {
        "type" : "record",
        "name" : "OwnershipSource",
        "doc" : "Source/provider of the ownership information",
        "fields" : [ {
          "name" : "type",
          "type" : {
            "type" : "enum",
            "name" : "OwnershipSourceType",
            "symbols" : [ "AUDIT", "DATABASE", "FILE_SYSTEM", "ISSUE_TRACKING_SYSTEM", "MANUAL", "SERVICE", "SOURCE_CONTROL", "OTHER" ],
            "symbolDocs" : {
              "AUDIT" : "Auditing system or audit logs",
              "DATABASE" : "Database, e.g. GRANTS table",
              "FILE_SYSTEM" : "File system, e.g. file/directory owner",
              "ISSUE_TRACKING_SYSTEM" : "Issue tracking system, e.g. Jira",
              "MANUAL" : "Manually provided by a user",
              "OTHER" : "Other sources",
              "SERVICE" : "Other ownership-like service, e.g. Nuage, ACL service etc",
              "SOURCE_CONTROL" : "SCM system, e.g. GIT, SVN"
            }
          },
          "doc" : "The type of the source"
        }, {
          "name" : "url",
          "type" : "string",
          "doc" : "A reference URL for the source",
          "optional" : true
        } ]
      },
      "doc" : "Source information for the ownership",
      "optional" : true
    } ]
  }, {
    "type" : "record",
    "name" : "Ownership",
    "namespace" : "com.linkedin.common",
    "doc" : "Ownership information of an entity.",
    "fields" : [ {
      "name" : "owners",
      "type" : {
        "type" : "array",
        "items" : "Owner"
      },
      "doc" : "List of owners of the entity."
    }, {
      "name" : "lastModified",
      "type" : "AuditStamp",
      "doc" : "Audit stamp containing who last modified the record and when. A value of 0 in the time field indicates missing data.",
      "default" : {
        "actor" : "urn:li:corpuser:unknown",
        "time" : 0
      }
    } ],
    "Aspect" : {
      "name" : "ownership"
    }
  }, "com.linkedin.common.OwnershipSource", "com.linkedin.common.OwnershipSourceType", "com.linkedin.common.OwnershipType", {
    "type" : "record",
    "name" : "Status",
    "namespace" : "com.linkedin.common",
    "doc" : "The status metadata of an entity, e.g. dataset, metric, feature, etc.",
    "fields" : [ {
      "name" : "removed",
      "type" : "boolean",
      "doc" : "whether the entity is removed or not",
      "default" : false,
      "Searchable" : {
        "fieldType" : "BOOLEAN"
      }
    } ],
    "Aspect" : {
      "name" : "status"
    }
  }, "com.linkedin.common.Time", "com.linkedin.common.Url", "com.linkedin.common.Urn", {
    "type" : "record",
    "name" : "VersionTag",
    "namespace" : "com.linkedin.common",
    "doc" : "A resource-defined string representing the resource state for the purpose of concurrency control",
    "fields" : [ {
      "name" : "versionTag",
      "type" : "string",
      "optional" : true
    } ]
  }, {
    "type" : "typeref",
    "name" : "MLModelAspect",
    "namespace" : "com.linkedin.metadata.aspect",
    "doc" : "A union of all supported metadata aspects for a ML Model",
    "ref" : [ {
      "type" : "record",
      "name" : "MLModelKey",
      "namespace" : "com.linkedin.metadata.key",
      "doc" : "Key for an ML model",
      "fields" : [ {
        "name" : "platform",
        "type" : "com.linkedin.common.Urn",
        "doc" : "Standardized platform urn for the model",
        "Searchable" : {
          "addToFilters" : true,
          "fieldType" : "URN"
        }
      }, {
        "name" : "name",
        "type" : "string",
        "doc" : "Name of the MLModel",
        "Searchable" : {
          "boostScore" : 10.0,
          "enableAutocomplete" : true,
          "fieldType" : "TEXT_PARTIAL"
        }
      }, {
        "name" : "origin",
        "type" : "com.linkedin.common.FabricType",
        "doc" : "Fabric type where model belongs to or where it was generated",
        "Searchable" : {
          "fieldType" : "TEXT_PARTIAL",
          "queryByDefault" : false
        }
      } ],
      "Aspect" : {
        "name" : "mlModelKey"
      }
    }, "com.linkedin.common.Ownership", {
      "type" : "record",
      "name" : "MLModelProperties",
      "namespace" : "com.linkedin.ml.metadata",
      "doc" : "Properties associated with a ML Model",
      "include" : [ "com.linkedin.common.CustomProperties", "com.linkedin.common.ExternalReference" ],
      "fields" : [ {
        "name" : "description",
        "type" : "string",
        "doc" : "Documentation of the MLModel",
        "optional" : true,
        "Searchable" : {
          "fieldType" : "TEXT",
          "hasValuesFieldName" : "hasDescription"
        }
      }, {
        "name" : "date",
        "type" : "com.linkedin.common.Time",
        "doc" : "Date when the MLModel was developed",
        "optional" : true
      }, {
        "name" : "version",
        "type" : "com.linkedin.common.VersionTag",
        "doc" : "Version of the MLModel",
        "optional" : true
      }, {
        "name" : "type",
        "type" : "string",
        "doc" : "Type of Algorithm or MLModel such as whether it is a Naive Bayes classifier, Convolutional Neural Network, etc",
        "optional" : true,
        "Searchable" : {
          "fieldType" : "TEXT_PARTIAL"
        }
      }, {
        "name" : "hyperParameters",
        "type" : {
          "type" : "map",
          "values" : {
            "type" : "typeref",
            "name" : "HyperParameterValueType",
            "doc" : "A union of all supported metadata aspects for HyperParameter Value",
            "ref" : [ "string", "int", "float", "double", "boolean" ]
          }
        },
        "doc" : "Hyper Parameters of the MLModel\n\nNOTE: these are deprecated in favor of hyperParams",
        "optional" : true
      }, {
        "name" : "hyperParams",
        "type" : {
          "type" : "array",
          "items" : {
            "type" : "record",
            "name" : "MLHyperParam",
            "doc" : "Properties associated with an ML Hyper Param",
            "fields" : [ {
              "name" : "name",
              "type" : "string",
              "doc" : "Name of the MLHyperParam"
            }, {
              "name" : "description",
              "type" : "string",
              "doc" : "Documentation of the MLHyperParam",
              "optional" : true
            }, {
              "name" : "value",
              "type" : "string",
              "doc" : "The value of the MLHyperParam",
              "optional" : true
            }, {
              "name" : "createdAt",
              "type" : "com.linkedin.common.Time",
              "doc" : "Date when the MLHyperParam was developed",
              "optional" : true
<<<<<<< HEAD
            }, {
              "name" : "version",
              "type" : "com.linkedin.common.VersionTag",
              "doc" : "Version of the MLHyperParam",
              "optional" : true
=======
>>>>>>> 328b098d
            } ],
            "Aspect" : {
              "name" : "mlHyperParam"
            }
          }
        },
        "doc" : "Hyperparameters of the MLModel",
        "optional" : true
      }, {
        "name" : "trainingMetrics",
        "type" : {
          "type" : "array",
          "items" : {
            "type" : "record",
            "name" : "MLMetric",
            "doc" : "Properties associated with an ML Metric",
            "fields" : [ {
              "name" : "name",
              "type" : "string",
              "doc" : "Name of the mlMetric"
            }, {
              "name" : "description",
              "type" : "string",
              "doc" : "Documentation of the mlMetric",
              "optional" : true
            }, {
              "name" : "value",
              "type" : "string",
              "doc" : "The value of the mlMetric",
              "optional" : true
            }, {
              "name" : "createdAt",
              "type" : "com.linkedin.common.Time",
              "doc" : "Date when the mlMetric was developed",
              "optional" : true
<<<<<<< HEAD
            }, {
              "name" : "version",
              "type" : "com.linkedin.common.VersionTag",
              "doc" : "Version of the mlMetric",
              "optional" : true
=======
>>>>>>> 328b098d
            } ],
            "Aspect" : {
              "name" : "mlMetric"
            }
          }
        },
        "doc" : "Metrics of the MLModel used in training",
        "optional" : true
      }, {
        "name" : "onlineMetrics",
        "type" : {
          "type" : "array",
          "items" : "MLMetric"
        },
        "doc" : "Metrics of the MLModel used in production",
        "optional" : true
      }, {
        "name" : "mlFeatures",
        "type" : {
          "type" : "array",
          "items" : "com.linkedin.common.MLFeatureUrn"
        },
        "doc" : "List of features used for MLModel training",
        "optional" : true
      }, {
        "name" : "tags",
        "type" : {
          "type" : "array",
          "items" : "string"
        },
        "doc" : "Tags for the MLModel",
        "default" : [ ]
      }, {
        "name" : "deployments",
        "type" : {
          "type" : "array",
          "items" : "com.linkedin.common.Urn"
        },
        "doc" : "Deployments for the MLModel",
        "optional" : true,
        "Relationship" : {
          "/*" : {
            "entityTypes" : [ "mlModelDeployment" ],
            "name" : "DeployedTo"
          }
        }
      }, {
        "name" : "trainingJobs",
        "type" : {
          "type" : "array",
          "items" : "com.linkedin.common.Urn"
        },
        "doc" : "List of jobs (if any) used to train the model",
        "optional" : true,
        "Relationship" : {
          "/*" : {
            "entityTypes" : [ "dataJob" ],
            "name" : "TrainedBy"
          }
        }
      }, {
        "name" : "downstreamJobs",
        "type" : {
          "type" : "array",
          "items" : "com.linkedin.common.Urn"
        },
        "doc" : "List of jobs (if any) that use the model",
        "optional" : true,
        "Relationship" : {
          "/*" : {
            "entityTypes" : [ "dataJob" ],
            "name" : "UsedBy"
          }
        }
      }, {
        "name" : "groups",
        "type" : {
          "type" : "array",
          "items" : "com.linkedin.common.Urn"
        },
        "doc" : "Groups the model belongs to",
        "optional" : true,
        "Relationship" : {
          "/*" : {
            "entityTypes" : [ "mlModelGroup" ],
            "name" : "MemberOf"
          }
        }
      } ],
      "Aspect" : {
        "name" : "mlModelProperties"
      }
    }, {
      "type" : "record",
      "name" : "IntendedUse",
      "namespace" : "com.linkedin.ml.metadata",
      "doc" : "Intended Use for the ML Model",
      "fields" : [ {
        "name" : "primaryUses",
        "type" : {
          "type" : "array",
          "items" : "string"
        },
        "doc" : "Primary Use cases for the MLModel.",
        "optional" : true
      }, {
        "name" : "primaryUsers",
        "type" : {
          "type" : "array",
          "items" : {
            "type" : "enum",
            "name" : "IntendedUserType",
            "symbols" : [ "ENTERPRISE", "HOBBY", "ENTERTAINMENT" ]
          }
        },
        "doc" : "Primary Intended Users - For example, was the MLModel developed for entertainment purposes, for hobbyists, or enterprise solutions?",
        "optional" : true
      }, {
        "name" : "outOfScopeUses",
        "type" : {
          "type" : "array",
          "items" : "string"
        },
        "doc" : "Highlight technology that the MLModel might easily be confused with, or related contexts that users could try to apply the MLModel to.",
        "optional" : true
      } ],
      "Aspect" : {
        "name" : "intendedUse"
      }
    }, {
      "type" : "record",
      "name" : "MLModelFactorPrompts",
      "namespace" : "com.linkedin.ml.metadata",
      "doc" : "Prompts which affect the performance of the MLModel",
      "fields" : [ {
        "name" : "relevantFactors",
        "type" : {
          "type" : "array",
          "items" : {
            "type" : "record",
            "name" : "MLModelFactors",
            "doc" : "Factors affecting the performance of the MLModel.",
            "fields" : [ {
              "name" : "groups",
              "type" : {
                "type" : "array",
                "items" : "string"
              },
              "doc" : "Groups refers to distinct categories with similar characteristics that are present in the evaluation data instances.\nFor human-centric machine learning MLModels, groups are people who share one or multiple characteristics.",
              "optional" : true
            }, {
              "name" : "instrumentation",
              "type" : {
                "type" : "array",
                "items" : "string"
              },
              "doc" : "The performance of a MLModel can vary depending on what instruments were used to capture the input to the MLModel.\nFor example, a face detection model may perform differently depending on the camera’s hardware and software,\nincluding lens, image stabilization, high dynamic range techniques, and background blurring for portrait mode.",
              "optional" : true
            }, {
              "name" : "environment",
              "type" : {
                "type" : "array",
                "items" : "string"
              },
              "doc" : "A further factor affecting MLModel performance is the environment in which it is deployed.",
              "optional" : true
            } ]
          }
        },
        "doc" : "What are foreseeable salient factors for which MLModel performance may vary, and how were these determined?",
        "optional" : true
      }, {
        "name" : "evaluationFactors",
        "type" : {
          "type" : "array",
          "items" : "MLModelFactors"
        },
        "doc" : "Which factors are being reported, and why were these chosen?",
        "optional" : true
      } ],
      "Aspect" : {
        "name" : "mlModelFactorPrompts"
      }
    }, {
      "type" : "record",
      "name" : "Metrics",
      "namespace" : "com.linkedin.ml.metadata",
      "doc" : "Metrics to be featured for the MLModel.",
      "fields" : [ {
        "name" : "performanceMeasures",
        "type" : {
          "type" : "array",
          "items" : "string"
        },
        "doc" : "Measures of MLModel performance",
        "optional" : true
      }, {
        "name" : "decisionThreshold",
        "type" : {
          "type" : "array",
          "items" : "string"
        },
        "doc" : "Decision Thresholds used (if any)?",
        "optional" : true
      } ],
      "Aspect" : {
        "name" : "mlModelMetrics"
      }
    }, {
      "type" : "record",
      "name" : "EvaluationData",
      "namespace" : "com.linkedin.ml.metadata",
      "doc" : "All referenced datasets would ideally point to any set of documents that provide visibility into the source and composition of the dataset.",
      "fields" : [ {
        "name" : "evaluationData",
        "type" : {
          "type" : "array",
          "items" : {
            "type" : "record",
            "name" : "BaseData",
            "doc" : "BaseData record",
            "fields" : [ {
              "name" : "dataset",
              "type" : "com.linkedin.common.DatasetUrn",
              "doc" : "What dataset were used in the MLModel?"
            }, {
              "name" : "motivation",
              "type" : "string",
              "doc" : "Why was this dataset chosen?",
              "optional" : true
            }, {
              "name" : "preProcessing",
              "type" : {
                "type" : "array",
                "items" : "string"
              },
              "doc" : "How was the data preprocessed (e.g., tokenization of sentences, cropping of images, any filtering such as dropping images without faces)?",
              "optional" : true
            } ]
          }
        },
        "doc" : "Details on the dataset(s) used for the quantitative analyses in the MLModel"
      } ],
      "Aspect" : {
        "name" : "mlModelEvaluationData"
      }
    }, {
      "type" : "record",
      "name" : "TrainingData",
      "namespace" : "com.linkedin.ml.metadata",
      "doc" : "Ideally, the MLModel card would contain as much information about the training data as the evaluation data. However, there might be cases where it is not feasible to provide this level of detailed information about the training data. For example, the data may be proprietary, or require a non-disclosure agreement. In these cases, we advocate for basic details about the distributions over groups in the data, as well as any other details that could inform stakeholders on the kinds of biases the model may have encoded.",
      "fields" : [ {
        "name" : "trainingData",
        "type" : {
          "type" : "array",
          "items" : "BaseData"
        },
        "doc" : "Details on the dataset(s) used for training the MLModel"
      } ],
      "Aspect" : {
        "name" : "mlModelTrainingData"
      }
    }, {
      "type" : "record",
      "name" : "QuantitativeAnalyses",
      "namespace" : "com.linkedin.ml.metadata",
      "doc" : "Quantitative analyses should be disaggregated, that is, broken down by the chosen factors. Quantitative analyses should provide the results of evaluating the MLModel according to the chosen metrics, providing confidence interval values when possible.",
      "fields" : [ {
        "name" : "unitaryResults",
        "type" : {
          "type" : "typeref",
          "name" : "ResultsType",
          "doc" : "A union of all supported metadata aspects for ResultsType",
          "ref" : [ "string" ]
        },
        "doc" : "Link to a dashboard with results showing how the MLModel performed with respect to each factor",
        "optional" : true
      }, {
        "name" : "intersectionalResults",
        "type" : "ResultsType",
        "doc" : "Link to a dashboard with results showing how the MLModel performed with respect to the intersection of evaluated factors?",
        "optional" : true
      } ],
      "Aspect" : {
        "name" : "mlModelQuantitativeAnalyses"
      }
    }, {
      "type" : "record",
      "name" : "EthicalConsiderations",
      "namespace" : "com.linkedin.ml.metadata",
      "doc" : "This section is intended to demonstrate the ethical considerations that went into MLModel development, surfacing ethical challenges and solutions to stakeholders.",
      "fields" : [ {
        "name" : "data",
        "type" : {
          "type" : "array",
          "items" : "string"
        },
        "doc" : "Does the MLModel use any sensitive data (e.g., protected classes)?",
        "optional" : true
      }, {
        "name" : "humanLife",
        "type" : {
          "type" : "array",
          "items" : "string"
        },
        "doc" : " Is the MLModel intended to inform decisions about matters central to human life or flourishing – e.g., health or safety? Or could it be used in such a way?",
        "optional" : true
      }, {
        "name" : "mitigations",
        "type" : {
          "type" : "array",
          "items" : "string"
        },
        "doc" : "What risk mitigation strategies were used during MLModel development?",
        "optional" : true
      }, {
        "name" : "risksAndHarms",
        "type" : {
          "type" : "array",
          "items" : "string"
        },
        "doc" : "What risks may be present in MLModel usage? Try to identify the potential recipients, likelihood, and magnitude of harms. If these cannot be determined, note that they were considered but remain unknown.",
        "optional" : true
      }, {
        "name" : "useCases",
        "type" : {
          "type" : "array",
          "items" : "string"
        },
        "doc" : "Are there any known MLModel use cases that are especially fraught? This may connect directly to the intended use section",
        "optional" : true
      } ],
      "Aspect" : {
        "name" : "mlModelEthicalConsiderations"
      }
    }, {
      "type" : "record",
      "name" : "CaveatsAndRecommendations",
      "namespace" : "com.linkedin.ml.metadata",
      "doc" : "This section should list additional concerns that were not covered in the previous sections. For example, did the results suggest any further testing? Were there any relevant groups that were not represented in the evaluation dataset? Are there additional recommendations for model use?",
      "fields" : [ {
        "name" : "caveats",
        "type" : {
          "type" : "record",
          "name" : "CaveatDetails",
          "doc" : "This section should list additional concerns that were not covered in the previous sections. For example, did the results suggest any further testing? Were there any relevant groups that were not represented in the evaluation dataset? Are there additional recommendations for model use?",
          "fields" : [ {
            "name" : "needsFurtherTesting",
            "type" : "boolean",
            "doc" : "Did the results suggest any further testing?",
            "optional" : true
          }, {
            "name" : "caveatDescription",
            "type" : "string",
            "doc" : "Caveat Description\nFor ex: Given gender classes are binary (male/not male), which we include as male/female. Further work needed to evaluate across a spectrum of genders.",
            "optional" : true
          }, {
            "name" : "groupsNotRepresented",
            "type" : {
              "type" : "array",
              "items" : "string"
            },
            "doc" : "Relevant groups that were not represented in the evaluation dataset?",
            "optional" : true
          } ]
        },
        "doc" : "This section should list additional concerns that were not covered in the previous sections. For example, did the results suggest any further testing? Were there any relevant groups that were not represented in the evaluation dataset?",
        "optional" : true
      }, {
        "name" : "recommendations",
        "type" : "string",
        "doc" : "Recommendations on where this MLModel should be used.",
        "optional" : true
      }, {
        "name" : "idealDatasetCharacteristics",
        "type" : {
          "type" : "array",
          "items" : "string"
        },
        "doc" : "Ideal characteristics of an evaluation dataset for this MLModel",
        "optional" : true
      } ],
      "Aspect" : {
        "name" : "mlModelCaveatsAndRecommendations"
      }
    }, "com.linkedin.common.InstitutionalMemory", {
      "type" : "record",
      "name" : "SourceCode",
      "namespace" : "com.linkedin.ml.metadata",
      "doc" : "Source Code",
      "fields" : [ {
        "name" : "sourceCode",
        "type" : {
          "type" : "array",
          "items" : {
            "type" : "record",
            "name" : "SourceCodeUrl",
            "doc" : "Source Code Url Entity",
            "fields" : [ {
              "name" : "type",
              "type" : {
                "type" : "enum",
                "name" : "SourceCodeUrlType",
                "symbols" : [ "ML_MODEL_SOURCE_CODE", "TRAINING_PIPELINE_SOURCE_CODE", "EVALUATION_PIPELINE_SOURCE_CODE" ]
              },
              "doc" : "Source Code Url Types"
            }, {
              "name" : "sourceCodeUrl",
              "type" : "com.linkedin.common.Url",
              "doc" : "Source Code Url"
            } ]
          }
        },
        "doc" : "Source Code along with types"
      } ],
      "Aspect" : {
        "name" : "sourceCode"
      }
    }, "com.linkedin.common.Status", "com.linkedin.common.Cost", "com.linkedin.common.Deprecation", "com.linkedin.common.BrowsePaths" ]
  }, "com.linkedin.metadata.key.MLModelKey", {
    "type" : "record",
    "name" : "AggregationMetadata",
    "namespace" : "com.linkedin.metadata.query",
    "fields" : [ {
      "name" : "name",
      "type" : "string",
      "doc" : "The name of the aggregation, e.g, platform, origin"
    }, {
      "name" : "aggregations",
      "type" : {
        "type" : "map",
        "values" : "long"
      },
      "doc" : "List of aggregations showing the number of documents falling into each bucket. e.g, for platform aggregation, the bucket can be hive, kafka, etc"
    } ]
  }, {
    "type" : "record",
    "name" : "AutoCompleteResult",
    "namespace" : "com.linkedin.metadata.query",
    "doc" : "The model for the auto complete result",
    "fields" : [ {
      "name" : "query",
      "type" : "string",
      "doc" : "The original chars typed by user"
    }, {
      "name" : "suggestions",
      "type" : {
        "type" : "array",
        "items" : "string"
      },
      "doc" : "A list of typeahead suggestions"
    } ]
  }, {
    "type" : "enum",
    "name" : "Condition",
    "namespace" : "com.linkedin.metadata.query",
    "doc" : "The matching condition in a filter criterion",
    "symbols" : [ "CONTAIN", "END_WITH", "EQUAL", "GREATER_THAN", "GREATER_THAN_OR_EQUAL_TO", "LESS_THAN", "LESS_THAN_OR_EQUAL_TO", "START_WITH" ],
    "symbolDocs" : {
      "CONTAIN" : "Represent the relation: String field contains value, e.g. name contains Profile",
      "END_WITH" : "Represent the relation: String field ends with value, e.g. name ends with Event",
      "EQUAL" : "Represent the relation: field = value, e.g. platform = hdfs",
      "GREATER_THAN" : "Represent the relation greater than, e.g. ownerCount > 5",
      "GREATER_THAN_OR_EQUAL_TO" : "Represent the relation greater than or equal to, e.g. ownerCount >= 5",
      "LESS_THAN" : "Represent the relation less than, e.g. ownerCount < 3",
      "LESS_THAN_OR_EQUAL_TO" : "Represent the relation less than or equal to, e.g. ownerCount <= 3",
      "START_WITH" : "Represent the relation: String field starts with value, e.g. name starts with PageView"
    }
  }, {
    "type" : "record",
    "name" : "Criterion",
    "namespace" : "com.linkedin.metadata.query",
    "doc" : "A criterion for matching a field with given value",
    "fields" : [ {
      "name" : "field",
      "type" : "string",
      "doc" : "The name of the field that the criterion refers to"
    }, {
      "name" : "value",
      "type" : "string",
      "doc" : "The value of the intended field"
    }, {
      "name" : "condition",
      "type" : "Condition",
      "doc" : "The condition for the criterion, e.g. EQUAL, START_WITH",
      "default" : "EQUAL"
    } ]
  }, {
    "type" : "record",
    "name" : "Filter",
    "namespace" : "com.linkedin.metadata.query",
    "doc" : "The filter for finding an record or a collection of records",
    "fields" : [ {
      "name" : "criteria",
      "type" : {
        "type" : "array",
        "items" : "Criterion"
      },
      "doc" : "A list of criteria the filter applies to the query"
    } ]
  }, {
    "type" : "record",
    "name" : "MatchMetadata",
    "namespace" : "com.linkedin.metadata.query",
    "fields" : [ {
      "name" : "matchedFields",
      "type" : {
        "type" : "array",
        "items" : {
          "type" : "record",
          "name" : "MatchedField",
          "fields" : [ {
            "name" : "name",
            "type" : "string",
            "doc" : "Matched field name"
          }, {
            "name" : "value",
            "type" : "string",
            "doc" : "Matched field value"
          } ]
        }
      },
      "doc" : "Matched field name and values"
    } ]
  }, "com.linkedin.metadata.query.MatchedField", {
    "type" : "record",
    "name" : "SearchResultMetadata",
    "namespace" : "com.linkedin.metadata.query",
    "doc" : "The model for the search result",
    "fields" : [ {
      "name" : "searchResultMetadatas",
      "type" : {
        "type" : "array",
        "items" : "AggregationMetadata"
      },
      "doc" : "A list of search result metadata such as aggregations"
    }, {
      "name" : "urns",
      "type" : {
        "type" : "array",
        "items" : "com.linkedin.common.Urn"
      },
      "doc" : "A list of urns corresponding to search documents (in order) as returned by the search index"
    }, {
      "name" : "matches",
      "type" : {
        "type" : "array",
        "items" : "MatchMetadata"
      },
      "doc" : "A list of match metadata for each search result, containing the list of fields in the search document that matched the query",
      "optional" : true
    } ]
  }, {
    "type" : "record",
    "name" : "SortCriterion",
    "namespace" : "com.linkedin.metadata.query",
    "doc" : "Sort order along with the field to sort it on, to be applied to the results.",
    "fields" : [ {
      "name" : "field",
      "type" : "string",
      "doc" : "The name of the field that sorting has to be applied to"
    }, {
      "name" : "order",
      "type" : {
        "type" : "enum",
        "name" : "SortOrder",
        "doc" : "The order used to sort the results",
        "symbols" : [ "ASCENDING", "DESCENDING" ],
        "symbolDocs" : {
          "ASCENDING" : "If results need to be sorted in ascending order",
          "DESCENDING" : "If results need to be sorted in descending order"
        }
      },
      "doc" : "The order to sort the results i.e. ASCENDING or DESCENDING"
    } ]
  }, "com.linkedin.metadata.query.SortOrder", {
    "type" : "record",
    "name" : "BackfillResult",
    "namespace" : "com.linkedin.metadata.restli",
    "doc" : "The model for the result of a backfill",
    "fields" : [ {
      "name" : "entities",
      "type" : {
        "type" : "array",
        "items" : {
          "type" : "record",
          "name" : "BackfillResultEntity",
          "fields" : [ {
            "name" : "urn",
            "type" : "com.linkedin.common.Urn",
            "doc" : "Urn of the backfilled entity"
          }, {
            "name" : "aspects",
            "type" : {
              "type" : "array",
              "items" : "string"
            },
            "doc" : "List of the aspects backfilled for the entity"
          } ]
        }
      },
      "doc" : "List of backfilled entities"
    } ]
  }, "com.linkedin.metadata.restli.BackfillResultEntity", {
    "type" : "record",
    "name" : "MLModelSnapshot",
    "namespace" : "com.linkedin.metadata.snapshot",
    "doc" : "MLModel Snapshot entity details.",
    "fields" : [ {
      "name" : "urn",
      "type" : "com.linkedin.common.MLModelUrn",
      "doc" : "URN for the entity the metadata snapshot is associated with."
    }, {
      "name" : "aspects",
      "type" : {
        "type" : "array",
        "items" : "com.linkedin.metadata.aspect.MLModelAspect"
      },
      "doc" : "The list of metadata aspects associated with the MLModel. Depending on the use case, this can either be all, or a selection, of supported aspects."
    } ],
    "Entity" : {
      "keyAspect" : "mlModelKey",
      "name" : "mlModel"
    }
  }, {
    "type" : "record",
    "name" : "MLModel",
    "namespace" : "com.linkedin.ml",
    "doc" : "MlModel spec. for a model store. A collection of MlModel metadata schema that can evolve over time.",
    "include" : [ {
      "type" : "record",
      "name" : "MLModelKey",
      "doc" : "Key for MLModel resource",
      "fields" : [ {
        "name" : "platform",
        "type" : "com.linkedin.common.DataPlatformUrn",
        "doc" : "Standardized platform urn where ML Model is defined. The data platform Urn (urn:li:platform:{dataScienceplatform_name})",
        "validate" : {
          "com.linkedin.dataset.rest.validator.DataPlatformValidator" : { }
        }
      }, {
        "name" : "name",
        "type" : "string",
        "doc" : "ML Model name e.g. {db}.{table}, /dir/subdir/{name}, or {name}",
        "validate" : {
          "strlen" : {
            "max" : 500,
            "min" : 1
          }
        }
      }, {
        "name" : "origin",
        "type" : "com.linkedin.common.FabricType",
        "doc" : "Fabric type where ML Model belongs to or where it was generated."
      } ]
    }, "com.linkedin.common.ChangeAuditStamps" ],
    "fields" : [ {
      "name" : "id",
      "type" : "long",
      "doc" : "Model unique identifier. System assigned value when a new model is created.",
      "default" : 0
    }, {
      "name" : "urn",
      "type" : "com.linkedin.common.MLModelUrn",
      "doc" : "Model urn"
    }, {
      "name" : "description",
      "type" : "string",
      "doc" : "Description for model",
      "default" : ""
    }, {
      "name" : "tags",
      "type" : {
        "type" : "array",
        "items" : "string"
      },
      "doc" : "tags for searching model",
      "default" : [ ]
    }, {
      "name" : "ownership",
      "type" : "com.linkedin.common.Ownership",
      "doc" : "Ownership Info",
      "optional" : true
    }, {
      "name" : "mlModelProperties",
      "type" : "com.linkedin.ml.metadata.MLModelProperties",
      "doc" : "MLModel Properties",
      "optional" : true
    }, {
      "name" : "intendedUse",
      "type" : "com.linkedin.ml.metadata.IntendedUse",
      "doc" : "Intended Use",
      "optional" : true
    }, {
      "name" : "mlModelFactors",
      "type" : "com.linkedin.ml.metadata.MLModelFactors",
      "doc" : "MLModel Factors",
      "optional" : true,
      "deprecated" : "Use MLModelFactorPrompts instead"
    }, {
      "name" : "mlModelFactorPrompts",
      "type" : "com.linkedin.ml.metadata.MLModelFactorPrompts",
      "optional" : true
    }, {
      "name" : "metrics",
      "type" : "com.linkedin.ml.metadata.Metrics",
      "doc" : "Metrics",
      "optional" : true
    }, {
      "name" : "evaluationData",
      "type" : "com.linkedin.ml.metadata.EvaluationData",
      "doc" : "Evaluation Data",
      "optional" : true
    }, {
      "name" : "trainingData",
      "type" : "com.linkedin.ml.metadata.TrainingData",
      "doc" : "Training Data",
      "optional" : true
    }, {
      "name" : "quantitativeAnalyses",
      "type" : "com.linkedin.ml.metadata.QuantitativeAnalyses",
      "doc" : "Quantitative Analyses",
      "optional" : true
    }, {
      "name" : "ethicalConsiderations",
      "type" : "com.linkedin.ml.metadata.EthicalConsiderations",
      "doc" : "Ethical Considerations",
      "optional" : true
    }, {
      "name" : "caveatsAndRecommendations",
      "type" : "com.linkedin.ml.metadata.CaveatsAndRecommendations",
      "doc" : "Caveats and Recommendations",
      "optional" : true
    }, {
      "name" : "institutionalMemory",
      "type" : "com.linkedin.common.InstitutionalMemory",
      "doc" : "Institutional Memory",
      "optional" : true
    }, {
      "name" : "sourceCode",
      "type" : "com.linkedin.ml.metadata.SourceCode",
      "doc" : "Source Code",
      "optional" : true
    }, {
      "name" : "status",
      "type" : "com.linkedin.common.Status",
      "doc" : "Status",
      "optional" : true
    }, {
      "name" : "cost",
      "type" : "com.linkedin.common.Cost",
      "doc" : "Cost",
      "optional" : true
    }, {
      "name" : "deprecation",
      "type" : "com.linkedin.common.Deprecation",
      "doc" : "Deprecation",
      "optional" : true
    } ]
  }, "com.linkedin.ml.MLModelKey", "com.linkedin.ml.metadata.BaseData", "com.linkedin.ml.metadata.CaveatDetails", "com.linkedin.ml.metadata.CaveatsAndRecommendations", "com.linkedin.ml.metadata.EthicalConsiderations", "com.linkedin.ml.metadata.EvaluationData", "com.linkedin.ml.metadata.HyperParameterValueType", "com.linkedin.ml.metadata.IntendedUse", "com.linkedin.ml.metadata.IntendedUserType", "com.linkedin.ml.metadata.MLHyperParam", "com.linkedin.ml.metadata.MLMetric", "com.linkedin.ml.metadata.MLModelFactorPrompts", "com.linkedin.ml.metadata.MLModelFactors", "com.linkedin.ml.metadata.MLModelProperties", "com.linkedin.ml.metadata.Metrics", "com.linkedin.ml.metadata.QuantitativeAnalyses", "com.linkedin.ml.metadata.ResultsType", "com.linkedin.ml.metadata.SourceCode", "com.linkedin.ml.metadata.SourceCodeUrl", "com.linkedin.ml.metadata.SourceCodeUrlType", "com.linkedin.ml.metadata.TrainingData", {
    "type" : "record",
    "name" : "EmptyRecord",
    "namespace" : "com.linkedin.restli.common",
    "doc" : "An literally empty record.  Intended as a marker to indicate the absence of content where a record type is required.  If used the underlying DataMap *must* be empty, EmptyRecordValidator is provided to help enforce this.  For example,  CreateRequest extends Request<EmptyRecord> to indicate it has no response body.   Also, a ComplexKeyResource implementation that has no ParamKey should have a signature like XyzResource implements ComplexKeyResource<XyzKey, EmptyRecord, Xyz>.",
    "fields" : [ ],
    "validate" : {
      "com.linkedin.restli.common.EmptyRecordValidator" : { }
    }
  } ],
  "schema" : {
    "annotations" : {
      "deprecated" : { }
    },
    "name" : "mlModels",
    "namespace" : "com.linkedin.ml",
    "path" : "/mlModels",
    "schema" : "com.linkedin.ml.MLModel",
    "doc" : "Deprecated! Use {@link EntityResource} instead.\n\ngenerated from: com.linkedin.metadata.resources.ml.MLModels",
    "collection" : {
      "identifier" : {
        "name" : "mlmodel",
        "type" : "com.linkedin.ml.MLModelKey",
        "params" : "com.linkedin.restli.common.EmptyRecord"
      },
      "supports" : [ "batch_get", "get", "get_all" ],
      "methods" : [ {
        "method" : "get",
        "parameters" : [ {
          "name" : "aspects",
          "type" : "{ \"type\" : \"array\", \"items\" : \"string\" }",
          "optional" : true
        } ]
      }, {
        "method" : "batch_get",
        "parameters" : [ {
          "name" : "aspects",
          "type" : "{ \"type\" : \"array\", \"items\" : \"string\" }",
          "optional" : true
        } ]
      }, {
        "method" : "get_all",
        "parameters" : [ {
          "name" : "aspects",
          "type" : "{ \"type\" : \"array\", \"items\" : \"string\" }",
          "optional" : true
        }, {
          "name" : "filter",
          "type" : "com.linkedin.metadata.query.Filter",
          "optional" : true
        }, {
          "name" : "sort",
          "type" : "com.linkedin.metadata.query.SortCriterion",
          "optional" : true
        } ],
        "pagingSupported" : true
      } ],
      "finders" : [ {
        "name" : "search",
        "parameters" : [ {
          "name" : "input",
          "type" : "string"
        }, {
          "name" : "aspects",
          "type" : "{ \"type\" : \"array\", \"items\" : \"string\" }",
          "optional" : true
        }, {
          "name" : "filter",
          "type" : "com.linkedin.metadata.query.Filter",
          "optional" : true
        }, {
          "name" : "sort",
          "type" : "com.linkedin.metadata.query.SortCriterion",
          "optional" : true
        } ],
        "metadata" : {
          "type" : "com.linkedin.metadata.query.SearchResultMetadata"
        },
        "pagingSupported" : true
      } ],
      "actions" : [ {
        "name" : "autocomplete",
        "parameters" : [ {
          "name" : "query",
          "type" : "string"
        }, {
          "name" : "field",
          "type" : "string"
        }, {
          "name" : "filter",
          "type" : "com.linkedin.metadata.query.Filter"
        }, {
          "name" : "limit",
          "type" : "int"
        } ],
        "returns" : "com.linkedin.metadata.query.AutoCompleteResult"
      }, {
        "name" : "backfill",
        "parameters" : [ {
          "name" : "urn",
          "type" : "string"
        }, {
          "name" : "aspects",
          "type" : "{ \"type\" : \"array\", \"items\" : \"string\" }",
          "optional" : true
        } ],
        "returns" : "com.linkedin.metadata.restli.BackfillResult"
      }, {
        "name" : "getSnapshot",
        "parameters" : [ {
          "name" : "urn",
          "type" : "string"
        }, {
          "name" : "aspects",
          "type" : "{ \"type\" : \"array\", \"items\" : \"string\" }",
          "optional" : true
        } ],
        "returns" : "com.linkedin.metadata.snapshot.MLModelSnapshot"
      }, {
        "name" : "ingest",
        "parameters" : [ {
          "name" : "snapshot",
          "type" : "com.linkedin.metadata.snapshot.MLModelSnapshot"
        } ]
      } ],
      "entity" : {
        "path" : "/mlModels/{mlmodel}",
        "subresources" : [ {
          "annotations" : {
            "deprecated" : { }
          },
          "name" : "caveatsAndRecommendations",
          "namespace" : "com.linkedin.ml",
          "path" : "/mlModels/{mlmodel}/caveatsAndRecommendations",
          "schema" : "com.linkedin.ml.metadata.CaveatsAndRecommendations",
          "doc" : "Deprecated! Use {@link EntityResource} instead.\n\n Rest.li entry point: /mlModels/{mlModelKey}/caveatsAndRecommendations\n\ngenerated from: com.linkedin.metadata.resources.ml.CaveatsAndRecommendationsResource",
          "collection" : {
            "identifier" : {
              "name" : "caveatsAndRecommendationsId",
              "type" : "long"
            },
            "supports" : [ "create", "get" ],
            "methods" : [ {
              "method" : "create"
            }, {
              "method" : "get"
            } ],
            "entity" : {
              "path" : "/mlModels/{mlmodel}/caveatsAndRecommendations/{caveatsAndRecommendationsId}"
            }
          }
        }, {
          "annotations" : {
            "deprecated" : { }
          },
          "name" : "cost",
          "namespace" : "com.linkedin.ml",
          "path" : "/mlModels/{mlmodel}/cost",
          "schema" : "com.linkedin.common.Cost",
          "doc" : "Deprecated! Use {@link EntityResource} instead.\n\n Rest.li entry point: /mlModels/{mlModelKey}/cost\n\ngenerated from: com.linkedin.metadata.resources.ml.CostResource",
          "collection" : {
            "identifier" : {
              "name" : "costId",
              "type" : "long"
            },
            "supports" : [ "create", "get" ],
            "methods" : [ {
              "method" : "create"
            }, {
              "method" : "get"
            } ],
            "entity" : {
              "path" : "/mlModels/{mlmodel}/cost/{costId}"
            }
          }
        }, {
          "annotations" : {
            "deprecated" : { }
          },
          "name" : "deprecation",
          "namespace" : "com.linkedin.ml",
          "path" : "/mlModels/{mlmodel}/deprecation",
          "schema" : "com.linkedin.common.Deprecation",
          "doc" : "Deprecated! Use {@link EntityResource} instead.\n\n Rest.li entry point: /mlmodels/{mlModelKey}/deprecation\n\ngenerated from: com.linkedin.metadata.resources.ml.DeprecationResource",
          "collection" : {
            "identifier" : {
              "name" : "deprecationId",
              "type" : "long"
            },
            "supports" : [ "create", "get" ],
            "methods" : [ {
              "method" : "create"
            }, {
              "method" : "get"
            } ],
            "entity" : {
              "path" : "/mlModels/{mlmodel}/deprecation/{deprecationId}"
            }
          }
        }, {
          "annotations" : {
            "deprecated" : { }
          },
          "name" : "ethicalConsiderations",
          "namespace" : "com.linkedin.ml",
          "path" : "/mlModels/{mlmodel}/ethicalConsiderations",
          "schema" : "com.linkedin.ml.metadata.EthicalConsiderations",
          "doc" : "Deprecated! Use {@link EntityResource} instead.\n\n Rest.li entry point: /mlModels/{mlModelKey}/ethicalConsiderations\n\ngenerated from: com.linkedin.metadata.resources.ml.EthicalConsiderationsResource",
          "collection" : {
            "identifier" : {
              "name" : "ethicalConsiderationsId",
              "type" : "long"
            },
            "supports" : [ "create", "get" ],
            "methods" : [ {
              "method" : "create"
            }, {
              "method" : "get"
            } ],
            "entity" : {
              "path" : "/mlModels/{mlmodel}/ethicalConsiderations/{ethicalConsiderationsId}"
            }
          }
        }, {
          "annotations" : {
            "deprecated" : { }
          },
          "name" : "evaluationData",
          "namespace" : "com.linkedin.ml",
          "path" : "/mlModels/{mlmodel}/evaluationData",
          "schema" : "com.linkedin.ml.metadata.EvaluationData",
          "doc" : "Deprecated! Use {@link EntityResource} instead.\n\n Rest.li entry point: /mlModels/{mlModelKey}/evaluationData\n\ngenerated from: com.linkedin.metadata.resources.ml.EvaluationDataResource",
          "collection" : {
            "identifier" : {
              "name" : "evaluationDataId",
              "type" : "long"
            },
            "supports" : [ "create", "get" ],
            "methods" : [ {
              "method" : "create"
            }, {
              "method" : "get"
            } ],
            "entity" : {
              "path" : "/mlModels/{mlmodel}/evaluationData/{evaluationDataId}"
            }
          }
        }, {
          "annotations" : {
            "deprecated" : { }
          },
          "name" : "institutionalMemory",
          "namespace" : "com.linkedin.ml",
          "path" : "/mlModels/{mlmodel}/institutionalMemory",
          "schema" : "com.linkedin.common.InstitutionalMemory",
          "doc" : "Deprecated! Use {@link EntityResource} instead.\n\n Rest.li entry point: /mlModels/{mlModelKey}/institutionalMemory\n\ngenerated from: com.linkedin.metadata.resources.ml.InstitutionalMemoryResource",
          "collection" : {
            "identifier" : {
              "name" : "institutionalMemoryId",
              "type" : "long"
            },
            "supports" : [ "create", "get" ],
            "methods" : [ {
              "method" : "create"
            }, {
              "method" : "get"
            } ],
            "entity" : {
              "path" : "/mlModels/{mlmodel}/institutionalMemory/{institutionalMemoryId}"
            }
          }
        }, {
          "annotations" : {
            "deprecated" : { }
          },
          "name" : "intendedUse",
          "namespace" : "com.linkedin.ml",
          "path" : "/mlModels/{mlmodel}/intendedUse",
          "schema" : "com.linkedin.ml.metadata.IntendedUse",
          "doc" : "Deprecated! Use {@link EntityResource} instead.\n\n Rest.li entry point: /mlModels/{mlModelKey}/intendedUse\n\ngenerated from: com.linkedin.metadata.resources.ml.IntendedUseResource",
          "collection" : {
            "identifier" : {
              "name" : "intendedUseId",
              "type" : "long"
            },
            "supports" : [ "create", "get" ],
            "methods" : [ {
              "method" : "create"
            }, {
              "method" : "get"
            } ],
            "entity" : {
              "path" : "/mlModels/{mlmodel}/intendedUse/{intendedUseId}"
            }
          }
        }, {
          "annotations" : {
            "deprecated" : { }
          },
          "name" : "metrics",
          "namespace" : "com.linkedin.ml",
          "path" : "/mlModels/{mlmodel}/metrics",
          "schema" : "com.linkedin.ml.metadata.Metrics",
          "doc" : "Deprecated! Use {@link EntityResource} instead.\n\n Rest.li entry point: /mlModels/{mlModelKey}/metrics\n\ngenerated from: com.linkedin.metadata.resources.ml.MetricsResource",
          "collection" : {
            "identifier" : {
              "name" : "metricsId",
              "type" : "long"
            },
            "supports" : [ "create", "get" ],
            "methods" : [ {
              "method" : "create"
            }, {
              "method" : "get"
            } ],
            "entity" : {
              "path" : "/mlModels/{mlmodel}/metrics/{metricsId}"
            }
          }
        }, {
          "annotations" : {
            "deprecated" : { }
          },
          "name" : "mlModelFactorPrompts",
          "namespace" : "com.linkedin.ml",
          "path" : "/mlModels/{mlmodel}/mlModelFactorPrompts",
          "schema" : "com.linkedin.ml.metadata.MLModelFactorPrompts",
          "doc" : "Deprecated! Use {@link EntityResource} instead.\n\n Rest.li entry point: /mlModels/{mlModelKey}/mlModelFactorPrompts\n\ngenerated from: com.linkedin.metadata.resources.ml.MLModelFactorPromptsResource",
          "collection" : {
            "identifier" : {
              "name" : "mlModelFactorPromptsId",
              "type" : "long"
            },
            "supports" : [ "create", "get" ],
            "methods" : [ {
              "method" : "create"
            }, {
              "method" : "get"
            } ],
            "entity" : {
              "path" : "/mlModels/{mlmodel}/mlModelFactorPrompts/{mlModelFactorPromptsId}"
            }
          }
        }, {
          "annotations" : {
            "deprecated" : { }
          },
          "name" : "ownership",
          "namespace" : "com.linkedin.ml",
          "path" : "/mlModels/{mlmodel}/ownership",
          "schema" : "com.linkedin.common.Ownership",
          "doc" : "Deprecated! Use {@link EntityResource} instead.\n\n Rest.li entry point: /mlModels/{mlModelKey}/ownership\n\ngenerated from: com.linkedin.metadata.resources.ml.OwnershipResource",
          "collection" : {
            "identifier" : {
              "name" : "ownershipId",
              "type" : "long"
            },
            "supports" : [ "create", "get" ],
            "methods" : [ {
              "method" : "create"
            }, {
              "method" : "get"
            } ],
            "entity" : {
              "path" : "/mlModels/{mlmodel}/ownership/{ownershipId}"
            }
          }
        }, {
          "annotations" : {
            "deprecated" : { }
          },
          "name" : "quantitativeAnalyses",
          "namespace" : "com.linkedin.ml",
          "path" : "/mlModels/{mlmodel}/quantitativeAnalyses",
          "schema" : "com.linkedin.ml.metadata.QuantitativeAnalyses",
          "doc" : "Deprecated! Use {@link EntityResource} instead.\n\n Rest.li entry point: /mlModels/{mlModelKey}/quantitativeAnalyses\n\ngenerated from: com.linkedin.metadata.resources.ml.QuantitativeAnalysesResource",
          "collection" : {
            "identifier" : {
              "name" : "quantitativeAnalysesId",
              "type" : "long"
            },
            "supports" : [ "create", "get" ],
            "methods" : [ {
              "method" : "create"
            }, {
              "method" : "get"
            } ],
            "entity" : {
              "path" : "/mlModels/{mlmodel}/quantitativeAnalyses/{quantitativeAnalysesId}"
            }
          }
        }, {
          "annotations" : {
            "deprecated" : { }
          },
          "name" : "sourceCode",
          "namespace" : "com.linkedin.ml",
          "path" : "/mlModels/{mlmodel}/sourceCode",
          "schema" : "com.linkedin.ml.metadata.SourceCode",
          "doc" : "Deprecated! Use {@link EntityResource} instead.\n\n Rest.li entry point: /mlModels/{mlModelKey}/sourceCode\n\ngenerated from: com.linkedin.metadata.resources.ml.SourceCodeResource",
          "collection" : {
            "identifier" : {
              "name" : "sourceCodeId",
              "type" : "long"
            },
            "supports" : [ "create", "get" ],
            "methods" : [ {
              "method" : "create"
            }, {
              "method" : "get"
            } ],
            "entity" : {
              "path" : "/mlModels/{mlmodel}/sourceCode/{sourceCodeId}"
            }
          }
        }, {
          "annotations" : {
            "deprecated" : { }
          },
          "name" : "trainingData",
          "namespace" : "com.linkedin.ml",
          "path" : "/mlModels/{mlmodel}/trainingData",
          "schema" : "com.linkedin.ml.metadata.TrainingData",
          "doc" : "Deprecated! Use {@link EntityResource} instead.\n\n Rest.li entry point: /mlModels/{mlModelKey}/trainingData\n\ngenerated from: com.linkedin.metadata.resources.ml.TrainingDataResource",
          "collection" : {
            "identifier" : {
              "name" : "trainingDataId",
              "type" : "long"
            },
            "supports" : [ "create", "get" ],
            "methods" : [ {
              "method" : "create"
            }, {
              "method" : "get"
            } ],
            "entity" : {
              "path" : "/mlModels/{mlmodel}/trainingData/{trainingDataId}"
            }
          }
        } ]
      }
    }
  }
}<|MERGE_RESOLUTION|>--- conflicted
+++ resolved
@@ -615,14 +615,6 @@
               "type" : "com.linkedin.common.Time",
               "doc" : "Date when the MLHyperParam was developed",
               "optional" : true
-<<<<<<< HEAD
-            }, {
-              "name" : "version",
-              "type" : "com.linkedin.common.VersionTag",
-              "doc" : "Version of the MLHyperParam",
-              "optional" : true
-=======
->>>>>>> 328b098d
             } ],
             "Aspect" : {
               "name" : "mlHyperParam"
@@ -658,14 +650,6 @@
               "type" : "com.linkedin.common.Time",
               "doc" : "Date when the mlMetric was developed",
               "optional" : true
-<<<<<<< HEAD
-            }, {
-              "name" : "version",
-              "type" : "com.linkedin.common.VersionTag",
-              "doc" : "Version of the mlMetric",
-              "optional" : true
-=======
->>>>>>> 328b098d
             } ],
             "Aspect" : {
               "name" : "mlMetric"
