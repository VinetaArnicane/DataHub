{
  "models" : [ {
    "type" : "record",
    "name" : "AuditStamp",
    "namespace" : "com.linkedin.common",
    "doc" : "Data captured on a resource/association/sub-resource level giving insight into when that resource/association/sub-resource moved into a particular lifecycle stage, and who acted to move it into that specific lifecycle stage.",
    "fields" : [ {
      "name" : "time",
      "type" : {
        "type" : "typeref",
        "name" : "Time",
        "doc" : "Number of milliseconds since midnight, January 1, 1970 UTC. It must be a positive number",
        "ref" : "long"
      },
      "doc" : "When did the resource/association/sub-resource move into the specific lifecycle stage represented by this AuditEvent."
    }, {
      "name" : "actor",
      "type" : {
        "type" : "typeref",
        "name" : "Urn",
        "ref" : "string",
        "java" : {
          "class" : "com.linkedin.common.urn.Urn"
        }
      },
      "doc" : "The entity (e.g. a member URN) which will be credited for moving the resource/association/sub-resource into the specific lifecycle stage. It is also the one used to authorize the change."
    }, {
      "name" : "impersonator",
      "type" : "Urn",
      "doc" : "The entity (e.g. a service URN) which performs the change on behalf of the Actor and must be authorized to act as the Actor.",
      "optional" : true
    } ]
  }, {
    "type" : "record",
    "name" : "BaseFieldMapping",
    "namespace" : "com.linkedin.common",
    "doc" : "Base model representing field mappings",
    "fields" : [ {
      "name" : "created",
      "type" : "AuditStamp",
      "doc" : "Audit stamp containing who reported the field mapping and when"
    }, {
      "name" : "transformation",
      "type" : [ {
        "type" : "enum",
        "name" : "TransformationType",
        "namespace" : "com.linkedin.common.fieldtransformer",
        "doc" : "Type of the transformation involved in generating destination fields from source fields.",
        "symbols" : [ "BLACKBOX", "IDENTITY" ],
        "symbolDocs" : {
          "BLACKBOX" : "Field transformation expressed as unknown black box function.",
          "IDENTITY" : "Field transformation expressed as Identity function."
        }
      }, {
        "type" : "record",
        "name" : "UDFTransformer",
        "namespace" : "com.linkedin.common.fieldtransformer",
        "doc" : "Field transformation expressed in UDF",
        "fields" : [ {
          "name" : "udf",
          "type" : "string",
          "doc" : "A UDF mentioning how the source fields got transformed to destination field. This is the FQCN(Fully Qualified Class Name) of the udf."
        } ]
      } ],
      "doc" : "Transfomration function between the fields involved"
    } ]
  }, {
    "type" : "record",
    "name" : "ChangeAuditStamps",
    "namespace" : "com.linkedin.common",
    "doc" : "Data captured on a resource/association/sub-resource level giving insight into when that resource/association/sub-resource moved into various lifecycle stages, and who acted to move it into those lifecycle stages. The recommended best practice is to include this record in your record schema, and annotate its fields as @readOnly in your resource. See https://github.com/linkedin/rest.li/wiki/Validation-in-Rest.li#restli-validation-annotations",
    "fields" : [ {
      "name" : "created",
      "type" : "AuditStamp",
      "doc" : "An AuditStamp corresponding to the creation of this resource/association/sub-resource"
    }, {
      "name" : "lastModified",
      "type" : "AuditStamp",
      "doc" : "An AuditStamp corresponding to the last modification of this resource/association/sub-resource. If no modification has happened since creation, lastModified should be the same as created"
    }, {
      "name" : "deleted",
      "type" : "AuditStamp",
      "doc" : "An AuditStamp corresponding to the deletion of this resource/association/sub-resource. Logically, deleted MUST have a later timestamp than creation. It may or may not have the same time as lastModified depending upon the resource/association/sub-resource semantics.",
      "optional" : true
    } ]
  }, {
    "type" : "record",
    "name" : "CustomProperties",
    "namespace" : "com.linkedin.common",
    "doc" : "Misc. properties about an entity.",
    "fields" : [ {
      "name" : "customProperties",
      "type" : {
        "type" : "map",
        "values" : "string"
      },
      "doc" : "Custom property bag.",
      "default" : { }
    } ]
  }, {
    "type" : "typeref",
    "name" : "DataPlatformUrn",
    "namespace" : "com.linkedin.common",
    "doc" : "Standardized data platforms available",
    "ref" : "string",
    "java" : {
      "class" : "com.linkedin.common.urn.DataPlatformUrn"
    },
    "validate" : {
      "com.linkedin.common.validator.TypedUrnValidator" : {
        "accessible" : true,
        "constructable" : true,
        "doc" : "Standardized data platforms available",
        "entityType" : "dataPlatform",
        "fields" : [ {
          "doc" : "data platform name i.e. hdfs, oracle, espresso",
          "maxLength" : 25,
          "name" : "platformName",
          "type" : "string"
        } ],
        "maxLength" : 45,
        "name" : "DataPlatform",
        "namespace" : "li",
        "owners" : [ "urn:li:corpuser:fbar", "urn:li:corpuser:bfoo" ],
        "owningTeam" : "urn:li:internalTeam:wherehows"
      }
    }
  }, {
    "type" : "typeref",
    "name" : "DatasetFieldUrn",
    "namespace" : "com.linkedin.common",
    "doc" : "Standardized dataset field information identifier.",
    "ref" : "string",
    "java" : {
      "class" : "com.linkedin.common.urn.DatasetFieldUrn"
    },
    "validate" : {
      "com.linkedin.common.validator.TypedUrnValidator" : {
        "accessible" : true,
        "constructable" : true,
        "doc" : "Standardized dataset field information identifier",
        "entityType" : "datasetField",
        "fields" : [ {
          "doc" : "Dataset that this dataset field belongs to.",
          "name" : "dataset",
          "type" : "com.linkedin.common.urn.DatasetUrn"
        }, {
          "doc" : "Dataset field path",
          "maxLength" : 500,
          "name" : "fieldPath",
          "type" : "string"
        } ],
        "maxLength" : 807,
        "name" : "DatasetField",
        "namespace" : "li",
        "owners" : [ "urn:li:corpuser:fbar", "urn:li:corpuser:bfoo" ],
        "owningTeam" : "urn:li:internalTeam:datahub"
      }
    }
  }, {
    "type" : "typeref",
    "name" : "DatasetUrn",
    "namespace" : "com.linkedin.common",
    "doc" : "Standardized dataset identifier.",
    "ref" : "string",
    "java" : {
      "class" : "com.linkedin.common.urn.DatasetUrn"
    },
    "validate" : {
      "com.linkedin.common.validator.TypedUrnValidator" : {
        "accessible" : true,
        "constructable" : true,
        "doc" : "Standardized dataset identifier.",
        "entityType" : "dataset",
        "fields" : [ {
          "doc" : "Standardized platform urn where dataset is defined.",
          "name" : "platform",
          "type" : "com.linkedin.common.urn.DataPlatformUrn"
        }, {
          "doc" : "Dataset native name e.g. <db>.<table>, /dir/subdir/<name>, or <name>",
          "maxLength" : 210,
          "name" : "datasetName",
          "type" : "string"
        }, {
          "doc" : "Fabric type where dataset belongs to or where it was generated.",
          "name" : "origin",
          "type" : "com.linkedin.common.FabricType"
        } ],
        "maxLength" : 284,
        "name" : "Dataset",
        "namespace" : "li",
        "owners" : [ "urn:li:corpuser:fbar", "urn:li:corpuser:bfoo" ],
        "owningTeam" : "urn:li:internalTeam:datahub"
      }
    }
  }, {
    "type" : "record",
    "name" : "ExternalReference",
    "namespace" : "com.linkedin.common",
    "doc" : "A reference to an external platform.",
    "fields" : [ {
      "name" : "externalUrl",
      "type" : {
        "type" : "typeref",
        "name" : "Url",
        "ref" : "string",
        "java" : {
          "class" : "com.linkedin.common.url.Url",
          "coercerClass" : "com.linkedin.common.url.UrlCoercer"
        }
      },
      "doc" : "URL where the reference exist",
      "optional" : true
    } ]
  }, {
    "type" : "enum",
    "name" : "FabricType",
    "namespace" : "com.linkedin.common",
    "doc" : "Fabric group type",
    "symbols" : [ "DEV", "EI", "PROD", "CORP" ],
    "symbolDocs" : {
      "CORP" : "Designates corporation fabrics",
      "DEV" : "Designates development fabrics",
      "EI" : "Designates early-integration (staging) fabrics",
      "PROD" : "Designates production fabrics"
    }
  }, {
    "type" : "record",
    "name" : "GlobalTags",
    "namespace" : "com.linkedin.common",
    "doc" : "Tag aspect used for applying tags to an entity",
    "fields" : [ {
      "name" : "tags",
      "type" : {
        "type" : "array",
        "items" : {
          "type" : "record",
          "name" : "TagAssociation",
          "doc" : "Properties of an applied tag. For now, just an Urn. In the future we can extend this with other properties, e.g.\npropagation parameters.",
          "fields" : [ {
            "name" : "tag",
            "type" : {
              "type" : "typeref",
              "name" : "TagUrn",
              "doc" : "Globally defined tag",
              "ref" : "string",
              "java" : {
                "class" : "com.linkedin.common.urn.TagUrn"
              },
              "validate" : {
                "com.linkedin.common.validator.TypedUrnValidator" : {
                  "accessible" : true,
                  "constructable" : true,
                  "doc" : "Globally defined tags",
                  "entityType" : "tag",
                  "fields" : [ {
                    "doc" : "tag name",
                    "maxLength" : 200,
                    "name" : "name",
                    "type" : "string"
                  } ],
                  "maxLength" : 220,
                  "name" : "Tag",
                  "namespace" : "li",
                  "owners" : [ ],
                  "owningTeam" : "urn:li:internalTeam:datahub"
                }
              }
            },
            "doc" : "Urn of the applied tag"
          } ]
        }
      },
      "doc" : "Tags associated with a given entity"
    } ]
  }, {
    "type" : "record",
    "name" : "GlossaryTermAssociation",
    "namespace" : "com.linkedin.common",
    "doc" : "Properties of an applied glossary term.",
    "fields" : [ {
      "name" : "urn",
      "type" : {
        "type" : "typeref",
        "name" : "GlossaryTermUrn",
        "doc" : "Business Term",
        "ref" : "string",
        "java" : {
          "class" : "com.linkedin.common.urn.GlossaryTermUrn"
        },
        "validate" : {
          "com.linkedin.common.validator.TypedUrnValidator" : {
            "accessible" : true,
            "constructable" : true,
            "doc" : "business term",
            "entityType" : "glossaryTerm",
            "fields" : [ {
              "doc" : "The name of business term with hierarchy.",
              "name" : "name",
              "type" : "string"
            } ],
            "maxLength" : 56,
            "name" : "GlossaryTerm",
            "namespace" : "li",
            "owners" : [ "urn:li:corpuser:fbar", "urn:li:corpuser:bfoo" ],
            "owningTeam" : "urn:li:internalTeam:datahub"
          }
        }
      },
      "doc" : "Urn of the applied glossary term"
    } ]
  }, "com.linkedin.common.GlossaryTermUrn", {
    "type" : "record",
    "name" : "GlossaryTerms",
    "namespace" : "com.linkedin.common",
    "doc" : "Related business terms information",
    "fields" : [ {
      "name" : "terms",
      "type" : {
        "type" : "array",
        "items" : "GlossaryTermAssociation"
      },
      "doc" : "The related business terms"
    }, {
      "name" : "auditStamp",
      "type" : "AuditStamp",
      "doc" : "Audit stamp containing who reported the related business term"
    } ]
  }, {
    "type" : "record",
    "name" : "InstitutionalMemory",
    "namespace" : "com.linkedin.common",
    "doc" : "Institutional memory of an entity. This is a way to link to relevant documentation and provide description of the documentation. Institutional or tribal knowledge is very important for users to leverage the entity.",
    "fields" : [ {
      "name" : "elements",
      "type" : {
        "type" : "array",
        "items" : {
          "type" : "record",
          "name" : "InstitutionalMemoryMetadata",
          "doc" : "Metadata corresponding to a record of institutional memory.",
          "fields" : [ {
            "name" : "url",
            "type" : "Url",
            "doc" : "Link to an engineering design document or a wiki page."
          }, {
            "name" : "description",
            "type" : "string",
            "doc" : "Description of the link."
          }, {
            "name" : "createStamp",
            "type" : "AuditStamp",
            "doc" : "Audit stamp associated with creation of this record"
          } ]
        }
      },
      "doc" : "List of records that represent institutional memory of an entity. Each record consists of a link, description, creator and timestamps associated with that record."
    } ]
  }, "com.linkedin.common.InstitutionalMemoryMetadata", {
    "type" : "record",
    "name" : "Owner",
    "namespace" : "com.linkedin.common",
    "doc" : "Ownership information",
    "fields" : [ {
      "name" : "owner",
      "type" : "Urn",
      "doc" : "Owner URN, e.g. urn:li:corpuser:ldap, urn:li:corpGroup:group_name, and urn:li:multiProduct:mp_name\n(Caveat: only corpuser is currently supported in the frontend.)"
    }, {
      "name" : "type",
      "type" : {
        "type" : "enum",
        "name" : "OwnershipType",
        "doc" : "Owner category or owner role",
        "symbols" : [ "DEVELOPER", "DATAOWNER", "DELEGATE", "PRODUCER", "CONSUMER", "STAKEHOLDER" ],
        "symbolDocs" : {
          "CONSUMER" : "A person, group, or service that consumes the data",
          "DATAOWNER" : "A person or group that is owning the data",
          "DELEGATE" : "A person or a group that overseas the operation, e.g. a DBA or SRE.",
          "DEVELOPER" : "A person or group that is in charge of developing the code",
          "PRODUCER" : "A person, group, or service that produces/generates the data",
          "STAKEHOLDER" : "A person or a group that has direct business interest"
        }
      },
      "doc" : "The type of the ownership"
    }, {
      "name" : "source",
      "type" : {
        "type" : "record",
        "name" : "OwnershipSource",
        "doc" : "Source/provider of the ownership information",
        "fields" : [ {
          "name" : "type",
          "type" : {
            "type" : "enum",
            "name" : "OwnershipSourceType",
            "symbols" : [ "AUDIT", "DATABASE", "FILE_SYSTEM", "ISSUE_TRACKING_SYSTEM", "MANUAL", "SERVICE", "SOURCE_CONTROL", "OTHER" ],
            "symbolDocs" : {
              "AUDIT" : "Auditing system or audit logs",
              "DATABASE" : "Database, e.g. GRANTS table",
              "FILE_SYSTEM" : "File system, e.g. file/directory owner",
              "ISSUE_TRACKING_SYSTEM" : "Issue tracking system, e.g. Jira",
              "MANUAL" : "Manually provided by a user",
              "OTHER" : "Other sources",
              "SERVICE" : "Other ownership-like service, e.g. Nuage, ACL service etc",
              "SOURCE_CONTROL" : "SCM system, e.g. GIT, SVN"
            }
          },
          "doc" : "The type of the source"
        }, {
          "name" : "url",
          "type" : "string",
          "doc" : "A reference URL for the source",
          "optional" : true
        } ]
      },
      "doc" : "Source information for the ownership",
      "optional" : true
    } ]
  }, {
    "type" : "record",
    "name" : "Ownership",
    "namespace" : "com.linkedin.common",
    "doc" : "Ownership information of an entity.",
    "fields" : [ {
      "name" : "owners",
      "type" : {
        "type" : "array",
        "items" : "Owner"
      },
      "doc" : "List of owners of the entity."
    }, {
      "name" : "lastModified",
      "type" : "AuditStamp",
      "doc" : "Audit stamp containing who last modified the record and when."
    } ]
  }, "com.linkedin.common.OwnershipSource", "com.linkedin.common.OwnershipSourceType", "com.linkedin.common.OwnershipType", {
    "type" : "record",
    "name" : "Status",
    "namespace" : "com.linkedin.common",
    "doc" : "The status metadata of an entity, e.g. dataset, metric, feature, etc.",
    "fields" : [ {
      "name" : "removed",
      "type" : "boolean",
      "doc" : "whether the entity is removed or not",
      "default" : false
    } ]
  }, "com.linkedin.common.TagAssociation", "com.linkedin.common.TagUrn", "com.linkedin.common.Time", {
    "type" : "typeref",
    "name" : "Uri",
    "namespace" : "com.linkedin.common",
    "ref" : "string",
    "java" : {
      "class" : "java.net.URI"
    }
  }, "com.linkedin.common.Url", "com.linkedin.common.Urn", {
    "type" : "record",
    "name" : "VersionTag",
    "namespace" : "com.linkedin.common",
    "doc" : "A resource-defined string representing the resource state for the purpose of concurrency control",
    "fields" : [ {
      "name" : "versionTag",
      "type" : "string",
      "optional" : true
    } ]
  }, "com.linkedin.common.fieldtransformer.TransformationType", "com.linkedin.common.fieldtransformer.UDFTransformer", {
    "type" : "record",
    "name" : "Dataset",
    "namespace" : "com.linkedin.dataset",
    "doc" : "Dataset spec for a data store. A collection of data conforming to a single schema that can evolve over time. This is equivalent to a Table in most data platforms. Espresso dataset: Identity.Profile; oracle dataset: member2.member_profile; hdfs dataset: /data/databases/JOBS/JOB_APPLICATIONS; kafka: PageViewEvent",
    "include" : [ {
      "type" : "record",
      "name" : "DatasetKey",
      "doc" : "Key for dataset resource",
      "fields" : [ {
        "name" : "platform",
        "type" : "com.linkedin.common.DataPlatformUrn",
        "doc" : "Standardized platform urn where dataset is defined. The data platform Urn (urn:li:platform:{platform_name})",
        "validate" : {
          "com.linkedin.dataset.rest.validator.DataPlatformValidator" : { }
        }
      }, {
        "name" : "name",
        "type" : "string",
        "doc" : "Dataset native name e.g. {db}.{table}, /dir/subdir/{name}, or {name}",
        "validate" : {
          "strlen" : {
            "max" : 500,
            "min" : 1
          }
        }
      }, {
        "name" : "origin",
        "type" : "com.linkedin.common.FabricType",
        "doc" : "Fabric type where dataset belongs to or where it was generated."
      } ]
    }, "com.linkedin.common.ChangeAuditStamps", "com.linkedin.common.VersionTag" ],
    "fields" : [ {
      "name" : "id",
      "type" : "long",
      "doc" : "Dataset unique identifier. System assigned value when a new dataset is created.",
      "default" : 0
    }, {
      "name" : "urn",
      "type" : "com.linkedin.common.DatasetUrn",
      "doc" : "Dataset urn"
    }, {
      "name" : "description",
      "type" : "string",
      "doc" : "Description for dataset",
      "default" : ""
    }, {
      "name" : "platformNativeType",
      "type" : {
        "type" : "enum",
        "name" : "PlatformNativeType",
        "symbols" : [ "TABLE", "VIEW", "DIRECTORY", "STREAM", "BUCKET" ],
        "symbolDocs" : {
          "BUCKET" : "Bucket in key value store",
          "DIRECTORY" : "Directory in file system",
          "STREAM" : "Stream",
          "TABLE" : "Table",
          "VIEW" : "View"
        }
      },
      "doc" : "The native format for the data platform",
      "optional" : true
    }, {
      "name" : "uri",
      "type" : "com.linkedin.common.Uri",
      "doc" : "The abstracted such as hdfs:///data/tracking/PageViewEvent, file:///dir/file_name. Uri should not include any environment specific properties. Some datasets might not have a standardized uri, which makes this field optional (i.e. kafka topic).",
      "optional" : true
    }, {
      "name" : "tags",
      "type" : {
        "type" : "array",
        "items" : "string"
      },
      "doc" : "tags for searching dataset",
      "default" : [ ]
    }, {
      "name" : "properties",
      "type" : {
        "type" : "map",
        "values" : "string"
      },
      "doc" : "A key-value map of platform-specific properties",
      "optional" : true
    }, {
      "name" : "removed",
      "type" : "boolean",
      "doc" : "whether the dataset is removed or not",
      "default" : false,
      "deprecated" : true
    }, {
      "name" : "deprecation",
      "type" : {
        "type" : "record",
        "name" : "DatasetDeprecation",
        "doc" : "Dataset deprecation status",
        "fields" : [ {
          "name" : "deprecated",
          "type" : "boolean",
          "doc" : "Whether the dataset is deprecated by owner."
        }, {
          "name" : "decommissionTime",
          "type" : "long",
          "doc" : "The time user plan to decommission this dataset.",
          "optional" : true
        }, {
          "name" : "note",
          "type" : "string",
          "doc" : "Additional information about the dataset deprecation plan, such as the wiki, doc, RB."
        }, {
          "name" : "actor",
          "type" : "com.linkedin.common.Urn",
          "doc" : "The corpuser URN which will be credited for modifying this deprecation content.",
          "optional" : true
        } ]
      },
      "doc" : "The dataset deprecation status",
      "optional" : true
    }, {
      "name" : "institutionalMemory",
      "type" : "com.linkedin.common.InstitutionalMemory",
      "doc" : "Institutional memory metadata of the dataset",
      "optional" : true
    }, {
      "name" : "ownership",
      "type" : "com.linkedin.common.Ownership",
      "doc" : "Ownership metadata of the dataset",
      "optional" : true
    }, {
      "name" : "schemaMetadata",
      "type" : {
        "type" : "record",
        "name" : "SchemaMetadata",
        "namespace" : "com.linkedin.schema",
        "doc" : "SchemaMetadata to describe metadata related to store schema",
        "include" : [ {
          "type" : "record",
          "name" : "SchemaMetadataKey",
          "doc" : "Key to retrieve schema metadata.",
          "fields" : [ {
            "name" : "schemaName",
            "type" : "string",
            "doc" : "Schema name e.g. PageViewEvent, identity.Profile, ams.account_management_tracking",
            "validate" : {
              "strlen" : {
                "max" : 500,
                "min" : 1
              }
            }
          }, {
            "name" : "platform",
            "type" : "com.linkedin.common.DataPlatformUrn",
            "doc" : "Standardized platform urn where schema is defined. The data platform Urn (urn:li:platform:{platform_name})"
          }, {
            "name" : "version",
            "type" : "long",
            "doc" : "Every change to SchemaMetadata in the resource results in a new version. Version is server assigned. This version is differ from platform native schema version."
          } ]
        }, "com.linkedin.common.ChangeAuditStamps" ],
        "fields" : [ {
          "name" : "dataset",
          "type" : "com.linkedin.common.DatasetUrn",
          "doc" : "Dataset this schema metadata is associated with.",
          "optional" : true
        }, {
          "name" : "cluster",
          "type" : "string",
          "doc" : "The cluster this schema metadata resides from",
          "optional" : true
        }, {
          "name" : "hash",
          "type" : "string",
          "doc" : "the SHA1 hash of the schema content"
        }, {
          "name" : "platformSchema",
          "type" : [ {
            "type" : "record",
            "name" : "EspressoSchema",
            "doc" : "Schema text of an espresso table schema.",
            "fields" : [ {
              "name" : "documentSchema",
              "type" : "string",
              "doc" : "The native espresso document schema."
            }, {
              "name" : "tableSchema",
              "type" : "string",
              "doc" : "The espresso table schema definition."
            } ]
          }, {
            "type" : "record",
            "name" : "OracleDDL",
            "doc" : "Schema holder for oracle data definition language that describes an oracle table.",
            "fields" : [ {
              "name" : "tableSchema",
              "type" : "string",
              "doc" : "The native schema in the dataset's platform. This is a human readable (json blob) table schema."
            } ]
          }, {
            "type" : "record",
            "name" : "MySqlDDL",
            "doc" : "Schema holder for MySql data definition language that describes an MySql table.",
            "fields" : [ {
              "name" : "tableSchema",
              "type" : "string",
              "doc" : "The native schema in the dataset's platform. This is a human readable (json blob) table schema."
            } ]
          }, {
            "type" : "record",
            "name" : "PrestoDDL",
            "doc" : "Schema holder for presto data definition language that describes a presto view.",
            "fields" : [ {
              "name" : "rawSchema",
              "type" : "string",
              "doc" : "The raw schema in the dataset's platform. This includes the DDL and the columns extracted from DDL."
            } ]
          }, {
            "type" : "record",
            "name" : "KafkaSchema",
            "doc" : "Schema holder for kafka schema.",
            "fields" : [ {
              "name" : "documentSchema",
              "type" : "string",
              "doc" : "The native kafka document schema. This is a human readable avro document schema."
            } ]
          }, {
            "type" : "record",
            "name" : "BinaryJsonSchema",
            "doc" : "Schema text of binary JSON schema.",
            "fields" : [ {
              "name" : "schema",
              "type" : "string",
              "doc" : "The native schema text for binary JSON file format."
            } ]
          }, {
            "type" : "record",
            "name" : "OrcSchema",
            "doc" : "Schema text of an ORC schema.",
            "fields" : [ {
              "name" : "schema",
              "type" : "string",
              "doc" : "The native schema for ORC file format."
            } ]
          }, {
            "type" : "record",
            "name" : "Schemaless",
            "doc" : "The dataset has no specific schema associated with it",
            "fields" : [ ]
          }, {
            "type" : "record",
            "name" : "KeyValueSchema",
            "doc" : "Schema text of a key-value store schema.",
            "fields" : [ {
              "name" : "keySchema",
              "type" : "string",
              "doc" : "The raw schema for the key in the key-value store."
            }, {
              "name" : "valueSchema",
              "type" : "string",
              "doc" : "The raw schema for the value in the key-value store."
            } ]
          }, {
            "type" : "record",
            "name" : "OtherSchema",
            "doc" : "Schema holder for undefined schema types.",
            "fields" : [ {
              "name" : "rawSchema",
              "type" : "string",
              "doc" : "The native schema in the dataset's platform."
            } ]
          } ],
          "doc" : "The native schema in the dataset's platform."
        }, {
          "name" : "fields",
          "type" : {
            "type" : "array",
            "items" : {
              "type" : "record",
              "name" : "SchemaField",
              "doc" : "SchemaField to describe metadata related to dataset schema. Schema normalization rules: http://go/tms-schema",
              "fields" : [ {
                "name" : "fieldPath",
                "type" : {
                  "type" : "typeref",
                  "name" : "SchemaFieldPath",
                  "namespace" : "com.linkedin.dataset",
                  "doc" : "Schema field path as described by schema normalizations rules: http://go/tms-schema",
                  "ref" : "string"
                },
                "doc" : "Flattened name of the field. Field is computed from jsonPath field. For data translation rules refer to wiki page above."
              }, {
                "name" : "jsonPath",
                "type" : "string",
                "doc" : "Flattened name of a field in JSON Path notation.",
                "optional" : true
              }, {
                "name" : "nullable",
                "type" : "boolean",
                "doc" : "Indicates if this field is optional or nullable",
                "default" : false
              }, {
                "name" : "description",
                "type" : "string",
                "doc" : "Description",
                "optional" : true
              }, {
                "name" : "type",
                "type" : {
                  "type" : "record",
                  "name" : "SchemaFieldDataType",
                  "doc" : "Schema field data types",
                  "fields" : [ {
                    "name" : "type",
                    "type" : [ {
                      "type" : "record",
                      "name" : "BooleanType",
                      "doc" : "Boolean field type.",
                      "fields" : [ ]
                    }, {
                      "type" : "record",
                      "name" : "FixedType",
                      "doc" : "Fixed field type.",
                      "fields" : [ ]
                    }, {
                      "type" : "record",
                      "name" : "StringType",
                      "doc" : "String field type.",
                      "fields" : [ ]
                    }, {
                      "type" : "record",
                      "name" : "BytesType",
                      "doc" : "Bytes field type.",
                      "fields" : [ ]
                    }, {
                      "type" : "record",
                      "name" : "NumberType",
                      "doc" : "Number data type: long, integer, short, etc..",
                      "fields" : [ ]
                    }, {
                      "type" : "record",
                      "name" : "DateType",
                      "doc" : "Date field type.",
                      "fields" : [ ]
                    }, {
                      "type" : "record",
                      "name" : "TimeType",
                      "doc" : "Time field type. This should also be used for datetimes.",
                      "fields" : [ ]
                    }, {
                      "type" : "record",
                      "name" : "EnumType",
                      "doc" : "Enum field type.",
                      "fields" : [ ]
                    }, {
                      "type" : "record",
                      "name" : "NullType",
                      "doc" : "Null field type.",
                      "fields" : [ ]
                    }, {
                      "type" : "record",
                      "name" : "MapType",
                      "doc" : "Map field type.",
                      "fields" : [ {
                        "name" : "keyType",
                        "type" : "string",
                        "doc" : "Key type in a map",
                        "optional" : true
                      }, {
                        "name" : "valueType",
                        "type" : "string",
                        "doc" : "Type of the value in a map",
                        "optional" : true
                      } ]
                    }, {
                      "type" : "record",
                      "name" : "ArrayType",
                      "doc" : "Array field type.",
                      "fields" : [ {
                        "name" : "nestedType",
                        "type" : {
                          "type" : "array",
                          "items" : "string"
                        },
                        "doc" : "List of types this array holds.",
                        "optional" : true
                      } ]
                    }, {
                      "type" : "record",
                      "name" : "UnionType",
                      "doc" : "Union field type.",
                      "fields" : [ {
                        "name" : "nestedTypes",
                        "type" : {
                          "type" : "array",
                          "items" : "string"
                        },
                        "doc" : "List of types in union type.",
                        "optional" : true
                      } ]
                    }, {
                      "type" : "record",
                      "name" : "RecordType",
                      "doc" : "Record field type.",
                      "fields" : [ ]
                    } ],
                    "doc" : "Data platform specific types"
                  } ]
                },
                "doc" : "Platform independent field type of the field."
              }, {
                "name" : "nativeDataType",
                "type" : "string",
                "doc" : "The native type of the field in the dataset's platform as declared by platform schema."
              }, {
                "name" : "recursive",
                "type" : "boolean",
                "doc" : "There are use cases when a field in type B references type A. A field in A references field of type B. In such cases, we will mark the first field as recursive.",
                "default" : false
              }, {
                "name" : "globalTags",
                "type" : "com.linkedin.common.GlobalTags",
                "doc" : "Tags associated with the field",
                "optional" : true
              }, {
                "name" : "glossaryTerms",
                "type" : "com.linkedin.common.GlossaryTerms",
                "doc" : "Glossary terms associated with the field",
                "optional" : true
              } ]
            }
          },
          "doc" : "Client provided a list of fields from document schema."
        }, {
          "name" : "primaryKeys",
          "type" : {
            "type" : "array",
            "items" : "com.linkedin.dataset.SchemaFieldPath"
          },
          "doc" : "Client provided list of fields that define primary keys to access record. Field order defines hierarchical espresso keys. Empty lists indicates absence of primary key access patter. Value is a SchemaField@fieldPath.",
          "optional" : true
        }, {
          "name" : "foreignKeysSpecs",
          "type" : {
            "type" : "map",
            "values" : {
              "type" : "record",
              "name" : "ForeignKeySpec",
              "doc" : "Description of a foreign key in a schema.",
              "fields" : [ {
                "name" : "foreignKey",
                "type" : [ {
                  "type" : "record",
                  "name" : "DatasetFieldForeignKey",
                  "doc" : "For non-urn based foregin keys.",
                  "fields" : [ {
                    "name" : "parentDataset",
                    "type" : "com.linkedin.common.DatasetUrn",
                    "doc" : "dataset that stores the resource."
                  }, {
                    "name" : "currentFieldPaths",
                    "type" : {
                      "type" : "array",
                      "items" : "com.linkedin.dataset.SchemaFieldPath"
                    },
                    "doc" : "List of fields in hosting(current) SchemaMetadata that conform a foreign key. List can contain a single entry or multiple entries if several entries in hosting schema conform a foreign key in a single parent dataset."
                  }, {
                    "name" : "parentField",
                    "type" : "com.linkedin.dataset.SchemaFieldPath",
                    "doc" : "SchemaField@fieldPath that uniquely identify field in parent dataset that this field references."
                  } ]
                }, {
                  "type" : "record",
                  "name" : "UrnForeignKey",
                  "doc" : "If SchemaMetadata fields make any external references and references are of type com.linkedin.common.Urn or any children, this models can be used to mark it.",
                  "fields" : [ {
                    "name" : "currentFieldPath",
                    "type" : "com.linkedin.dataset.SchemaFieldPath",
                    "doc" : "Field in hosting(current) SchemaMetadata."
                  } ]
                } ],
                "doc" : "Foreign key definition in metadata schema."
              } ]
            }
          },
          "doc" : "Map captures all the references schema makes to external datasets. Map key is ForeignKeySpecName typeref.",
          "optional" : true
        } ]
      },
      "doc" : "Schema metadata of the dataset",
      "optional" : true
    }, {
      "name" : "editableSchemaMetadata",
      "type" : {
        "type" : "record",
        "name" : "EditableSchemaMetadata",
        "namespace" : "com.linkedin.schema",
        "doc" : "EditableSchemaMetadata stores editable changes made to schema metadata. This separates changes made from\ningestion pipelines and edits in the UI to avoid accidental overwrites of user-provided data by ingestion pipelines.",
        "include" : [ "com.linkedin.common.ChangeAuditStamps" ],
        "fields" : [ {
          "name" : "editableSchemaFieldInfo",
          "type" : {
            "type" : "array",
            "items" : {
              "type" : "record",
              "name" : "EditableSchemaFieldInfo",
              "doc" : "SchemaField to describe metadata related to dataset schema.",
              "fields" : [ {
                "name" : "fieldPath",
                "type" : "string",
                "doc" : "FieldPath uniquely identifying the SchemaField this metadata is associated with"
              }, {
                "name" : "description",
                "type" : "string",
                "doc" : "Description",
                "optional" : true
              }, {
                "name" : "globalTags",
                "type" : "com.linkedin.common.GlobalTags",
                "doc" : "Tags associated with the field",
                "optional" : true
              } ]
            }
          },
          "doc" : "Client provided a list of fields from document schema."
        } ]
      },
      "doc" : "Editable schema metadata of the dataset",
      "optional" : true
    }, {
      "name" : "status",
      "type" : "com.linkedin.common.Status",
      "doc" : "Status metadata of the dataset",
      "optional" : true
    }, {
      "name" : "upstreamLineage",
      "type" : {
        "type" : "record",
        "name" : "UpstreamLineage",
        "doc" : "Upstream lineage of a dataset",
        "fields" : [ {
          "name" : "upstreams",
          "type" : {
            "type" : "array",
            "items" : {
              "type" : "record",
              "name" : "Upstream",
              "doc" : "Upstream lineage information about a dataset including the source reporting the lineage",
              "fields" : [ {
                "name" : "auditStamp",
                "type" : "com.linkedin.common.AuditStamp",
                "doc" : "Audit stamp containing who reported the lineage and when"
              }, {
                "name" : "dataset",
                "type" : "com.linkedin.common.DatasetUrn",
                "doc" : "The upstream dataset the lineage points to"
              }, {
                "name" : "type",
                "type" : {
                  "type" : "enum",
                  "name" : "DatasetLineageType",
                  "doc" : "The various types of supported dataset lineage",
                  "symbols" : [ "COPY", "TRANSFORMED", "VIEW" ],
                  "symbolDocs" : {
                    "COPY" : "Direct copy without modification",
                    "TRANSFORMED" : "Transformed data with modification (format or content change)",
                    "VIEW" : "Represents a view defined on the sources e.g. Hive view defined on underlying hive tables or a Hive table pointing to a HDFS dataset or DALI view defined on multiple sources"
                  }
                },
                "doc" : "The type of the lineage"
              } ]
            }
          },
          "doc" : "List of upstream dataset lineage information"
        } ]
      },
      "doc" : "Upstream lineage metadata of the dataset",
      "optional" : true
    }, {
      "name" : "globalTags",
      "type" : "com.linkedin.common.GlobalTags",
      "doc" : "List of global tags applied to the dataset",
      "optional" : true
    }, {
<<<<<<< HEAD
      "name" : "glossaryTerms",
      "type" : "com.linkedin.common.GlossaryTerms",
      "doc" : "Related business terms of the dataset",
=======
      "name" : "externalUrl",
      "type" : "com.linkedin.common.Url",
      "doc" : "External URL associated with the dataset",
>>>>>>> be50532e
      "optional" : true
    } ]
  }, "com.linkedin.dataset.DatasetDeprecation", {
    "type" : "record",
    "name" : "DatasetFieldMapping",
    "namespace" : "com.linkedin.dataset",
    "doc" : "Representation of mapping between fields in source dataset to the field in destination dataset",
    "include" : [ "com.linkedin.common.BaseFieldMapping" ],
    "fields" : [ {
      "name" : "sourceFields",
      "type" : {
        "type" : "array",
        "items" : {
          "type" : "typeref",
          "name" : "DatasetFieldUpstream",
          "doc" : "Upstreams of a dataset field.",
          "ref" : [ "com.linkedin.common.DatasetFieldUrn" ]
        }
      },
      "doc" : "Source fields from which the fine grained lineage is derived"
    }, {
      "name" : "destinationField",
      "type" : "com.linkedin.common.DatasetFieldUrn",
      "doc" : "Destination field which is derived from source fields"
    } ]
  }, "com.linkedin.dataset.DatasetFieldUpstream", "com.linkedin.dataset.DatasetKey", "com.linkedin.dataset.DatasetLineageType", {
    "type" : "record",
    "name" : "DatasetProperties",
    "namespace" : "com.linkedin.dataset",
    "doc" : "Properties associated with a Dataset",
    "include" : [ "com.linkedin.common.CustomProperties", "com.linkedin.common.ExternalReference" ],
    "fields" : [ {
      "name" : "description",
      "type" : "string",
      "doc" : "Documentation of the dataset",
      "optional" : true
    }, {
      "name" : "uri",
      "type" : "com.linkedin.common.Uri",
      "doc" : "The abstracted URI such as hdfs:///data/tracking/PageViewEvent, file:///dir/file_name. Uri should not include any environment specific properties. Some datasets might not have a standardized uri, which makes this field optional (i.e. kafka topic).",
      "optional" : true
    }, {
      "name" : "tags",
      "type" : {
        "type" : "array",
        "items" : "string"
      },
      "doc" : "[Legacy] Unstructured tags for the dataset. Structured tags can be applied via the `GlobalTags` aspect.",
      "default" : [ ]
    } ]
  }, {
    "type" : "record",
    "name" : "DatasetUpstreamLineage",
    "namespace" : "com.linkedin.dataset",
    "doc" : "Fine Grained upstream lineage for fields in a dataset",
    "fields" : [ {
      "name" : "fieldMappings",
      "type" : {
        "type" : "array",
        "items" : "DatasetFieldMapping"
      },
      "doc" : "Upstream to downstream field level lineage mappings"
    } ]
  }, {
    "type" : "record",
    "name" : "Downstream",
    "namespace" : "com.linkedin.dataset",
    "doc" : "Downstream lineage information about a dataset including the source reporting the lineage",
    "fields" : [ {
      "name" : "auditStamp",
      "type" : "com.linkedin.common.AuditStamp",
      "doc" : "Audit stamp containing who reported the lineage and when"
    }, {
      "name" : "dataset",
      "type" : "com.linkedin.common.DatasetUrn",
      "doc" : "The downstream dataset the lineage points to"
    }, {
      "name" : "type",
      "type" : "DatasetLineageType",
      "doc" : "The type of the lineage"
    } ]
  }, {
    "type" : "record",
    "name" : "DownstreamLineage",
    "namespace" : "com.linkedin.dataset",
    "doc" : "Downstream lineage of a dataset",
    "fields" : [ {
      "name" : "downstreams",
      "type" : {
        "type" : "array",
        "items" : "Downstream"
      },
      "doc" : "List of downstream dataset lineage information"
    } ]
  }, "com.linkedin.dataset.PlatformNativeType", "com.linkedin.dataset.SchemaFieldPath", "com.linkedin.dataset.Upstream", "com.linkedin.dataset.UpstreamLineage", {
    "type" : "record",
    "name" : "UpstreamLineageDelta",
    "namespace" : "com.linkedin.dataset",
    "doc" : "Describes a delta change to a dataset upstream lineage",
    "fields" : [ {
      "name" : "upstreamsToUpdate",
      "type" : {
        "type" : "array",
        "items" : "Upstream"
      },
      "doc" : "The list of upstream lineages to be updated for a dataset"
    } ]
  }, {
    "type" : "typeref",
    "name" : "DatasetAspect",
    "namespace" : "com.linkedin.metadata.aspect",
    "doc" : "A union of all supported metadata aspects for a Dataset",
    "ref" : [ "com.linkedin.dataset.DatasetProperties", "com.linkedin.dataset.DatasetDeprecation", "com.linkedin.dataset.DatasetUpstreamLineage", "com.linkedin.dataset.UpstreamLineage", "com.linkedin.common.InstitutionalMemory", "com.linkedin.common.Ownership", "com.linkedin.common.Status", "com.linkedin.schema.SchemaMetadata", "com.linkedin.schema.EditableSchemaMetadata", "com.linkedin.common.GlobalTags", "com.linkedin.common.GlossaryTerms" ]
  }, {
    "type" : "record",
    "name" : "AggregationMetadata",
    "namespace" : "com.linkedin.metadata.query",
    "fields" : [ {
      "name" : "name",
      "type" : "string",
      "doc" : "The name of the aggregation, e.g, platform, origin"
    }, {
      "name" : "aggregations",
      "type" : {
        "type" : "map",
        "values" : "long"
      },
      "doc" : "List of aggregations showing the number of documents falling into each bucket. e.g, for platform aggregation, the bucket can be hive, kafka, etc"
    } ]
  }, {
    "type" : "record",
    "name" : "AutoCompleteResult",
    "namespace" : "com.linkedin.metadata.query",
    "doc" : "The model for the auto complete result",
    "fields" : [ {
      "name" : "query",
      "type" : "string",
      "doc" : "The original chars typed by user"
    }, {
      "name" : "suggestions",
      "type" : {
        "type" : "array",
        "items" : "string"
      },
      "doc" : "A list of typeahead suggestions"
    } ]
  }, {
    "type" : "record",
    "name" : "BrowseResult",
    "namespace" : "com.linkedin.metadata.query",
    "doc" : "The model for the result of a browse query",
    "fields" : [ {
      "name" : "entities",
      "type" : {
        "type" : "array",
        "items" : {
          "type" : "record",
          "name" : "BrowseResultEntity",
          "doc" : "Data model for an entity returned as part of a browse query",
          "fields" : [ {
            "name" : "name",
            "type" : "string",
            "doc" : "Name of the entity",
            "optional" : true
          }, {
            "name" : "urn",
            "type" : "com.linkedin.common.Urn",
            "doc" : "URN of the entity"
          } ]
        }
      },
      "doc" : "A list of entities under the queried path"
    }, {
      "name" : "metadata",
      "type" : {
        "type" : "record",
        "name" : "BrowseResultMetadata",
        "doc" : "The model for browse result metadata",
        "fields" : [ {
          "name" : "path",
          "type" : "string",
          "doc" : "Path that is being browsed"
        }, {
          "name" : "groups",
          "type" : {
            "type" : "array",
            "items" : {
              "type" : "record",
              "name" : "BrowseResultGroup",
              "fields" : [ {
                "name" : "name",
                "type" : "string",
                "doc" : "Name of the group"
              }, {
                "name" : "count",
                "type" : "long",
                "doc" : "Number of entities that can be reached from this path"
              } ]
            }
          },
          "doc" : "A list of groups and total number of entities inside those groups under the queried path",
          "default" : [ ]
        }, {
          "name" : "totalNumEntities",
          "type" : "long",
          "doc" : "Total number of entities we can reach from path"
        } ]
      },
      "doc" : "Metadata specific to the browse result of the queried path"
    }, {
      "name" : "from",
      "type" : "int",
      "doc" : "Offset of the first entity in the result"
    }, {
      "name" : "pageSize",
      "type" : "int",
      "doc" : "Size of each page in the result"
    }, {
      "name" : "numEntities",
      "type" : "int",
      "doc" : "The total number of entities directly under queried path"
    } ]
  }, "com.linkedin.metadata.query.BrowseResultEntity", "com.linkedin.metadata.query.BrowseResultGroup", "com.linkedin.metadata.query.BrowseResultMetadata", {
    "type" : "enum",
    "name" : "Condition",
    "namespace" : "com.linkedin.metadata.query",
    "doc" : "The matching condition in a filter criterion",
    "symbols" : [ "CONTAIN", "END_WITH", "EQUAL", "GREATER_THAN", "GREATER_THAN_OR_EQUAL_TO", "LESS_THAN", "LESS_THAN_OR_EQUAL_TO", "START_WITH" ],
    "symbolDocs" : {
      "CONTAIN" : "Represent the relation: String field contains value, e.g. name contains Profile",
      "END_WITH" : "Represent the relation: String field ends with value, e.g. name ends with Event",
      "EQUAL" : "Represent the relation: field = value, e.g. platform = hdfs",
      "GREATER_THAN" : "Represent the relation greater than, e.g. ownerCount > 5",
      "GREATER_THAN_OR_EQUAL_TO" : "Represent the relation greater than or equal to, e.g. ownerCount >= 5",
      "LESS_THAN" : "Represent the relation less than, e.g. ownerCount < 3",
      "LESS_THAN_OR_EQUAL_TO" : "Represent the relation less than or equal to, e.g. ownerCount <= 3",
      "START_WITH" : "Represent the relation: String field starts with value, e.g. name starts with PageView"
    }
  }, {
    "type" : "record",
    "name" : "Criterion",
    "namespace" : "com.linkedin.metadata.query",
    "doc" : "A criterion for matching a field with given value",
    "fields" : [ {
      "name" : "field",
      "type" : "string",
      "doc" : "The name of the field that the criterion refers to"
    }, {
      "name" : "value",
      "type" : "string",
      "doc" : "The value of the intended field"
    }, {
      "name" : "condition",
      "type" : "Condition",
      "doc" : "The condition for the criterion, e.g. EQUAL, START_WITH",
      "default" : "EQUAL"
    } ]
  }, {
    "type" : "record",
    "name" : "Filter",
    "namespace" : "com.linkedin.metadata.query",
    "doc" : "The filter for finding an record or a collection of records",
    "fields" : [ {
      "name" : "criteria",
      "type" : {
        "type" : "array",
        "items" : "Criterion"
      },
      "doc" : "A list of criteria the filter applies to the query"
    } ]
  }, {
    "type" : "record",
    "name" : "IndexCriterion",
    "namespace" : "com.linkedin.metadata.query",
    "doc" : "A criterion for matching a field with given value",
    "fields" : [ {
      "name" : "aspect",
      "type" : "string",
      "doc" : "FQCN of the aspect class in the index table that this criterion refers to e.g. com.linkedin.common.Status"
    }, {
      "name" : "pathParams",
      "type" : {
        "type" : "record",
        "name" : "IndexPathParams",
        "doc" : "Model combining index path, value and the condition for the criterion to be satisfied",
        "fields" : [ {
          "name" : "path",
          "type" : "string",
          "doc" : "Corresponding path column of the index table that this criterion refers to e.g. /removed (corresponding to field \"removed\" of com.linkedin.common.Status aspect)"
        }, {
          "name" : "value",
          "type" : {
            "type" : "typeref",
            "name" : "IndexValue",
            "doc" : "A union of all supported value types in the index table",
            "ref" : [ "boolean", "double", "float", "int", "long", "string" ]
          },
          "doc" : "Value of the corresponding path of the aspect"
        }, {
          "name" : "condition",
          "type" : "Condition",
          "doc" : "Condition for the criterion to be satisfied e.g. EQUAL, START_WITH",
          "default" : "EQUAL"
        } ]
      },
      "doc" : "Corresponding path, value and condition that this criterion refers to",
      "optional" : true
    } ]
  }, {
    "type" : "record",
    "name" : "IndexFilter",
    "namespace" : "com.linkedin.metadata.query",
    "doc" : "Filters for finding records in the index table",
    "fields" : [ {
      "name" : "criteria",
      "type" : {
        "type" : "array",
        "items" : "IndexCriterion"
      },
      "doc" : "A list of criteria to filter records from the index table, AND being the logical operator"
    } ]
  }, "com.linkedin.metadata.query.IndexPathParams", "com.linkedin.metadata.query.IndexValue", {
    "type" : "record",
    "name" : "MatchMetadata",
    "namespace" : "com.linkedin.metadata.query",
    "fields" : [ {
      "name" : "matchedFields",
      "type" : {
        "type" : "array",
        "items" : {
          "type" : "record",
          "name" : "MatchedField",
          "fields" : [ {
            "name" : "name",
            "type" : "string",
            "doc" : "Matched field name"
          }, {
            "name" : "value",
            "type" : "string",
            "doc" : "Matched field value"
          } ]
        }
      },
      "doc" : "Matched field name and values"
    } ]
  }, "com.linkedin.metadata.query.MatchedField", {
    "type" : "record",
    "name" : "SearchResultMetadata",
    "namespace" : "com.linkedin.metadata.query",
    "doc" : "The model for the search result",
    "fields" : [ {
      "name" : "searchResultMetadatas",
      "type" : {
        "type" : "array",
        "items" : "AggregationMetadata"
      },
      "doc" : "A list of search result metadata such as aggregations"
    }, {
      "name" : "urns",
      "type" : {
        "type" : "array",
        "items" : "com.linkedin.common.Urn"
      },
      "doc" : "A list of urns corresponding to search documents (in order) as returned by the search index"
    }, {
      "name" : "matches",
      "type" : {
        "type" : "array",
        "items" : "MatchMetadata"
      },
      "doc" : "A list of match metadata for each search result, containing the list of fields in the search document that matched the query",
      "optional" : true
    } ]
  }, {
    "type" : "record",
    "name" : "SortCriterion",
    "namespace" : "com.linkedin.metadata.query",
    "doc" : "Sort order along with the field to sort it on, to be applied to the results.",
    "fields" : [ {
      "name" : "field",
      "type" : "string",
      "doc" : "The name of the field that sorting has to be applied to"
    }, {
      "name" : "order",
      "type" : {
        "type" : "enum",
        "name" : "SortOrder",
        "doc" : "The order used to sort the results",
        "symbols" : [ "ASCENDING", "DESCENDING" ],
        "symbolDocs" : {
          "ASCENDING" : "If results need to be sorted in ascending order",
          "DESCENDING" : "If results need to be sorted in descending order"
        }
      },
      "doc" : "The order to sort the results i.e. ASCENDING or DESCENDING"
    } ]
  }, "com.linkedin.metadata.query.SortOrder", {
    "type" : "record",
    "name" : "BackfillResult",
    "namespace" : "com.linkedin.metadata.restli",
    "doc" : "The model for the result of a backfill",
    "fields" : [ {
      "name" : "entities",
      "type" : {
        "type" : "array",
        "items" : {
          "type" : "record",
          "name" : "BackfillResultEntity",
          "fields" : [ {
            "name" : "urn",
            "type" : "com.linkedin.common.Urn",
            "doc" : "Urn of the backfilled entity"
          }, {
            "name" : "aspects",
            "type" : {
              "type" : "array",
              "items" : "string"
            },
            "doc" : "List of the aspects backfilled for the entity"
          } ]
        }
      },
      "doc" : "List of backfilled entities"
    } ]
  }, "com.linkedin.metadata.restli.BackfillResultEntity", {
    "type" : "record",
    "name" : "DatasetSnapshot",
    "namespace" : "com.linkedin.metadata.snapshot",
    "doc" : "A metadata snapshot for a specific dataset entity.",
    "fields" : [ {
      "name" : "urn",
      "type" : "com.linkedin.common.DatasetUrn",
      "doc" : "URN for the entity the metadata snapshot is associated with."
    }, {
      "name" : "aspects",
      "type" : {
        "type" : "array",
        "items" : "com.linkedin.metadata.aspect.DatasetAspect"
      },
      "doc" : "The list of metadata aspects associated with the dataset. Depending on the use case, this can either be all, or a selection, of supported aspects."
    } ]
  }, {
    "type" : "record",
    "name" : "EmptyRecord",
    "namespace" : "com.linkedin.restli.common",
    "doc" : "An literally empty record.  Intended as a marker to indicate the absence of content where a record type is required.  If used the underlying DataMap *must* be empty, EmptyRecordValidator is provided to help enforce this.  For example,  CreateRequest extends Request<EmptyRecord> to indicate it has no response body.   Also, a ComplexKeyResource implementation that has no ParamKey should have a signature like XyzResource implements ComplexKeyResource<XyzKey, EmptyRecord, Xyz>.",
    "fields" : [ ],
    "validate" : {
      "com.linkedin.restli.common.EmptyRecordValidator" : { }
    }
  }, "com.linkedin.schema.ArrayType", "com.linkedin.schema.BinaryJsonSchema", "com.linkedin.schema.BooleanType", "com.linkedin.schema.BytesType", "com.linkedin.schema.DatasetFieldForeignKey", "com.linkedin.schema.DateType", "com.linkedin.schema.EditableSchemaFieldInfo", "com.linkedin.schema.EditableSchemaMetadata", "com.linkedin.schema.EnumType", "com.linkedin.schema.EspressoSchema", "com.linkedin.schema.FixedType", "com.linkedin.schema.ForeignKeySpec", "com.linkedin.schema.KafkaSchema", "com.linkedin.schema.KeyValueSchema", "com.linkedin.schema.MapType", "com.linkedin.schema.MySqlDDL", "com.linkedin.schema.NullType", "com.linkedin.schema.NumberType", "com.linkedin.schema.OracleDDL", "com.linkedin.schema.OrcSchema", "com.linkedin.schema.OtherSchema", "com.linkedin.schema.PrestoDDL", "com.linkedin.schema.RecordType", "com.linkedin.schema.SchemaField", "com.linkedin.schema.SchemaFieldDataType", "com.linkedin.schema.SchemaMetadata", "com.linkedin.schema.SchemaMetadataKey", "com.linkedin.schema.Schemaless", "com.linkedin.schema.StringType", "com.linkedin.schema.TimeType", "com.linkedin.schema.UnionType", "com.linkedin.schema.UrnForeignKey" ],
  "schema" : {
    "name" : "datasets",
    "namespace" : "com.linkedin.dataset",
    "path" : "/datasets",
    "schema" : "com.linkedin.dataset.Dataset",
    "doc" : "generated from: com.linkedin.metadata.resources.dataset.Datasets",
    "collection" : {
      "identifier" : {
        "name" : "dataset",
        "type" : "com.linkedin.dataset.DatasetKey",
        "params" : "com.linkedin.restli.common.EmptyRecord"
      },
      "supports" : [ "batch_get", "get" ],
      "methods" : [ {
        "method" : "get",
        "parameters" : [ {
          "name" : "aspects",
          "type" : "{ \"type\" : \"array\", \"items\" : \"string\" }",
          "optional" : true
        } ]
      }, {
        "method" : "batch_get",
        "parameters" : [ {
          "name" : "aspects",
          "type" : "{ \"type\" : \"array\", \"items\" : \"string\" }",
          "optional" : true
        } ]
      } ],
      "finders" : [ {
        "name" : "filter",
        "doc" : "Retrieves the values for multiple entities obtained after filtering urns from local secondary index. Here the value is\n made up of latest versions of specified aspects. If no aspects are provided, value model will not contain any metadata aspect.\n\n <p>If no filter conditions are provided, then it returns values of given entity type.",
        "parameters" : [ {
          "name" : "filter",
          "type" : "com.linkedin.metadata.query.IndexFilter",
          "optional" : true,
          "doc" : "{@link IndexFilter} that defines the filter conditions"
        }, {
          "name" : "aspects",
          "type" : "{ \"type\" : \"array\", \"items\" : \"string\" }",
          "optional" : true,
          "doc" : "list of aspects to be returned in the VALUE model"
        }, {
          "name" : "urn",
          "type" : "string",
          "optional" : true,
          "doc" : "last urn of the previous fetched page. For the first page, this should be set as NULL"
        } ],
        "pagingSupported" : true
      }, {
        "name" : "search",
        "parameters" : [ {
          "name" : "input",
          "type" : "string"
        }, {
          "name" : "aspects",
          "type" : "{ \"type\" : \"array\", \"items\" : \"string\" }",
          "optional" : true
        }, {
          "name" : "filter",
          "type" : "com.linkedin.metadata.query.Filter",
          "optional" : true
        }, {
          "name" : "sort",
          "type" : "com.linkedin.metadata.query.SortCriterion",
          "optional" : true
        } ],
        "metadata" : {
          "type" : "com.linkedin.metadata.query.SearchResultMetadata"
        },
        "pagingSupported" : true
      } ],
      "actions" : [ {
        "name" : "autocomplete",
        "parameters" : [ {
          "name" : "query",
          "type" : "string"
        }, {
          "name" : "field",
          "type" : "string"
        }, {
          "name" : "filter",
          "type" : "com.linkedin.metadata.query.Filter"
        }, {
          "name" : "limit",
          "type" : "int"
        } ],
        "returns" : "com.linkedin.metadata.query.AutoCompleteResult"
      }, {
        "name" : "backfill",
        "parameters" : [ {
          "name" : "urn",
          "type" : "string"
        }, {
          "name" : "aspects",
          "type" : "{ \"type\" : \"array\", \"items\" : \"string\" }",
          "optional" : true
        } ],
        "returns" : "com.linkedin.metadata.restli.BackfillResult"
      }, {
        "name" : "browse",
        "parameters" : [ {
          "name" : "path",
          "type" : "string"
        }, {
          "name" : "filter",
          "type" : "com.linkedin.metadata.query.Filter",
          "optional" : true
        }, {
          "name" : "start",
          "type" : "int"
        }, {
          "name" : "limit",
          "type" : "int"
        } ],
        "returns" : "com.linkedin.metadata.query.BrowseResult"
      }, {
        "name" : "getBrowsePaths",
        "parameters" : [ {
          "name" : "urn",
          "type" : "com.linkedin.common.Urn"
        } ],
        "returns" : "{ \"type\" : \"array\", \"items\" : \"string\" }"
      }, {
        "name" : "getSnapshot",
        "parameters" : [ {
          "name" : "urn",
          "type" : "string"
        }, {
          "name" : "aspects",
          "type" : "{ \"type\" : \"array\", \"items\" : \"string\" }",
          "optional" : true
        } ],
        "returns" : "com.linkedin.metadata.snapshot.DatasetSnapshot"
      }, {
        "name" : "ingest",
        "parameters" : [ {
          "name" : "snapshot",
          "type" : "com.linkedin.metadata.snapshot.DatasetSnapshot"
        } ]
      } ],
      "entity" : {
        "path" : "/datasets/{dataset}",
        "subresources" : [ {
          "name" : "deprecation",
          "namespace" : "com.linkedin.dataset",
          "path" : "/datasets/{dataset}/deprecation",
          "schema" : "com.linkedin.dataset.DatasetDeprecation",
          "doc" : "Rest.li entry point: /datasets/{datasetKey}/deprecation\n\ngenerated from: com.linkedin.metadata.resources.dataset.DeprecationResource",
          "collection" : {
            "identifier" : {
              "name" : "deprecationId",
              "type" : "long"
            },
            "supports" : [ "create", "get" ],
            "methods" : [ {
              "method" : "create"
            }, {
              "method" : "get"
            } ],
            "entity" : {
              "path" : "/datasets/{dataset}/deprecation/{deprecationId}"
            }
          }
        }, {
          "name" : "downstreamLineage",
          "namespace" : "com.linkedin.dataset",
          "path" : "/datasets/{dataset}/downstreamLineage",
          "schema" : "com.linkedin.dataset.DownstreamLineage",
          "doc" : "Rest.li entry point: /datasets/{datasetKey}/downstreamLineage\n\ngenerated from: com.linkedin.metadata.resources.dataset.DownstreamLineageResource",
          "simple" : {
            "supports" : [ "get" ],
            "methods" : [ {
              "method" : "get"
            } ],
            "entity" : {
              "path" : "/datasets/{dataset}/downstreamLineage"
            }
          }
        }, {
          "name" : "glossaryTerms",
          "namespace" : "com.linkedin.dataset",
          "path" : "/datasets/{dataset}/glossaryTerms",
          "schema" : "com.linkedin.common.GlossaryTerms",
          "doc" : "Rest.li entry point: /datasets/{datasetKey}/glossaryTerms\n\ngenerated from: com.linkedin.metadata.resources.dataset.GlossaryTermsResource",
          "collection" : {
            "identifier" : {
              "name" : "glossaryTermsId",
              "type" : "long"
            },
            "supports" : [ "create", "get" ],
            "methods" : [ {
              "method" : "create"
            }, {
              "method" : "get"
            } ],
            "entity" : {
              "path" : "/datasets/{dataset}/glossaryTerms/{glossaryTermsId}"
            }
          }
        }, {
          "name" : "institutionalMemory",
          "namespace" : "com.linkedin.dataset",
          "path" : "/datasets/{dataset}/institutionalMemory",
          "schema" : "com.linkedin.common.InstitutionalMemory",
          "doc" : "Rest.li entry point: /datasets/{datasetKey}/institutionalMemory\n\ngenerated from: com.linkedin.metadata.resources.dataset.InstitutionalMemoryResource",
          "collection" : {
            "identifier" : {
              "name" : "institutionalMemoryId",
              "type" : "long"
            },
            "supports" : [ "create", "get" ],
            "methods" : [ {
              "method" : "create"
            }, {
              "method" : "get"
            } ],
            "entity" : {
              "path" : "/datasets/{dataset}/institutionalMemory/{institutionalMemoryId}"
            }
          }
        }, {
          "name" : "rawOwnership",
          "namespace" : "com.linkedin.dataset",
          "path" : "/datasets/{dataset}/rawOwnership",
          "schema" : "com.linkedin.common.Ownership",
          "doc" : "Rest.li entry point: /datasets/{datasetKey}/rawOwnership\n\ngenerated from: com.linkedin.metadata.resources.dataset.OwnershipResource",
          "collection" : {
            "identifier" : {
              "name" : "rawOwnershipId",
              "type" : "long"
            },
            "supports" : [ "create", "get" ],
            "methods" : [ {
              "method" : "create"
            }, {
              "method" : "get"
            } ],
            "entity" : {
              "path" : "/datasets/{dataset}/rawOwnership/{rawOwnershipId}"
            }
          }
        }, {
          "name" : "schema",
          "namespace" : "com.linkedin.dataset",
          "path" : "/datasets/{dataset}/schema",
          "schema" : "com.linkedin.schema.SchemaMetadata",
          "doc" : "Rest.li entry point: /datasets/{datasetKey}/schema\n\ngenerated from: com.linkedin.metadata.resources.dataset.SchemaResource",
          "collection" : {
            "identifier" : {
              "name" : "schemaId",
              "type" : "long"
            },
            "supports" : [ "create", "get" ],
            "methods" : [ {
              "method" : "create"
            }, {
              "method" : "get"
            } ],
            "entity" : {
              "path" : "/datasets/{dataset}/schema/{schemaId}"
            }
          }
        }, {
          "name" : "upstreamLineage",
          "namespace" : "com.linkedin.dataset",
          "path" : "/datasets/{dataset}/upstreamLineage",
          "schema" : "com.linkedin.dataset.UpstreamLineage",
          "doc" : "Rest.li entry point: /datasets/{datasetKey}/upstreamLineage\n\ngenerated from: com.linkedin.metadata.resources.dataset.UpstreamLineageResource",
          "collection" : {
            "identifier" : {
              "name" : "upstreamLineageId",
              "type" : "long"
            },
            "supports" : [ "create", "get" ],
            "methods" : [ {
              "method" : "create"
            }, {
              "method" : "get"
            } ],
            "actions" : [ {
              "name" : "deltaUpdate",
              "parameters" : [ {
                "name" : "delta",
                "type" : "com.linkedin.dataset.UpstreamLineageDelta"
              } ],
              "returns" : "com.linkedin.dataset.UpstreamLineage"
            } ],
            "entity" : {
              "path" : "/datasets/{dataset}/upstreamLineage/{upstreamLineageId}"
            }
          }
        } ]
      }
    }
  }
}<|MERGE_RESOLUTION|>--- conflicted
+++ resolved
@@ -1043,15 +1043,14 @@
       "doc" : "List of global tags applied to the dataset",
       "optional" : true
     }, {
-<<<<<<< HEAD
+      "name" : "externalUrl",
+      "type" : "com.linkedin.common.Url",
+      "doc" : "External URL associated with the dataset",
+      "optional" : true
+    }, {
       "name" : "glossaryTerms",
       "type" : "com.linkedin.common.GlossaryTerms",
       "doc" : "Related business terms of the dataset",
-=======
-      "name" : "externalUrl",
-      "type" : "com.linkedin.common.Url",
-      "doc" : "External URL associated with the dataset",
->>>>>>> be50532e
       "optional" : true
     } ]
   }, "com.linkedin.dataset.DatasetDeprecation", {
