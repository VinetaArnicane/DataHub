--- conflicted
+++ resolved
@@ -505,11 +505,8 @@
   showNavBarRedesign: ${SHOW_NAV_BAR_REDESIGN:true} # If turned on, show the newly designed nav bar in the V2 experience
   showAutoCompleteResults: ${SHOW_AUTO_COMPLETE_RESULTS:true} # If turned on, show the auto complete results in the search bar
   entityVersioning: ${ENTITY_VERSIONING_ENABLED:false} # Enables entity versioning APIs, validators, and side effects
-<<<<<<< HEAD
   showHasSiblingsFilter: ${SHOW_HAS_SIBLINGS_FILTER:false} # If turned on, the "has siblings" filter will be visible in search results page
-=======
   showSearchBarAutocompleteRedesign: ${SHOW_SEARCH_BAR_AUTOCOMPLETE_REDESIGN:false} # If turned on, show the redesigned search bar's autocomplete
->>>>>>> 92581f01
 
 entityChangeEvents:
   enabled: ${ENABLE_ENTITY_CHANGE_EVENTS_HOOK:true}
