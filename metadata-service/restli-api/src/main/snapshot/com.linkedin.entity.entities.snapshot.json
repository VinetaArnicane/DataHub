--- conflicted
+++ resolved
@@ -1774,11 +1774,7 @@
                   "Aspect" : {
                     "name" : "chartKey"
                   }
-<<<<<<< HEAD
-                }, "com.linkedin.chart.ChartInfo", "com.linkedin.chart.ChartQuery", "com.linkedin.chart.EditableChartProperties", "com.linkedin.common.Ownership", "com.linkedin.common.Status", "com.linkedin.common.GlobalTags", "com.linkedin.common.BrowsePaths", "com.linkedin.common.DataPlatformInstance" ]
-=======
-                }, "com.linkedin.chart.ChartInfo", "com.linkedin.chart.ChartQuery", "com.linkedin.chart.EditableChartProperties", "com.linkedin.common.Ownership", "com.linkedin.common.Status", "com.linkedin.common.GlobalTags", "com.linkedin.common.BrowsePaths", "com.linkedin.common.GlossaryTerms", "com.linkedin.common.InstitutionalMemory" ]
->>>>>>> df0b4f25
+                }, "com.linkedin.chart.ChartInfo", "com.linkedin.chart.ChartQuery", "com.linkedin.chart.EditableChartProperties", "com.linkedin.common.Ownership", "com.linkedin.common.Status", "com.linkedin.common.GlobalTags", "com.linkedin.common.BrowsePaths", "com.linkedin.common.GlossaryTerms", "com.linkedin.common.InstitutionalMemory", "com.linkedin.common.DataPlatformInstance" ]
               }
             },
             "doc" : "The list of metadata aspects associated with the chart. Depending on the use case, this can either be all, or a selection, of supported aspects."
@@ -2142,11 +2138,7 @@
                   "Aspect" : {
                     "name" : "dashboardKey"
                   }
-<<<<<<< HEAD
-                }, "com.linkedin.dashboard.DashboardInfo", "com.linkedin.dashboard.EditableDashboardProperties", "com.linkedin.common.Ownership", "com.linkedin.common.Status", "com.linkedin.common.GlobalTags", "com.linkedin.common.BrowsePaths", "com.linkedin.common.DataPlatformInstance" ]
-=======
-                }, "com.linkedin.dashboard.DashboardInfo", "com.linkedin.dashboard.EditableDashboardProperties", "com.linkedin.common.Ownership", "com.linkedin.common.Status", "com.linkedin.common.GlobalTags", "com.linkedin.common.BrowsePaths", "com.linkedin.common.GlossaryTerms", "com.linkedin.common.InstitutionalMemory" ]
->>>>>>> df0b4f25
+                }, "com.linkedin.dashboard.DashboardInfo", "com.linkedin.dashboard.EditableDashboardProperties", "com.linkedin.common.Ownership", "com.linkedin.common.Status", "com.linkedin.common.GlobalTags", "com.linkedin.common.BrowsePaths", "com.linkedin.common.GlossaryTerms", "com.linkedin.common.InstitutionalMemory", "com.linkedin.common.DataPlatformInstance" ]
               }
             },
             "doc" : "The list of metadata aspects associated with the dashboard. Depending on the use case, this can either be all, or a selection, of supported aspects."
@@ -2203,11 +2195,7 @@
                   "Aspect" : {
                     "name" : "dataFlowKey"
                   }
-<<<<<<< HEAD
-                }, "com.linkedin.datajob.DataFlowInfo", "com.linkedin.datajob.EditableDataFlowProperties", "com.linkedin.common.Ownership", "com.linkedin.common.Status", "com.linkedin.common.GlobalTags", "com.linkedin.common.BrowsePaths", "com.linkedin.common.DataPlatformInstance" ]
-=======
-                }, "com.linkedin.datajob.DataFlowInfo", "com.linkedin.datajob.EditableDataFlowProperties", "com.linkedin.common.Ownership", "com.linkedin.common.Status", "com.linkedin.common.GlobalTags", "com.linkedin.common.BrowsePaths", "com.linkedin.common.GlossaryTerms", "com.linkedin.common.InstitutionalMemory" ]
->>>>>>> df0b4f25
+                }, "com.linkedin.datajob.DataFlowInfo", "com.linkedin.datajob.EditableDataFlowProperties", "com.linkedin.common.Ownership", "com.linkedin.common.Status", "com.linkedin.common.GlobalTags", "com.linkedin.common.BrowsePaths", "com.linkedin.common.GlossaryTerms", "com.linkedin.common.InstitutionalMemory", "com.linkedin.common.DataPlatformInstance" ]
               }
             },
             "doc" : "The list of metadata aspects associated with the data flow. Depending on the use case, this can either be all, or a selection, of supported aspects."
@@ -2263,11 +2251,7 @@
                   "Aspect" : {
                     "name" : "dataJobKey"
                   }
-<<<<<<< HEAD
-                }, "com.linkedin.datajob.DataJobInfo", "com.linkedin.datajob.DataJobInputOutput", "com.linkedin.datajob.EditableDataJobProperties", "com.linkedin.common.Ownership", "com.linkedin.common.Status", "com.linkedin.common.GlobalTags", "com.linkedin.common.BrowsePaths", "com.linkedin.common.DataPlatformInstance" ]
-=======
-                }, "com.linkedin.datajob.DataJobInfo", "com.linkedin.datajob.DataJobInputOutput", "com.linkedin.datajob.EditableDataJobProperties", "com.linkedin.common.Ownership", "com.linkedin.common.Status", "com.linkedin.common.GlobalTags", "com.linkedin.common.BrowsePaths", "com.linkedin.common.GlossaryTerms", "com.linkedin.common.InstitutionalMemory" ]
->>>>>>> df0b4f25
+                }, "com.linkedin.datajob.DataJobInfo", "com.linkedin.datajob.DataJobInputOutput", "com.linkedin.datajob.EditableDataJobProperties", "com.linkedin.common.Ownership", "com.linkedin.common.Status", "com.linkedin.common.GlobalTags", "com.linkedin.common.BrowsePaths", "com.linkedin.common.GlossaryTerms", "com.linkedin.common.InstitutionalMemory", "com.linkedin.common.DataPlatformInstance" ]
               }
             },
             "doc" : "The list of metadata aspects associated with the data job. Depending on the use case, this can either be all, or a selection, of supported aspects."
@@ -2877,7 +2861,8 @@
                   "Aspect" : {
                     "name" : "dataProcessKey"
                   }
-                }, "com.linkedin.common.Ownership", "com.linkedin.dataprocess.DataProcessInfo", "com.linkedin.common.Status" ]
+                }, "com.linkedin.common.Ownership", "com.linkedin.dataprocess.DataProcessInfo", "com.linkedin.common.Status" ],
+                "deprecated" : "Use DataJob instead."
               }
             },
             "doc" : "The list of metadata aspects associated with the data process. Depending on the use case, this can either be all, or a selection, of supported aspects."
@@ -2885,7 +2870,8 @@
           "Entity" : {
             "keyAspect" : "dataProcessKey",
             "name" : "dataProcess"
-          }
+          },
+          "deprecated" : "Use DataJob instead."
         }, {
           "type" : "record",
           "name" : "DataPlatformSnapshot",
