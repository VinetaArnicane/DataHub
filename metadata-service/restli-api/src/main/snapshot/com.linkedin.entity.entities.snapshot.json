--- conflicted
+++ resolved
@@ -1524,14 +1524,14 @@
       "default" : [ ],
       "Relationship" : {
         "/*/destinationUrn" : {
-          "createdActor" : "datasetEdges/*/created/actor",
-          "createdOn" : "datasetEdges/*/created/time",
+          "createdActor" : "dashboards/*/created/actor",
+          "createdOn" : "dashboards/*/created/time",
           "entityTypes" : [ "dashboard" ],
           "isLineage" : true,
           "name" : "DashboardContainsDashboard",
-          "properties" : "datasetEdges/*/properties",
-          "updatedActor" : "datasetEdges/*/lastModified/actor",
-          "updatedOn" : "datasetEdges/*/lastModified/time"
+          "properties" : "dashboards/*/properties",
+          "updatedActor" : "dashboards/*/lastModified/actor",
+          "updatedOn" : "dashboards/*/lastModified/time"
         }
       }
     }, {
@@ -5568,17 +5568,11 @@
                                     "type" : "enum",
                                     "name" : "PolicyMatchCondition",
                                     "doc" : "The matching condition in a filter criterion",
-<<<<<<< HEAD
-                                    "symbols" : [ "EQUALS", "NOT_EQUALS" ],
+                                    "symbols" : [ "EQUALS", "NOT_EQUALS", "STARTS_WITH" ],
                                     "symbolDocs" : {
                                       "EQUALS" : "Whether the field matches the value",
-                                      "NOT_EQUALS" : "Whether the field does not match the value"
-=======
-                                    "symbols" : [ "EQUALS", "STARTS_WITH" ],
-                                    "symbolDocs" : {
-                                      "EQUALS" : "Whether the field matches the value",
+                                      "NOT_EQUALS" : "Whether the field does not match the value",
                                       "STARTS_WITH" : "Whether the field value starts with the value"
->>>>>>> 32b654ce
                                     }
                                   },
                                   "doc" : "The condition for the criterion",
