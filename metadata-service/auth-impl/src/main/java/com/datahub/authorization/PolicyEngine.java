--- conflicted
+++ resolved
@@ -244,23 +244,16 @@
       return false;
     }
 
-<<<<<<< HEAD
-    Set<String> fieldValues = resource.getFieldValues(resourceFieldType);
+    Set<String> fieldValues = resource.getFieldValues(entityFieldType);
     //For PolicyMatchCondition.NOT_EQUALS, we need to make sure the condition is not satistified for all of the resources specified
     if (criterion.getCondition() == PolicyMatchCondition.NOT_EQUALS) {
       return criterion.getValues()
         .stream()
         .allMatch(filterValue -> checkCondition(fieldValues, filterValue, criterion.getCondition()));
     }
-    return criterion.getValues()
-        .stream()
-        .anyMatch(filterValue -> checkCondition(fieldValues, filterValue, criterion.getCondition()));
-=======
-    Set<String> fieldValues = resource.getFieldValues(entityFieldType);
     return criterion.getValues().stream()
         .anyMatch(
             filterValue -> checkCondition(fieldValues, filterValue, criterion.getCondition()));
->>>>>>> d6e46b9b
   }
 
   private boolean checkCondition(
