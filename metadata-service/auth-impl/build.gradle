apply plugin: 'java'


compileJava {
  options.debug = true
}

dependencies {
  compile project(path: ':metadata-models')
<<<<<<< HEAD
  compile project(path: ':metadata-service:restli-client')
  compile project(path: ':metadata-service:auth-api')
=======
  compile project(path: ':metadata-service:auth-api')
  compile project(path: ':metadata-io')
>>>>>>> af6a423f

  implementation 'io.jsonwebtoken:jjwt-api:0.11.2'
  runtimeOnly 'io.jsonwebtoken:jjwt-impl:0.11.2',
      'io.jsonwebtoken:jjwt-jackson:0.11.2'

  compile externalDependency.lombok

  annotationProcessor externalDependency.lombok

  testCompile externalDependency.mockito

}<|MERGE_RESOLUTION|>--- conflicted
+++ resolved
@@ -7,13 +7,8 @@
 
 dependencies {
   compile project(path: ':metadata-models')
-<<<<<<< HEAD
-  compile project(path: ':metadata-service:restli-client')
-  compile project(path: ':metadata-service:auth-api')
-=======
   compile project(path: ':metadata-service:auth-api')
   compile project(path: ':metadata-io')
->>>>>>> af6a423f
 
   implementation 'io.jsonwebtoken:jjwt-api:0.11.2'
   runtimeOnly 'io.jsonwebtoken:jjwt-impl:0.11.2',
