package com.linkedin.metadata.resources.entity;

import com.codahale.metrics.MetricRegistry;
import com.datahub.authentication.Authentication;
import com.datahub.authentication.AuthenticationContext;
import com.datahub.authorization.ResourceSpec;
import com.datahub.plugins.auth.authorization.Authorizer;
import com.google.common.collect.ImmutableList;
import com.linkedin.common.AuditStamp;
import com.linkedin.common.urn.Urn;
import com.linkedin.common.urn.UrnUtils;
import com.linkedin.data.template.LongMap;
import com.linkedin.data.template.StringArray;
import com.linkedin.entity.Entity;
import com.linkedin.metadata.authorization.PoliciesConfig;
import com.linkedin.metadata.browse.BrowseResult;
import com.linkedin.metadata.entity.DeleteEntityService;
import com.linkedin.metadata.entity.EntityService;
import com.linkedin.metadata.entity.RollbackRunResult;
import com.linkedin.metadata.entity.validation.ValidationException;
import com.linkedin.metadata.event.EventProducer;
import com.linkedin.metadata.graph.GraphService;
import com.linkedin.metadata.graph.LineageDirection;
import com.linkedin.metadata.models.EntitySpecUtils;
import com.linkedin.metadata.query.AutoCompleteResult;
import com.linkedin.metadata.query.ListResult;
import com.linkedin.metadata.query.ListUrnsResult;
import com.linkedin.metadata.query.SearchFlags;
import com.linkedin.metadata.query.filter.Condition;
import com.linkedin.metadata.query.filter.Criterion;
import com.linkedin.metadata.query.filter.Filter;
import com.linkedin.metadata.query.filter.SortCriterion;
import com.linkedin.metadata.restli.RestliUtil;
import com.linkedin.metadata.run.AspectRowSummary;
import com.linkedin.metadata.run.AspectRowSummaryArray;
import com.linkedin.metadata.run.DeleteEntityResponse;
import com.linkedin.metadata.run.DeleteReferencesResponse;
import com.linkedin.metadata.run.RollbackResponse;
import com.linkedin.metadata.search.EntitySearchService;
import com.linkedin.metadata.search.LineageScrollResult;
import com.linkedin.metadata.search.LineageSearchResult;
import com.linkedin.metadata.search.LineageSearchService;
import com.linkedin.metadata.search.ScrollResult;
import com.linkedin.metadata.search.SearchResult;
import com.linkedin.metadata.search.SearchService;
import com.linkedin.metadata.search.utils.ESUtils;
import com.linkedin.metadata.search.utils.QueryUtils;
import com.linkedin.metadata.systemmetadata.SystemMetadataService;
import com.linkedin.metadata.timeseries.TimeseriesAspectService;
import com.linkedin.mxe.SystemMetadata;
import com.linkedin.parseq.Task;
import com.linkedin.restli.common.HttpStatus;
import com.linkedin.restli.internal.server.methods.AnyRecord;
import com.linkedin.restli.server.RestLiServiceException;
import com.linkedin.restli.server.annotations.Action;
import com.linkedin.restli.server.annotations.ActionParam;
import com.linkedin.restli.server.annotations.Optional;
import com.linkedin.restli.server.annotations.QueryParam;
import com.linkedin.restli.server.annotations.RestLiCollection;
import com.linkedin.restli.server.annotations.RestMethod;
import com.linkedin.restli.server.resources.CollectionResourceTaskTemplate;
import com.linkedin.timeseries.DeleteAspectValuesResult;
import io.opentelemetry.extension.annotations.WithSpan;
import java.net.URISyntaxException;
import java.time.Clock;
import java.util.ArrayList;
import java.util.Arrays;
import java.util.Collections;
import java.util.HashMap;
import java.util.HashSet;
import java.util.List;
import java.util.Map;
import java.util.Set;
import java.util.stream.Collectors;
import javax.annotation.Nonnull;
import javax.annotation.Nullable;
import javax.inject.Inject;
import javax.inject.Named;
import lombok.extern.slf4j.Slf4j;
import org.apache.maven.artifact.versioning.ComparableVersion;

import static com.linkedin.metadata.Constants.*;
import static com.linkedin.metadata.entity.validation.ValidationUtils.*;
import static com.linkedin.metadata.resources.restli.RestliConstants.*;
import static com.linkedin.metadata.resources.restli.RestliUtils.*;
import static com.linkedin.metadata.search.utils.SearchUtils.*;
import static com.linkedin.metadata.shared.ValidationUtils.*;
import static com.linkedin.metadata.utils.PegasusUtils.*;


/**
 * Single unified resource for fetching, updating, searching, & browsing DataHub entities
 */
@Slf4j
@RestLiCollection(name = "entities", namespace = "com.linkedin.entity")
public class EntityResource extends CollectionResourceTaskTemplate<String, Entity> {

  private static final String ACTION_SEARCH = "search";
  private static final String ACTION_LIST = "list";
  private static final String ACTION_SEARCH_ACROSS_ENTITIES = "searchAcrossEntities";
  private static final String ACTION_SEARCH_ACROSS_LINEAGE = "searchAcrossLineage";
  private static final String ACTION_SCROLL_ACROSS_ENTITIES = "scrollAcrossEntities";
  private static final String ACTION_SCROLL_ACROSS_LINEAGE = "scrollAcrossLineage";
  private static final String ACTION_BATCH_INGEST = "batchIngest";
  private static final String ACTION_LIST_URNS = "listUrns";
  private static final String ACTION_APPLY_RETENTION = "applyRetention";
  private static final String ACTION_FILTER = "filter";
  private static final String ACTION_DELETE = "delete";
  private static final String ACTION_EXISTS = "exists";
  private static final String PARAM_ENTITY = "entity";
  private static final String PARAM_ENTITIES = "entities";
  private static final String PARAM_COUNT = "count";
  private static final String PARAM_FULLTEXT = "fulltext";
  private static final String PARAM_VALUE = "value";
  private static final String PARAM_ASPECT_NAME = "aspectName";
  private static final String PARAM_START_TIME_MILLIS = "startTimeMillis";
  private static final String PARAM_END_TIME_MILLIS = "endTimeMillis";
  private static final String PARAM_URN = "urn";
  private static final String SYSTEM_METADATA = "systemMetadata";
  private static final String ES_FILED_TIMESTAMP = "timestampMillis";
  private static final Integer ELASTIC_MAX_PAGE_SIZE = 10000;
  private final Clock _clock = Clock.systemUTC();
  @Inject
  @Named("entityService")
  private EntityService _entityService;

  @Inject
  @Named("searchService")
  private SearchService _searchService;

  @Inject
  @Named("entitySearchService")
  private EntitySearchService _entitySearchService;

  @Inject
  @Named("systemMetadataService")
  private SystemMetadataService _systemMetadataService;

  @Inject
  @Named("relationshipSearchService")
  private LineageSearchService _lineageSearchService;

  @Inject
  @Named("kafkaEventProducer")
  private EventProducer _eventProducer;

  @Inject
  @Named("graphService")
  private GraphService _graphService;

  @Inject
  @Named("deleteEntityService")
  private DeleteEntityService _deleteEntityService;

  @Inject
  @Named("timeseriesAspectService")
  private TimeseriesAspectService _timeseriesAspectService;

  @Inject
  @Named("authorizerChain")
  private Authorizer _authorizer;

  /**
   * Retrieves the value for an entity that is made up of latest versions of specified aspects.
   */
  @RestMethod.Get
  @Nonnull
  @WithSpan
  public Task<AnyRecord> get(@Nonnull String urnStr,
      @QueryParam(PARAM_ASPECTS) @Optional @Nullable String[] aspectNames) throws URISyntaxException {
    log.info("GET {}", urnStr);
    final Urn urn = Urn.createFromString(urnStr);
    Authentication auth = AuthenticationContext.getAuthentication();
    if (Boolean.parseBoolean(System.getenv(REST_API_AUTHORIZATION_ENABLED_ENV))
        && !isAuthorized(auth, _authorizer, ImmutableList.of(PoliciesConfig.GET_ENTITY_PRIVILEGE), new ResourceSpec(urn.getEntityType(), urnStr))) {
      throw new RestLiServiceException(HttpStatus.S_401_UNAUTHORIZED,
          "User is unauthorized to get entity " + urn);
    }
    return RestliUtil.toTask(() -> {
      final Set<String> projectedAspects =
          aspectNames == null ? Collections.emptySet() : new HashSet<>(Arrays.asList(aspectNames));
      final Entity entity = _entityService.getEntity(urn, projectedAspects);
      if (entity == null) {
        throw RestliUtil.resourceNotFoundException(String.format("Did not find %s", urnStr));
      }
      return new AnyRecord(entity.data());
    }, MetricRegistry.name(this.getClass(), "get"));
  }

  @RestMethod.BatchGet
  @Nonnull
  @WithSpan
  public Task<Map<String, AnyRecord>> batchGet(@Nonnull Set<String> urnStrs,
      @QueryParam(PARAM_ASPECTS) @Optional @Nullable String[] aspectNames) throws URISyntaxException {
    log.info("BATCH GET {}", urnStrs);
    final Set<Urn> urns = new HashSet<>();
    for (final String urnStr : urnStrs) {
      urns.add(Urn.createFromString(urnStr));
    }
    List<java.util.Optional<ResourceSpec>> resourceSpecs = urns.stream()
        .map(urn -> java.util.Optional.of(new ResourceSpec(urn.getEntityType(), urn.toString())))
        .collect(Collectors.toList());
    Authentication auth = AuthenticationContext.getAuthentication();
    if (Boolean.parseBoolean(System.getenv(REST_API_AUTHORIZATION_ENABLED_ENV))
        && !isAuthorized(auth, _authorizer, ImmutableList.of(PoliciesConfig.GET_ENTITY_PRIVILEGE), resourceSpecs)) {
      throw new RestLiServiceException(HttpStatus.S_401_UNAUTHORIZED,
          "User is unauthorized to get entities: " + urnStrs);
    }
    return RestliUtil.toTask(() -> {
      final Set<String> projectedAspects =
          aspectNames == null ? Collections.emptySet() : new HashSet<>(Arrays.asList(aspectNames));
      return _entityService.getEntities(urns, projectedAspects)
          .entrySet()
          .stream()
          .collect(
              Collectors.toMap(entry -> entry.getKey().toString(), entry -> new AnyRecord(entry.getValue().data())));
    }, MetricRegistry.name(this.getClass(), "batchGet"));
  }

  private SystemMetadata populateDefaultFieldsIfEmpty(@Nullable SystemMetadata systemMetadata) {
    SystemMetadata result = systemMetadata;
    if (result == null) {
      result = new SystemMetadata();
    }

    if (result.getLastObserved() == 0) {
      result.setLastObserved(System.currentTimeMillis());
    }

    return result;
  }

  @Action(name = ACTION_INGEST)
  @Nonnull
  @WithSpan
  public Task<Void> ingest(@ActionParam(PARAM_ENTITY) @Nonnull Entity entity,
      @ActionParam(SYSTEM_METADATA) @Optional @Nullable SystemMetadata providedSystemMetadata)
      throws URISyntaxException {
    Authentication authentication = AuthenticationContext.getAuthentication();
    String actorUrnStr = authentication.getActor().toUrnStr();
    final Urn urn = com.datahub.util.ModelUtils.getUrnFromSnapshotUnion(entity.getValue());
    if (Boolean.parseBoolean(System.getenv(REST_API_AUTHORIZATION_ENABLED_ENV))
        && !isAuthorized(authentication, _authorizer, ImmutableList.of(PoliciesConfig.EDIT_ENTITY_PRIVILEGE),
        new ResourceSpec(urn.getEntityType(), urn.toString()))) {
      throw new RestLiServiceException(HttpStatus.S_401_UNAUTHORIZED,
          "User is unauthorized to edit entity " + urn);
    }

    try {
      validateOrThrow(entity);
    } catch (ValidationException e) {
      throw new RestLiServiceException(HttpStatus.S_422_UNPROCESSABLE_ENTITY, e);
    }

    SystemMetadata systemMetadata = populateDefaultFieldsIfEmpty(providedSystemMetadata);

    final AuditStamp auditStamp = new AuditStamp().setTime(_clock.millis()).setActor(Urn.createFromString(actorUrnStr));

    // variables referenced in lambdas are required to be final
    final SystemMetadata finalSystemMetadata = systemMetadata;
    return RestliUtil.toTask(() -> {
      _entityService.ingestEntity(entity, auditStamp, finalSystemMetadata);
      return null;
    }, MetricRegistry.name(this.getClass(), "ingest"));
  }

  @Action(name = ACTION_BATCH_INGEST)
  @Nonnull
  @WithSpan
  public Task<Void> batchIngest(@ActionParam(PARAM_ENTITIES) @Nonnull Entity[] entities,
      @ActionParam(SYSTEM_METADATA) @Optional @Nullable SystemMetadata[] systemMetadataList) throws URISyntaxException {

    Authentication authentication = AuthenticationContext.getAuthentication();
    String actorUrnStr = authentication.getActor().toUrnStr();
    List<java.util.Optional<ResourceSpec>> resourceSpecs = Arrays.stream(entities)
        .map(Entity::getValue)
        .map(com.datahub.util.ModelUtils::getUrnFromSnapshotUnion)
        .map(urn -> java.util.Optional.of(new ResourceSpec(urn.getEntityType(), urn.toString())))
        .collect(Collectors.toList());
    if (Boolean.parseBoolean(System.getenv(REST_API_AUTHORIZATION_ENABLED_ENV))
        && !isAuthorized(authentication, _authorizer, ImmutableList.of(PoliciesConfig.EDIT_ENTITY_PRIVILEGE), resourceSpecs)) {
      throw new RestLiServiceException(HttpStatus.S_401_UNAUTHORIZED,
          "User is unauthorized to edit entities.");
    }

    for (Entity entity : entities) {
      try {
        validateOrThrow(entity);
      } catch (ValidationException e) {
        throw new RestLiServiceException(HttpStatus.S_422_UNPROCESSABLE_ENTITY, e);
      }
    }

    final AuditStamp auditStamp = new AuditStamp().setTime(_clock.millis()).setActor(Urn.createFromString(actorUrnStr));

    if (systemMetadataList == null) {
      systemMetadataList = new SystemMetadata[entities.length];
    }

    if (entities.length != systemMetadataList.length) {
      throw RestliUtil.invalidArgumentsException("entities and systemMetadata length must match");
    }

    final List<SystemMetadata> finalSystemMetadataList = Arrays.stream(systemMetadataList)
        .map(systemMetadata -> populateDefaultFieldsIfEmpty(systemMetadata))
        .collect(Collectors.toList());

    return RestliUtil.toTask(() -> {
      _entityService.ingestEntities(Arrays.asList(entities), auditStamp, finalSystemMetadataList);
      return null;
    }, MetricRegistry.name(this.getClass(), "batchIngest"));
  }

  @Action(name = ACTION_SEARCH)
  @Nonnull
  @WithSpan
  public Task<SearchResult> search(@ActionParam(PARAM_ENTITY) @Nonnull String entityName,
      @ActionParam(PARAM_INPUT) @Nonnull String input, @ActionParam(PARAM_FILTER) @Optional @Nullable Filter filter,
      @ActionParam(PARAM_SORT) @Optional @Nullable SortCriterion sortCriterion, @ActionParam(PARAM_START) int start,
<<<<<<< HEAD
      @ActionParam(PARAM_COUNT) int count, @Optional @Nullable @ActionParam(PARAM_SEARCH_FLAGS) SearchFlags searchFlags) {

=======
      @ActionParam(PARAM_COUNT) int count, @Optional @Deprecated @Nullable @ActionParam(PARAM_FULLTEXT) Boolean fulltext,
      @Optional @Nullable @ActionParam(PARAM_SEARCH_FLAGS) SearchFlags searchFlags) {
    Authentication auth = AuthenticationContext.getAuthentication();
    if (Boolean.parseBoolean(System.getenv(REST_API_AUTHORIZATION_ENABLED_ENV))
        && !isAuthorized(auth, _authorizer, ImmutableList.of(PoliciesConfig.SEARCH_PRIVILEGE), (ResourceSpec) null)) {
      throw new RestLiServiceException(HttpStatus.S_401_UNAUTHORIZED,
          "User is unauthorized to search.");
    }
>>>>>>> 0532cc90
    log.info("GET SEARCH RESULTS for {} with query {}", entityName, input);
    // TODO - change it to use _searchService once we are confident on it's latency
    return RestliUtil.toTask(
            () -> {
              final SearchResult result;
              // This API is not used by the frontend for search bars so we default to structured
              final SearchFlags finalFlags = searchFlags != null ? searchFlags : new SearchFlags().setFulltext(false);
              if (Boolean.TRUE.equals(finalFlags.isFulltext()) || Boolean.TRUE.equals(finalFlags.isAutocomplete())) {
                result = _entitySearchService.fullTextSearch(entityName, input, filter, sortCriterion, start, count, searchFlags);
              } else {
                result = _entitySearchService.structuredSearch(entityName, input, filter, sortCriterion, start, count);
              }
              return validateSearchResult(result, _entityService);
            },
            MetricRegistry.name(this.getClass(), "search"));
  }

  @Action(name = ACTION_SEARCH_ACROSS_ENTITIES)
  @Nonnull
  @WithSpan
  public Task<SearchResult> searchAcrossEntities(@ActionParam(PARAM_ENTITIES) @Optional @Nullable String[] entities,
      @ActionParam(PARAM_INPUT) @Nonnull String input, @ActionParam(PARAM_FILTER) @Optional @Nullable Filter filter,
      @ActionParam(PARAM_SORT) @Optional @Nullable SortCriterion sortCriterion, @ActionParam(PARAM_START) int start,
      @ActionParam(PARAM_COUNT) int count, @ActionParam(PARAM_SEARCH_FLAGS) @Optional SearchFlags searchFlags) {
    Authentication auth = AuthenticationContext.getAuthentication();
    if (Boolean.parseBoolean(System.getenv(REST_API_AUTHORIZATION_ENABLED_ENV))
        && !isAuthorized(auth, _authorizer, ImmutableList.of(PoliciesConfig.SEARCH_PRIVILEGE), (ResourceSpec) null)) {
      throw new RestLiServiceException(HttpStatus.S_401_UNAUTHORIZED,
          "User is unauthorized to search.");
    }
    List<String> entityList = entities == null ? Collections.emptyList() : Arrays.asList(entities);
    log.info("GET SEARCH RESULTS ACROSS ENTITIES for {} with query {}", entityList, input);
    final SearchFlags finalFlags = searchFlags != null ? searchFlags :  new SearchFlags().setFulltext(true);
    return RestliUtil.toTask(() -> validateSearchResult(
        _searchService.searchAcrossEntities(entityList, input, filter, sortCriterion, start, count, finalFlags),
        _entityService), "searchAcrossEntities");
  }

  @Action(name = ACTION_SCROLL_ACROSS_ENTITIES)
  @Nonnull
  @WithSpan
  public Task<ScrollResult> scrollAcrossEntities(@ActionParam(PARAM_ENTITIES) @Optional @Nullable String[] entities,
      @ActionParam(PARAM_INPUT) @Nonnull String input, @ActionParam(PARAM_FILTER) @Optional @Nullable Filter filter,
      @ActionParam(PARAM_SORT) @Optional @Nullable SortCriterion sortCriterion, @ActionParam(PARAM_SCROLL_ID) String scrollId,
      @ActionParam(PARAM_KEEP_ALIVE) String keepAlive, @ActionParam(PARAM_COUNT) int count,
      @ActionParam(PARAM_SEARCH_FLAGS) @Optional SearchFlags searchFlags) {
    List<String> entityList = entities == null ? Collections.emptyList() : Arrays.asList(entities);
    log.info("GET SCROLL RESULTS ACROSS ENTITIES for {} with query {} and scroll ID: {}", entityList, input, scrollId);
    final SearchFlags finalFlags = searchFlags != null ? searchFlags : new SearchFlags().setFulltext(true);
    return RestliUtil.toTask(() -> validateScrollResult(
        _searchService.scrollAcrossEntities(entityList, input, filter, sortCriterion, scrollId, keepAlive, count, finalFlags),
        _entityService), "scrollAcrossEntities");
  }

  @Action(name = ACTION_SEARCH_ACROSS_LINEAGE)
  @Nonnull
  @WithSpan
  public Task<LineageSearchResult> searchAcrossLineage(@ActionParam(PARAM_URN) @Nonnull String urnStr,
      @ActionParam(PARAM_DIRECTION) String direction,
      @ActionParam(PARAM_ENTITIES) @Optional @Nullable String[] entities,
      @ActionParam(PARAM_INPUT) @Optional @Nullable String input,
      @ActionParam(PARAM_MAX_HOPS) @Optional @Nullable Integer maxHops,
      @ActionParam(PARAM_FILTER) @Optional @Nullable Filter filter,
      @ActionParam(PARAM_SORT) @Optional @Nullable SortCriterion sortCriterion, @ActionParam(PARAM_START) int start,
      @ActionParam(PARAM_COUNT) int count,
      @ActionParam(PARAM_START_TIME_MILLIS) @Optional @Nullable Long startTimeMillis,
      @ActionParam(PARAM_END_TIME_MILLIS) @Optional @Nullable Long endTimeMillis,
      @Optional @Nullable @ActionParam(PARAM_SEARCH_FLAGS) SearchFlags searchFlags) throws URISyntaxException {
    Authentication auth = AuthenticationContext.getAuthentication();
    if (Boolean.parseBoolean(System.getenv(REST_API_AUTHORIZATION_ENABLED_ENV))
        && !isAuthorized(auth, _authorizer, ImmutableList.of(PoliciesConfig.GET_ENTITY_PRIVILEGE), (ResourceSpec) null)) {
      throw new RestLiServiceException(HttpStatus.S_401_UNAUTHORIZED,
          "User is unauthorized to search.");
    }
    Urn urn = Urn.createFromString(urnStr);
    List<String> entityList = entities == null ? Collections.emptyList() : Arrays.asList(entities);
    log.info("GET SEARCH RESULTS ACROSS RELATIONSHIPS for source urn {}, direction {}, entities {} with query {}",
        urnStr, direction, entityList, input);
    final SearchFlags finalFlags = searchFlags != null ? searchFlags : new SearchFlags().setSkipCache(true);
    return RestliUtil.toTask(() -> validateLineageSearchResult(
        _lineageSearchService.searchAcrossLineage(urn, LineageDirection.valueOf(direction), entityList, input, maxHops,
            filter, sortCriterion, start, count, startTimeMillis, endTimeMillis, finalFlags), _entityService),
        "searchAcrossRelationships");
  }

  @Action(name = ACTION_SCROLL_ACROSS_LINEAGE)
  @Nonnull
  @WithSpan
  public Task<LineageScrollResult> scrollAcrossLineage(@ActionParam(PARAM_URN) @Nonnull String urnStr,
      @ActionParam(PARAM_DIRECTION) String direction,
      @ActionParam(PARAM_ENTITIES) @Optional @Nullable String[] entities,
      @ActionParam(PARAM_INPUT) @Optional @Nullable String input,
      @ActionParam(PARAM_MAX_HOPS) @Optional @Nullable Integer maxHops,
      @ActionParam(PARAM_FILTER) @Optional @Nullable Filter filter,
      @ActionParam(PARAM_SORT) @Optional @Nullable SortCriterion sortCriterion,
      @ActionParam(PARAM_SCROLL_ID) String scrollId,
      @ActionParam(PARAM_KEEP_ALIVE) String keepAlive,
      @ActionParam(PARAM_COUNT) int count,
      @ActionParam(PARAM_START_TIME_MILLIS) @Optional @Nullable Long startTimeMillis,
      @ActionParam(PARAM_END_TIME_MILLIS) @Optional @Nullable Long endTimeMillis,
      @ActionParam(PARAM_SEARCH_FLAGS) @Optional @Nullable SearchFlags searchFlags) throws URISyntaxException {
    Urn urn = Urn.createFromString(urnStr);
    List<String> entityList = entities == null ? Collections.emptyList() : Arrays.asList(entities);
    log.info("GET SCROLL RESULTS ACROSS RELATIONSHIPS for source urn {}, direction {}, entities {} with query {}",
        urnStr, direction, entityList, input);
    final SearchFlags finalFlags = searchFlags != null ? searchFlags : new SearchFlags().setSkipCache(true);
    return RestliUtil.toTask(() -> validateLineageScrollResult(
        _lineageSearchService.scrollAcrossLineage(urn, LineageDirection.valueOf(direction), entityList, input, maxHops,
            filter, sortCriterion, scrollId, keepAlive, count, startTimeMillis, endTimeMillis, finalFlags), _entityService),
        "scrollAcrossLineage");
  }

  @Action(name = ACTION_LIST)
  @Nonnull
  @WithSpan
  public Task<ListResult> list(@ActionParam(PARAM_ENTITY) @Nonnull String entityName,
      @ActionParam(PARAM_FILTER) @Optional @Nullable Filter filter,
      @ActionParam(PARAM_SORT) @Optional @Nullable SortCriterion sortCriterion, @ActionParam(PARAM_START) int start,
      @ActionParam(PARAM_COUNT) int count) {

    Authentication auth = AuthenticationContext.getAuthentication();
    if (Boolean.parseBoolean(System.getenv(REST_API_AUTHORIZATION_ENABLED_ENV))
        && !isAuthorized(auth, _authorizer, ImmutableList.of(PoliciesConfig.SEARCH_PRIVILEGE), (ResourceSpec) null)) {
      throw new RestLiServiceException(HttpStatus.S_401_UNAUTHORIZED,
          "User is unauthorized to search.");
    }
    log.info("GET LIST RESULTS for {} with filter {}", entityName, filter);
    return RestliUtil.toTask(() -> validateListResult(
            toListResult(_entitySearchService.filter(entityName, filter, sortCriterion, start, count)), _entityService),
        MetricRegistry.name(this.getClass(), "filter"));
  }

  @Action(name = ACTION_AUTOCOMPLETE)
  @Nonnull
  @WithSpan
  public Task<AutoCompleteResult> autocomplete(@ActionParam(PARAM_ENTITY) @Nonnull String entityName,
      @ActionParam(PARAM_QUERY) @Nonnull String query, @ActionParam(PARAM_FIELD) @Optional @Nullable String field,
      @ActionParam(PARAM_FILTER) @Optional @Nullable Filter filter, @ActionParam(PARAM_LIMIT) int limit) {

    Authentication auth = AuthenticationContext.getAuthentication();
    if (Boolean.parseBoolean(System.getenv(REST_API_AUTHORIZATION_ENABLED_ENV))
        && !isAuthorized(auth, _authorizer, ImmutableList.of(PoliciesConfig.SEARCH_PRIVILEGE), (ResourceSpec) null)) {
      throw new RestLiServiceException(HttpStatus.S_401_UNAUTHORIZED,
          "User is unauthorized to search.");
    }
    return RestliUtil.toTask(() -> _entitySearchService.autoComplete(entityName, query, field, filter, limit),
        MetricRegistry.name(this.getClass(), "autocomplete"));
  }

  @Action(name = ACTION_BROWSE)
  @Nonnull
  @WithSpan
  public Task<BrowseResult> browse(@ActionParam(PARAM_ENTITY) @Nonnull String entityName,
      @ActionParam(PARAM_PATH) @Nonnull String path, @ActionParam(PARAM_FILTER) @Optional @Nullable Filter filter,
      @ActionParam(PARAM_START) int start, @ActionParam(PARAM_LIMIT) int limit) {

    Authentication auth = AuthenticationContext.getAuthentication();
    if (Boolean.parseBoolean(System.getenv(REST_API_AUTHORIZATION_ENABLED_ENV))
        && !isAuthorized(auth, _authorizer, ImmutableList.of(PoliciesConfig.SEARCH_PRIVILEGE), (ResourceSpec) null)) {
      throw new RestLiServiceException(HttpStatus.S_401_UNAUTHORIZED,
          "User is unauthorized to search.");
    }
    log.info("GET BROWSE RESULTS for {} at path {}", entityName, path);
    return RestliUtil.toTask(
        () -> validateBrowseResult(_entitySearchService.browse(entityName, path, filter, start, limit), _entityService),
        MetricRegistry.name(this.getClass(), "browse"));
  }

  @Action(name = ACTION_GET_BROWSE_PATHS)
  @Nonnull
  @WithSpan
  public Task<StringArray> getBrowsePaths(
      @ActionParam(value = PARAM_URN, typeref = com.linkedin.common.Urn.class) @Nonnull Urn urn) {
    Authentication auth = AuthenticationContext.getAuthentication();
    if (Boolean.parseBoolean(System.getenv(REST_API_AUTHORIZATION_ENABLED_ENV))
        && !isAuthorized(auth, _authorizer, ImmutableList.of(PoliciesConfig.GET_ENTITY_PRIVILEGE),
        new ResourceSpec(urn.getEntityType(), urn.toString()))) {
      throw new RestLiServiceException(HttpStatus.S_401_UNAUTHORIZED,
          "User is unauthorized to get entity: " + urn);
    }
    log.info("GET BROWSE PATHS for {}", urn);
    return RestliUtil.toTask(() -> new StringArray(_entitySearchService.getBrowsePaths(urnToEntityName(urn), urn)),
        MetricRegistry.name(this.getClass(), "getBrowsePaths"));
  }

  private String stringifyRowCount(int size) {
    if (size < ELASTIC_MAX_PAGE_SIZE) {
      return String.valueOf(size);
    } else {
      return "at least " + size;
    }
  }

  /*
   Used to delete all data related to a filter criteria based on registryId, runId etc.
   */
  @Action(name = "deleteAll")
  @Nonnull
  @WithSpan
  public Task<RollbackResponse> deleteEntities(@ActionParam("registryId") @Optional String registryId,
      @ActionParam("dryRun") @Optional Boolean dryRun) {
    String registryName = null;
    ComparableVersion registryVersion = new ComparableVersion("0.0.0-dev");

    if (registryId != null) {
      try {
        registryName = registryId.split(":")[0];
        registryVersion = new ComparableVersion(registryId.split(":")[1]);
      } catch (Exception e) {
        throw new RestLiServiceException(HttpStatus.S_500_INTERNAL_SERVER_ERROR,
            "Failed to parse registry id: " + registryId, e);
      }
    }
    String finalRegistryName = registryName;
    ComparableVersion finalRegistryVersion = registryVersion;
    String finalRegistryName1 = registryName;
    ComparableVersion finalRegistryVersion1 = registryVersion;
    return RestliUtil.toTask(() -> {
      RollbackResponse response = new RollbackResponse();
      List<AspectRowSummary> aspectRowsToDelete =
          _systemMetadataService.findByRegistry(finalRegistryName, finalRegistryVersion.toString(), false, 0,
              ESUtils.MAX_RESULT_SIZE);
      log.info("found {} rows to delete...", stringifyRowCount(aspectRowsToDelete.size()));
      response.setAspectsAffected(aspectRowsToDelete.size());
      Set<String> urns = aspectRowsToDelete.stream().collect(Collectors.groupingBy(AspectRowSummary::getUrn)).keySet();
      List<java.util.Optional<ResourceSpec>> resourceSpecs = urns.stream()
          .map(UrnUtils::getUrn)
          .map(urn -> java.util.Optional.of(new ResourceSpec(urn.getEntityType(), urn.toString())))
          .collect(Collectors.toList());
      Authentication auth = AuthenticationContext.getAuthentication();
      if (Boolean.parseBoolean(System.getenv(REST_API_AUTHORIZATION_ENABLED_ENV))
          && !isAuthorized(auth, _authorizer, ImmutableList.of(PoliciesConfig.DELETE_ENTITY_PRIVILEGE), resourceSpecs)) {
        throw new RestLiServiceException(HttpStatus.S_401_UNAUTHORIZED,
            "User is unauthorized to delete entities.");
      }
      response.setEntitiesAffected(urns.size());
      response.setEntitiesDeleted(aspectRowsToDelete.stream().filter(AspectRowSummary::isKeyAspect).count());
      response.setAspectRowSummaries(
          new AspectRowSummaryArray(aspectRowsToDelete.subList(0, Math.min(100, aspectRowsToDelete.size()))));
      if ((dryRun == null) || (!dryRun)) {
        Map<String, String> conditions = new HashMap();
        conditions.put("registryName", finalRegistryName1);
        conditions.put("registryVersion", finalRegistryVersion1.toString());
        _entityService.rollbackWithConditions(aspectRowsToDelete, conditions, false);
      }
      return response;
    }, MetricRegistry.name(this.getClass(), "deleteAll"));
  }

  /**
   * Deletes all data related to an individual urn(entity).
   * @param urnStr - the urn of the entity.
   * @param aspectName - the optional aspect name if only want to delete the aspect (applicable only for timeseries aspects).
   * @param startTimeMills - the optional start time (applicable only for timeseries aspects).
   * @param endTimeMillis - the optional end time (applicable only for the timeseries aspects).
   * @return -  a DeleteEntityResponse object.
   * @throws URISyntaxException
   */
  @Action(name = ACTION_DELETE)
  @Nonnull
  @WithSpan
  public Task<DeleteEntityResponse> deleteEntity(@ActionParam(PARAM_URN) @Nonnull String urnStr,
                                                 @ActionParam(PARAM_ASPECT_NAME) @Optional String aspectName,
                                                 @ActionParam(PARAM_START_TIME_MILLIS) @Optional Long startTimeMills,
                                                 @ActionParam(PARAM_END_TIME_MILLIS) @Optional Long endTimeMillis) throws URISyntaxException {
    Urn urn = Urn.createFromString(urnStr);
    Authentication auth = AuthenticationContext.getAuthentication();
    if (Boolean.parseBoolean(System.getenv(REST_API_AUTHORIZATION_ENABLED_ENV))
        && !isAuthorized(auth, _authorizer, ImmutableList.of(PoliciesConfig.DELETE_ENTITY_PRIVILEGE),
        Collections.singletonList(java.util.Optional.of(new ResourceSpec(urn.getEntityType(), urn.toString()))))) {
      throw new RestLiServiceException(HttpStatus.S_401_UNAUTHORIZED,
          "User is unauthorized to delete entity: " + urnStr);
    }
    return RestliUtil.toTask(() -> {
      // Find the timeseries aspects to delete. If aspectName is null, delete all.
      List<String> timeseriesAspectNames =
              EntitySpecUtils.getEntityTimeseriesAspectNames(_entityService.getEntityRegistry(), urn.getEntityType());
      if (aspectName != null && !timeseriesAspectNames.contains(aspectName)) {
        throw new UnsupportedOperationException(
                String.format("Not supported for non-timeseries aspect '{}'.", aspectName));
      }
      List<String> timeseriesAspectsToDelete =
              (aspectName == null) ? timeseriesAspectNames : ImmutableList.of(aspectName);

      DeleteEntityResponse response = new DeleteEntityResponse();
      if (aspectName == null) {
        RollbackRunResult result = _entityService.deleteUrn(urn);
        response.setRows(result.getRowsDeletedFromEntityDeletion());
      }
      Long numTimeseriesDocsDeleted =
              deleteTimeseriesAspects(urn, startTimeMills, endTimeMillis, timeseriesAspectsToDelete);
      log.info("Total number of timeseries aspect docs deleted: {}", numTimeseriesDocsDeleted);

      response.setUrn(urnStr);
      response.setTimeseriesRows(numTimeseriesDocsDeleted);

      return response;
    }, MetricRegistry.name(this.getClass(), "delete"));
  }

  /**
   * Deletes the set of timeseries aspect values for the specified aspects that are associated with the given
   * entity urn between startTimeMillis and endTimeMillis.
   * @param urn The entity urn whose timeseries aspect values need to be deleted.
   * @param startTimeMillis The start time in milliseconds from when the aspect values need to be deleted.
   *                        If this is null, the deletion starts from the oldest value.
   * @param endTimeMillis The end time in milliseconds up to when the aspect values need to be deleted.
   *                      If this is null, the deletion will go till the most recent value.
   * @param aspectsToDelete - The list of aspect names whose values need to be deleted.
   * @return The total number of documents deleted.
   */
  private Long deleteTimeseriesAspects(@Nonnull Urn urn, @Nullable Long startTimeMillis, @Nullable Long endTimeMillis,
      @Nonnull List<String> aspectsToDelete) {
    long totalNumberOfDocsDeleted = 0;
    Authentication auth = AuthenticationContext.getAuthentication();
    if (Boolean.parseBoolean(System.getenv(REST_API_AUTHORIZATION_ENABLED_ENV))
        && !isAuthorized(auth, _authorizer, ImmutableList.of(PoliciesConfig.DELETE_ENTITY_PRIVILEGE),
        new ResourceSpec(urn.getEntityType(), urn.toString()))) {
      throw new RestLiServiceException(HttpStatus.S_401_UNAUTHORIZED,
          "User is unauthorized to delete entity " + urn);
    }
    // Construct the filter.
    List<Criterion> criteria = new ArrayList<>();
    criteria.add(QueryUtils.newCriterion("urn", urn.toString()));
    if (startTimeMillis != null) {
      criteria.add(
          QueryUtils.newCriterion(ES_FILED_TIMESTAMP, startTimeMillis.toString(), Condition.GREATER_THAN_OR_EQUAL_TO));
    }
    if (endTimeMillis != null) {
      criteria.add(
          QueryUtils.newCriterion(ES_FILED_TIMESTAMP, endTimeMillis.toString(), Condition.LESS_THAN_OR_EQUAL_TO));
    }
    final Filter filter = QueryUtils.getFilterFromCriteria(criteria);

    // Delete all the timeseries aspects by the filter.
    final String entityType = urn.getEntityType();
    for (final String aspect : aspectsToDelete) {
      DeleteAspectValuesResult result = _timeseriesAspectService.deleteAspectValues(entityType, aspect, filter);
      totalNumberOfDocsDeleted += result.getNumDocsDeleted();

      log.debug("Number of timeseries docs deleted for entity:{}, aspect:{}, urn:{}, startTime:{}, endTime:{}={}",
          entityType, aspect, urn, startTimeMillis, endTimeMillis, result.getNumDocsDeleted());
    }
    return totalNumberOfDocsDeleted;
  }

  @Action(name = "deleteReferences")
  @Nonnull
  @WithSpan
  public Task<DeleteReferencesResponse> deleteReferencesTo(@ActionParam(PARAM_URN) @Nonnull String urnStr,
      @ActionParam("dryRun") @Optional Boolean dry) throws URISyntaxException {
    boolean dryRun = dry != null ? dry : false;

    Urn urn = Urn.createFromString(urnStr);
    Authentication auth = AuthenticationContext.getAuthentication();
    if (Boolean.parseBoolean(System.getenv(REST_API_AUTHORIZATION_ENABLED_ENV))
        && !isAuthorized(auth, _authorizer, ImmutableList.of(PoliciesConfig.DELETE_ENTITY_PRIVILEGE),
        new ResourceSpec(urn.getEntityType(), urnStr))) {
      throw new RestLiServiceException(HttpStatus.S_401_UNAUTHORIZED,
          "User is unauthorized to delete entity " + urnStr);
    }
    return RestliUtil.toTask(() -> _deleteEntityService.deleteReferencesTo(urn, dryRun),
        MetricRegistry.name(this.getClass(), "deleteReferences"));
  }

  /*
  Used to enable writes in GMS after data migration is complete
   */
  @Action(name = "setWritable")
  @Nonnull
  @WithSpan
  public Task<Void> setWriteable(@ActionParam(PARAM_VALUE) @Optional("true") @Nonnull Boolean value) {
    Authentication auth = AuthenticationContext.getAuthentication();
    if (Boolean.parseBoolean(System.getenv(REST_API_AUTHORIZATION_ENABLED_ENV))
        && !isAuthorized(auth, _authorizer, ImmutableList.of(PoliciesConfig.SET_WRITEABLE_PRIVILEGE), (ResourceSpec) null)) {
      throw new RestLiServiceException(HttpStatus.S_401_UNAUTHORIZED,
          "User is unauthorized to enable and disable write mode.");
    }
    log.info("setting entity resource to be writable");
    return RestliUtil.toTask(() -> {
      _entityService.setWritable(value);
      return null;
    });
  }

  @Action(name = "getTotalEntityCount")
  @Nonnull
  @WithSpan
  public Task<Long> getTotalEntityCount(@ActionParam(PARAM_ENTITY) @Nonnull String entityName) {
    Authentication auth = AuthenticationContext.getAuthentication();
    if (Boolean.parseBoolean(System.getenv(REST_API_AUTHORIZATION_ENABLED_ENV))
        && !isAuthorized(auth, _authorizer, ImmutableList.of(PoliciesConfig.GET_COUNTS_PRIVILEGE), (ResourceSpec) null)) {
      throw new RestLiServiceException(HttpStatus.S_401_UNAUTHORIZED,
          "User is unauthorized to get entity counts.");
    }
    return RestliUtil.toTask(() -> _entitySearchService.docCount(entityName));
  }

  @Action(name = "batchGetTotalEntityCount")
  @Nonnull
  @WithSpan
  public Task<LongMap> batchGetTotalEntityCount(@ActionParam(PARAM_ENTITIES) @Nonnull String[] entityNames) {
    Authentication auth = AuthenticationContext.getAuthentication();
    if (Boolean.parseBoolean(System.getenv(REST_API_AUTHORIZATION_ENABLED_ENV))
        && !isAuthorized(auth, _authorizer, ImmutableList.of(PoliciesConfig.GET_COUNTS_PRIVILEGE), (ResourceSpec) null)) {
      throw new RestLiServiceException(HttpStatus.S_401_UNAUTHORIZED,
          "User is unauthorized to get entity counts.");
    }
    return RestliUtil.toTask(() -> new LongMap(_searchService.docCountPerEntity(Arrays.asList(entityNames))));
  }

  @Action(name = ACTION_LIST_URNS)
  @Nonnull
  @WithSpan
  public Task<ListUrnsResult> listUrns(@ActionParam(PARAM_ENTITY) @Nonnull String entityName,
      @ActionParam(PARAM_START) int start, @ActionParam(PARAM_COUNT) int count) throws URISyntaxException {
    Authentication auth = AuthenticationContext.getAuthentication();
    if (Boolean.parseBoolean(System.getenv(REST_API_AUTHORIZATION_ENABLED_ENV))
        && !isAuthorized(auth, _authorizer, ImmutableList.of(PoliciesConfig.SEARCH_PRIVILEGE), (ResourceSpec) null)) {
      throw new RestLiServiceException(HttpStatus.S_401_UNAUTHORIZED,
          "User is unauthorized to search.");
    }
    log.info("LIST URNS for {} with start {} and count {}", entityName, start, count);
    return RestliUtil.toTask(() -> _entityService.listUrns(entityName, start, count), "listUrns");
  }

  @Action(name = ACTION_APPLY_RETENTION)
  @Nonnull
  @WithSpan
  public Task<String> applyRetention(@ActionParam(PARAM_START) @Optional @Nullable Integer start,
                                     @ActionParam(PARAM_COUNT) @Optional @Nullable Integer count,
                                     @ActionParam("attemptWithVersion") @Optional @Nullable Integer attemptWithVersion,
                                     @ActionParam(PARAM_ASPECT_NAME) @Optional @Nullable String aspectName,
                                     @ActionParam(PARAM_URN) @Optional @Nullable String urn
                                     ) {
    Authentication auth = AuthenticationContext.getAuthentication();
    if (Boolean.parseBoolean(System.getenv(REST_API_AUTHORIZATION_ENABLED_ENV))
        && !isAuthorized(auth, _authorizer, ImmutableList.of(PoliciesConfig.APPLY_RETENTION_PRIVILEGE), (ResourceSpec) null)) {
      throw new RestLiServiceException(HttpStatus.S_401_UNAUTHORIZED,
          "User is unauthorized to apply retention.");
    }
    return RestliUtil.toTask(() -> _entityService.batchApplyRetention(
            start, count, attemptWithVersion, aspectName, urn), ACTION_APPLY_RETENTION);
  }

  @Action(name = ACTION_FILTER)
  @Nonnull
  @WithSpan
  public Task<SearchResult> filter(@ActionParam(PARAM_ENTITY) @Nonnull String entityName,
      @ActionParam(PARAM_FILTER) Filter filter,
      @ActionParam(PARAM_SORT) @Optional @Nullable SortCriterion sortCriterion, @ActionParam(PARAM_START) int start,
      @ActionParam(PARAM_COUNT) int count) {

    Authentication auth = AuthenticationContext.getAuthentication();
    if (Boolean.parseBoolean(System.getenv(REST_API_AUTHORIZATION_ENABLED_ENV))
        && !isAuthorized(auth, _authorizer, ImmutableList.of(PoliciesConfig.SEARCH_PRIVILEGE), (ResourceSpec) null)) {
      throw new RestLiServiceException(HttpStatus.S_401_UNAUTHORIZED,
          "User is unauthorized to search.");
    }
    log.info("FILTER RESULTS for {} with filter {}", entityName, filter);
    return RestliUtil.toTask(
        () -> validateSearchResult(_entitySearchService.filter(entityName, filter, sortCriterion, start, count),
            _entityService), MetricRegistry.name(this.getClass(), "search"));
  }

  @Action(name = ACTION_EXISTS)
  @Nonnull
  @WithSpan
  public Task<Boolean> exists(@ActionParam(PARAM_URN) @Nonnull String urnStr) throws URISyntaxException {
    Urn urn = UrnUtils.getUrn(urnStr);
    Authentication auth = AuthenticationContext.getAuthentication();
    if (Boolean.parseBoolean(System.getenv(REST_API_AUTHORIZATION_ENABLED_ENV))
        && !isAuthorized(auth, _authorizer, ImmutableList.of(PoliciesConfig.GET_ENTITY_PRIVILEGE),
        new ResourceSpec(urn.getEntityType(), urnStr))) {
      throw new RestLiServiceException(HttpStatus.S_401_UNAUTHORIZED,
          "User is unauthorized get entity: " + urnStr);
    }
    log.info("EXISTS for {}", urnStr);
    return RestliUtil.toTask(() -> _entityService.exists(urn), MetricRegistry.name(this.getClass(), "exists"));
  }
}<|MERGE_RESOLUTION|>--- conflicted
+++ resolved
@@ -317,19 +317,13 @@
   public Task<SearchResult> search(@ActionParam(PARAM_ENTITY) @Nonnull String entityName,
       @ActionParam(PARAM_INPUT) @Nonnull String input, @ActionParam(PARAM_FILTER) @Optional @Nullable Filter filter,
       @ActionParam(PARAM_SORT) @Optional @Nullable SortCriterion sortCriterion, @ActionParam(PARAM_START) int start,
-<<<<<<< HEAD
       @ActionParam(PARAM_COUNT) int count, @Optional @Nullable @ActionParam(PARAM_SEARCH_FLAGS) SearchFlags searchFlags) {
-
-=======
-      @ActionParam(PARAM_COUNT) int count, @Optional @Deprecated @Nullable @ActionParam(PARAM_FULLTEXT) Boolean fulltext,
-      @Optional @Nullable @ActionParam(PARAM_SEARCH_FLAGS) SearchFlags searchFlags) {
     Authentication auth = AuthenticationContext.getAuthentication();
     if (Boolean.parseBoolean(System.getenv(REST_API_AUTHORIZATION_ENABLED_ENV))
         && !isAuthorized(auth, _authorizer, ImmutableList.of(PoliciesConfig.SEARCH_PRIVILEGE), (ResourceSpec) null)) {
       throw new RestLiServiceException(HttpStatus.S_401_UNAUTHORIZED,
           "User is unauthorized to search.");
     }
->>>>>>> 0532cc90
     log.info("GET SEARCH RESULTS for {} with query {}", entityName, input);
     // TODO - change it to use _searchService once we are confident on it's latency
     return RestliUtil.toTask(
