package com.linkedin.metadata.resources.entity;

import com.codahale.metrics.MetricRegistry;
<<<<<<< HEAD
import com.google.common.collect.ImmutableList;
=======
import com.datahub.authentication.Authentication;
import com.datahub.authentication.AuthenticationContext;
>>>>>>> acddbee0
import com.linkedin.common.AuditStamp;
import com.linkedin.common.UrnArray;
import com.linkedin.common.urn.Urn;
import com.linkedin.data.template.LongMap;
import com.linkedin.data.template.StringArray;
import com.linkedin.entity.Entity;
import com.linkedin.metadata.browse.BrowseResult;
import com.linkedin.metadata.entity.DeleteEntityService;
import com.linkedin.metadata.entity.EntityService;
import com.linkedin.metadata.entity.RollbackRunResult;
import com.linkedin.metadata.entity.ValidationException;
import com.linkedin.metadata.event.EventProducer;
import com.linkedin.metadata.graph.GraphService;
import com.linkedin.metadata.graph.LineageDirection;
import com.linkedin.metadata.models.EntitySpecUtils;
import com.linkedin.metadata.query.AutoCompleteResult;
import com.linkedin.metadata.query.ListResult;
import com.linkedin.metadata.query.ListUrnsResult;
import com.linkedin.metadata.query.filter.Condition;
import com.linkedin.metadata.query.filter.Criterion;
import com.linkedin.metadata.query.filter.Filter;
import com.linkedin.metadata.query.filter.SortCriterion;
import com.linkedin.metadata.restli.RestliUtil;
import com.linkedin.metadata.run.AspectRowSummary;
import com.linkedin.metadata.run.AspectRowSummaryArray;
import com.linkedin.metadata.run.DeleteEntityResponse;
import com.linkedin.metadata.run.DeleteReferencesResponse;
import com.linkedin.metadata.run.RollbackResponse;
import com.linkedin.metadata.search.EntitySearchService;
import com.linkedin.metadata.search.LineageSearchResult;
import com.linkedin.metadata.search.LineageSearchService;
import com.linkedin.metadata.search.SearchEntity;
import com.linkedin.metadata.search.SearchResult;
import com.linkedin.metadata.search.SearchService;
import com.linkedin.metadata.search.utils.ESUtils;
import com.linkedin.metadata.search.utils.QueryUtils;
import com.linkedin.metadata.systemmetadata.SystemMetadataService;
import com.linkedin.metadata.timeseries.TimeseriesAspectService;
import com.linkedin.mxe.SystemMetadata;
import com.linkedin.parseq.Task;
import com.linkedin.restli.common.HttpStatus;
import com.linkedin.restli.internal.server.methods.AnyRecord;
import com.linkedin.restli.server.RestLiServiceException;
import com.linkedin.restli.server.annotations.Action;
import com.linkedin.restli.server.annotations.ActionParam;
import com.linkedin.restli.server.annotations.Optional;
import com.linkedin.restli.server.annotations.QueryParam;
import com.linkedin.restli.server.annotations.RestLiCollection;
import com.linkedin.restli.server.annotations.RestMethod;
import com.linkedin.restli.server.resources.CollectionResourceTaskTemplate;
import com.linkedin.timeseries.DeleteAspectValuesResult;
import io.opentelemetry.extension.annotations.WithSpan;
import java.net.URISyntaxException;
import java.time.Clock;
import java.util.ArrayList;
import java.util.Arrays;
import java.util.Collections;
import java.util.HashMap;
import java.util.HashSet;
import java.util.List;
import java.util.Map;
import java.util.Set;
import java.util.stream.Collectors;
import javax.annotation.Nonnull;
import javax.annotation.Nullable;
import javax.inject.Inject;
import javax.inject.Named;
import lombok.extern.slf4j.Slf4j;
import org.apache.maven.artifact.versioning.ComparableVersion;

import static com.linkedin.metadata.entity.ValidationUtils.*;
import static com.linkedin.metadata.resources.entity.ResourceUtils.*;
import static com.linkedin.metadata.resources.restli.RestliConstants.*;
import static com.linkedin.metadata.utils.PegasusUtils.*;


/**
 * Single unified resource for fetching, updating, searching, & browsing DataHub entities
 */
@Slf4j
@RestLiCollection(name = "entities", namespace = "com.linkedin.entity")
public class EntityResource extends CollectionResourceTaskTemplate<String, Entity> {

  private static final String ACTION_SEARCH = "search";
  private static final String ACTION_LIST = "list";
  private static final String ACTION_SEARCH_ACROSS_ENTITIES = "searchAcrossEntities";
  private static final String ACTION_SEARCH_ACROSS_LINEAGE = "searchAcrossLineage";
  private static final String ACTION_BATCH_INGEST = "batchIngest";
  private static final String ACTION_LIST_URNS = "listUrns";
  private static final String ACTION_FILTER = "filter";
<<<<<<< HEAD
  private static final String ACTION_DELETE = "delete";
=======
  private static final String ACTION_EXISTS = "exists";

>>>>>>> acddbee0
  private static final String PARAM_ENTITY = "entity";
  private static final String PARAM_ENTITIES = "entities";
  private static final String PARAM_COUNT = "count";
  private static final String PARAM_VALUE = "value";
<<<<<<< HEAD
  private static final String PARAM_ASPECT_NAME = "aspectName";
  private static final String PARAM_START_TIME_MILLIS = "startTimeMillis";
  private static final String PARAM_END_TIME_MILLIS = "endTimeMillis";
=======
  private static final String PARAM_URN = "urn";
>>>>>>> acddbee0
  private static final String SYSTEM_METADATA = "systemMetadata";
  private static final String ES_FILED_TIMESTAMP = "timestampMillis";
  private static final Integer ELASTIC_MAX_PAGE_SIZE = 10000;
  private final Clock _clock = Clock.systemUTC();
  @Inject
  @Named("entityService")
  private EntityService _entityService;

  @Inject
  @Named("deleteEntityService")
  private DeleteEntityService _deleteEntityService;

  @Inject
  @Named("searchService")
  private SearchService _searchService;

  @Inject
  @Named("entitySearchService")
  private EntitySearchService _entitySearchService;

  @Inject
  @Named("systemMetadataService")
  private SystemMetadataService _systemMetadataService;

  @Inject
  @Named("relationshipSearchService")
  private LineageSearchService _lineageSearchService;

  @Inject
  @Named("kafkaEventProducer")
  private EventProducer _eventProducer;

  @Inject
  @Named("graphService")
  private GraphService _graphService;

<<<<<<< HEAD
  @Inject
  @Named("deleteEntityService")
  private DeleteEntityService _deleteEntityService;

  @Inject
  @Named("timeseriesAspectService")
  private TimeseriesAspectService _timeseriesAspectService;

  public static ListResult toListResult(final SearchResult searchResult) {
    if (searchResult == null) {
      return null;
    }
    final ListResult listResult = new ListResult();
    listResult.setStart(searchResult.getFrom());
    listResult.setCount(searchResult.getPageSize());
    listResult.setTotal(searchResult.getNumEntities());
    listResult.setEntities(
        new UrnArray(searchResult.getEntities().stream().map(SearchEntity::getEntity).collect(Collectors.toList())));
    return listResult;
  }

=======
>>>>>>> acddbee0
  /**
   * Retrieves the value for an entity that is made up of latest versions of specified aspects.
   */
  @RestMethod.Get
  @Nonnull
  @WithSpan
  public Task<AnyRecord> get(@Nonnull String urnStr,
      @QueryParam(PARAM_ASPECTS) @Optional @Nullable String[] aspectNames) throws URISyntaxException {
    log.info("GET {}", urnStr);
    final Urn urn = Urn.createFromString(urnStr);
    return RestliUtil.toTask(() -> {
      final Set<String> projectedAspects =
          aspectNames == null ? Collections.emptySet() : new HashSet<>(Arrays.asList(aspectNames));
      final Entity entity = _entityService.getEntity(urn, projectedAspects);
      if (entity == null) {
        throw RestliUtil.resourceNotFoundException();
      }
      return new AnyRecord(entity.data());
    }, MetricRegistry.name(this.getClass(), "get"));
  }

  @RestMethod.BatchGet
  @Nonnull
  @WithSpan
  public Task<Map<String, AnyRecord>> batchGet(@Nonnull Set<String> urnStrs,
      @QueryParam(PARAM_ASPECTS) @Optional @Nullable String[] aspectNames) throws URISyntaxException {
    log.info("BATCH GET {}", urnStrs);
    final Set<Urn> urns = new HashSet<>();
    for (final String urnStr : urnStrs) {
      urns.add(Urn.createFromString(urnStr));
    }
    return RestliUtil.toTask(() -> {
      final Set<String> projectedAspects =
          aspectNames == null ? Collections.emptySet() : new HashSet<>(Arrays.asList(aspectNames));
      return _entityService.getEntities(urns, projectedAspects)
          .entrySet()
          .stream()
          .collect(
              Collectors.toMap(entry -> entry.getKey().toString(), entry -> new AnyRecord(entry.getValue().data())));
    }, MetricRegistry.name(this.getClass(), "batchGet"));
  }

  private SystemMetadata populateDefaultFieldsIfEmpty(@Nullable SystemMetadata systemMetadata) {
    SystemMetadata result = systemMetadata;
    if (result == null) {
      result = new SystemMetadata();
    }

    if (result.getLastObserved() == 0) {
      result.setLastObserved(System.currentTimeMillis());
    }

    return result;
  }

  @Action(name = ACTION_INGEST)
  @Nonnull
  @WithSpan
  public Task<Void> ingest(@ActionParam(PARAM_ENTITY) @Nonnull Entity entity,
      @ActionParam(SYSTEM_METADATA) @Optional @Nullable SystemMetadata providedSystemMetadata)
      throws URISyntaxException {
    try {
      validateOrThrow(entity);
    } catch (ValidationException e) {
      throw new RestLiServiceException(HttpStatus.S_422_UNPROCESSABLE_ENTITY, e);
    }

    SystemMetadata systemMetadata = populateDefaultFieldsIfEmpty(providedSystemMetadata);

    Authentication authentication = AuthenticationContext.getAuthentication();
    String actorUrnStr = authentication.getActor().toUrnStr();
    final AuditStamp auditStamp = new AuditStamp().setTime(_clock.millis()).setActor(Urn.createFromString(actorUrnStr));

    // variables referenced in lambdas are required to be final
    final SystemMetadata finalSystemMetadata = systemMetadata;
    return RestliUtil.toTask(() -> {
      _entityService.ingestEntity(entity, auditStamp, finalSystemMetadata);
      tryIndexRunId(com.datahub.util.ModelUtils.getUrnFromSnapshotUnion(entity.getValue()), systemMetadata, _entitySearchService);
      return null;
    }, MetricRegistry.name(this.getClass(), "ingest"));
  }

  @Action(name = ACTION_BATCH_INGEST)
  @Nonnull
  @WithSpan
  public Task<Void> batchIngest(@ActionParam(PARAM_ENTITIES) @Nonnull Entity[] entities,
      @ActionParam(SYSTEM_METADATA) @Optional @Nullable SystemMetadata[] systemMetadataList) throws URISyntaxException {

    for (Entity entity : entities) {
      try {
        validateOrThrow(entity);
      } catch (ValidationException e) {
        throw new RestLiServiceException(HttpStatus.S_422_UNPROCESSABLE_ENTITY, e);
      }
    }

    Authentication authentication = AuthenticationContext.getAuthentication();
    String actorUrnStr = authentication.getActor().toUrnStr();
    final AuditStamp auditStamp = new AuditStamp().setTime(_clock.millis()).setActor(Urn.createFromString(actorUrnStr));

    if (systemMetadataList == null) {
      systemMetadataList = new SystemMetadata[entities.length];
    }

    if (entities.length != systemMetadataList.length) {
      throw RestliUtil.invalidArgumentsException("entities and systemMetadata length must match");
    }

    final List<SystemMetadata> finalSystemMetadataList = Arrays.stream(systemMetadataList)
        .map(systemMetadata -> populateDefaultFieldsIfEmpty(systemMetadata))
        .collect(Collectors.toList());

    SystemMetadata[] finalSystemMetadataList1 = systemMetadataList;
    return RestliUtil.toTask(() -> {
      _entityService.ingestEntities(Arrays.asList(entities), auditStamp, finalSystemMetadataList);
      for (int i = 0; i < entities.length; i++) {
        SystemMetadata systemMetadata = finalSystemMetadataList1[i];
        Entity entity = entities[i];
        tryIndexRunId(com.datahub.util.ModelUtils.getUrnFromSnapshotUnion(entity.getValue()), systemMetadata, _entitySearchService);
      }
      return null;
    }, MetricRegistry.name(this.getClass(), "batchIngest"));
  }

  @Action(name = ACTION_SEARCH)
  @Nonnull
  @WithSpan
  public Task<SearchResult> search(@ActionParam(PARAM_ENTITY) @Nonnull String entityName,
      @ActionParam(PARAM_INPUT) @Nonnull String input, @ActionParam(PARAM_FILTER) @Optional @Nullable Filter filter,
      @ActionParam(PARAM_SORT) @Optional @Nullable SortCriterion sortCriterion, @ActionParam(PARAM_START) int start,
      @ActionParam(PARAM_COUNT) int count) {

    log.info("GET SEARCH RESULTS for {} with query {}", entityName, input);
    // TODO - change it to use _searchService once we are confident on it's latency
    return RestliUtil.toTask(() -> _entitySearchService.search(entityName, input, filter, sortCriterion, start, count),
        MetricRegistry.name(this.getClass(), "search"));
  }

  @Action(name = ACTION_SEARCH_ACROSS_ENTITIES)
  @Nonnull
  @WithSpan
  public Task<SearchResult> searchAcrossEntities(@ActionParam(PARAM_ENTITIES) @Optional @Nullable String[] entities,
      @ActionParam(PARAM_INPUT) @Nonnull String input, @ActionParam(PARAM_FILTER) @Optional @Nullable Filter filter,
      @ActionParam(PARAM_SORT) @Optional @Nullable SortCriterion sortCriterion, @ActionParam(PARAM_START) int start,
      @ActionParam(PARAM_COUNT) int count) {
    List<String> entityList = entities == null ? Collections.emptyList() : Arrays.asList(entities);
    log.info("GET SEARCH RESULTS ACROSS ENTITIES for {} with query {}", entityList, input);
    return RestliUtil.toTask(
        () -> _searchService.searchAcrossEntities(entityList, input, filter, sortCriterion, start, count, null),
        "searchAcrossEntities");
  }

  @Action(name = ACTION_SEARCH_ACROSS_LINEAGE)
  @Nonnull
  @WithSpan
  public Task<LineageSearchResult> searchAcrossLineage(@ActionParam(PARAM_URN) @Nonnull String urnStr,
      @ActionParam(PARAM_DIRECTION) String direction,
      @ActionParam(PARAM_ENTITIES) @Optional @Nullable String[] entities,
<<<<<<< HEAD
      @ActionParam(PARAM_INPUT) @Optional @Nullable String input,
      @ActionParam(PARAM_FILTER) @Optional @Nullable Filter filter,
      @ActionParam(PARAM_SORT) @Optional @Nullable SortCriterion sortCriterion, @ActionParam(PARAM_START) int start,
      @ActionParam(PARAM_COUNT) int count) throws URISyntaxException {
=======
      @ActionParam(PARAM_INPUT) @Optional @Nullable String input, @ActionParam(PARAM_MAX_HOPS) @Optional @Nullable Integer maxHops,
      @ActionParam(PARAM_FILTER) @Optional @Nullable Filter filter, @ActionParam(PARAM_SORT) @Optional @Nullable SortCriterion sortCriterion,
      @ActionParam(PARAM_START) int start, @ActionParam(PARAM_COUNT) int count) throws URISyntaxException {
>>>>>>> acddbee0
    Urn urn = Urn.createFromString(urnStr);
    List<String> entityList = entities == null ? Collections.emptyList() : Arrays.asList(entities);
    log.info("GET SEARCH RESULTS ACROSS RELATIONSHIPS for source urn {}, direction {}, entities {} with query {}",
        urnStr, direction, entityList, input);
    return RestliUtil.toTask(
<<<<<<< HEAD
        () -> _lineageSearchService.searchAcrossLineage(urn, LineageDirection.valueOf(direction), entityList, input,
            filter, sortCriterion, start, count), "searchAcrossRelationships");
=======
        () -> _lineageSearchService.searchAcrossLineage(urn, LineageDirection.valueOf(direction), entityList,
            input, maxHops, filter, sortCriterion, start, count), "searchAcrossRelationships");
>>>>>>> acddbee0
  }

  @Action(name = ACTION_LIST)
  @Nonnull
  @WithSpan
  public Task<ListResult> list(@ActionParam(PARAM_ENTITY) @Nonnull String entityName,
      @ActionParam(PARAM_FILTER) @Optional @Nullable Filter filter,
      @ActionParam(PARAM_SORT) @Optional @Nullable SortCriterion sortCriterion, @ActionParam(PARAM_START) int start,
      @ActionParam(PARAM_COUNT) int count) {

    log.info("GET LIST RESULTS for {} with filter {}", entityName, filter);
    return RestliUtil.toTask(
        () -> toListResult(_entitySearchService.filter(entityName, filter, sortCriterion, start, count)),
        MetricRegistry.name(this.getClass(), "filter"));
  }

  @Action(name = ACTION_AUTOCOMPLETE)
  @Nonnull
  @WithSpan
  public Task<AutoCompleteResult> autocomplete(@ActionParam(PARAM_ENTITY) @Nonnull String entityName,
      @ActionParam(PARAM_QUERY) @Nonnull String query, @ActionParam(PARAM_FIELD) @Optional @Nullable String field,
      @ActionParam(PARAM_FILTER) @Optional @Nullable Filter filter, @ActionParam(PARAM_LIMIT) int limit) {

    return RestliUtil.toTask(() -> _entitySearchService.autoComplete(entityName, query, field, filter, limit),
        MetricRegistry.name(this.getClass(), "autocomplete"));
  }

  @Action(name = ACTION_BROWSE)
  @Nonnull
  @WithSpan
  public Task<BrowseResult> browse(@ActionParam(PARAM_ENTITY) @Nonnull String entityName,
      @ActionParam(PARAM_PATH) @Nonnull String path, @ActionParam(PARAM_FILTER) @Optional @Nullable Filter filter,
      @ActionParam(PARAM_START) int start, @ActionParam(PARAM_LIMIT) int limit) {

    log.info("GET BROWSE RESULTS for {} at path {}", entityName, path);
    return RestliUtil.toTask(() -> _entitySearchService.browse(entityName, path, filter, start, limit),
        MetricRegistry.name(this.getClass(), "browse"));
  }

  @Action(name = ACTION_GET_BROWSE_PATHS)
  @Nonnull
  @WithSpan
  public Task<StringArray> getBrowsePaths(
      @ActionParam(value = PARAM_URN, typeref = com.linkedin.common.Urn.class) @Nonnull Urn urn) {
    log.info("GET BROWSE PATHS for {}", urn);
    return RestliUtil.toTask(() -> new StringArray(_entitySearchService.getBrowsePaths(urnToEntityName(urn), urn)),
        MetricRegistry.name(this.getClass(), "getBrowsePaths"));
  }

  private String stringifyRowCount(int size) {
    if (size < ELASTIC_MAX_PAGE_SIZE) {
      return String.valueOf(size);
    } else {
      return "at least " + size;
    }
  }

  /*
   Used to delete all data related to a filter criteria based on registryId, runId etc.
   */
  @Action(name = "deleteAll")
  @Nonnull
  @WithSpan
  public Task<RollbackResponse> deleteEntities(@ActionParam("registryId") @Optional String registryId,
      @ActionParam("dryRun") @Optional Boolean dryRun) {
    String registryName = null;
    ComparableVersion registryVersion = new ComparableVersion("0.0.0-dev");

    if (registryId != null) {
      try {
        registryName = registryId.split(":")[0];
        registryVersion = new ComparableVersion(registryId.split(":")[1]);
      } catch (Exception e) {
        throw new RestLiServiceException(HttpStatus.S_500_INTERNAL_SERVER_ERROR,
            "Failed to parse registry id: " + registryId, e);
      }
    }
    String finalRegistryName = registryName;
    ComparableVersion finalRegistryVersion = registryVersion;
    String finalRegistryName1 = registryName;
    ComparableVersion finalRegistryVersion1 = registryVersion;
    return RestliUtil.toTask(() -> {
      RollbackResponse response = new RollbackResponse();
      List<AspectRowSummary> aspectRowsToDelete =
          _systemMetadataService.findByRegistry(finalRegistryName, finalRegistryVersion.toString(), false, 0,
              ESUtils.MAX_RESULT_SIZE);
      log.info("found {} rows to delete...", stringifyRowCount(aspectRowsToDelete.size()));
      response.setAspectsAffected(aspectRowsToDelete.size());
      response.setEntitiesAffected(
          aspectRowsToDelete.stream().collect(Collectors.groupingBy(AspectRowSummary::getUrn)).keySet().size());
      response.setEntitiesDeleted(aspectRowsToDelete.stream().filter(row -> row.isKeyAspect()).count());
      response.setAspectRowSummaries(
          new AspectRowSummaryArray(aspectRowsToDelete.subList(0, Math.min(100, aspectRowsToDelete.size()))));
      if ((dryRun == null) || (!dryRun)) {
        Map<String, String> conditions = new HashMap();
        conditions.put("registryName", finalRegistryName1);
        conditions.put("registryVersion", finalRegistryVersion1.toString());
        _entityService.rollbackWithConditions(aspectRowsToDelete, conditions, false);
      }
      return response;
    }, MetricRegistry.name(this.getClass(), "deleteAll"));
  }

  /**
   * Deletes all data related to an individual urn(entity).
   * @param urnStr - the urn of the entity.
   * @param aspectName - the optional aspect name if only want to delete the aspect (applicable only for timeseries aspects).
   * @param startTimeMills - the optional start time (applicable only for timeseries aspects).
   * @param endTimeMillis - the optional end time (applicable only for the timeseries aspects).
   * @return -  a DeleteEntityResponse object.
   * @throws URISyntaxException
   */
  @Action(name = ACTION_DELETE)
  @Nonnull
  @WithSpan
  public Task<DeleteEntityResponse> deleteEntity(@ActionParam(PARAM_URN) @Nonnull String urnStr,
      @ActionParam(PARAM_ASPECT_NAME) @Optional String aspectName,
      @ActionParam(PARAM_START_TIME_MILLIS) @Optional Long startTimeMills,
      @ActionParam(PARAM_END_TIME_MILLIS) @Optional Long endTimeMillis) throws URISyntaxException {
    Urn urn = Urn.createFromString(urnStr);
    return RestliUtil.toTask(() -> {
      // Find the timeseries aspects to delete. If aspectName is null, delete all.
      List<String> timeseriesAspectNames =
          EntitySpecUtils.getEntityTimeseriesAspectNames(_entityService.getEntityRegistry(), urn.getEntityType());
      if (aspectName != null && !timeseriesAspectNames.contains(aspectName)) {
        throw new IllegalArgumentException(String.format("Failed to find timeseries aspect {}", aspectName));
      }
      List<String> timeseriesAspectsToDelete =
          (aspectName == null) ? timeseriesAspectNames : ImmutableList.of(aspectName);

      DeleteEntityResponse response = new DeleteEntityResponse();
      if (aspectName == null) {
        RollbackRunResult result = _entityService.deleteUrn(urn);
        response.setRows(result.getRowsDeletedFromEntityDeletion());
      }
      Long numTimeseriesDocsDeleted =
          deleteTimeseriesAspects(urn, startTimeMills, endTimeMillis, timeseriesAspectsToDelete);
      log.info("Total number of timeseries aspect docs deleted: {}", numTimeseriesDocsDeleted);

      response.setUrn(urnStr);
      response.setTimeseriesRows(numTimeseriesDocsDeleted);

      return response;
    }, MetricRegistry.name(this.getClass(), "delete"));
  }

  private Long deleteTimeseriesAspects(@Nonnull Urn urn, @Nullable Long startTimeMillis, @Nullable Long endTimeMillis,
      @Nonnull List<String> aspectsToDelete) {
    long totalNumberOfDocsDeleted = 0;
    // Construct the filter.
    List<Criterion> criteria = new ArrayList<>();
    final Criterion hasUrnCriterion =
        new Criterion().setField("urn").setCondition(Condition.EQUAL).setValue(urn.toString());
    criteria.add(hasUrnCriterion);

    if (startTimeMillis != null) {
      final Criterion startTimeCriterion = new Criterion().setField(ES_FILED_TIMESTAMP)
          .setCondition(Condition.GREATER_THAN_OR_EQUAL_TO)
          .setValue(startTimeMillis.toString());
      criteria.add(startTimeCriterion);
    }
    if (endTimeMillis != null) {
      final Criterion endTimeCriterion = new Criterion().setField(ES_FILED_TIMESTAMP)
          .setCondition(Condition.LESS_THAN_OR_EQUAL_TO)
          .setValue(endTimeMillis.toString());
      criteria.add(endTimeCriterion);
    }
    final Filter filter = QueryUtils.getFilterFromCriteria(criteria);

    // Delete all the timeseries aspects by the filter.
    final String entityType = urn.getEntityType();
    for (final String aspect : aspectsToDelete) {
      DeleteAspectValuesResult result = _timeseriesAspectService.deleteAspectValues(entityType, aspect, filter);
      totalNumberOfDocsDeleted += result.getNumDocsDeleted();

      log.info("Number of timeseries docs deleted for entity:{}, aspect:{}, urn:{}, startTime:{}, endTime:{}={}",
          entityType, aspect, urn, startTimeMillis, endTimeMillis, result.getNumDocsDeleted());
    }
    return totalNumberOfDocsDeleted;
  }

  @Action(name = "deleteReferences")
  @Nonnull
  @WithSpan
  public Task<DeleteReferencesResponse> deleteReferencesTo(@ActionParam(PARAM_URN) @Nonnull String urnStr,
      @ActionParam("dryRun") @Optional Boolean dry) throws URISyntaxException {
    boolean dryRun = dry != null ? dry : false;

    Urn urn = Urn.createFromString(urnStr);
    return RestliUtil.toTask(() -> _deleteEntityService.deleteReferencesTo(urn, dryRun),
        MetricRegistry.name(this.getClass(), "deleteReferences"));
  }

  /*
  Used to enable writes in GMS after data migration is complete
   */
  @Action(name = "setWritable")
  @Nonnull
  @WithSpan
  public Task<Void> setWriteable(@ActionParam(PARAM_VALUE) @Optional("true") @Nonnull Boolean value) {
    log.info("setting entity resource to be writable");
    return RestliUtil.toTask(() -> {
      _entityService.setWritable(value);
      return null;
    });
  }

  @Action(name = "getTotalEntityCount")
  @Nonnull
  @WithSpan
  public Task<Long> getTotalEntityCount(@ActionParam(PARAM_ENTITY) @Nonnull String entityName) {
    return RestliUtil.toTask(() -> _entitySearchService.docCount(entityName));
  }

  @Action(name = "batchGetTotalEntityCount")
  @Nonnull
  @WithSpan
  public Task<LongMap> batchGetTotalEntityCount(@ActionParam(PARAM_ENTITIES) @Nonnull String[] entityNames) {
    return RestliUtil.toTask(() -> new LongMap(_searchService.docCountPerEntity(Arrays.asList(entityNames))));
  }

  @Action(name = ACTION_LIST_URNS)
  @Nonnull
  @WithSpan
  public Task<ListUrnsResult> listUrns(@ActionParam(PARAM_ENTITY) @Nonnull String entityName,
      @ActionParam(PARAM_START) int start, @ActionParam(PARAM_COUNT) int count) throws URISyntaxException {
    log.info("LIST URNS for {} with start {} and count {}", entityName, start, count);
    return RestliUtil.toTask(() -> _entityService.listUrns(entityName, start, count), "listUrns");
  }

  @Action(name = ACTION_FILTER)
  @Nonnull
  @WithSpan
  public Task<SearchResult> filter(@ActionParam(PARAM_ENTITY) @Nonnull String entityName,
      @ActionParam(PARAM_FILTER) Filter filter,
      @ActionParam(PARAM_SORT) @Optional @Nullable SortCriterion sortCriterion, @ActionParam(PARAM_START) int start,
      @ActionParam(PARAM_COUNT) int count) {

    log.info("FILTER RESULTS for {} with filter {}", entityName, filter);
    return RestliUtil.toTask(() -> _entitySearchService.filter(entityName, filter, sortCriterion, start, count),
        MetricRegistry.name(this.getClass(), "search"));
  }

  @Action(name = ACTION_EXISTS)
  @Nonnull
  @WithSpan
  public Task<Boolean> exists(@ActionParam(PARAM_URN) @Nonnull String urnStr) throws URISyntaxException {
    log.info("EXISTS for {}", urnStr);
    Urn urn = Urn.createFromString(urnStr);
    return RestliUtil.toTask(() -> _entityService.exists(urn),
        MetricRegistry.name(this.getClass(), "exists"));
  }
}<|MERGE_RESOLUTION|>--- conflicted
+++ resolved
@@ -1,12 +1,9 @@
 package com.linkedin.metadata.resources.entity;
 
 import com.codahale.metrics.MetricRegistry;
-<<<<<<< HEAD
-import com.google.common.collect.ImmutableList;
-=======
 import com.datahub.authentication.Authentication;
 import com.datahub.authentication.AuthenticationContext;
->>>>>>> acddbee0
+import com.google.common.collect.ImmutableList;
 import com.linkedin.common.AuditStamp;
 import com.linkedin.common.UrnArray;
 import com.linkedin.common.urn.Urn;
@@ -97,23 +94,16 @@
   private static final String ACTION_BATCH_INGEST = "batchIngest";
   private static final String ACTION_LIST_URNS = "listUrns";
   private static final String ACTION_FILTER = "filter";
-<<<<<<< HEAD
   private static final String ACTION_DELETE = "delete";
-=======
   private static final String ACTION_EXISTS = "exists";
-
->>>>>>> acddbee0
   private static final String PARAM_ENTITY = "entity";
   private static final String PARAM_ENTITIES = "entities";
   private static final String PARAM_COUNT = "count";
   private static final String PARAM_VALUE = "value";
-<<<<<<< HEAD
   private static final String PARAM_ASPECT_NAME = "aspectName";
   private static final String PARAM_START_TIME_MILLIS = "startTimeMillis";
   private static final String PARAM_END_TIME_MILLIS = "endTimeMillis";
-=======
   private static final String PARAM_URN = "urn";
->>>>>>> acddbee0
   private static final String SYSTEM_METADATA = "systemMetadata";
   private static final String ES_FILED_TIMESTAMP = "timestampMillis";
   private static final Integer ELASTIC_MAX_PAGE_SIZE = 10000;
@@ -123,10 +113,6 @@
   private EntityService _entityService;
 
   @Inject
-  @Named("deleteEntityService")
-  private DeleteEntityService _deleteEntityService;
-
-  @Inject
   @Named("searchService")
   private SearchService _searchService;
 
@@ -150,7 +136,6 @@
   @Named("graphService")
   private GraphService _graphService;
 
-<<<<<<< HEAD
   @Inject
   @Named("deleteEntityService")
   private DeleteEntityService _deleteEntityService;
@@ -172,14 +157,13 @@
     return listResult;
   }
 
-=======
->>>>>>> acddbee0
   /**
    * Retrieves the value for an entity that is made up of latest versions of specified aspects.
    */
   @RestMethod.Get
   @Nonnull
   @WithSpan
+
   public Task<AnyRecord> get(@Nonnull String urnStr,
       @QueryParam(PARAM_ASPECTS) @Optional @Nullable String[] aspectNames) throws URISyntaxException {
     log.info("GET {}", urnStr);
@@ -251,7 +235,8 @@
     final SystemMetadata finalSystemMetadata = systemMetadata;
     return RestliUtil.toTask(() -> {
       _entityService.ingestEntity(entity, auditStamp, finalSystemMetadata);
-      tryIndexRunId(com.datahub.util.ModelUtils.getUrnFromSnapshotUnion(entity.getValue()), systemMetadata, _entitySearchService);
+      tryIndexRunId(com.datahub.util.ModelUtils.getUrnFromSnapshotUnion(entity.getValue()), systemMetadata,
+          _entitySearchService);
       return null;
     }, MetricRegistry.name(this.getClass(), "ingest"));
   }
@@ -292,7 +277,8 @@
       for (int i = 0; i < entities.length; i++) {
         SystemMetadata systemMetadata = finalSystemMetadataList1[i];
         Entity entity = entities[i];
-        tryIndexRunId(com.datahub.util.ModelUtils.getUrnFromSnapshotUnion(entity.getValue()), systemMetadata, _entitySearchService);
+        tryIndexRunId(com.datahub.util.ModelUtils.getUrnFromSnapshotUnion(entity.getValue()), systemMetadata,
+            _entitySearchService);
       }
       return null;
     }, MetricRegistry.name(this.getClass(), "batchIngest"));
@@ -332,28 +318,18 @@
   public Task<LineageSearchResult> searchAcrossLineage(@ActionParam(PARAM_URN) @Nonnull String urnStr,
       @ActionParam(PARAM_DIRECTION) String direction,
       @ActionParam(PARAM_ENTITIES) @Optional @Nullable String[] entities,
-<<<<<<< HEAD
       @ActionParam(PARAM_INPUT) @Optional @Nullable String input,
+      @ActionParam(PARAM_MAX_HOPS) @Optional @Nullable Integer maxHops,
       @ActionParam(PARAM_FILTER) @Optional @Nullable Filter filter,
       @ActionParam(PARAM_SORT) @Optional @Nullable SortCriterion sortCriterion, @ActionParam(PARAM_START) int start,
       @ActionParam(PARAM_COUNT) int count) throws URISyntaxException {
-=======
-      @ActionParam(PARAM_INPUT) @Optional @Nullable String input, @ActionParam(PARAM_MAX_HOPS) @Optional @Nullable Integer maxHops,
-      @ActionParam(PARAM_FILTER) @Optional @Nullable Filter filter, @ActionParam(PARAM_SORT) @Optional @Nullable SortCriterion sortCriterion,
-      @ActionParam(PARAM_START) int start, @ActionParam(PARAM_COUNT) int count) throws URISyntaxException {
->>>>>>> acddbee0
     Urn urn = Urn.createFromString(urnStr);
     List<String> entityList = entities == null ? Collections.emptyList() : Arrays.asList(entities);
     log.info("GET SEARCH RESULTS ACROSS RELATIONSHIPS for source urn {}, direction {}, entities {} with query {}",
         urnStr, direction, entityList, input);
     return RestliUtil.toTask(
-<<<<<<< HEAD
         () -> _lineageSearchService.searchAcrossLineage(urn, LineageDirection.valueOf(direction), entityList, input,
-            filter, sortCriterion, start, count), "searchAcrossRelationships");
-=======
-        () -> _lineageSearchService.searchAcrossLineage(urn, LineageDirection.valueOf(direction), entityList,
-            input, maxHops, filter, sortCriterion, start, count), "searchAcrossRelationships");
->>>>>>> acddbee0
+            maxHops, filter, sortCriterion, start, count), "searchAcrossRelationships");
   }
 
   @Action(name = ACTION_LIST)
@@ -603,7 +579,6 @@
   public Task<Boolean> exists(@ActionParam(PARAM_URN) @Nonnull String urnStr) throws URISyntaxException {
     log.info("EXISTS for {}", urnStr);
     Urn urn = Urn.createFromString(urnStr);
-    return RestliUtil.toTask(() -> _entityService.exists(urn),
-        MetricRegistry.name(this.getClass(), "exists"));
+    return RestliUtil.toTask(() -> _entityService.exists(urn), MetricRegistry.name(this.getClass(), "exists"));
   }
 }