package com.linkedin.metadata.resources.entity;

import com.codahale.metrics.MetricRegistry;
import com.linkedin.common.AuditStamp;
import com.linkedin.common.UrnArray;
import com.linkedin.common.urn.Urn;
import com.linkedin.common.urn.UrnUtils;
import com.linkedin.data.template.LongMap;
import com.linkedin.data.template.StringArray;
import com.linkedin.entity.Entity;
import com.linkedin.metadata.Constants;
import com.linkedin.metadata.browse.BrowseResult;
import com.linkedin.metadata.entity.DeleteEntityService;
import com.linkedin.metadata.entity.EntityService;
import com.linkedin.metadata.entity.RollbackRunResult;
import com.linkedin.metadata.entity.ValidationException;
import com.linkedin.metadata.event.EventProducer;
import com.linkedin.metadata.graph.GraphService;
import com.linkedin.metadata.graph.LineageDirection;
import com.linkedin.metadata.query.AutoCompleteResult;
import com.linkedin.metadata.query.ListResult;
import com.linkedin.metadata.query.ListUrnsResult;
import com.linkedin.metadata.query.filter.Filter;
import com.linkedin.metadata.query.filter.SortCriterion;
import com.linkedin.metadata.restli.RestliUtil;
import com.linkedin.metadata.run.AspectRowSummary;
import com.linkedin.metadata.run.AspectRowSummaryArray;
import com.linkedin.metadata.run.DeleteEntityResponse;
import com.linkedin.metadata.run.DeleteReferencesResponse;
import com.linkedin.metadata.run.RollbackResponse;
import com.linkedin.metadata.search.EntitySearchService;
import com.linkedin.metadata.search.LineageSearchResult;
import com.linkedin.metadata.search.LineageSearchService;
import com.linkedin.metadata.search.SearchEntity;
import com.linkedin.metadata.search.SearchResult;
import com.linkedin.metadata.search.SearchService;
import com.linkedin.metadata.search.utils.ESUtils;
import com.linkedin.metadata.systemmetadata.SystemMetadataService;
import com.linkedin.mxe.SystemMetadata;
import com.linkedin.parseq.Task;
import com.linkedin.restli.common.HttpStatus;
import com.linkedin.restli.internal.server.methods.AnyRecord;
import com.linkedin.restli.server.RestLiServiceException;
import com.linkedin.restli.server.annotations.Action;
import com.linkedin.restli.server.annotations.ActionParam;
import com.linkedin.restli.server.annotations.Optional;
import com.linkedin.restli.server.annotations.QueryParam;
import com.linkedin.restli.server.annotations.RestLiCollection;
import com.linkedin.restli.server.annotations.RestMethod;
import com.linkedin.restli.server.resources.CollectionResourceTaskTemplate;
import io.opentelemetry.extension.annotations.WithSpan;
import java.net.URISyntaxException;
import java.time.Clock;
import java.util.Arrays;
import java.util.Collections;
import java.util.HashMap;
import java.util.HashSet;
import java.util.List;
import java.util.Map;
import java.util.Set;
import java.util.stream.Collectors;
import javax.annotation.Nonnull;
import javax.annotation.Nullable;
import javax.inject.Inject;
import javax.inject.Named;
import lombok.extern.slf4j.Slf4j;
import org.apache.maven.artifact.versioning.ComparableVersion;

import static com.linkedin.metadata.entity.ValidationUtils.*;
import static com.linkedin.metadata.resources.restli.RestliConstants.*;
import static com.linkedin.metadata.utils.PegasusUtils.*;


/**
 * Single unified resource for fetching, updating, searching, & browsing DataHub entities
 */
@Slf4j
@RestLiCollection(name = "entities", namespace = "com.linkedin.entity")
public class EntityResource extends CollectionResourceTaskTemplate<String, Entity> {

  private static final String ACTION_SEARCH = "search";
  private static final String ACTION_LIST = "list";
  private static final String ACTION_SEARCH_ACROSS_ENTITIES = "searchAcrossEntities";
  private static final String ACTION_SEARCH_ACROSS_LINEAGE = "searchAcrossLineage";
  private static final String ACTION_BATCH_INGEST = "batchIngest";
  private static final String ACTION_LIST_URNS = "listUrns";
  private static final String ACTION_FILTER = "filter";
  private static final String ACTION_EXISTS = "exists";

  private static final String PARAM_ENTITY = "entity";
  private static final String PARAM_ENTITIES = "entities";
  private static final String PARAM_COUNT = "count";
  private static final String PARAM_VALUE = "value";
  private static final String PARAM_URN = "urn";
  private static final String SYSTEM_METADATA = "systemMetadata";
  private static final String ACTION_EXISTS = "exists";

  private final Clock _clock = Clock.systemUTC();

  @Inject
  @Named("entityService")
  private EntityService _entityService;

  @Inject
  @Named("deleteEntityService")
  private DeleteEntityService _deleteEntityService;

  @Inject
  @Named("searchService")
  private SearchService _searchService;

  @Inject
  @Named("entitySearchService")
  private EntitySearchService _entitySearchService;

  @Inject
  @Named("systemMetadataService")
  private SystemMetadataService _systemMetadataService;

  @Inject
  @Named("relationshipSearchService")
  private LineageSearchService _lineageSearchService;

  @Inject
  @Named("kafkaEventProducer")
  private EventProducer _eventProducer;

  @Inject
  @Named("graphService")
  private GraphService _graphService;

  /**
   * Retrieves the value for an entity that is made up of latest versions of specified aspects.
   */
  @RestMethod.Get
  @Nonnull
  @WithSpan
  public Task<AnyRecord> get(@Nonnull String urnStr,
      @QueryParam(PARAM_ASPECTS) @Optional @Nullable String[] aspectNames) throws URISyntaxException {
    log.info("GET {}", urnStr);
    final Urn urn = Urn.createFromString(urnStr);
    return RestliUtil.toTask(() -> {
      final Set<String> projectedAspects =
          aspectNames == null ? Collections.emptySet() : new HashSet<>(Arrays.asList(aspectNames));
      final Entity entity = _entityService.getEntity(urn, projectedAspects);
      if (entity == null) {
        throw RestliUtil.resourceNotFoundException();
      }
      return new AnyRecord(entity.data());
    }, MetricRegistry.name(this.getClass(), "get"));
  }

  @RestMethod.BatchGet
  @Nonnull
  @WithSpan
  public Task<Map<String, AnyRecord>> batchGet(@Nonnull Set<String> urnStrs,
      @QueryParam(PARAM_ASPECTS) @Optional @Nullable String[] aspectNames) throws URISyntaxException {
    log.info("BATCH GET {}", urnStrs);
    final Set<Urn> urns = new HashSet<>();
    for (final String urnStr : urnStrs) {
      urns.add(Urn.createFromString(urnStr));
    }
    return RestliUtil.toTask(() -> {
      final Set<String> projectedAspects =
          aspectNames == null ? Collections.emptySet() : new HashSet<>(Arrays.asList(aspectNames));
      return _entityService.getEntities(urns, projectedAspects)
          .entrySet()
          .stream()
          .collect(
              Collectors.toMap(entry -> entry.getKey().toString(), entry -> new AnyRecord(entry.getValue().data())));
    }, MetricRegistry.name(this.getClass(), "batchGet"));
  }

  private SystemMetadata populateDefaultFieldsIfEmpty(@Nullable SystemMetadata systemMetadata) {
    SystemMetadata result = systemMetadata;
    if (result == null) {
      result = new SystemMetadata();
    }

    if (result.getLastObserved() == 0) {
      result.setLastObserved(System.currentTimeMillis());
    }

    return result;
  }

  @Action(name = ACTION_INGEST)
  @Nonnull
  @WithSpan
  public Task<Void> ingest(@ActionParam(PARAM_ENTITY) @Nonnull Entity entity,
      @ActionParam(SYSTEM_METADATA) @Optional @Nullable SystemMetadata providedSystemMetadata)
      throws URISyntaxException {
    try {
      validateOrThrow(entity);
    } catch (ValidationException e) {
      throw new RestLiServiceException(HttpStatus.S_422_UNPROCESSABLE_ENTITY, e);
    }

    SystemMetadata systemMetadata = populateDefaultFieldsIfEmpty(providedSystemMetadata);

    // TODO Correctly audit ingestions.
    final AuditStamp auditStamp =
        new AuditStamp().setTime(_clock.millis()).setActor(Urn.createFromString(Constants.UNKNOWN_ACTOR));

    // variables referenced in lambdas are required to be final
    final SystemMetadata finalSystemMetadata = systemMetadata;
    return RestliUtil.toTask(() -> {
      _entityService.ingestEntity(entity, auditStamp, finalSystemMetadata);
      return null;
    }, MetricRegistry.name(this.getClass(), "ingest"));
  }

  @Action(name = ACTION_BATCH_INGEST)
  @Nonnull
  @WithSpan
  public Task<Void> batchIngest(@ActionParam(PARAM_ENTITIES) @Nonnull Entity[] entities,
      @ActionParam(SYSTEM_METADATA) @Optional @Nullable SystemMetadata[] systemMetadataList) throws URISyntaxException {

    for (Entity entity : entities) {
      try {
        validateOrThrow(entity);
      } catch (ValidationException e) {
        throw new RestLiServiceException(HttpStatus.S_422_UNPROCESSABLE_ENTITY, e);
      }
    }

    final AuditStamp auditStamp =
        new AuditStamp().setTime(_clock.millis()).setActor(Urn.createFromString(Constants.UNKNOWN_ACTOR));

    if (systemMetadataList == null) {
      systemMetadataList = new SystemMetadata[entities.length];
    }

    if (entities.length != systemMetadataList.length) {
      throw RestliUtil.invalidArgumentsException("entities and systemMetadata length must match");
    }

    final List<SystemMetadata> finalSystemMetadataList = Arrays.stream(systemMetadataList)
        .map(systemMetadata -> populateDefaultFieldsIfEmpty(systemMetadata))
        .collect(Collectors.toList());

    return RestliUtil.toTask(() -> {
      _entityService.ingestEntities(Arrays.asList(entities), auditStamp, finalSystemMetadataList);
      return null;
    }, MetricRegistry.name(this.getClass(), "batchIngest"));
  }

  @Action(name = ACTION_SEARCH)
  @Nonnull
  @WithSpan
  public Task<SearchResult> search(@ActionParam(PARAM_ENTITY) @Nonnull String entityName,
      @ActionParam(PARAM_INPUT) @Nonnull String input, @ActionParam(PARAM_FILTER) @Optional @Nullable Filter filter,
      @ActionParam(PARAM_SORT) @Optional @Nullable SortCriterion sortCriterion, @ActionParam(PARAM_START) int start,
      @ActionParam(PARAM_COUNT) int count) {

    log.info("GET SEARCH RESULTS for {} with query {}", entityName, input);
    // TODO - change it to use _searchService once we are confident on it's latency
    return RestliUtil.toTask(() -> _entitySearchService.search(entityName, input, filter, sortCriterion, start, count),
        MetricRegistry.name(this.getClass(), "search"));
  }

  @Action(name = ACTION_SEARCH_ACROSS_ENTITIES)
  @Nonnull
  @WithSpan
  public Task<SearchResult> searchAcrossEntities(@ActionParam(PARAM_ENTITIES) @Optional @Nullable String[] entities,
      @ActionParam(PARAM_INPUT) @Nonnull String input, @ActionParam(PARAM_FILTER) @Optional @Nullable Filter filter,
      @ActionParam(PARAM_SORT) @Optional @Nullable SortCriterion sortCriterion, @ActionParam(PARAM_START) int start,
      @ActionParam(PARAM_COUNT) int count) {
    List<String> entityList = entities == null ? Collections.emptyList() : Arrays.asList(entities);
    log.info("GET SEARCH RESULTS ACROSS ENTITIES for {} with query {}", entityList, input);
    return RestliUtil.toTask(
        () -> _searchService.searchAcrossEntities(entityList, input, filter, sortCriterion, start, count, null),
        "searchAcrossEntities");
  }

  @Action(name = ACTION_SEARCH_ACROSS_LINEAGE)
  @Nonnull
  @WithSpan
  public Task<LineageSearchResult> searchAcrossLineage(@ActionParam(PARAM_URN) @Nonnull String urnStr,
      @ActionParam(PARAM_DIRECTION) String direction,
      @ActionParam(PARAM_ENTITIES) @Optional @Nullable String[] entities,
      @ActionParam(PARAM_INPUT) @Optional @Nullable String input, @ActionParam(PARAM_MAX_HOPS) @Optional @Nullable Integer maxHops,
      @ActionParam(PARAM_FILTER) @Optional @Nullable Filter filter, @ActionParam(PARAM_SORT) @Optional @Nullable SortCriterion sortCriterion,
      @ActionParam(PARAM_START) int start, @ActionParam(PARAM_COUNT) int count) throws URISyntaxException {
    Urn urn = Urn.createFromString(urnStr);
    List<String> entityList = entities == null ? Collections.emptyList() : Arrays.asList(entities);
    log.info("GET SEARCH RESULTS ACROSS RELATIONSHIPS for source urn {}, direction {}, entities {} with query {}",
        urnStr, direction, entityList, input);
    return RestliUtil.toTask(
        () -> _lineageSearchService.searchAcrossLineage(urn, LineageDirection.valueOf(direction), entityList,
            input, maxHops, filter, sortCriterion, start, count), "searchAcrossRelationships");
  }

  @Action(name = ACTION_LIST)
  @Nonnull
  @WithSpan
  public Task<ListResult> list(@ActionParam(PARAM_ENTITY) @Nonnull String entityName,
      @ActionParam(PARAM_FILTER) @Optional @Nullable Filter filter,
      @ActionParam(PARAM_SORT) @Optional @Nullable SortCriterion sortCriterion, @ActionParam(PARAM_START) int start,
      @ActionParam(PARAM_COUNT) int count) {

    log.info("GET LIST RESULTS for {} with filter {}", entityName, filter);
    return RestliUtil.toTask(
        () -> toListResult(_entitySearchService.filter(entityName, filter, sortCriterion, start, count)),
        MetricRegistry.name(this.getClass(), "filter"));
  }

  @Action(name = ACTION_AUTOCOMPLETE)
  @Nonnull
  @WithSpan
  public Task<AutoCompleteResult> autocomplete(@ActionParam(PARAM_ENTITY) @Nonnull String entityName,
      @ActionParam(PARAM_QUERY) @Nonnull String query, @ActionParam(PARAM_FIELD) @Optional @Nullable String field,
      @ActionParam(PARAM_FILTER) @Optional @Nullable Filter filter, @ActionParam(PARAM_LIMIT) int limit) {

    return RestliUtil.toTask(() -> _entitySearchService.autoComplete(entityName, query, field, filter, limit),
        MetricRegistry.name(this.getClass(), "autocomplete"));
  }

  @Action(name = ACTION_BROWSE)
  @Nonnull
  @WithSpan
  public Task<BrowseResult> browse(@ActionParam(PARAM_ENTITY) @Nonnull String entityName,
      @ActionParam(PARAM_PATH) @Nonnull String path, @ActionParam(PARAM_FILTER) @Optional @Nullable Filter filter,
      @ActionParam(PARAM_START) int start, @ActionParam(PARAM_LIMIT) int limit) {

    log.info("GET BROWSE RESULTS for {} at path {}", entityName, path);
    return RestliUtil.toTask(() -> _entitySearchService.browse(entityName, path, filter, start, limit),
        MetricRegistry.name(this.getClass(), "browse"));
  }

  @Action(name = ACTION_GET_BROWSE_PATHS)
  @Nonnull
  @WithSpan
  public Task<StringArray> getBrowsePaths(
      @ActionParam(value = PARAM_URN, typeref = com.linkedin.common.Urn.class) @Nonnull Urn urn) {
    log.info("GET BROWSE PATHS for {}", urn);
    return RestliUtil.toTask(() -> new StringArray(_entitySearchService.getBrowsePaths(urnToEntityName(urn), urn)),
        MetricRegistry.name(this.getClass(), "getBrowsePaths"));
  }

  private static final Integer ELASTIC_MAX_PAGE_SIZE = 10000;

  private String stringifyRowCount(int size) {
    if (size < ELASTIC_MAX_PAGE_SIZE) {
      return String.valueOf(size);
    } else {
      return "at least " + size;
    }
  }

  /*
   Used to delete all data related to a filter criteria based on registryId, runId etc.
   */
  @Action(name = "deleteAll")
  @Nonnull
  @WithSpan
  public Task<RollbackResponse> deleteEntities(@ActionParam("registryId") @Optional String registryId,
      @ActionParam("dryRun") @Optional Boolean dryRun) {
    String registryName = null;
    ComparableVersion registryVersion = new ComparableVersion("0.0.0-dev");

    if (registryId != null) {
      try {
        registryName = registryId.split(":")[0];
        registryVersion = new ComparableVersion(registryId.split(":")[1]);
      } catch (Exception e) {
        throw new RestLiServiceException(HttpStatus.S_500_INTERNAL_SERVER_ERROR,
            "Failed to parse registry id: " + registryId, e);
      }
    }
    String finalRegistryName = registryName;
    ComparableVersion finalRegistryVersion = registryVersion;
    String finalRegistryName1 = registryName;
    ComparableVersion finalRegistryVersion1 = registryVersion;
    return RestliUtil.toTask(() -> {
      RollbackResponse response = new RollbackResponse();
      List<AspectRowSummary> aspectRowsToDelete =
          _systemMetadataService.findByRegistry(finalRegistryName, finalRegistryVersion.toString(), false, 0,
              ESUtils.MAX_RESULT_SIZE);
      log.info("found {} rows to delete...", stringifyRowCount(aspectRowsToDelete.size()));
      response.setAspectsAffected(aspectRowsToDelete.size());
      response.setEntitiesAffected(
          aspectRowsToDelete.stream().collect(Collectors.groupingBy(AspectRowSummary::getUrn)).keySet().size());
      response.setEntitiesDeleted(aspectRowsToDelete.stream().filter(row -> row.isKeyAspect()).count());
      response.setAspectRowSummaries(
          new AspectRowSummaryArray(aspectRowsToDelete.subList(0, Math.min(100, aspectRowsToDelete.size()))));
      if ((dryRun == null) || (!dryRun)) {
        Map<String, String> conditions = new HashMap();
        conditions.put("registryName", finalRegistryName1);
        conditions.put("registryVersion", finalRegistryVersion1.toString());
        _entityService.rollbackWithConditions(aspectRowsToDelete, conditions, false);
      }
      return response;
    }, MetricRegistry.name(this.getClass(), "deleteAll"));
  }

  /*
  Used to delete all data related to an individual urn
   */
  @Action(name = "delete")
  @Nonnull
  @WithSpan
  public Task<DeleteEntityResponse> deleteEntity(@ActionParam(PARAM_URN) @Nonnull String urnStr)
      throws URISyntaxException {
    Urn urn = Urn.createFromString(urnStr);
    return RestliUtil.toTask(() -> {
      DeleteEntityResponse response = new DeleteEntityResponse();
      RollbackRunResult result = _entityService.deleteUrn(urn);

      response.setUrn(urnStr);
      response.setRows(result.getRowsDeletedFromEntityDeletion());

      return response;
    }, MetricRegistry.name(this.getClass(), "delete"));
  }

  @Action(name = "deleteReferences")
  @Nonnull
  @WithSpan
  public Task<DeleteReferencesResponse> deleteReferencesTo(@ActionParam(PARAM_URN) @Nonnull String urnStr,
      @ActionParam("dryRun") @Optional Boolean dry)
      throws URISyntaxException {
    boolean dryRun = dry != null ? dry : false;

    Urn urn = Urn.createFromString(urnStr);
    return RestliUtil.toTask(() -> _deleteEntityService.deleteReferencesTo(urn, dryRun), MetricRegistry.name(this.getClass(), "deleteReferences"));
  }

  /*
  Used to enable writes in GMS after data migration is complete
   */
  @Action(name = "setWritable")
  @Nonnull
  @WithSpan
  public Task<Void> setWriteable(@ActionParam(PARAM_VALUE) @Optional("true") @Nonnull Boolean value) {
    log.info("setting entity resource to be writable");
    return RestliUtil.toTask(() -> {
      _entityService.setWritable(value);
      return null;
    });
  }

  @Action(name = "getTotalEntityCount")
  @Nonnull
  @WithSpan
  public Task<Long> getTotalEntityCount(@ActionParam(PARAM_ENTITY) @Nonnull String entityName) {
    return RestliUtil.toTask(() -> _entitySearchService.docCount(entityName));
  }

  @Action(name = "batchGetTotalEntityCount")
  @Nonnull
  @WithSpan
  public Task<LongMap> batchGetTotalEntityCount(@ActionParam(PARAM_ENTITIES) @Nonnull String[] entityNames) {
    return RestliUtil.toTask(() -> new LongMap(_searchService.docCountPerEntity(Arrays.asList(entityNames))));
  }

  @Action(name = ACTION_LIST_URNS)
  @Nonnull
  @WithSpan
  public Task<ListUrnsResult> listUrns(@ActionParam(PARAM_ENTITY) @Nonnull String entityName,
      @ActionParam(PARAM_START) int start, @ActionParam(PARAM_COUNT) int count) throws URISyntaxException {
    log.info("LIST URNS for {} with start {} and count {}", entityName, start, count);
    return RestliUtil.toTask(() -> _entityService.listUrns(entityName, start, count), "listUrns");
  }

  public static ListResult toListResult(final SearchResult searchResult) {
    if (searchResult == null) {
      return null;
    }
    final ListResult listResult = new ListResult();
    listResult.setStart(searchResult.getFrom());
    listResult.setCount(searchResult.getPageSize());
    listResult.setTotal(searchResult.getNumEntities());
    listResult.setEntities(
        new UrnArray(searchResult.getEntities().stream().map(SearchEntity::getEntity).collect(Collectors.toList())));
    return listResult;
  }

  @Action(name = ACTION_FILTER)
  @Nonnull
  @WithSpan
  public Task<SearchResult> filter(@ActionParam(PARAM_ENTITY) @Nonnull String entityName,
      @ActionParam(PARAM_FILTER) Filter filter,
      @ActionParam(PARAM_SORT) @Optional @Nullable SortCriterion sortCriterion, @ActionParam(PARAM_START) int start,
      @ActionParam(PARAM_COUNT) int count) {

    log.info("FILTER RESULTS for {} with filter {}", entityName, filter);
    return RestliUtil.toTask(() -> _entitySearchService.filter(entityName, filter, sortCriterion, start, count),
        MetricRegistry.name(this.getClass(), "search"));
  }

  @Action(name = ACTION_EXISTS)
  @Nonnull
  @WithSpan
<<<<<<< HEAD
  public Task<Boolean> exists(@ActionParam(PARAM_URN) @Nonnull String urn) {
    return RestliUtil.toTask(() -> _entityService.exists(UrnUtils.getUrn(urn)));
=======
  public Task<Boolean> exists(@ActionParam(PARAM_URN) @Nonnull String urnStr) throws URISyntaxException {
    log.info("EXISTS for {}", urnStr);
    Urn urn = Urn.createFromString(urnStr);
    return RestliUtil.toTask(() -> _entityService.exists(urn),
        MetricRegistry.name(this.getClass(), "exists"));
>>>>>>> 9e58cd6f
  }
}<|MERGE_RESOLUTION|>--- conflicted
+++ resolved
@@ -4,7 +4,6 @@
 import com.linkedin.common.AuditStamp;
 import com.linkedin.common.UrnArray;
 import com.linkedin.common.urn.Urn;
-import com.linkedin.common.urn.UrnUtils;
 import com.linkedin.data.template.LongMap;
 import com.linkedin.data.template.StringArray;
 import com.linkedin.entity.Entity;
@@ -93,7 +92,6 @@
   private static final String PARAM_VALUE = "value";
   private static final String PARAM_URN = "urn";
   private static final String SYSTEM_METADATA = "systemMetadata";
-  private static final String ACTION_EXISTS = "exists";
 
   private final Clock _clock = Clock.systemUTC();
 
@@ -492,15 +490,10 @@
   @Action(name = ACTION_EXISTS)
   @Nonnull
   @WithSpan
-<<<<<<< HEAD
-  public Task<Boolean> exists(@ActionParam(PARAM_URN) @Nonnull String urn) {
-    return RestliUtil.toTask(() -> _entityService.exists(UrnUtils.getUrn(urn)));
-=======
   public Task<Boolean> exists(@ActionParam(PARAM_URN) @Nonnull String urnStr) throws URISyntaxException {
     log.info("EXISTS for {}", urnStr);
     Urn urn = Urn.createFromString(urnStr);
     return RestliUtil.toTask(() -> _entityService.exists(urn),
         MetricRegistry.name(this.getClass(), "exists"));
->>>>>>> 9e58cd6f
   }
 }