package com.linkedin.metadata.resources.entity;

import com.codahale.metrics.MetricRegistry;
import com.datahub.authentication.Authentication;
import com.datahub.authentication.AuthenticationContext;
import com.google.common.collect.ImmutableList;
import com.linkedin.common.AuditStamp;
import com.linkedin.common.urn.Urn;
import com.linkedin.data.template.LongMap;
import com.linkedin.data.template.StringArray;
import com.linkedin.entity.Entity;
import com.linkedin.metadata.browse.BrowseResult;
import com.linkedin.metadata.entity.DeleteEntityService;
import com.linkedin.metadata.entity.EntityService;
import com.linkedin.metadata.entity.RollbackRunResult;
import com.linkedin.metadata.entity.validation.ValidationException;
import com.linkedin.metadata.event.EventProducer;
import com.linkedin.metadata.graph.GraphService;
import com.linkedin.metadata.graph.LineageDirection;
import com.linkedin.metadata.models.EntitySpecUtils;
import com.linkedin.metadata.query.AutoCompleteResult;
import com.linkedin.metadata.query.ListResult;
import com.linkedin.metadata.query.ListUrnsResult;
import com.linkedin.metadata.query.SearchFlags;
import com.linkedin.metadata.query.filter.Condition;
import com.linkedin.metadata.query.filter.Criterion;
import com.linkedin.metadata.query.filter.Filter;
import com.linkedin.metadata.query.filter.SortCriterion;
import com.linkedin.metadata.restli.RestliUtil;
import com.linkedin.metadata.run.AspectRowSummary;
import com.linkedin.metadata.run.AspectRowSummaryArray;
import com.linkedin.metadata.run.DeleteEntityResponse;
import com.linkedin.metadata.run.DeleteReferencesResponse;
import com.linkedin.metadata.run.RollbackResponse;
import com.linkedin.metadata.search.EntitySearchService;
import com.linkedin.metadata.search.LineageScrollResult;
import com.linkedin.metadata.search.LineageSearchResult;
import com.linkedin.metadata.search.LineageSearchService;
import com.linkedin.metadata.search.ScrollResult;
import com.linkedin.metadata.search.SearchResult;
import com.linkedin.metadata.search.SearchService;
import com.linkedin.metadata.search.utils.ESUtils;
import com.linkedin.metadata.search.utils.QueryUtils;
import com.linkedin.metadata.systemmetadata.SystemMetadataService;
import com.linkedin.metadata.timeseries.TimeseriesAspectService;
import com.linkedin.mxe.SystemMetadata;
import com.linkedin.parseq.Task;
import com.linkedin.restli.common.HttpStatus;
import com.linkedin.restli.internal.server.methods.AnyRecord;
import com.linkedin.restli.server.RestLiServiceException;
import com.linkedin.restli.server.annotations.Action;
import com.linkedin.restli.server.annotations.ActionParam;
import com.linkedin.restli.server.annotations.Optional;
import com.linkedin.restli.server.annotations.QueryParam;
import com.linkedin.restli.server.annotations.RestLiCollection;
import com.linkedin.restli.server.annotations.RestMethod;
import com.linkedin.restli.server.resources.CollectionResourceTaskTemplate;
import com.linkedin.timeseries.DeleteAspectValuesResult;
import io.opentelemetry.extension.annotations.WithSpan;
import java.net.URISyntaxException;
import java.time.Clock;
import java.util.ArrayList;
import java.util.Arrays;
import java.util.Collections;
import java.util.HashMap;
import java.util.HashSet;
import java.util.List;
import java.util.Map;
import java.util.Set;
import java.util.stream.Collectors;
import javax.annotation.Nonnull;
import javax.annotation.Nullable;
import javax.inject.Inject;
import javax.inject.Named;
import lombok.extern.slf4j.Slf4j;
import org.apache.maven.artifact.versioning.ComparableVersion;

import static com.linkedin.metadata.entity.validation.ValidationUtils.*;
import static com.linkedin.metadata.resources.restli.RestliConstants.*;
import static com.linkedin.metadata.search.utils.SearchUtils.*;
import static com.linkedin.metadata.shared.ValidationUtils.*;
import static com.linkedin.metadata.utils.PegasusUtils.*;


/**
 * Single unified resource for fetching, updating, searching, & browsing DataHub entities
 */
@Slf4j
@RestLiCollection(name = "entities", namespace = "com.linkedin.entity")
public class EntityResource extends CollectionResourceTaskTemplate<String, Entity> {

  private static final String ACTION_SEARCH = "search";
  private static final String ACTION_LIST = "list";
  private static final String ACTION_SEARCH_ACROSS_ENTITIES = "searchAcrossEntities";
  private static final String ACTION_SEARCH_ACROSS_LINEAGE = "searchAcrossLineage";
  private static final String ACTION_SCROLL_ACROSS_ENTITIES = "scrollAcrossEntities";
  private static final String ACTION_SCROLL_ACROSS_LINEAGE = "scrollAcrossLineage";
  private static final String ACTION_BATCH_INGEST = "batchIngest";
  private static final String ACTION_LIST_URNS = "listUrns";
  private static final String ACTION_APPLY_RETENTION = "applyRetention";
  private static final String ACTION_FILTER = "filter";
  private static final String ACTION_DELETE = "delete";
  private static final String ACTION_EXISTS = "exists";
  private static final String PARAM_ENTITY = "entity";
  private static final String PARAM_ENTITIES = "entities";
  private static final String PARAM_COUNT = "count";
  private static final String PARAM_FULLTEXT = "fulltext";
  private static final String PARAM_VALUE = "value";
  private static final String PARAM_ASPECT_NAME = "aspectName";
  private static final String PARAM_START_TIME_MILLIS = "startTimeMillis";
  private static final String PARAM_END_TIME_MILLIS = "endTimeMillis";
  private static final String PARAM_URN = "urn";
  private static final String SYSTEM_METADATA = "systemMetadata";
  private static final String ES_FILED_TIMESTAMP = "timestampMillis";
  private static final Integer ELASTIC_MAX_PAGE_SIZE = 10000;
  private final Clock _clock = Clock.systemUTC();
  @Inject
  @Named("entityService")
  private EntityService _entityService;

  @Inject
  @Named("searchService")
  private SearchService _searchService;

  @Inject
  @Named("entitySearchService")
  private EntitySearchService _entitySearchService;

  @Inject
  @Named("systemMetadataService")
  private SystemMetadataService _systemMetadataService;

  @Inject
  @Named("relationshipSearchService")
  private LineageSearchService _lineageSearchService;

  @Inject
  @Named("kafkaEventProducer")
  private EventProducer _eventProducer;

  @Inject
  @Named("graphService")
  private GraphService _graphService;

  @Inject
  @Named("deleteEntityService")
  private DeleteEntityService _deleteEntityService;

  @Inject
  @Named("timeseriesAspectService")
  private TimeseriesAspectService _timeseriesAspectService;

  /**
   * Retrieves the value for an entity that is made up of latest versions of specified aspects.
   */
  @RestMethod.Get
  @Nonnull
  @WithSpan

  public Task<AnyRecord> get(@Nonnull String urnStr,
      @QueryParam(PARAM_ASPECTS) @Optional @Nullable String[] aspectNames) throws URISyntaxException {
    log.info("GET {}", urnStr);
    final Urn urn = Urn.createFromString(urnStr);
    return RestliUtil.toTask(() -> {
      final Set<String> projectedAspects =
          aspectNames == null ? Collections.emptySet() : new HashSet<>(Arrays.asList(aspectNames));
      final Entity entity = _entityService.getEntity(urn, projectedAspects);
      if (entity == null) {
        throw RestliUtil.resourceNotFoundException(String.format("Did not find %s", urnStr));
      }
      return new AnyRecord(entity.data());
    }, MetricRegistry.name(this.getClass(), "get"));
  }

  @RestMethod.BatchGet
  @Nonnull
  @WithSpan
  public Task<Map<String, AnyRecord>> batchGet(@Nonnull Set<String> urnStrs,
      @QueryParam(PARAM_ASPECTS) @Optional @Nullable String[] aspectNames) throws URISyntaxException {
    log.info("BATCH GET {}", urnStrs);
    final Set<Urn> urns = new HashSet<>();
    for (final String urnStr : urnStrs) {
      urns.add(Urn.createFromString(urnStr));
    }
    return RestliUtil.toTask(() -> {
      final Set<String> projectedAspects =
          aspectNames == null ? Collections.emptySet() : new HashSet<>(Arrays.asList(aspectNames));
      return _entityService.getEntities(urns, projectedAspects)
          .entrySet()
          .stream()
          .collect(
              Collectors.toMap(entry -> entry.getKey().toString(), entry -> new AnyRecord(entry.getValue().data())));
    }, MetricRegistry.name(this.getClass(), "batchGet"));
  }

  private SystemMetadata populateDefaultFieldsIfEmpty(@Nullable SystemMetadata systemMetadata) {
    SystemMetadata result = systemMetadata;
    if (result == null) {
      result = new SystemMetadata();
    }

    if (result.getLastObserved() == 0) {
      result.setLastObserved(System.currentTimeMillis());
    }

    return result;
  }

  @Action(name = ACTION_INGEST)
  @Nonnull
  @WithSpan
  public Task<Void> ingest(@ActionParam(PARAM_ENTITY) @Nonnull Entity entity,
      @ActionParam(SYSTEM_METADATA) @Optional @Nullable SystemMetadata providedSystemMetadata)
      throws URISyntaxException {
    try {
      validateOrThrow(entity);
    } catch (ValidationException e) {
      throw new RestLiServiceException(HttpStatus.S_422_UNPROCESSABLE_ENTITY, e);
    }

    SystemMetadata systemMetadata = populateDefaultFieldsIfEmpty(providedSystemMetadata);

    Authentication authentication = AuthenticationContext.getAuthentication();
    String actorUrnStr = authentication.getActor().toUrnStr();
    final AuditStamp auditStamp = new AuditStamp().setTime(_clock.millis()).setActor(Urn.createFromString(actorUrnStr));

    // variables referenced in lambdas are required to be final
    final SystemMetadata finalSystemMetadata = systemMetadata;
    return RestliUtil.toTask(() -> {
      _entityService.ingestEntity(entity, auditStamp, finalSystemMetadata);
      return null;
    }, MetricRegistry.name(this.getClass(), "ingest"));
  }

  @Action(name = ACTION_BATCH_INGEST)
  @Nonnull
  @WithSpan
  public Task<Void> batchIngest(@ActionParam(PARAM_ENTITIES) @Nonnull Entity[] entities,
      @ActionParam(SYSTEM_METADATA) @Optional @Nullable SystemMetadata[] systemMetadataList) throws URISyntaxException {

    for (Entity entity : entities) {
      try {
        validateOrThrow(entity);
      } catch (ValidationException e) {
        throw new RestLiServiceException(HttpStatus.S_422_UNPROCESSABLE_ENTITY, e);
      }
    }

    Authentication authentication = AuthenticationContext.getAuthentication();
    String actorUrnStr = authentication.getActor().toUrnStr();
    final AuditStamp auditStamp = new AuditStamp().setTime(_clock.millis()).setActor(Urn.createFromString(actorUrnStr));

    if (systemMetadataList == null) {
      systemMetadataList = new SystemMetadata[entities.length];
    }

    if (entities.length != systemMetadataList.length) {
      throw RestliUtil.invalidArgumentsException("entities and systemMetadata length must match");
    }

    final List<SystemMetadata> finalSystemMetadataList = Arrays.stream(systemMetadataList)
        .map(systemMetadata -> populateDefaultFieldsIfEmpty(systemMetadata))
        .collect(Collectors.toList());

    return RestliUtil.toTask(() -> {
      _entityService.ingestEntities(Arrays.asList(entities), auditStamp, finalSystemMetadataList);
      return null;
    }, MetricRegistry.name(this.getClass(), "batchIngest"));
  }

  @Action(name = ACTION_SEARCH)
  @Nonnull
  @WithSpan
  public Task<SearchResult> search(@ActionParam(PARAM_ENTITY) @Nonnull String entityName,
      @ActionParam(PARAM_INPUT) @Nonnull String input, @ActionParam(PARAM_FILTER) @Optional @Nullable Filter filter,
      @ActionParam(PARAM_SORT) @Optional @Nullable SortCriterion sortCriterion, @ActionParam(PARAM_START) int start,
      @ActionParam(PARAM_COUNT) int count, @Optional @Deprecated @Nullable @ActionParam(PARAM_FULLTEXT) Boolean fulltext,
      @Optional @Nullable @ActionParam(PARAM_SEARCH_FLAGS) SearchFlags searchFlags) {

    log.info("GET SEARCH RESULTS for {} with query {}", entityName, input);
    // TODO - change it to use _searchService once we are confident on it's latency
    return RestliUtil.toTask(
            () -> {
              final SearchResult result;
              // This API is not used by the frontend for search bars so we default to structured
              final SearchFlags finalFlags = searchFlags != null ? searchFlags : new SearchFlags().setFulltext(false);
              if (Boolean.TRUE.equals(finalFlags.isFulltext()) || Boolean.TRUE.equals(fulltext)) {
                result = _entitySearchService.fullTextSearch(entityName, input, filter, sortCriterion, start, count);
              } else {
                result = _entitySearchService.structuredSearch(entityName, input, filter, sortCriterion, start, count);
              }
              return validateSearchResult(result, _entityService);
            },
            MetricRegistry.name(this.getClass(), "search"));
  }

  @Action(name = ACTION_SEARCH_ACROSS_ENTITIES)
  @Nonnull
  @WithSpan
  public Task<SearchResult> searchAcrossEntities(@ActionParam(PARAM_ENTITIES) @Optional @Nullable String[] entities,
      @ActionParam(PARAM_INPUT) @Nonnull String input, @ActionParam(PARAM_FILTER) @Optional @Nullable Filter filter,
      @ActionParam(PARAM_SORT) @Optional @Nullable SortCriterion sortCriterion, @ActionParam(PARAM_START) int start,
      @ActionParam(PARAM_COUNT) int count, @ActionParam(PARAM_SEARCH_FLAGS) @Optional SearchFlags searchFlags) {
    List<String> entityList = entities == null ? Collections.emptyList() : Arrays.asList(entities);
    log.info("GET SEARCH RESULTS ACROSS ENTITIES for {} with query {}", entityList, input);
    final SearchFlags finalFlags = searchFlags != null ? searchFlags :  new SearchFlags().setFulltext(true);
    return RestliUtil.toTask(() -> validateSearchResult(
        _searchService.searchAcrossEntities(entityList, input, filter, sortCriterion, start, count, finalFlags),
        _entityService), "searchAcrossEntities");
  }

  @Action(name = ACTION_SCROLL_ACROSS_ENTITIES)
  @Nonnull
  @WithSpan
  public Task<ScrollResult> scrollAcrossEntities(@ActionParam(PARAM_ENTITIES) @Optional @Nullable String[] entities,
      @ActionParam(PARAM_INPUT) @Nonnull String input, @ActionParam(PARAM_FILTER) @Optional @Nullable Filter filter,
      @ActionParam(PARAM_SORT) @Optional @Nullable SortCriterion sortCriterion, @ActionParam(PARAM_SCROLL_ID) String scrollId,
      @ActionParam(PARAM_KEEP_ALIVE) String keepAlive, @ActionParam(PARAM_COUNT) int count) {
    List<String> entityList = entities == null ? Collections.emptyList() : Arrays.asList(entities);
    log.info("GET SCROLL RESULTS ACROSS ENTITIES for {} with query {} and scroll ID: {}", entityList, input, scrollId);
    return RestliUtil.toTask(() -> validateScrollResult(
        _searchService.scrollAcrossEntities(entityList, input, filter, sortCriterion, scrollId, keepAlive, count, null),
        _entityService), "scrollAcrossEntities");
  }

  @Action(name = ACTION_SEARCH_ACROSS_LINEAGE)
  @Nonnull
  @WithSpan
  public Task<LineageSearchResult> searchAcrossLineage(@ActionParam(PARAM_URN) @Nonnull String urnStr,
      @ActionParam(PARAM_DIRECTION) String direction,
      @ActionParam(PARAM_ENTITIES) @Optional @Nullable String[] entities,
      @ActionParam(PARAM_INPUT) @Optional @Nullable String input,
      @ActionParam(PARAM_MAX_HOPS) @Optional @Nullable Integer maxHops,
      @ActionParam(PARAM_FILTER) @Optional @Nullable Filter filter,
      @ActionParam(PARAM_SORT) @Optional @Nullable SortCriterion sortCriterion, @ActionParam(PARAM_START) int start,
      @ActionParam(PARAM_COUNT) int count,
<<<<<<< HEAD
      @ActionParam(PARAM_START_TIME_MILLIS) @Optional @Nullable Long startTimeMillis,
      @ActionParam(PARAM_END_TIME_MILLIS) @Optional @Nullable Long endTimeMillis) throws URISyntaxException {
=======
      @Optional @Nullable @ActionParam(PARAM_SEARCH_FLAGS) SearchFlags searchFlags) throws URISyntaxException {
>>>>>>> 70222108
    Urn urn = Urn.createFromString(urnStr);
    List<String> entityList = entities == null ? Collections.emptyList() : Arrays.asList(entities);
    log.info("GET SEARCH RESULTS ACROSS RELATIONSHIPS for source urn {}, direction {}, entities {} with query {}",
        urnStr, direction, entityList, input);
    final SearchFlags finalFlags = searchFlags != null ? searchFlags : new SearchFlags().setSkipCache(true);
    return RestliUtil.toTask(() -> validateLineageSearchResult(
        _lineageSearchService.searchAcrossLineage(urn, LineageDirection.valueOf(direction), entityList, input, maxHops,
<<<<<<< HEAD
            filter, sortCriterion, start, count, startTimeMillis, endTimeMillis), _entityService), "searchAcrossRelationships");
  }

  @Action(name = ACTION_SCROLL_ACROSS_LINEAGE)
  @Nonnull
  @WithSpan
  public Task<LineageScrollResult> scrollAcrossLineage(@ActionParam(PARAM_URN) @Nonnull String urnStr,
      @ActionParam(PARAM_DIRECTION) String direction,
      @ActionParam(PARAM_ENTITIES) @Optional @Nullable String[] entities,
      @ActionParam(PARAM_INPUT) @Optional @Nullable String input,
      @ActionParam(PARAM_MAX_HOPS) @Optional @Nullable Integer maxHops,
      @ActionParam(PARAM_FILTER) @Optional @Nullable Filter filter,
      @ActionParam(PARAM_SORT) @Optional @Nullable SortCriterion sortCriterion,
      @ActionParam(PARAM_SCROLL_ID) String scrollId,
      @ActionParam(PARAM_KEEP_ALIVE) String keepAlive,
      @ActionParam(PARAM_COUNT) int count,
      @ActionParam(PARAM_START_TIME_MILLIS) @Optional @Nullable Long startTimeMillis,
      @ActionParam(PARAM_END_TIME_MILLIS) @Optional @Nullable Long endTimeMillis) throws URISyntaxException {
    Urn urn = Urn.createFromString(urnStr);
    List<String> entityList = entities == null ? Collections.emptyList() : Arrays.asList(entities);
    log.info("GET SCROLL RESULTS ACROSS RELATIONSHIPS for source urn {}, direction {}, entities {} with query {}",
        urnStr, direction, entityList, input);
    return RestliUtil.toTask(() -> validateLineageScrollResult(
        _lineageSearchService.scrollAcrossLineage(urn, LineageDirection.valueOf(direction), entityList, input, maxHops,
            filter, sortCriterion, scrollId, keepAlive, count, startTimeMillis, endTimeMillis), _entityService),
        "scrollAcrossLineage");
=======
            filter, sortCriterion, start, count, null, null, searchFlags), _entityService), "searchAcrossRelationships");
>>>>>>> 70222108
  }

  @Action(name = ACTION_LIST)
  @Nonnull
  @WithSpan
  public Task<ListResult> list(@ActionParam(PARAM_ENTITY) @Nonnull String entityName,
      @ActionParam(PARAM_FILTER) @Optional @Nullable Filter filter,
      @ActionParam(PARAM_SORT) @Optional @Nullable SortCriterion sortCriterion, @ActionParam(PARAM_START) int start,
      @ActionParam(PARAM_COUNT) int count) {

    log.info("GET LIST RESULTS for {} with filter {}", entityName, filter);
    return RestliUtil.toTask(() -> validateListResult(
            toListResult(_entitySearchService.filter(entityName, filter, sortCriterion, start, count)), _entityService),
        MetricRegistry.name(this.getClass(), "filter"));
  }

  @Action(name = ACTION_AUTOCOMPLETE)
  @Nonnull
  @WithSpan
  public Task<AutoCompleteResult> autocomplete(@ActionParam(PARAM_ENTITY) @Nonnull String entityName,
      @ActionParam(PARAM_QUERY) @Nonnull String query, @ActionParam(PARAM_FIELD) @Optional @Nullable String field,
      @ActionParam(PARAM_FILTER) @Optional @Nullable Filter filter, @ActionParam(PARAM_LIMIT) int limit) {

    return RestliUtil.toTask(() -> _entitySearchService.autoComplete(entityName, query, field, filter, limit),
        MetricRegistry.name(this.getClass(), "autocomplete"));
  }

  @Action(name = ACTION_BROWSE)
  @Nonnull
  @WithSpan
  public Task<BrowseResult> browse(@ActionParam(PARAM_ENTITY) @Nonnull String entityName,
      @ActionParam(PARAM_PATH) @Nonnull String path, @ActionParam(PARAM_FILTER) @Optional @Nullable Filter filter,
      @ActionParam(PARAM_START) int start, @ActionParam(PARAM_LIMIT) int limit) {

    log.info("GET BROWSE RESULTS for {} at path {}", entityName, path);
    return RestliUtil.toTask(
        () -> validateBrowseResult(_entitySearchService.browse(entityName, path, filter, start, limit), _entityService),
        MetricRegistry.name(this.getClass(), "browse"));
  }

  @Action(name = ACTION_GET_BROWSE_PATHS)
  @Nonnull
  @WithSpan
  public Task<StringArray> getBrowsePaths(
      @ActionParam(value = PARAM_URN, typeref = com.linkedin.common.Urn.class) @Nonnull Urn urn) {
    log.info("GET BROWSE PATHS for {}", urn);
    return RestliUtil.toTask(() -> new StringArray(_entitySearchService.getBrowsePaths(urnToEntityName(urn), urn)),
        MetricRegistry.name(this.getClass(), "getBrowsePaths"));
  }

  private String stringifyRowCount(int size) {
    if (size < ELASTIC_MAX_PAGE_SIZE) {
      return String.valueOf(size);
    } else {
      return "at least " + size;
    }
  }

  /*
   Used to delete all data related to a filter criteria based on registryId, runId etc.
   */
  @Action(name = "deleteAll")
  @Nonnull
  @WithSpan
  public Task<RollbackResponse> deleteEntities(@ActionParam("registryId") @Optional String registryId,
      @ActionParam("dryRun") @Optional Boolean dryRun) {
    String registryName = null;
    ComparableVersion registryVersion = new ComparableVersion("0.0.0-dev");

    if (registryId != null) {
      try {
        registryName = registryId.split(":")[0];
        registryVersion = new ComparableVersion(registryId.split(":")[1]);
      } catch (Exception e) {
        throw new RestLiServiceException(HttpStatus.S_500_INTERNAL_SERVER_ERROR,
            "Failed to parse registry id: " + registryId, e);
      }
    }
    String finalRegistryName = registryName;
    ComparableVersion finalRegistryVersion = registryVersion;
    String finalRegistryName1 = registryName;
    ComparableVersion finalRegistryVersion1 = registryVersion;
    return RestliUtil.toTask(() -> {
      RollbackResponse response = new RollbackResponse();
      List<AspectRowSummary> aspectRowsToDelete =
          _systemMetadataService.findByRegistry(finalRegistryName, finalRegistryVersion.toString(), false, 0,
              ESUtils.MAX_RESULT_SIZE);
      log.info("found {} rows to delete...", stringifyRowCount(aspectRowsToDelete.size()));
      response.setAspectsAffected(aspectRowsToDelete.size());
      response.setEntitiesAffected(
          aspectRowsToDelete.stream().collect(Collectors.groupingBy(AspectRowSummary::getUrn)).keySet().size());
      response.setEntitiesDeleted(aspectRowsToDelete.stream().filter(row -> row.isKeyAspect()).count());
      response.setAspectRowSummaries(
          new AspectRowSummaryArray(aspectRowsToDelete.subList(0, Math.min(100, aspectRowsToDelete.size()))));
      if ((dryRun == null) || (!dryRun)) {
        Map<String, String> conditions = new HashMap();
        conditions.put("registryName", finalRegistryName1);
        conditions.put("registryVersion", finalRegistryVersion1.toString());
        _entityService.rollbackWithConditions(aspectRowsToDelete, conditions, false);
      }
      return response;
    }, MetricRegistry.name(this.getClass(), "deleteAll"));
  }

  /**
   * Deletes all data related to an individual urn(entity).
   * @param urnStr - the urn of the entity.
   * @param aspectName - the optional aspect name if only want to delete the aspect (applicable only for timeseries aspects).
   * @param startTimeMills - the optional start time (applicable only for timeseries aspects).
   * @param endTimeMillis - the optional end time (applicable only for the timeseries aspects).
   * @return -  a DeleteEntityResponse object.
   * @throws URISyntaxException
   */
  @Action(name = ACTION_DELETE)
  @Nonnull
  @WithSpan
  public Task<DeleteEntityResponse> deleteEntity(@ActionParam(PARAM_URN) @Nonnull String urnStr,
      @ActionParam(PARAM_ASPECT_NAME) @Optional String aspectName,
      @ActionParam(PARAM_START_TIME_MILLIS) @Optional Long startTimeMills,
      @ActionParam(PARAM_END_TIME_MILLIS) @Optional Long endTimeMillis) throws URISyntaxException {
    Urn urn = Urn.createFromString(urnStr);
    return RestliUtil.toTask(() -> {
      // Find the timeseries aspects to delete. If aspectName is null, delete all.
      List<String> timeseriesAspectNames =
          EntitySpecUtils.getEntityTimeseriesAspectNames(_entityService.getEntityRegistry(), urn.getEntityType());
      if (aspectName != null && !timeseriesAspectNames.contains(aspectName)) {
        throw new UnsupportedOperationException(
            String.format("Not supported for non-timeseries aspect '{}'.", aspectName));
      }
      List<String> timeseriesAspectsToDelete =
          (aspectName == null) ? timeseriesAspectNames : ImmutableList.of(aspectName);

      DeleteEntityResponse response = new DeleteEntityResponse();
      if (aspectName == null) {
        RollbackRunResult result = _entityService.deleteUrn(urn);
        response.setRows(result.getRowsDeletedFromEntityDeletion());
      }
      Long numTimeseriesDocsDeleted =
          deleteTimeseriesAspects(urn, startTimeMills, endTimeMillis, timeseriesAspectsToDelete);
      log.info("Total number of timeseries aspect docs deleted: {}", numTimeseriesDocsDeleted);

      response.setUrn(urnStr);
      response.setTimeseriesRows(numTimeseriesDocsDeleted);

      return response;
    }, MetricRegistry.name(this.getClass(), "delete"));
  }

  /**
   * Deletes the set of timeseries aspect values for the specified aspects that are associated with the given
   * entity urn between startTimeMillis and endTimeMillis.
   * @param urn The entity urn whose timeseries aspect values need to be deleted.
   * @param startTimeMillis The start time in milliseconds from when the aspect values need to be deleted.
   *                        If this is null, the deletion starts from the oldest value.
   * @param endTimeMillis The end time in milliseconds up to when the aspect values need to be deleted.
   *                      If this is null, the deletion will go till the most recent value.
   * @param aspectsToDelete - The list of aspect names whose values need to be deleted.
   * @return The total number of documents deleted.
   */
  private Long deleteTimeseriesAspects(@Nonnull Urn urn, @Nullable Long startTimeMillis, @Nullable Long endTimeMillis,
      @Nonnull List<String> aspectsToDelete) {
    long totalNumberOfDocsDeleted = 0;
    // Construct the filter.
    List<Criterion> criteria = new ArrayList<>();
    criteria.add(QueryUtils.newCriterion("urn", urn.toString()));
    if (startTimeMillis != null) {
      criteria.add(
          QueryUtils.newCriterion(ES_FILED_TIMESTAMP, startTimeMillis.toString(), Condition.GREATER_THAN_OR_EQUAL_TO));
    }
    if (endTimeMillis != null) {
      criteria.add(
          QueryUtils.newCriterion(ES_FILED_TIMESTAMP, endTimeMillis.toString(), Condition.LESS_THAN_OR_EQUAL_TO));
    }
    final Filter filter = QueryUtils.getFilterFromCriteria(criteria);

    // Delete all the timeseries aspects by the filter.
    final String entityType = urn.getEntityType();
    for (final String aspect : aspectsToDelete) {
      DeleteAspectValuesResult result = _timeseriesAspectService.deleteAspectValues(entityType, aspect, filter);
      totalNumberOfDocsDeleted += result.getNumDocsDeleted();

      log.debug("Number of timeseries docs deleted for entity:{}, aspect:{}, urn:{}, startTime:{}, endTime:{}={}",
          entityType, aspect, urn, startTimeMillis, endTimeMillis, result.getNumDocsDeleted());
    }
    return totalNumberOfDocsDeleted;
  }

  @Action(name = "deleteReferences")
  @Nonnull
  @WithSpan
  public Task<DeleteReferencesResponse> deleteReferencesTo(@ActionParam(PARAM_URN) @Nonnull String urnStr,
      @ActionParam("dryRun") @Optional Boolean dry) throws URISyntaxException {
    boolean dryRun = dry != null ? dry : false;

    Urn urn = Urn.createFromString(urnStr);
    return RestliUtil.toTask(() -> _deleteEntityService.deleteReferencesTo(urn, dryRun),
        MetricRegistry.name(this.getClass(), "deleteReferences"));
  }

  /*
  Used to enable writes in GMS after data migration is complete
   */
  @Action(name = "setWritable")
  @Nonnull
  @WithSpan
  public Task<Void> setWriteable(@ActionParam(PARAM_VALUE) @Optional("true") @Nonnull Boolean value) {
    log.info("setting entity resource to be writable");
    return RestliUtil.toTask(() -> {
      _entityService.setWritable(value);
      return null;
    });
  }

  @Action(name = "getTotalEntityCount")
  @Nonnull
  @WithSpan
  public Task<Long> getTotalEntityCount(@ActionParam(PARAM_ENTITY) @Nonnull String entityName) {
    return RestliUtil.toTask(() -> _entitySearchService.docCount(entityName));
  }

  @Action(name = "batchGetTotalEntityCount")
  @Nonnull
  @WithSpan
  public Task<LongMap> batchGetTotalEntityCount(@ActionParam(PARAM_ENTITIES) @Nonnull String[] entityNames) {
    return RestliUtil.toTask(() -> new LongMap(_searchService.docCountPerEntity(Arrays.asList(entityNames))));
  }

  @Action(name = ACTION_LIST_URNS)
  @Nonnull
  @WithSpan
  public Task<ListUrnsResult> listUrns(@ActionParam(PARAM_ENTITY) @Nonnull String entityName,
      @ActionParam(PARAM_START) int start, @ActionParam(PARAM_COUNT) int count) throws URISyntaxException {
    log.info("LIST URNS for {} with start {} and count {}", entityName, start, count);
    return RestliUtil.toTask(() -> _entityService.listUrns(entityName, start, count), "listUrns");
  }

  @Action(name = ACTION_APPLY_RETENTION)
  @Nonnull
  @WithSpan
  public Task<String> applyRetention(@ActionParam(PARAM_START) @Optional @Nullable Integer start,
                                     @ActionParam(PARAM_COUNT) @Optional @Nullable Integer count,
                                     @ActionParam("attemptWithVersion") @Optional @Nullable Integer attemptWithVersion,
                                     @ActionParam(PARAM_ASPECT_NAME) @Optional @Nullable String aspectName,
                                     @ActionParam(PARAM_URN) @Optional @Nullable String urn
                                     ) {
    return RestliUtil.toTask(() -> _entityService.batchApplyRetention(
            start, count, attemptWithVersion, aspectName, urn), ACTION_APPLY_RETENTION);
  }

  @Action(name = ACTION_FILTER)
  @Nonnull
  @WithSpan
  public Task<SearchResult> filter(@ActionParam(PARAM_ENTITY) @Nonnull String entityName,
      @ActionParam(PARAM_FILTER) Filter filter,
      @ActionParam(PARAM_SORT) @Optional @Nullable SortCriterion sortCriterion, @ActionParam(PARAM_START) int start,
      @ActionParam(PARAM_COUNT) int count) {

    log.info("FILTER RESULTS for {} with filter {}", entityName, filter);
    return RestliUtil.toTask(
        () -> validateSearchResult(_entitySearchService.filter(entityName, filter, sortCriterion, start, count),
            _entityService), MetricRegistry.name(this.getClass(), "search"));
  }

  @Action(name = ACTION_EXISTS)
  @Nonnull
  @WithSpan
  public Task<Boolean> exists(@ActionParam(PARAM_URN) @Nonnull String urnStr) throws URISyntaxException {
    log.info("EXISTS for {}", urnStr);
    Urn urn = Urn.createFromString(urnStr);
    return RestliUtil.toTask(() -> _entityService.exists(urn), MetricRegistry.name(this.getClass(), "exists"));
  }
}<|MERGE_RESOLUTION|>--- conflicted
+++ resolved
@@ -315,11 +315,13 @@
   public Task<ScrollResult> scrollAcrossEntities(@ActionParam(PARAM_ENTITIES) @Optional @Nullable String[] entities,
       @ActionParam(PARAM_INPUT) @Nonnull String input, @ActionParam(PARAM_FILTER) @Optional @Nullable Filter filter,
       @ActionParam(PARAM_SORT) @Optional @Nullable SortCriterion sortCriterion, @ActionParam(PARAM_SCROLL_ID) String scrollId,
-      @ActionParam(PARAM_KEEP_ALIVE) String keepAlive, @ActionParam(PARAM_COUNT) int count) {
+      @ActionParam(PARAM_KEEP_ALIVE) String keepAlive, @ActionParam(PARAM_COUNT) int count,
+      @ActionParam(PARAM_SEARCH_FLAGS) @Optional SearchFlags searchFlags) {
     List<String> entityList = entities == null ? Collections.emptyList() : Arrays.asList(entities);
     log.info("GET SCROLL RESULTS ACROSS ENTITIES for {} with query {} and scroll ID: {}", entityList, input, scrollId);
+    final SearchFlags finalFlags = searchFlags != null ? searchFlags : new SearchFlags().setFulltext(true);
     return RestliUtil.toTask(() -> validateScrollResult(
-        _searchService.scrollAcrossEntities(entityList, input, filter, sortCriterion, scrollId, keepAlive, count, null),
+        _searchService.scrollAcrossEntities(entityList, input, filter, sortCriterion, scrollId, keepAlive, count, finalFlags),
         _entityService), "scrollAcrossEntities");
   }
 
@@ -334,12 +336,9 @@
       @ActionParam(PARAM_FILTER) @Optional @Nullable Filter filter,
       @ActionParam(PARAM_SORT) @Optional @Nullable SortCriterion sortCriterion, @ActionParam(PARAM_START) int start,
       @ActionParam(PARAM_COUNT) int count,
-<<<<<<< HEAD
       @ActionParam(PARAM_START_TIME_MILLIS) @Optional @Nullable Long startTimeMillis,
-      @ActionParam(PARAM_END_TIME_MILLIS) @Optional @Nullable Long endTimeMillis) throws URISyntaxException {
-=======
+      @ActionParam(PARAM_END_TIME_MILLIS) @Optional @Nullable Long endTimeMillis,
       @Optional @Nullable @ActionParam(PARAM_SEARCH_FLAGS) SearchFlags searchFlags) throws URISyntaxException {
->>>>>>> 70222108
     Urn urn = Urn.createFromString(urnStr);
     List<String> entityList = entities == null ? Collections.emptyList() : Arrays.asList(entities);
     log.info("GET SEARCH RESULTS ACROSS RELATIONSHIPS for source urn {}, direction {}, entities {} with query {}",
@@ -347,8 +346,7 @@
     final SearchFlags finalFlags = searchFlags != null ? searchFlags : new SearchFlags().setSkipCache(true);
     return RestliUtil.toTask(() -> validateLineageSearchResult(
         _lineageSearchService.searchAcrossLineage(urn, LineageDirection.valueOf(direction), entityList, input, maxHops,
-<<<<<<< HEAD
-            filter, sortCriterion, start, count, startTimeMillis, endTimeMillis), _entityService), "searchAcrossRelationships");
+            filter, sortCriterion, start, count, startTimeMillis, endTimeMillis, finalFlags), _entityService), "searchAcrossRelationships");
   }
 
   @Action(name = ACTION_SCROLL_ACROSS_LINEAGE)
@@ -365,18 +363,16 @@
       @ActionParam(PARAM_KEEP_ALIVE) String keepAlive,
       @ActionParam(PARAM_COUNT) int count,
       @ActionParam(PARAM_START_TIME_MILLIS) @Optional @Nullable Long startTimeMillis,
-      @ActionParam(PARAM_END_TIME_MILLIS) @Optional @Nullable Long endTimeMillis) throws URISyntaxException {
+      @ActionParam(PARAM_END_TIME_MILLIS) @Optional @Nullable Long endTimeMillis,
+      @ActionParam(PARAM_SEARCH_FLAGS) @Optional @Nullable SearchFlags searchFlags) throws URISyntaxException {
     Urn urn = Urn.createFromString(urnStr);
     List<String> entityList = entities == null ? Collections.emptyList() : Arrays.asList(entities);
     log.info("GET SCROLL RESULTS ACROSS RELATIONSHIPS for source urn {}, direction {}, entities {} with query {}",
         urnStr, direction, entityList, input);
     return RestliUtil.toTask(() -> validateLineageScrollResult(
         _lineageSearchService.scrollAcrossLineage(urn, LineageDirection.valueOf(direction), entityList, input, maxHops,
-            filter, sortCriterion, scrollId, keepAlive, count, startTimeMillis, endTimeMillis), _entityService),
+            filter, sortCriterion, scrollId, keepAlive, count, startTimeMillis, endTimeMillis, searchFlags), _entityService),
         "scrollAcrossLineage");
-=======
-            filter, sortCriterion, start, count, null, null, searchFlags), _entityService), "searchAcrossRelationships");
->>>>>>> 70222108
   }
 
   @Action(name = ACTION_LIST)
