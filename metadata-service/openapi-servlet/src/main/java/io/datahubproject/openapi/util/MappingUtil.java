--- conflicted
+++ resolved
@@ -294,11 +294,7 @@
     log.info("Proposal: {}", serviceProposal);
     Throwable exceptionally = null;
     try {
-<<<<<<< HEAD
-      EntityService.IngestProposalResult proposalResult = entityService.ingestProposal(serviceProposal, auditStamp, updateIfCreatedOn);
-=======
-      EntityService.IngestProposalResult proposalResult = entityService.ingestProposal(serviceProposal, auditStamp, false);
->>>>>>> 3b401898
+      EntityService.IngestProposalResult proposalResult = entityService.ingestProposal(serviceProposal, auditStamp, false, updateIfCreatedOn);
       Urn urn = proposalResult.getUrn();
       additionalChanges.forEach(proposal -> entityService.ingestProposal(proposal, auditStamp, false));
       return new Pair<>(urn.toString(), proposalResult.isDidUpdate());
