package com.datahub.metadata.graphql;

import com.datahub.metadata.authorization.AuthorizationManager;
import com.linkedin.datahub.graphql.GmsGraphQLEngine;
import com.linkedin.datahub.graphql.GraphQLEngine;
import com.linkedin.datahub.graphql.analytics.service.AnalyticsService;
import com.linkedin.entity.client.JavaEntityClient;
import com.linkedin.gms.factory.common.IndexConventionFactory;
import com.linkedin.gms.factory.common.RestHighLevelClientFactory;
import com.linkedin.metadata.entity.EntityService;
import com.linkedin.metadata.graph.GraphClient;
import com.linkedin.metadata.utils.elasticsearch.IndexConvention;
import javax.annotation.Nonnull;
import org.elasticsearch.client.RestHighLevelClient;
import org.springframework.beans.factory.annotation.Autowired;
import org.springframework.beans.factory.annotation.Qualifier;
import org.springframework.beans.factory.annotation.Value;
import org.springframework.context.annotation.Configuration;
import org.springframework.context.annotation.Import;
import org.springframework.context.annotation.Bean;

@Configuration
@Import({RestHighLevelClientFactory.class, IndexConventionFactory.class, RestliEntityClientFactory.class, AuthorizationManagerFactory.class})
public class GraphQLEngineFactory {
  @Autowired
  @Qualifier("elasticSearchRestHighLevelClient")
  private RestHighLevelClient elasticClient;

  @Autowired
  @Qualifier(IndexConventionFactory.INDEX_CONVENTION_BEAN)
  private IndexConvention indexConvention;

  @Autowired
  @Qualifier("javaEntityClient")
  private JavaEntityClient _entityClient;

  @Autowired
  @Qualifier("entityService")
  private EntityService _entityService;

  @Autowired
  @Qualifier("graphClient")
  private GraphClient _graphClient;

  @Autowired
  private AuthorizationManager authorizationManager;

  @Value("${ANALYTICS_ENABLED:true}") // TODO: Migrate to DATAHUB_ANALYTICS_ENABLED
  private Boolean isAnalyticsEnabled;

  @Bean(name = "graphQLEngine")
  @Nonnull
  protected GraphQLEngine getInstance() {
    if (isAnalyticsEnabled) {
      return new GmsGraphQLEngine(
<<<<<<< HEAD
          new AnalyticsService(elasticClient, indexConvention.getPrefix()), _entityService, _graphClient
=======
          new AnalyticsService(elasticClient, indexConvention.getPrefix()), _entityService, _entityClient
>>>>>>> 9dff1b7a
      ).builder().build();
    }
    return new GmsGraphQLEngine().builder().build();
  }
}<|MERGE_RESOLUTION|>--- conflicted
+++ resolved
@@ -53,11 +53,7 @@
   protected GraphQLEngine getInstance() {
     if (isAnalyticsEnabled) {
       return new GmsGraphQLEngine(
-<<<<<<< HEAD
-          new AnalyticsService(elasticClient, indexConvention.getPrefix()), _entityService, _graphClient
-=======
-          new AnalyticsService(elasticClient, indexConvention.getPrefix()), _entityService, _entityClient
->>>>>>> 9dff1b7a
+          new AnalyticsService(elasticClient, indexConvention.getPrefix()), _entityService, _graphClient, _entityClient
       ).builder().build();
     }
     return new GmsGraphQLEngine().builder().build();
