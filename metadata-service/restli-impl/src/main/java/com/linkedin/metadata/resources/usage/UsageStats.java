--- conflicted
+++ resolved
@@ -141,94 +141,6 @@
 
     // 2. Construct the Grouping buckets with just the ts bucket.
 
-<<<<<<< HEAD
-    @Action(name = ACTION_QUERY)
-    @Nonnull
-    @WithSpan
-    public Task<UsageQueryResult> query(@ActionParam(PARAM_RESOURCE) @Nonnull String resource,
-                                        @ActionParam(PARAM_DURATION) @Nonnull WindowDuration duration,
-                                        @ActionParam(PARAM_START_TIME) @com.linkedin.restli.server.annotations.Optional Long startTime,
-                                        @ActionParam(PARAM_END_TIME) @com.linkedin.restli.server.annotations.Optional Long endTime,
-                                        @ActionParam(PARAM_MAX_BUCKETS) @com.linkedin.restli.server.annotations.Optional Integer maxBuckets) {
-        log.info("Attempting to query usage stats");
-        return RestliUtil.toTask(() -> {
-            UsageAggregationArray buckets = new UsageAggregationArray();
-            buckets.addAll(_usageService.query(resource, duration, startTime, endTime, maxBuckets));
-
-            UsageQueryResultAggregations aggregations = new UsageQueryResultAggregations();
-            // TODO: make the aggregation computation logic reusable
-
-            // Compute aggregations for users and unique user count.
-            {
-                Map<Pair<Urn, String>, Integer> userAgg = new HashMap<>();
-                buckets.forEach((bucket) -> {
-                    Optional.ofNullable(bucket.getMetrics().getUsers()).ifPresent(usersUsageCounts -> {
-                        usersUsageCounts.forEach((userCount -> {
-                            Pair<Urn, String> key = new Pair<>(userCount.getUser(), userCount.getUserEmail());
-                            int count = userAgg.getOrDefault(key, 0);
-                            count += userCount.getCount();
-                            userAgg.put(key, count);
-                        }));
-                    });
-                });
-
-                if (!userAgg.isEmpty()) {
-                    UserUsageCountsArray users = new UserUsageCountsArray();
-                    users.addAll(userAgg.entrySet().stream().map((mapping) -> new UserUsageCounts()
-                            .setUser(mapping.getKey().getFirst(), SetMode.REMOVE_IF_NULL)
-                            .setUserEmail(mapping.getKey().getSecond(), SetMode.REMOVE_IF_NULL)
-                            .setCount(mapping.getValue())).collect(Collectors.toList()));
-                    aggregations.setUsers(users);
-                    aggregations.setUniqueUserCount(userAgg.size());
-                }
-            }
-
-            // Compute aggregation for total query count.
-            {
-                Integer totalQueryCount = null;
-
-                for (UsageAggregation bucket : buckets) {
-                    if (bucket.getMetrics().getTotalSqlQueries() != null) {
-                        if (totalQueryCount == null) {
-                            totalQueryCount = 0;
-                        }
-                        totalQueryCount += bucket.getMetrics().getTotalSqlQueries();
-                    }
-                }
-
-                if (totalQueryCount != null) {
-                    aggregations.setTotalSqlQueries(totalQueryCount);
-                }
-            }
-
-            // Compute aggregations for field usage counts.
-            {
-                Map<String, Integer> fieldAgg = new HashMap<>();
-                buckets.forEach((bucket) -> {
-                    Optional.ofNullable(bucket.getMetrics().getFields()).ifPresent(fieldUsageCounts -> {
-                        fieldUsageCounts.forEach((fieldCount -> {
-                            String key = fieldCount.getFieldName();
-                            int count = fieldAgg.getOrDefault(key, 0);
-                            count += fieldCount.getCount();
-                            fieldAgg.put(key, count);
-                        }));
-                    });
-                });
-
-                if (!fieldAgg.isEmpty()) {
-                    FieldUsageCountsArray fields = new FieldUsageCountsArray();
-                    fields.addAll(fieldAgg.entrySet().stream().map((mapping) -> new FieldUsageCounts()
-                            .setFieldName(mapping.getKey())
-                            .setCount(mapping.getValue())).collect(Collectors.toList()));
-                    aggregations.setFields(fields);
-                }
-            }
-
-            return new UsageQueryResult()
-                    .setBuckets(buckets.size() > 0 ? new UsageAggregationArray(buckets.subList(0, 1)) : buckets)
-                    .setAggregations(aggregations);
-        }, MetricRegistry.name(this.getClass(), "query"));
-=======
     GroupingBucket timestampBucket = new GroupingBucket();
     timestampBucket.setKey(ES_FIELD_TIMESTAMP)
         .setType(GroupingBucketType.DATE_GROUPING_BUCKET)
@@ -275,7 +187,6 @@
       }
       usageAggregation.setMetrics(usageAggregationMetrics);
       buckets.add(usageAggregation);
->>>>>>> 6a663edf
     }
 
     return buckets;
