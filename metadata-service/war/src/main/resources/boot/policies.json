--- conflicted
+++ resolved
@@ -70,12 +70,9 @@
         "PRODUCE_PLATFORM_EVENT_PRIVILEGE",
         "MANAGE_DATA_PRODUCTS",
         "MANAGE_GLOBAL_OWNERSHIP_TYPES",
-<<<<<<< HEAD
-        "ASSOCIATE_TAGS_PRIVILEGE"
-=======
+        "ASSOCIATE_TAGS_PRIVILEGE",
         "DELETE_ENTITY",
         "ES_EXPLAIN_QUERY_PRIVILEGE"
->>>>>>> d6e46b9b
       ],
       "displayName": "Root User - Edit and View All Resources",
       "description": "Grants all edit and view privileges for all resources to root user.",
@@ -244,14 +241,11 @@
         "GET_TIMELINE_PRIVILEGE",
         "PRODUCE_PLATFORM_EVENT_PRIVILEGE",
         "MANAGE_DATA_PRODUCTS",
-<<<<<<< HEAD
-        "ASSOCIATE_TAGS_PRIVILEGE"
-=======
+        "ASSOCIATE_TAGS_PRIVILEGE",
         "CREATE_ER_MODEL_RELATIONSHIP_PRIVILEGE",
         "DELETE_ENTITY",
         "ES_EXPLAIN_QUERY_PRIVILEGE",
         "EDIT_ENTITY_PROPERTIES"
->>>>>>> d6e46b9b
       ],
       "displayName": "Admins - Metadata Policy",
       "description": "Admins have all metadata privileges.",
@@ -332,12 +326,9 @@
         "GET_TIMELINE_PRIVILEGE",
         "PRODUCE_PLATFORM_EVENT_PRIVILEGE",
         "MANAGE_DATA_PRODUCTS",
-<<<<<<< HEAD
-        "ASSOCIATE_TAGS_PRIVILEGE"
-=======
+        "ASSOCIATE_TAGS_PRIVILEGE",
         "ES_EXPLAIN_QUERY_PRIVILEGE",
         "EDIT_ENTITY_PROPERTIES"
->>>>>>> d6e46b9b
       ],
       "displayName": "Editors - Metadata Policy",
       "description": "Editors have all metadata privileges.",
