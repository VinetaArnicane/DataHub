--- conflicted
+++ resolved
@@ -229,13 +229,9 @@
         "GET_TIMELINE_PRIVILEGE",
         "PRODUCE_PLATFORM_EVENT_PRIVILEGE",
         "MANAGE_DATA_PRODUCTS",
-<<<<<<< HEAD
         "CREATE_ERMODELRELATION_PRIVILEGE",
-        "DELETE_ENTITY"
-=======
         "DELETE_ENTITY",
         "ES_EXPLAIN_QUERY_PRIVILEGE"
->>>>>>> e4bc915c
       ],
       "displayName":"Admins - Metadata Policy",
       "description":"Admins have all metadata privileges.",
