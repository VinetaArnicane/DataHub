--- conflicted
+++ resolved
@@ -38,14 +38,12 @@
   runtime externalDependency.log4j2Api
   runtime externalDependency.logbackClassic
   implementation externalDependency.awsMskIamAuth
-<<<<<<< HEAD
+  testRuntime externalDependency.logbackClassic
   implementation externalDependency.charle
 }
 configurations.all{
   exclude group: "com.charleskorn.kaml", module:"kaml"
-=======
-  testRuntime externalDependency.logbackClassic
->>>>>>> 798ce3d6
+  
 }
 configurations {
   jetty9
