--- conflicted
+++ resolved
@@ -95,47 +95,8 @@
      * Init QueryContext
      */
     Authentication authentication = AuthenticationContext.getAuthentication();
-<<<<<<< HEAD
-    SpringQueryContext context = new SpringQueryContext(
-        true,
-        authentication,
-        _authorizerChain);
+    SpringQueryContext context = new SpringQueryContext(true, authentication, _authorizerChain);
     Span.current().setAttribute("actor.urn", context.getActorUrn());
-
-    return CompletableFuture.supplyAsync(() -> {
-      /*
-       * Execute GraphQL Query
-       */
-      ExecutionResult executionResult = _engine.execute(queryJson.asText(), variables, context);
-
-      if (executionResult.getErrors().size() != 0) {
-        // There were GraphQL errors. Report in error logs.
-        log.error(String.format("Errors while executing graphQL query: %s, result: %s, errors: %s",
-            queryJson,
-            executionResult.toSpecification(),
-            executionResult.getErrors()));
-      } else {
-        log.debug(String.format("Executed graphQL query: %s, result: %s",
-            queryJson,
-            executionResult.toSpecification()));
-      }
-
-      /*
-       * Format & Return Response
-       */
-      try {
-        submitMetrics(executionResult);
-        // Remove tracing from response to reduce bulk, not used by the frontend
-        executionResult.getExtensions().remove("tracing");
-        String responseBodyStr = new ObjectMapper().writeValueAsString(executionResult.toSpecification());
-        return new ResponseEntity<>(responseBodyStr, HttpStatus.OK);
-      } catch (IllegalArgumentException | JsonProcessingException e) {
-        log.error(String.format("Failed to convert execution result %s into a JsonNode", executionResult.toSpecification()));
-        return new ResponseEntity<>(HttpStatus.SERVICE_UNAVAILABLE);
-      }
-    });
-=======
-    SpringQueryContext context = new SpringQueryContext(true, authentication, _authorizerChain);
 
     return CompletableFuture.supplyAsync(
         () -> {
@@ -175,7 +136,6 @@
             return new ResponseEntity<>(HttpStatus.SERVICE_UNAVAILABLE);
           }
         });
->>>>>>> d182667e
   }
 
   @GetMapping("/graphql")
