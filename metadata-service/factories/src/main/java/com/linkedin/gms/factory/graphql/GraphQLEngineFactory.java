--- conflicted
+++ resolved
@@ -19,7 +19,6 @@
 import com.linkedin.metadata.secret.SecretService;
 import com.linkedin.metadata.utils.elasticsearch.IndexConvention;
 import com.linkedin.usage.UsageClient;
-import com.sun.prism.shader.Solid_TextureSecondPassLCD_AlphaTest_Loader;
 import javax.annotation.Nonnull;
 import org.elasticsearch.client.RestHighLevelClient;
 import org.springframework.beans.factory.annotation.Autowired;
@@ -72,13 +71,11 @@
   private TokenService _tokenService;
 
   @Autowired
-<<<<<<< HEAD
   @Qualifier("dataHubSecretService")
   private SecretService _secretService;
-=======
+
   @Qualifier("entityRegistry")
   private EntityRegistry _entityRegistry;
->>>>>>> 895af09a
 
   @Value("${platformAnalytics.enabled}") // TODO: Migrate to DATAHUB_ANALYTICS_ENABLED
   private Boolean isAnalyticsEnabled;
@@ -98,13 +95,10 @@
           _entityService,
           _recommendationsService,
           _tokenService,
-<<<<<<< HEAD
+          _entityRegistry,
           _secretService,
           isManagedIngestionEnabled
           ).builder().build();
-=======
-          _entityRegistry).builder().build();
->>>>>>> 895af09a
     }
     return new GmsGraphQLEngine(
         _entityClient,
@@ -114,11 +108,8 @@
         _entityService,
         _recommendationsService,
         _tokenService,
-<<<<<<< HEAD
+        _entityRegistry,
         _secretService,
         isManagedIngestionEnabled).builder().build();
-=======
-        _entityRegistry).builder().build();
->>>>>>> 895af09a
   }
 }