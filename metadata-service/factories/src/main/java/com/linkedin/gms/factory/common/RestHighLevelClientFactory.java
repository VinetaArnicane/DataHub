--- conflicted
+++ resolved
@@ -93,25 +93,6 @@
   public RestClientBuilder loadRestClient() {
     final RestClientBuilder builder = createBuilder(useSSL ? "https" : "http");
 
-<<<<<<< HEAD
-    builder.setHttpClientConfigCallback(httpAsyncClientBuilder -> {
-      if (useSSL) {
-        httpAsyncClientBuilder.setSSLContext(sslContext).setSSLHostnameVerifier(new NoopHostnameVerifier());
-      }
-      // System properties like http.proxyHost, https.proxyHost or http.nonProxyHosts will be taken into account.
-      httpAsyncClientBuilder.useSystemProperties();
-      try {
-        httpAsyncClientBuilder.setConnectionManager(createConnectionManager());
-      } catch (IOReactorException e) {
-        throw new IllegalStateException("Unable to start ElasticSearch client. Please verify connection configuration.");
-      }
-      httpAsyncClientBuilder.setDefaultIOReactorConfig(IOReactorConfig.custom().setIoThreadCount(threadCount).build());
-
-      setCredentials(httpAsyncClientBuilder);
-
-      return httpAsyncClientBuilder;
-    });
-=======
     builder.setHttpClientConfigCallback(
         httpAsyncClientBuilder -> {
           if (useSSL) {
@@ -119,6 +100,8 @@
                 .setSSLContext(sslContext)
                 .setSSLHostnameVerifier(new NoopHostnameVerifier());
           }
+          // System properties like http.proxyHost, https.proxyHost or http.nonProxyHosts will be taken into account.
+          httpAsyncClientBuilder.useSystemProperties();
           try {
             httpAsyncClientBuilder.setConnectionManager(createConnectionManager());
           } catch (IOReactorException e) {
@@ -132,7 +115,6 @@
 
           return httpAsyncClientBuilder;
         });
->>>>>>> 68ef1efe
 
     return builder;
   }
