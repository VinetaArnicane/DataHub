--- conflicted
+++ resolved
@@ -13,14 +13,11 @@
       configs:
         # Key used to validate incoming tokens. Should typically be the same as authentication.tokenService.signingKey
         signingKey: ${DATAHUB_TOKEN_SERVICE_SIGNING_KEY:WnEdIeTG/VVCLQqGwC/BAkqyY0k+H8NEAtWGejrBI94=}
-<<<<<<< HEAD
+        salt: ${DATAHUB_TOKEN_SERVICE_SALT:ohDVbJBvHHVJh9S/UA4BYF9COuNnqqVhr9MLKEGXk1O=}
     - type: com.datahub.authentication.authenticator.LegacyTokenAuthenticator
       configs:
         # Key used to validate incoming tokens. Should typically be the same as authentication.tokenService.signingKey
         signingKey: ${DATAHUB_TOKEN_SERVICE_SIGNING_KEY:WnEdIeTG/VVCLQqGwC/BAkqyY0k+H8NEAtWGejrBI94=}
-=======
-        salt: ${DATAHUB_TOKEN_SERVICE_SALT:ohDVbJBvHHVJh9S/UA4BYF9COuNnqqVhr9MLKEGXk1O=}
->>>>>>> b77f3814
 
   # Required separately from the DataHubTokenAuthenticator as this is used by the AuthServiceController to authorize token generation
   # at user login time.
