--- conflicted
+++ resolved
@@ -203,9 +203,6 @@
 
 featureFlags:
   showSimplifiedHomepageByDefault: ${SHOW_SIMPLIFIED_HOMEPAGE_BY_DEFAULT:false} # shows a simplified homepage with just datasets, charts and dashboards by default to users. this can be configured in user settings
-<<<<<<< HEAD
-=======
 
 entityChangeEvents:
-  enabled: ${ENABLE_ENTITY_CHANGE_EVENTS_HOOK:true}
->>>>>>> 5a077454
+  enabled: ${ENABLE_ENTITY_CHANGE_EVENTS_HOOK:true}