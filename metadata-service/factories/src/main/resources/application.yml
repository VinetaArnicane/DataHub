# The base URL where DataHub is accessible to users. This is used for crafting notifications, among other things.
baseUrl: ${DATAHUB_BASE_URL:http://localhost:9002}

# App Layer
authentication:
  # Enable if you want all requests to the Metadata Service to be authenticated. Disabled by default.
  enabled: ${METADATA_SERVICE_AUTH_ENABLED:false}

  # Required if enabled is true! A configurable chain of Authenticators
  authenticators:
      # Required for authenticating requests with DataHub-issued Access Tokens - best not to remove.
    - type: com.datahub.authentication.authenticator.DataHubTokenAuthenticator
      configs:
        # Key used to validate incoming tokens. Should typically be the same as authentication.tokenService.signingKey
        signingKey: ${DATAHUB_TOKEN_SERVICE_SIGNING_KEY:WnEdIeTG/VVCLQqGwC/BAkqyY0k+H8NEAtWGejrBI94=}
        salt: ${DATAHUB_TOKEN_SERVICE_SALT:ohDVbJBvHHVJh9S/UA4BYF9COuNnqqVhr9MLKEGXk1O=}
    - type: com.datahub.authentication.authenticator.LegacyTokenAuthenticator
      configs:
        # Key used to validate incoming tokens. Should typically be the same as authentication.tokenService.signingKey
        signingKey: ${DATAHUB_TOKEN_SERVICE_SIGNING_KEY:WnEdIeTG/VVCLQqGwC/BAkqyY0k+H8NEAtWGejrBI94=}

  # Required separately from the DataHubTokenAuthenticator as this is used by the AuthServiceController to authorize token generation
  # at user login time.
  systemClientId: ${DATAHUB_SYSTEM_CLIENT_ID:__datahub_system}
  systemClientSecret: ${DATAHUB_SYSTEM_CLIENT_SECRET:JohnSnowKnowsNothing}

  # Configurations for DataHub token service
  tokenService:
    # Key used to sign new tokens.
    signingKey: ${DATAHUB_TOKEN_SERVICE_SIGNING_KEY:WnEdIeTG/VVCLQqGwC/BAkqyY0k+H8NEAtWGejrBI94=}
    salt: ${DATAHUB_TOKEN_SERVICE_SALT:ohDVbJBvHHVJh9S/UA4BYF9COuNnqqVhr9MLKEGXk1O=}

  # The max duration of a UI session in milliseconds. Defaults to 1 day.
  sessionTokenDurationMs: ${SESSION_TOKEN_DURATION_MS:86400000}

# Authorization-related configurations.
authorization:

  # Configurations for the default DataHub policies-based authorizer.
  defaultAuthorizer:
    enabled: ${AUTH_POLICIES_ENABLED:true}
    cacheRefreshIntervalSecs: ${POLICY_CACHE_REFRESH_INTERVAL_SECONDS:120}

  # Optional: A set of custom authorizers, serving in addition to the default DataHub policies-based authorizer.
  authorizers:
  # - type: com.datahub.authorization.authorizer.CustomAuthorizer
  #   configs:
  #     config1: value1

ingestion:
  enabled: ${UI_INGESTION_ENABLED:true}
  defaultCliVersion: '${UI_INGESTION_DEFAULT_CLI_VERSION:0.8.38.2}'

telemetry:
  enabledCli: ${CLI_TELEMETRY_ENABLED:true}
  enabledIngestion: ${INGESTION_REPORTING_ENABLED:false}
  enableThirdPartyLogging: ${ENABLE_THIRD_PARTY_LOGGING:false}
  enabledServer: ${DATAHUB_TELEMETRY_ENABLED:true}

secretService:
  encryptionKey: ${SECRET_SERVICE_ENCRYPTION_KEY:ENCRYPTION_KEY}

datahub:
  serverType: ${DATAHUB_SERVER_TYPE:prod}
  gms:
    host: ${DATAHUB_GMS_HOST:${GMS_HOST:localhost}}
    port: ${DATAHUB_GMS_PORT:${GMS_PORT:8080}}
    useSSL: ${DATAHUB_GMS_USE_SSL:${GMS_USE_SSL:false}}
    sslContext:
      protocol: ${DATAHUB_GMS_SSL_PROTOCOL:${GMS_SSL_PROTOCOL:#{null}}}

  plugin:
    entityRegistry:
      path: ${ENTITY_REGISTRY_PLUGIN_PATH:/etc/datahub/plugins/models}
    retention:
      path: ${RETENTION_PLUGIN_PATH:/etc/datahub/plugins/retention}

entityService:
  impl: ${ENTITY_SERVICE_IMPL:ebean}
  retention:
    enabled: ${ENTITY_SERVICE_ENABLE_RETENTION:false}

graphService:
  type: ${GRAPH_SERVICE_IMPL:elasticsearch}

searchService:
  resultBatchSize: ${SEARCH_SERVICE_BATCH_SIZE:100}
  enableCache: ${SEARCH_SERVICE_ENABLE_CACHE:false}
  ranker:
    type: ${SEARCH_SERVICE_RANKER_TYPE:}

recommendationService:
  mostPopular:
    offline: ${MOST_POPULAR_RECOMMENDATIONS_OFFLINE:false}
  topTags:
    offline: ${TOP_TAGS_RECOMMENDATIONS_OFFLINE:false}
  topTerms:
    offline: ${TOP_TERMS_RECOMMENDATIONS_OFFLINE:false}

configEntityRegistry:
  # TODO: Change to read from resources on classpath.
  path: ${ENTITY_REGISTRY_CONFIG_PATH:../../metadata-models/src/main/resources/entity-registry.yml}

platformAnalytics:
  enabled: ${ANALYTICS_ENABLED:true}

visualConfig:
  assets:
    logoUrl: ${REACT_APP_LOGO_URL:/assets/logos/acryl-dark-mark.svg}

# Storage Layer

# Only required if entityService.impl is ebean
ebean:
  username: ${EBEAN_DATASOURCE_USERNAME:datahub}
  password: ${EBEAN_DATASOURCE_PASSWORD:datahub}
  url: ${EBEAN_DATASOURCE_URL:jdbc:mysql://localhost:3306/datahub} # JDBC URL
  driver: ${EBEAN_DATASOURCE_DRIVER:com.mysql.jdbc.Driver} # JDBC Driver
  minConnections: ${EBEAN_MIN_CONNECTIONS:2}
  maxConnections: ${EBEAN_MAX_CONNECTIONS:50}
  maxInactiveTimeSeconds: ${EBEAN_MAX_INACTIVE_TIME_IN_SECS:120}
  maxAgeMinutes: ${EBEAN_MAX_AGE_MINUTES:120}
  leakTimeMinutes: ${EBEAN_LEAK_TIME_MINUTES:15}
  waitTimeoutMillis: ${EBEAN_WAIT_TIMEOUT_MILLIS:1000}
  autoCreateDdl: ${EBEAN_AUTOCREATE:false}

# Only required if entityService.impl is cassandra
cassandra:
  datasourceUsername: ${CASSANDRA_DATASOURCE_USERNAME:cassandra}
  datasourcePassword: ${CASSANDRA_DATASOURCE_PASSWORD:cassandra}
  hosts: ${CASSANDRA_HOSTS:cassandra}
  port: ${CASSANDRA_PORT:9042}
  datacenter: ${CASSANDRA_DATACENTER:datacenter1}
  keyspace: ${CASSANDRA_KEYSPACE:datahub}
  useSsl: ${CASSANDRA_USE_SSL:false}

elasticsearch:
  host: ${ELASTICSEARCH_HOST:localhost}
  port: ${ELASTICSEARCH_PORT:9200}
  threadCount: ${ELASTICSEARCH_THREAD_COUNT:1}
  connectionRequestTimeout: ${ELASTICSEARCH_CONNECTION_REQUEST_TIMEOUT:0}
  username: ${ELASTICSEARCH_USERNAME:#{null}}
  password: ${ELASTICSEARCH_PASSWORD:#{null}}
  pathPrefix: ${ELASTICSEARCH_PATH_PREFIX:#{null}}
  useSSL: ${ELASTICSEARCH_USE_SSL:false}
  sslContext: # Required if useSSL is true
    protocol: ${ELASTICSEARCH_SSL_PROTOCOL:#{null}}
    secureRandomImplementation: ${ELASTICSEARCH_SSL_SECURE_RANDOM_IMPL:#{null}}
    trustStoreFile: ${ELASTICSEARCH_SSL_TRUSTSTORE_FILE:#{null}}
    trustStoreType: ${ELASTICSEARCH_SSL_TRUSTSTORE_TYPE:#{null}}
    trustStorePassword: ${ELASTICSEARCH_SSL_TRUSTSTORE_PASSWORD:#{null}}
    keyStoreFile: ${ELASTICSEARCH_SSL_KEYSTORE_FILE:#{null}}
    keyStoreType: ${ELASTICSEARCH_SSL_KEYSTORE_TYPE:#{null}}
    keyStorePassword: ${ELASTICSEARCH_SSL_KEYSTORE_PASSWORD:#{null}}
    keyPassword: ${ELASTICSEARCH_SSL_KEY_PASSWORD:#{null}}
  bulkProcessor:
    requestsLimit: ${ES_BULK_REQUESTS_LIMIT:1000}
    flushPeriod: ${ES_BULK_FLUSH_PERIOD:1}
    numRetries: ${ES_BULK_NUM_RETRIES:3}
    retryInterval: ${ES_BULK_RETRY_INTERVAL:1}
  index:
    prefix: ${INDEX_PREFIX:}
    numShards: ${ELASTICSEARCH_NUM_SHARDS_PER_INDEX:1}
    numReplicas: ${ELASTICSEARCH_NUM_REPLICAS_PER_INDEX:1}
    numRetries: ${ELASTICSEARCH_INDEX_BUILDER_NUM_RETRIES:3}
    maxArrayLength: ${SEARCH_DOCUMENT_MAX_ARRAY_LENGTH:1000}
    mainTokenizer: ${ELASTICSEARCH_MAIN_TOKENIZER:#{null}}

# TODO: Kafka topic convention
kafka:
  listener:
    concurrency: ${KAFKA_LISTENER_CONCURRENCY:1}
  bootstrapServers: ${KAFKA_BOOTSTRAP_SERVER:http://localhost:9092}
  schemaRegistry:
    type: ${SCHEMA_REGISTRY_TYPE:KAFKA} # KAFKA or AWS_GLUE
    url: ${KAFKA_SCHEMAREGISTRY_URL:http://localhost:8081} # Application only for type = kafka
    awsGlue:
      region: ${AWS_GLUE_SCHEMA_REGISTRY_REGION:us-east-1}
      registryName: ${AWS_GLUE_SCHEMA_REGISTRY_NAME:#{null}}

# Only required if GraphService type is neo4j
neo4j:
  username: ${NEO4J_USERNAME:neo4j}
  password: ${NEO4J_PASSWORD:datahub}
  uri: ${NEO4J_URI:bolt://localhost}
  maxConnectionPoolSize: ${NEO4J_MAX_CONNECTION_POOL_SIZE:100}
  maxConnectionAcquisitionTimeout: ${NEO4J_MAX_CONNECTION_ACQUISITION_TIMEOUT_IN_SECONDS:60}
  maxConnectionLifetimeInSeconds: ${NEO4j_MAX_CONNECTION_LIFETIME_IN_SECONDS:3600}
  maxTransactionRetryTime: ${NEO4J_MAX_TRANSACTION_RETRY_TIME_IN_SECONDS:30}
  connectionLivenessCheckTimeout: ${NEO4J_CONNECTION_LIVENESS_CHECK_TIMEOUT_IN_SECONDS:-1}

spring:
  mvc:
    servlet:
      path: /openapi

springdoc:
  cache:
    disabled: true

metadataTests:
<<<<<<< HEAD
  # Enable metadata tests feature
  enabled: ${METADATA_TESTS_ENABLED:false}
  cacheRefreshIntervalSecs: ${METADATA_TESTS_CACHE_REFRESH_INTERVAL_SECONDS:120}
  # Flags to enable bootstrap ingestion of default policies
  bootstrap:
    enabled: ${METADATA_TESTS_BOOTSTRAP_ENABLED:false}

# Notifications config
notifications:
  # Enable if you want to enable creation of the Notification Manager.
  enabled: ${METADATA_SERVICE_NOTIFICATIONS_ENABLED:true} # Enable to turn on notifications.

  # Required if enabled is true! The set of notification sinks to use.
  sinks:
    - type: com.datahub.notification.slack.SlackNotificationSink
      # This simply determines whether we try to instantiate and register this sink. Note that it does not control
      # app-layer configurations as to whether notifications are actually sent to slack.
      enabled: ${SLACK_SINK_ENABLED:true}
      configs:
        botToken: ${SLACK_BOT_TOKEN}
        defaultChannel: ${SLACK_DEFAULT_CHANNEL:datahub-slack-notifications}

# Mirroring events to external systems (e.g. Event Bridge)
eventSinks:
  entityChangeEvent:
    # Set of optional change event sinks.
    sinks:
      - type: "com.linkedin.metadata.event.change.aws.AwsEventBridgeChangeEventSink"
        enabled: ${AWS_EVENT_BRIDGE_EVENT_SYNC_ENABLED:false}
        configs:
          # URL to which event bridge instance should be sinked.
          eventBus: ${AWS_EVENT_BRIDGE_BUS_ARN}
          region: ${AWS_EVENT_BRIDGE_BUS_REGION}

# experimental siblings config
siblings:
  enabled: ${ENABLE_SIBLING_HOOK:false} # enable to turn on automatic sibling associations for dbt
=======
  enabled: ${METADATA_TESTS_ENABLED:true}

siblings:
  enabled: ${ENABLE_SIBLING_HOOK:true} # enable to turn on automatic sibling associations for dbt
>>>>>>> 13d57344
<|MERGE_RESOLUTION|>--- conflicted
+++ resolved
@@ -199,7 +199,6 @@
     disabled: true
 
 metadataTests:
-<<<<<<< HEAD
   # Enable metadata tests feature
   enabled: ${METADATA_TESTS_ENABLED:false}
   cacheRefreshIntervalSecs: ${METADATA_TESTS_CACHE_REFRESH_INTERVAL_SECONDS:120}
@@ -236,10 +235,4 @@
 
 # experimental siblings config
 siblings:
-  enabled: ${ENABLE_SIBLING_HOOK:false} # enable to turn on automatic sibling associations for dbt
-=======
-  enabled: ${METADATA_TESTS_ENABLED:true}
-
-siblings:
-  enabled: ${ENABLE_SIBLING_HOOK:true} # enable to turn on automatic sibling associations for dbt
->>>>>>> 13d57344
+  enabled: ${ENABLE_SIBLING_HOOK:true} # enable to turn on automatic sibling associations for dbt