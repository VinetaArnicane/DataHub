--- conflicted
+++ resolved
@@ -123,11 +123,7 @@
     try {
       bodyJson = mapper.readTree(jsonStr);
     } catch (JsonProcessingException e) {
-<<<<<<< HEAD
       log.error("Failed to parse json while attempting to generate session token ", e);
-=======
-      log.error("Failed to parse json while attempting to generate session token {}", jsonStr, e);
->>>>>>> d204d565
       return CompletableFuture.completedFuture(new ResponseEntity<>(HttpStatus.BAD_REQUEST));
     }
     if (bodyJson == null) {
@@ -197,11 +193,7 @@
     try {
       bodyJson = mapper.readTree(jsonStr);
     } catch (JsonProcessingException e) {
-<<<<<<< HEAD
       log.error("Failed to parse json while attempting to create native user ", e);
-=======
-      log.debug("Failed to parse json while attempting to create native user", e);
->>>>>>> d204d565
       return CompletableFuture.completedFuture(new ResponseEntity<>(HttpStatus.BAD_REQUEST));
     }
     if (bodyJson == null) {
@@ -246,11 +238,7 @@
           try {
             Urn inviteTokenUrn = _inviteTokenService.getInviteTokenUrn(inviteTokenString);
             if (!_inviteTokenService.isInviteTokenValid(systemOperationContext, inviteTokenUrn)) {
-<<<<<<< HEAD
               log.error("Invalid invite token !");
-=======
-              log.error("Invalid invite token {}", inviteTokenString);
->>>>>>> d204d565
               return new ResponseEntity<>(HttpStatus.BAD_REQUEST);
             }
 
@@ -294,11 +282,7 @@
     try {
       bodyJson = mapper.readTree(jsonStr);
     } catch (JsonProcessingException e) {
-<<<<<<< HEAD
       log.error("Failed to parse json while attempting to create native user ", e);
-=======
-      log.debug("Failed to parse json while attempting to create native user", e);
->>>>>>> d204d565
       return CompletableFuture.completedFuture(new ResponseEntity<>(HttpStatus.BAD_REQUEST));
     }
     if (bodyJson == null) {
@@ -356,11 +340,7 @@
     try {
       bodyJson = mapper.readTree(jsonStr);
     } catch (JsonProcessingException e) {
-<<<<<<< HEAD
       log.error("Failed to parse json while attempting to verify native user password ", e);
-=======
-      log.debug("Failed to parse json while attempting to verify native user password", e);
->>>>>>> d204d565
       return CompletableFuture.completedFuture(new ResponseEntity<>(HttpStatus.BAD_REQUEST));
     }
     if (bodyJson == null) {
@@ -406,11 +386,7 @@
     try {
       bodyJson = mapper.readTree(jsonStr);
     } catch (JsonProcessingException e) {
-<<<<<<< HEAD
       log.error("Failed to parse json while attempting to track analytics event ", e);
-=======
-      log.error("Failed to parse json while attempting to track analytics event {}", jsonStr);
->>>>>>> d204d565
       return CompletableFuture.completedFuture(new ResponseEntity<>(HttpStatus.BAD_REQUEST));
     }
     if (bodyJson == null) {
