<<<<<<< HEAD
import time

=======
>>>>>>> af6a423f
import pytest
import tenacity
from tests.utils import (
    delete_urns_from_file,
    get_frontend_url,
    get_gms_url,
    ingest_file_via_rest,
    get_sleep_info,
)

sleep_sec, sleep_times = get_sleep_info()


@pytest.fixture(scope="module", autouse=False)
def ingest_cleanup_data(request):
    print("ingesting domains test data")
    ingest_file_via_rest("tests/domains/data.json")
    yield
    print("removing domains test data")
    delete_urns_from_file("tests/domains/data.json")


@pytest.mark.dependency()
def test_healthchecks(wait_for_healthchecks):
    # Call to wait_for_healthchecks fixture will do the actual functionality.
    pass


@tenacity.retry(
    stop=tenacity.stop_after_attempt(sleep_times), wait=tenacity.wait_fixed(sleep_sec)
)
def _ensure_more_domains(frontend_session, list_domains_json, before_count):
<<<<<<< HEAD
    time.sleep(2)
=======
>>>>>>> af6a423f

    # Get new count of Domains
    response = frontend_session.post(
        f"{get_frontend_url()}/api/v2/graphql", json=list_domains_json
    )
    response.raise_for_status()
    res_data = response.json()

    assert res_data
    assert res_data["data"]
    assert res_data["data"]["listDomains"]["total"] is not None
    assert "errors" not in res_data

    # Assert that there are more domains now.
    after_count = res_data["data"]["listDomains"]["total"]
    print(f"after_count is {after_count}")
    assert after_count == before_count + 1


@pytest.mark.dependency(depends=["test_healthchecks"])
def test_create_list_get_domain(frontend_session):

    # Get count of existing secrets
    list_domains_json = {
        "query": """query listDomains($input: ListDomainsInput!) {\n
            listDomains(input: $input) {\n
              start\n
              count\n
              total\n
              domains {\n
                urn\n
                properties {\n
                  name\n
                }\n
              }\n
            }\n
        }""",
        "variables": {"input": {"start": "0", "count": "20"}},
    }

    response = frontend_session.post(
        f"{get_frontend_url()}/api/v2/graphql", json=list_domains_json
    )
    response.raise_for_status()
    res_data = response.json()

    assert res_data
    assert res_data["data"]
    assert res_data["data"]["listDomains"]["total"] is not None
    assert "errors" not in res_data
    print(f"domains resp is {res_data}")

    before_count = res_data["data"]["listDomains"]["total"]
    print(f"before_count is {before_count}")

    domain_id = "test id"
    domain_name = "test name"
    domain_description = "test description"

    # Create new Domain
    create_domain_json = {
        "query": """mutation createDomain($input: CreateDomainInput!) {\n
            createDomain(input: $input)
        }""",
        "variables": {
            "input": {
                "id": domain_id,
                "name": domain_name,
                "description": domain_description,
            }
        },
    }

    response = frontend_session.post(
        f"{get_frontend_url()}/api/v2/graphql", json=create_domain_json
    )
    response.raise_for_status()
    res_data = response.json()

    assert res_data
    assert res_data["data"]
    assert res_data["data"]["createDomain"] is not None
    assert "errors" not in res_data

    domain_urn = res_data["data"]["createDomain"]

    _ensure_more_domains(
        frontend_session=frontend_session,
        list_domains_json=list_domains_json,
        before_count=before_count,
    )

    # Get the domain value back
    get_domain_json = {
        "query": """query domain($urn: String!) {\n
            domain(urn: $urn) {\n
              urn\n
              id\n
              properties {\n
                name\n
                description\n
              }\n
            }\n
        }""",
        "variables": {"urn": domain_urn},
    }

    response = frontend_session.post(
        f"{get_frontend_url()}/api/v2/graphql", json=get_domain_json
    )
    response.raise_for_status()
    res_data = response.json()

    assert res_data
    assert res_data["data"]
    assert res_data["data"]["domain"] is not None
    assert "errors" not in res_data

    domain = res_data["data"]["domain"]
    assert domain["urn"] == f"urn:li:domain:{domain_id}"
    assert domain["id"] == domain_id
    assert domain["properties"]["name"] == domain_name
    assert domain["properties"]["description"] == domain_description

    delete_json = {"urn": domain_urn}

    # Cleanup: Delete the domain
    response = frontend_session.post(
        f"{get_gms_url()}/entities?action=delete", json=delete_json
    )

    response.raise_for_status()


@pytest.mark.dependency(depends=["test_healthchecks", "test_create_list_get_domain"])
def test_set_unset_domain(frontend_session, ingest_cleanup_data):

    # Set and Unset a Domain for a dataset. Note that this doesn't test for adding domains to charts, dashboards, charts, & jobs.
    dataset_urn = (
        "urn:li:dataset:(urn:li:dataPlatform:kafka,test-tags-terms-sample-kafka,PROD)"
    )
    domain_urn = "urn:li:domain:engineering"

    # First unset to be sure.
    unset_domain_json = {
        "query": """mutation unsetDomain($entityUrn: String!) {\n
            unsetDomain(entityUrn: $entityUrn)}""",
        "variables": {"entityUrn": dataset_urn},
    }

    response = frontend_session.post(
        f"{get_frontend_url()}/api/v2/graphql", json=unset_domain_json
    )
    response.raise_for_status()
    res_data = response.json()

    assert res_data
    assert res_data["data"]
    assert res_data["data"]["unsetDomain"] is True
    assert "errors" not in res_data

    # Set a new domain
    set_domain_json = {
        "query": """mutation setDomain($entityUrn: String!, $domainUrn: String!) {\n
            setDomain(entityUrn: $entityUrn, domainUrn: $domainUrn)}""",
        "variables": {"entityUrn": dataset_urn, "domainUrn": domain_urn},
    }

    response = frontend_session.post(
        f"{get_frontend_url()}/api/v2/graphql", json=set_domain_json
    )
    response.raise_for_status()
    res_data = response.json()

    assert res_data
    assert res_data["data"]
    assert res_data["data"]["setDomain"] is True
    assert "errors" not in res_data

    # Now, fetch the dataset's domain and confirm it was set.
    get_dataset_json = {
        "query": """query dataset($urn: String!) {\n
            dataset(urn: $urn) {\n
              urn\n
              domain {\n
                domain {\n
                  urn\n
                  properties{\n
                    name\n
                  }\n
                }\n
              }\n
            }\n
        }""",
        "variables": {"urn": dataset_urn},
    }

    response = frontend_session.post(
        f"{get_frontend_url()}/api/v2/graphql", json=get_dataset_json
    )
    response.raise_for_status()
    res_data = response.json()

    assert res_data
    assert res_data["data"]["dataset"]["domain"]["domain"]["urn"] == domain_urn
    assert res_data["data"]["dataset"]["domain"]["domain"]["properties"]["name"] == "Engineering"<|MERGE_RESOLUTION|>--- conflicted
+++ resolved
@@ -1,8 +1,3 @@
-<<<<<<< HEAD
-import time
-
-=======
->>>>>>> af6a423f
 import pytest
 import tenacity
 from tests.utils import (
@@ -35,10 +30,6 @@
     stop=tenacity.stop_after_attempt(sleep_times), wait=tenacity.wait_fixed(sleep_sec)
 )
 def _ensure_more_domains(frontend_session, list_domains_json, before_count):
-<<<<<<< HEAD
-    time.sleep(2)
-=======
->>>>>>> af6a423f
 
     # Get new count of Domains
     response = frontend_session.post(
