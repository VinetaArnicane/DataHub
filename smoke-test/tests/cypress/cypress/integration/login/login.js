describe('login', () => {
  it('logs in', () => {
    cy.visit('/');
    cy.get('input[placeholder=Username]').type('datahub');
    cy.get('input[placeholder=Password]').type('datahub');
<<<<<<< HEAD
    cy.contains('Log in').should('be.visible').click();
    cy.contains('Welcome back, datahub');
=======
    cy.contains('Log in').click();
    cy.contains('Welcome back, Data Hub');
>>>>>>> 15474cda
  });
})<|MERGE_RESOLUTION|>--- conflicted
+++ resolved
@@ -3,12 +3,9 @@
     cy.visit('/');
     cy.get('input[placeholder=Username]').type('datahub');
     cy.get('input[placeholder=Password]').type('datahub');
-<<<<<<< HEAD
     cy.contains('Log in').should('be.visible').click();
     cy.contains('Welcome back, datahub');
-=======
-    cy.contains('Log in').click();
-    cy.contains('Welcome back, Data Hub');
->>>>>>> 15474cda
+    // cy.contains('Log in').click();
+    // cy.contains('Welcome back, Data Hub');
   });
 })