--- conflicted
+++ resolved
@@ -17,22 +17,7 @@
 
 @pytest.fixture(scope="session")
 def frontend_session(wait_for_healthchecks):
-<<<<<<< HEAD
-    session = requests.Session()
-
-    headers = {
-        "Content-Type": "application/json",
-    }
-    data = '{"username":"admin", "password":"mypass"}'
-    response = session.post(
-        f"{get_frontend_url()}/logIn", headers=headers, data=data
-    )
-    response.raise_for_status()
-
-    yield session
-=======
     yield get_frontend_session()
->>>>>>> e9494f50
 
 
 # TODO: Determine whether we need this or not.
