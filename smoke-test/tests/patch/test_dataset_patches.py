--- conflicted
+++ resolved
@@ -18,10 +18,7 @@
 )
 from datahub.specific.dataset import DatasetPatchBuilder
 from datahub.utilities.time import datetime_to_ts_millis
-<<<<<<< HEAD
-=======
-
->>>>>>> e2728e35
+
 from tests.patch.common_patch_tests import (
     get_dataset_property,
     helper_test_custom_properties_patch,
@@ -388,13 +385,6 @@
             for patch_mcp in patch_method(TimeStamp(new_test_time)).build():
                 graph.emit_mcp(patch_mcp)
 
-<<<<<<< HEAD
-            assert (
-                get_dataset_property(graph, dataset_urn, patch_type).time
-                == new_test_time
-            )
-=======
             dataset_property = get_dataset_property(graph, dataset_urn, patch_type)
             assert dataset_property
-            assert dataset_property.time == new_test_time
->>>>>>> e2728e35
+            assert dataset_property.time == new_test_time