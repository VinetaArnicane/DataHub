import time
import urllib
from typing import Any, Optional

import pytest
import requests
import tenacity
from datahub.ingestion.run.pipeline import Pipeline

from tests.utils import (
    get_frontend_url,
    get_gms_url,
    get_kafka_broker_url,
    get_kafka_schema_registry,
    get_sleep_info,
    ingest_file_via_rest,
    wait_for_healthcheck_util,
<<<<<<< HEAD
=======
    get_frontend_session,
    get_admin_credentials,
>>>>>>> af6a423f
)

bootstrap_sample_data = "../metadata-ingestion/examples/mce_files/bootstrap_mce.json"
usage_sample_data = (
    "../metadata-ingestion/tests/integration/bigquery-usage/bigquery_usages_golden.json"
)
bq_sample_data = "./sample_bq_data.json"
restli_default_headers = {
    "X-RestLi-Protocol-Version": "2.0.0",
}
kafka_post_ingestion_wait_sec = 60

sleep_sec, sleep_times = get_sleep_info()


@pytest.fixture(scope="session")
def wait_for_healthchecks():
    wait_for_healthcheck_util()
    yield


@pytest.mark.dependency()
def test_healthchecks(wait_for_healthchecks):
    # Call to wait_for_healthchecks fixture will do the actual functionality.
    pass


@pytest.fixture(scope="session")
def frontend_session(wait_for_healthchecks):
    yield get_frontend_session()


@tenacity.retry(
    stop=tenacity.stop_after_attempt(sleep_times), wait=tenacity.wait_fixed(sleep_sec)
)
def _ensure_user_present(urn: str):
    response = requests.get(
        f"{get_gms_url()}/entities/{urllib.parse.quote(urn)}",
        headers={
            **restli_default_headers,
        },
    )
    response.raise_for_status()
    data = response.json()

    user_key = "com.linkedin.metadata.snapshot.CorpUserSnapshot"
    assert data["value"]
    assert data["value"][user_key]
    assert data["value"][user_key]["urn"] == urn
    return data


@tenacity.retry(
    stop=tenacity.stop_after_attempt(sleep_times), wait=tenacity.wait_fixed(sleep_sec)
)
def _ensure_user_relationship_present(frontend_session, urn, relationships):
    json = {
        "query": """query corpUser($urn: String!) {\n
            corpUser(urn: $urn) {\n
                urn\n
                relationships(input: { types: ["IsMemberOfNativeGroup"], direction: OUTGOING, start: 0, count: 1 }) {\n
                    total\n
                }\n
            }\n
        }""",
        "variables": {"urn": urn},
    }
<<<<<<< HEAD
    data = '{"username":"datahub", "password":"datahub"}'
    response = session.post(f"{get_frontend_url()}/logIn", headers=headers, data=data)
=======
    response = frontend_session.post(f"{get_frontend_url()}/api/v2/graphql", json=json)
>>>>>>> af6a423f
    response.raise_for_status()
    res_data = response.json()

    assert res_data
    assert res_data["data"]
    assert res_data["data"]["corpUser"]
    assert res_data["data"]["corpUser"]["relationships"]
    assert res_data["data"]["corpUser"]["relationships"]["total"] == 1


@tenacity.retry(
    stop=tenacity.stop_after_attempt(sleep_times), wait=tenacity.wait_fixed(sleep_sec)
)
def _ensure_dataset_present(
    urn: str,
    aspects: Optional[str] = "datasetProperties",
) -> Any:
    response = requests.get(
        f"{get_gms_url()}/entitiesV2?ids=List({urllib.parse.quote(urn)})&aspects=List({aspects})",
        headers={
            **restli_default_headers,
            "X-RestLi-Method": "batch_get",
        },
    )
    response.raise_for_status()
    res_data = response.json()
    assert res_data["results"]
    assert res_data["results"][urn]
    assert res_data["results"][urn]["aspects"]["datasetProperties"]
    return res_data


@tenacity.retry(
    stop=tenacity.stop_after_attempt(sleep_times), wait=tenacity.wait_fixed(sleep_sec)
)
def _ensure_user_present(urn: str):
    response = requests.get(
        f"{get_gms_url()}/entities/{urllib.parse.quote(urn)}",
        headers={
            **restli_default_headers,
        },
    )
    response.raise_for_status()
    data = response.json()

    user_key = "com.linkedin.metadata.snapshot.CorpUserSnapshot"
    assert data["value"]
    assert data["value"][user_key]
    assert data["value"][user_key]["urn"] == urn
    return data


@tenacity.retry(
    stop=tenacity.stop_after_attempt(sleep_times), wait=tenacity.wait_fixed(sleep_sec)
)
def _ensure_dataset_present(
    urn: str,
    aspects: Optional[str] = "datasetProperties",
) -> Any:
    response = requests.get(
        f"{get_gms_url()}/entitiesV2?ids=List({urllib.parse.quote(urn)})&aspects=List({aspects})",
        headers={
            **restli_default_headers,
            "X-RestLi-Method": "batch_get",
        },
    )
    response.raise_for_status()
    res_data = response.json()
    assert res_data["results"]
    assert res_data["results"][urn]
    assert res_data["results"][urn]["aspects"]["datasetProperties"]
    return res_data


@pytest.mark.dependency(depends=["test_healthchecks"])
def test_ingestion_via_rest(wait_for_healthchecks):
    ingest_file_via_rest(bootstrap_sample_data)
    _ensure_user_present(urn="urn:li:corpuser:datahub")


@pytest.mark.dependency(depends=["test_healthchecks"])
def test_ingestion_usage_via_rest(wait_for_healthchecks):
    ingest_file_via_rest(usage_sample_data)


@pytest.mark.dependency(depends=["test_healthchecks"])
def test_ingestion_via_kafka(wait_for_healthchecks):
    pipeline = Pipeline.create(
        {
            "source": {
                "type": "file",
                "config": {"filename": bq_sample_data},
            },
            "sink": {
                "type": "datahub-kafka",
                "config": {
                    "connection": {
                        "bootstrap": get_kafka_broker_url(),
                        "schema_registry_url": get_kafka_schema_registry(),
                    }
                },
            },
        }
    )
    pipeline.run()
    pipeline.raise_from_status()
    _ensure_dataset_present(
        "urn:li:dataset:(urn:li:dataPlatform:bigquery,bigquery-public-data.covid19_geotab_mobility_impact.us_border_wait_times,PROD)"
    )

    # Since Kafka emission is asynchronous, we must wait a little bit so that
    # the changes are actually processed.
    time.sleep(kafka_post_ingestion_wait_sec)


@pytest.mark.dependency(
    depends=[
        "test_ingestion_via_rest",
        "test_ingestion_via_kafka",
        "test_ingestion_usage_via_rest",
    ]
)
def test_run_ingestion(wait_for_healthchecks):
    # Dummy test so that future ones can just depend on this one.
    pass


@pytest.mark.dependency(depends=["test_healthchecks", "test_run_ingestion"])
def test_gms_get_user():
    username = "jdoe"
    urn = f"urn:li:corpuser:{username}"
    _ensure_user_present(urn=urn)


@pytest.mark.parametrize(
    "platform,dataset_name,env",
    [
        (
            # This one tests the bootstrap sample data.
            "urn:li:dataPlatform:kafka",
            "SampleKafkaDataset",
            "PROD",
        ),
        (
            # This one tests BigQuery ingestion.
            "urn:li:dataPlatform:bigquery",
            "bigquery-public-data.covid19_geotab_mobility_impact.us_border_wait_times",
            "PROD",
        ),
    ],
)
@pytest.mark.dependency(depends=["test_healthchecks", "test_run_ingestion"])
def test_gms_get_dataset(platform, dataset_name, env):
    platform = "urn:li:dataPlatform:bigquery"
    dataset_name = (
        "bigquery-public-data.covid19_geotab_mobility_impact.us_border_wait_times"
    )
    env = "PROD"
    urn = f"urn:li:dataset:({platform},{dataset_name},{env})"

    response = requests.get(
        f"{get_gms_url()}/entities/{urllib.parse.quote(urn)}",
        headers={
            **restli_default_headers,
            "X-RestLi-Method": "get",
        },
    )
    response.raise_for_status()
    res_data = response.json()

    assert res_data["value"]
    assert res_data["value"]["com.linkedin.metadata.snapshot.DatasetSnapshot"]
    assert (
        res_data["value"]["com.linkedin.metadata.snapshot.DatasetSnapshot"]["urn"]
        == urn
    )


@pytest.mark.dependency(depends=["test_healthchecks", "test_run_ingestion"])
def test_gms_batch_get_v2():
    platform = "urn:li:dataPlatform:bigquery"
    env = "PROD"
    name_1 = "bigquery-public-data.covid19_geotab_mobility_impact.us_border_wait_times"
    name_2 = "bigquery-public-data.covid19_geotab_mobility_impact.ca_border_wait_times"
    urn1 = f"urn:li:dataset:({platform},{name_1},{env})"
    urn2 = f"urn:li:dataset:({platform},{name_2},{env})"

    resp1 = _ensure_dataset_present(urn1, aspects="datasetProperties,ownership")
    assert resp1["results"][urn1]["aspects"]["ownership"]

    resp2 = _ensure_dataset_present(urn2, aspects="datasetProperties,ownership")
    assert (
        "ownership" not in resp2["results"][urn2]["aspects"]
    )  # Aspect does not exist.


@pytest.mark.parametrize(
    "query,min_expected_results",
    [
        ("covid", 1),
        ("sample", 3),
    ],
)
@pytest.mark.dependency(depends=["test_healthchecks", "test_run_ingestion"])
def test_gms_search_dataset(query, min_expected_results):

    json = {"input": f"{query}", "entity": "dataset", "start": 0, "count": 10}
    print(json)
    response = requests.post(
        f"{get_gms_url()}/entities?action=search",
        headers=restli_default_headers,
        json=json,
    )
    response.raise_for_status()
    res_data = response.json()

    assert res_data["value"]
    assert res_data["value"]["numEntities"] >= min_expected_results
    assert len(res_data["value"]["entities"]) >= min_expected_results


@pytest.mark.parametrize(
    "query,min_expected_results",
    [
        ("covid", 1),
        ("sample", 3),
    ],
)
@pytest.mark.dependency(depends=["test_healthchecks", "test_run_ingestion"])
def test_gms_search_across_entities(query, min_expected_results):

    json = {"input": f"{query}", "entities": [], "start": 0, "count": 10}
    print(json)
    response = requests.post(
        f"{get_gms_url()}/entities?action=searchAcrossEntities",
        headers=restli_default_headers,
        json=json,
    )
    response.raise_for_status()
    res_data = response.json()

    assert res_data["value"]
    assert res_data["value"]["numEntities"] >= min_expected_results
    assert len(res_data["value"]["entities"]) >= min_expected_results


@pytest.mark.dependency(depends=["test_healthchecks", "test_run_ingestion"])
def test_gms_usage_fetch():
    response = requests.post(
        f"{get_gms_url()}/usageStats?action=queryRange",
        headers=restli_default_headers,
        json={
            "resource": "urn:li:dataset:(urn:li:dataPlatform:bigquery,harshal-playground-306419.test_schema.excess_deaths_derived,PROD)",
            "duration": "DAY",
            "rangeFromEnd": "ALL",
        },
    )
    response.raise_for_status()

    data = response.json()["value"]

    assert len(data["buckets"]) == 6
    assert data["buckets"][0]["metrics"]["topSqlQueries"]

    fields = data["aggregations"].pop("fields")
    assert len(fields) == 12
    assert fields[0]["count"] == 7

    users = data["aggregations"].pop("users")
    assert len(users) == 1
    assert users[0]["count"] == 7

    assert data["aggregations"] == {
        # "fields" and "users" already popped out
        "totalSqlQueries": 7,
        "uniqueUserCount": 1,
    }


@pytest.mark.dependency(depends=["test_healthchecks"])
def test_frontend_auth(frontend_session):
    pass


@pytest.mark.dependency(depends=["test_healthchecks", "test_run_ingestion"])
def test_frontend_browse_datasets(frontend_session):

    json = {
        "query": """query browse($input: BrowseInput!) {\n
                        browse(input: $input) {\n
                            start\n
                            count\n
                            total\n
                            groups {
                                name
                            }
                            entities {\n
                                ... on Dataset {\n
                                    urn\n
                                    name\n
                                }\n
                            }\n
                        }\n
                    }""",
        "variables": {"input": {"type": "DATASET", "path": ["prod"]}},
    }

    response = frontend_session.post(f"{get_frontend_url()}/api/v2/graphql", json=json)

    response.raise_for_status()
    res_data = response.json()
    assert res_data
    assert res_data["data"]
    assert res_data["data"]["browse"]
    assert len(res_data["data"]["browse"]["entities"]) == 0
    assert len(res_data["data"]["browse"]["groups"]) > 0


@pytest.mark.parametrize(
    "query,min_expected_results",
    [
        ("covid", 1),
        ("sample", 3),
        ("", 1),
    ],
)
@pytest.mark.dependency(depends=["test_healthchecks", "test_run_ingestion"])
def test_frontend_search_datasets(frontend_session, query, min_expected_results):

    json = {
        "query": """query search($input: SearchInput!) {\n
            search(input: $input) {\n
                start\n
                count\n
                total\n
                searchResults {\n
                    entity {\n
                        ... on Dataset {\n
                            urn\n
                            name\n
                        }\n
                    }\n
                }\n
            }\n
        }""",
        "variables": {
            "input": {"type": "DATASET", "query": f"{query}", "start": 0, "count": 10}
        },
    }

    response = frontend_session.post(f"{get_frontend_url()}/api/v2/graphql", json=json)
    response.raise_for_status()
    res_data = response.json()

    assert res_data
    assert res_data["data"]
    assert res_data["data"]["search"]
    assert res_data["data"]["search"]["total"] >= min_expected_results
    assert len(res_data["data"]["search"]["searchResults"]) >= min_expected_results


@pytest.mark.parametrize(
    "query,min_expected_results",
    [
        ("covid", 1),
        ("sample", 3),
        ("", 1),
    ],
)
@pytest.mark.dependency(depends=["test_healthchecks", "test_run_ingestion"])
def test_frontend_search_across_entities(frontend_session, query, min_expected_results):

    json = {
        "query": """query searchAcrossEntities($input: SearchAcrossEntitiesInput!) {\n
            searchAcrossEntities(input: $input) {\n
                start\n
                count\n
                total\n
                searchResults {\n
                    entity {\n
                        ... on Dataset {\n
                            urn\n
                            name\n
                        }\n
                    }\n
                }\n
            }\n
        }""",
        "variables": {
            "input": {"types": [], "query": f"{query}", "start": 0, "count": 10}
        },
    }

    response = frontend_session.post(f"{get_frontend_url()}/api/v2/graphql", json=json)
    response.raise_for_status()
    res_data = response.json()

    assert res_data
    assert res_data["data"]
    assert res_data["data"]["searchAcrossEntities"]
    assert res_data["data"]["searchAcrossEntities"]["total"] >= min_expected_results
    assert (
        len(res_data["data"]["searchAcrossEntities"]["searchResults"])
        >= min_expected_results
    )


@pytest.mark.dependency(depends=["test_healthchecks", "test_run_ingestion"])
def test_frontend_user_info(frontend_session):

    urn = "urn:li:corpuser:datahub"
    json = {
        "query": """query corpUser($urn: String!) {\n
            corpUser(urn: $urn) {\n
                urn\n
                username\n
                editableInfo {\n
                    pictureLink\n
                }\n
                info {\n
                    firstName\n
                    fullName\n
                    title\n
                    email\n
                }\n
            }\n
        }""",
        "variables": {"urn": urn},
    }
    response = frontend_session.post(f"{get_frontend_url()}/api/v2/graphql", json=json)
    response.raise_for_status()
    res_data = response.json()

    assert res_data
    assert res_data["data"]
    assert res_data["data"]["corpUser"]
    assert res_data["data"]["corpUser"]["urn"] == urn


@pytest.mark.parametrize(
    "platform,dataset_name,env",
    [
        (
            # This one tests the bootstrap sample data.
            "urn:li:dataPlatform:kafka",
            "SampleKafkaDataset",
            "PROD",
        ),
        (
            # This one tests BigQuery ingestion.
            "urn:li:dataPlatform:bigquery",
            "bigquery-public-data.covid19_geotab_mobility_impact.us_border_wait_times",
            "PROD",
        ),
    ],
)
@pytest.mark.dependency(depends=["test_healthchecks", "test_run_ingestion"])
def test_frontend_datasets(frontend_session, platform, dataset_name, env):
    urn = f"urn:li:dataset:({platform},{dataset_name},{env})"
    json = {
        "query": """query getDataset($urn: String!) {\n
            dataset(urn: $urn) {\n
                urn\n
                name\n
                description\n
                platform {\n
                    urn\n
                }\n
                schemaMetadata {\n
                    name\n
                    version\n
                    createdAt\n
                }\n
            }\n
        }""",
        "variables": {"urn": urn},
    }
    # Basic dataset info.
    response = frontend_session.post(f"{get_frontend_url()}/api/v2/graphql", json=json)
    response.raise_for_status()
    res_data = response.json()

    assert res_data
    assert res_data["data"]
    assert res_data["data"]["dataset"]
    assert res_data["data"]["dataset"]["urn"] == urn
    assert res_data["data"]["dataset"]["name"] == dataset_name
    assert res_data["data"]["dataset"]["platform"]["urn"] == platform


@pytest.mark.dependency(depends=["test_healthchecks", "test_run_ingestion"])
def test_ingest_with_system_metadata():
    response = requests.post(
        f"{get_gms_url()}/entities?action=ingest",
        headers=restli_default_headers,
        json={
            "entity": {
                "value": {
                    "com.linkedin.metadata.snapshot.CorpUserSnapshot": {
                        "urn": "urn:li:corpuser:datahub",
                        "aspects": [
                            {
                                "com.linkedin.identity.CorpUserInfo": {
                                    "active": True,
                                    "displayName": "Data Hub",
                                    "email": "datahub@linkedin.com",
                                    "title": "CEO",
                                    "fullName": "Data Hub",
                                }
                            }
                        ],
                    }
                }
            },
            "systemMetadata": {
                "lastObserved": 1628097379571,
                "runId": "af0fe6e4-f547-11eb-81b2-acde48001122",
            },
        },
    )
    response.raise_for_status()


@pytest.mark.dependency(depends=["test_healthchecks", "test_run_ingestion"])
def test_ingest_with_blank_system_metadata():
    response = requests.post(
        f"{get_gms_url()}/entities?action=ingest",
        headers=restli_default_headers,
        json={
            "entity": {
                "value": {
                    "com.linkedin.metadata.snapshot.CorpUserSnapshot": {
                        "urn": "urn:li:corpuser:datahub",
                        "aspects": [
                            {
                                "com.linkedin.identity.CorpUserInfo": {
                                    "active": True,
                                    "displayName": "Data Hub",
                                    "email": "datahub@linkedin.com",
                                    "title": "CEO",
                                    "fullName": "Data Hub",
                                }
                            }
                        ],
                    }
                }
            },
            "systemMetadata": {},
        },
    )
    response.raise_for_status()


@pytest.mark.dependency(depends=["test_healthchecks", "test_run_ingestion"])
def test_ingest_without_system_metadata():
    response = requests.post(
        f"{get_gms_url()}/entities?action=ingest",
        headers=restli_default_headers,
        json={
            "entity": {
                "value": {
                    "com.linkedin.metadata.snapshot.CorpUserSnapshot": {
                        "urn": "urn:li:corpuser:datahub",
                        "aspects": [
                            {
                                "com.linkedin.identity.CorpUserInfo": {
                                    "active": True,
                                    "displayName": "Data Hub",
                                    "email": "datahub@linkedin.com",
                                    "title": "CEO",
                                    "fullName": "Data Hub",
                                }
                            }
                        ],
                    }
                }
            },
        },
    )
    response.raise_for_status()


@pytest.mark.dependency(depends=["test_healthchecks", "test_run_ingestion"])
def test_frontend_app_config(frontend_session):

    json = {
        "query": """query appConfig {\n
            appConfig {\n
                analyticsConfig {\n
                  enabled\n
                }\n
                policiesConfig {\n
                  enabled\n
                  platformPrivileges {\n
                    type\n
                    displayName\n
                    description\n
                  }\n
                  resourcePrivileges {\n
                    resourceType\n
                    resourceTypeDisplayName\n
                    entityType\n
                    privileges {\n
                      type\n
                      displayName\n
                      description\n
                    }\n
                  }\n
                }\n
            }\n
        }"""
    }

    response = frontend_session.post(f"{get_frontend_url()}/api/v2/graphql", json=json)
    response.raise_for_status()
    res_data = response.json()

    assert res_data
    assert res_data["data"]
    assert res_data["data"]["appConfig"]
    assert res_data["data"]["appConfig"]["analyticsConfig"]["enabled"] is True
    assert res_data["data"]["appConfig"]["policiesConfig"]["enabled"] is True


@pytest.mark.dependency(depends=["test_healthchecks", "test_run_ingestion"])
def test_frontend_me_query(frontend_session):

    json = {
        "query": """query me {\n
            me {\n
                corpUser {\n
                  urn\n
                  username\n
                  editableInfo {\n
                      pictureLink\n
                  }\n
                  info {\n
                      firstName\n
                      fullName\n
                      title\n
                      email\n
                  }\n
                }\n
                platformPrivileges {\n
                  viewAnalytics
                  managePolicies
                  manageIdentities
                  manageUserCredentials
                  generatePersonalAccessTokens 
                }\n
            }\n
        }"""
    }

    response = frontend_session.post(f"{get_frontend_url()}/api/v2/graphql", json=json)
    response.raise_for_status()
    res_data = response.json()

    assert res_data
    assert res_data["data"]
    assert res_data["data"]["me"]["corpUser"]["urn"] == "urn:li:corpuser:datahub"
    assert res_data["data"]["me"]["platformPrivileges"]["viewAnalytics"] is True
    assert res_data["data"]["me"]["platformPrivileges"]["managePolicies"] is True
    assert res_data["data"]["me"]["platformPrivileges"]["manageUserCredentials"] is True
    assert res_data["data"]["me"]["platformPrivileges"]["manageIdentities"] is True
    assert (
        res_data["data"]["me"]["platformPrivileges"]["generatePersonalAccessTokens"]
        is True
    )


@pytest.mark.dependency(depends=["test_healthchecks", "test_run_ingestion"])
def test_list_users(frontend_session):

    json = {
        "query": """query listUsers($input: ListUsersInput!) {\n
            listUsers(input: $input) {\n
                start\n
                count\n
                total\n
                users {\n
                    urn\n
                    type\n
                    username\n
                    properties {\n
                      firstName
                    }\n
                }\n
            }\n
        }""",
        "variables": {
            "input": {
                "start": "0",
                "count": "2",
            }
        },
    }
    response = frontend_session.post(f"{get_frontend_url()}/api/v2/graphql", json=json)
    response.raise_for_status()
    res_data = response.json()

    assert res_data
    assert res_data["data"]
    assert res_data["data"]["listUsers"]
    assert res_data["data"]["listUsers"]["start"] == 0
    assert res_data["data"]["listUsers"]["count"] == 2
    assert (
        len(res_data["data"]["listUsers"]["users"]) >= 2
    )  # Length of default user set.


@pytest.mark.dependency(depends=["test_healthchecks", "test_run_ingestion"])
def test_list_groups(frontend_session):

    json = {
        "query": """query listGroups($input: ListGroupsInput!) {\n
            listGroups(input: $input) {\n
                start\n
                count\n
                total\n
                groups {\n
                    urn\n
                    type\n
                    name\n
                    properties {\n
                      displayName
                    }\n
                }\n
            }\n
        }""",
        "variables": {
            "input": {
                "start": "0",
                "count": "2",
            }
        },
    }
    response = frontend_session.post(f"{get_frontend_url()}/api/v2/graphql", json=json)
    response.raise_for_status()
    res_data = response.json()

    assert res_data
    assert res_data["data"]
    assert res_data["data"]["listGroups"]
    assert res_data["data"]["listGroups"]["start"] == 0
    assert res_data["data"]["listGroups"]["count"] == 2
    assert (
        len(res_data["data"]["listGroups"]["groups"]) >= 2
    )  # Length of default group set.


@pytest.mark.dependency(
    depends=["test_healthchecks", "test_run_ingestion", "test_list_groups"]
)
def test_add_remove_members_from_group(frontend_session):

    # Assert no group edges for user jdoe
    json = {
        "query": """query corpUser($urn: String!) {\n
            corpUser(urn: $urn) {\n
                urn\n
                relationships(input: { types: ["IsMemberOfNativeGroup"], direction: OUTGOING, start: 0, count: 1 }) {\n
                    total\n
                }\n
            }\n
        }""",
        "variables": {"urn": "urn:li:corpuser:jdoe"},
    }
    response = frontend_session.post(f"{get_frontend_url()}/api/v2/graphql", json=json)
    response.raise_for_status()
    res_data = response.json()

    assert res_data
    assert res_data["data"]
    assert res_data["data"]["corpUser"]
    assert res_data["data"]["corpUser"]["relationships"]["total"] == 0

    # Add jdoe to group
    json = {
        "query": """mutation addGroupMembers($input: AddGroupMembersInput!) {\n
            addGroupMembers(input: $input) }""",
        "variables": {
            "input": {
                "groupUrn": "urn:li:corpGroup:bfoo",
                "userUrns": ["urn:li:corpuser:jdoe"],
            }
        },
    }

    response = frontend_session.post(f"{get_frontend_url()}/api/v2/graphql", json=json)
    response.raise_for_status()

    # Verify the member has been added
<<<<<<< HEAD
    json = {
        "query": """query corpUser($urn: String!) {\n
            corpUser(urn: $urn) {\n
                urn\n
                relationships(input: { types: ["IsMemberOfNativeGroup"], direction: OUTGOING, start: 0, count: 1 }) {\n
                    total\n
                }\n
            }\n
        }""",
        "variables": {"urn": "urn:li:corpuser:jdoe"},
    }
    response = frontend_session.post(f"{get_frontend_url()}/api/v2/graphql", json=json)
    response.raise_for_status()
    res_data = response.json()

    assert res_data
    assert res_data["data"]
    assert res_data["data"]["corpUser"]
    assert res_data["data"]["corpUser"]["relationships"]
    assert res_data["data"]["corpUser"]["relationships"]["total"] == 1
=======
    _ensure_user_relationship_present(frontend_session, "urn:li:corpuser:jdoe", 1)
>>>>>>> af6a423f

    # Now remove jdoe from the group
    json = {
        "query": """mutation removeGroupMembers($input: RemoveGroupMembersInput!) {\n
            removeGroupMembers(input: $input) }""",
        "variables": {
            "input": {
                "groupUrn": "urn:li:corpGroup:bfoo",
                "userUrns": ["urn:li:corpuser:jdoe"],
            }
        },
    }

    response = frontend_session.post(f"{get_frontend_url()}/api/v2/graphql", json=json)
    response.raise_for_status()

    # Verify the member has been removed
<<<<<<< HEAD
    json = {
        "query": """query corpUser($urn: String!) {\n
            corpUser(urn: $urn) {\n
                urn\n
                relationships(input: { types: ["IsMemberOfNativeGroup"], direction: OUTGOING, start: 0, count: 1 }) {\n
                    total\n
                }\n
            }\n
        }""",
        "variables": {"urn": "urn:li:corpuser:jdoe"},
    }
    response = frontend_session.post(f"{get_frontend_url()}/api/v2/graphql", json=json)
    response.raise_for_status()
    res_data = response.json()

    assert res_data
    assert res_data["data"]
    assert res_data["data"]["corpUser"]
    assert res_data["data"]["corpUser"]["relationships"]["total"] == 0
=======
    _ensure_user_relationship_present(frontend_session, "urn:li:corpuser:jdoe", 0)
>>>>>>> af6a423f


@pytest.mark.dependency(depends=["test_healthchecks", "test_run_ingestion"])
def test_update_corp_group_properties(frontend_session):

    group_urn = "urn:li:corpGroup:bfoo"

    # Update Corp Group Description
    json = {
        "query": """mutation updateCorpGroupProperties($urn: String!, $input: CorpGroupUpdateInput!) {\n
            updateCorpGroupProperties(urn: $urn, input: $input) { urn } }""",
        "variables": {
            "urn": group_urn,
            "input": {
                "description": "My test description",
                "slack": "test_group_slack",
                "email": "test_group_email@email.com",
            },
        },
    }

    response = frontend_session.post(f"{get_frontend_url()}/api/v2/graphql", json=json)
    response.raise_for_status()
    res_data = response.json()
    print(res_data)
    assert "errors" not in res_data
    assert res_data["data"]["updateCorpGroupProperties"] is not None

    # Verify the description has been updated
    json = {
        "query": """query corpGroup($urn: String!) {\n
            corpGroup(urn: $urn) {\n
                urn\n
                editableProperties {\n
                    description\n
                    slack\n
                    email\n
                }\n
            }\n
        }""",
        "variables": {"urn": group_urn},
    }
    response = frontend_session.post(f"{get_frontend_url()}/api/v2/graphql", json=json)
    response.raise_for_status()
    res_data = response.json()

    assert res_data
    assert "errors" not in res_data
    assert res_data["data"]
    assert res_data["data"]["corpGroup"]
    assert res_data["data"]["corpGroup"]["editableProperties"]
    assert res_data["data"]["corpGroup"]["editableProperties"] == {
        "description": "My test description",
        "slack": "test_group_slack",
        "email": "test_group_email@email.com",
    }

    # Reset the editable properties
    json = {
        "query": """mutation updateCorpGroupProperties($urn: String!, $input: CorpGroupUpdateInput!) {\n
            updateCorpGroupProperties(urn: $urn, input: $input) { urn } }""",
        "variables": {
            "urn": group_urn,
            "input": {"description": "", "slack": "", "email": ""},
        },
    }

    response = frontend_session.post(f"{get_frontend_url()}/api/v2/graphql", json=json)
    response.raise_for_status()


@pytest.mark.dependency(
    depends=[
        "test_healthchecks",
        "test_run_ingestion",
        "test_update_corp_group_properties",
    ]
)
def test_update_corp_group_description(frontend_session):

    group_urn = "urn:li:corpGroup:bfoo"

    # Update Corp Group Description
    json = {
        "query": """mutation updateDescription($input: DescriptionUpdateInput!) {\n
            updateDescription(input: $input) }""",
        "variables": {
            "input": {"description": "My test description", "resourceUrn": group_urn},
        },
    }

    response = frontend_session.post(f"{get_frontend_url()}/api/v2/graphql", json=json)
    response.raise_for_status()
    res_data = response.json()
    print(res_data)
    assert "errors" not in res_data
    assert res_data["data"]["updateDescription"] is True

    # Verify the description has been updated
    json = {
        "query": """query corpGroup($urn: String!) {\n
            corpGroup(urn: $urn) {\n
                urn\n
                editableProperties {\n
                    description\n
                }\n
            }\n
        }""",
        "variables": {"urn": group_urn},
    }
    response = frontend_session.post(f"{get_frontend_url()}/api/v2/graphql", json=json)
    response.raise_for_status()
    res_data = response.json()

    assert res_data
    assert "errors" not in res_data
    assert res_data["data"]
    assert res_data["data"]["corpGroup"]
    assert res_data["data"]["corpGroup"]["editableProperties"]
    assert (
        res_data["data"]["corpGroup"]["editableProperties"]["description"]
        == "My test description"
    )

    # Reset Corp Group Description
    json = {
        "query": """mutation updateDescription($input: DescriptionUpdateInput!) {\n
            updateDescription(input: $input) }""",
        "variables": {
            "input": {"description": "", "resourceUrn": group_urn},
        },
    }

    response = frontend_session.post(f"{get_frontend_url()}/api/v2/graphql", json=json)
    response.raise_for_status()


@pytest.mark.dependency(
    depends=[
        "test_healthchecks",
        "test_run_ingestion",
        "test_list_groups",
        "test_add_remove_members_from_group",
    ]
)
def test_remove_user(frontend_session):

    json = {
        "query": """mutation removeUser($urn: String!) {\n
            removeUser(urn: $urn) }""",
        "variables": {"urn": "urn:li:corpuser:jdoe"},
    }

    response = frontend_session.post(f"{get_frontend_url()}/api/v2/graphql", json=json)
    response.raise_for_status()

    json = {
        "query": """query corpUser($urn: String!) {\n
            corpUser(urn: $urn) {\n
                urn\n
                properties {\n
                    firstName\n
                }\n
            }\n
        }""",
        "variables": {"urn": "urn:li:corpuser:jdoe"},
    }
    response = frontend_session.post(f"{get_frontend_url()}/api/v2/graphql", json=json)
    response.raise_for_status()
    res_data = response.json()

    assert res_data
    assert "errors" not in res_data
    assert res_data["data"]
    assert res_data["data"]["corpUser"]
    assert res_data["data"]["corpUser"]["properties"] is None


@pytest.mark.dependency(
    depends=[
        "test_healthchecks",
        "test_run_ingestion",
        "test_list_groups",
        "test_add_remove_members_from_group",
    ]
)
def test_remove_group(frontend_session):

    json = {
        "query": """mutation removeGroup($urn: String!) {\n
            removeGroup(urn: $urn) }""",
        "variables": {"urn": "urn:li:corpGroup:bfoo"},
    }

    response = frontend_session.post(f"{get_frontend_url()}/api/v2/graphql", json=json)
    response.raise_for_status()

    json = {
        "query": """query corpGroup($urn: String!) {\n
            corpGroup(urn: $urn) {\n
                urn\n
                properties {\n
                    displayName\n
                }\n
            }\n
        }""",
        "variables": {"urn": "urn:li:corpGroup:bfoo"},
    }
    response = frontend_session.post(f"{get_frontend_url()}/api/v2/graphql", json=json)
    response.raise_for_status()
    res_data = response.json()

    assert res_data
    assert res_data["data"]
    assert res_data["data"]["corpGroup"]
    assert res_data["data"]["corpGroup"]["properties"] is None


@pytest.mark.dependency(
    depends=[
        "test_healthchecks",
        "test_run_ingestion",
        "test_list_groups",
        "test_remove_group",
    ]
)
def test_create_group(frontend_session):

    json = {
        "query": """mutation createGroup($input: CreateGroupInput!) {\n
            createGroup(input: $input) }""",
        "variables": {
            "input": {
                "id": "test-id",
                "name": "Test Group",
                "description": "My test group",
            }
        },
    }

    response = frontend_session.post(f"{get_frontend_url()}/api/v2/graphql", json=json)
    response.raise_for_status()

    json = {
        "query": """query corpGroup($urn: String!) {\n
            corpGroup(urn: $urn) {\n
                urn\n
                properties {\n
                    displayName\n
                }\n
            }\n
        }""",
        "variables": {"urn": "urn:li:corpGroup:test-id"},
    }
    response = frontend_session.post(f"{get_frontend_url()}/api/v2/graphql", json=json)
    response.raise_for_status()
    res_data = response.json()

    assert res_data
    assert res_data["data"]
    assert res_data["data"]["corpGroup"]
    assert res_data["data"]["corpGroup"]["properties"]["displayName"] == "Test Group"


@pytest.mark.dependency(depends=["test_healthchecks", "test_run_ingestion"])
def test_home_page_recommendations(frontend_session):

    min_expected_recommendation_modules = 0

    json = {
        "query": """query listRecommendations($input: ListRecommendationsInput!) {\n
            listRecommendations(input: $input) { modules { title } } }""",
        "variables": {
            "input": {
                "userUrn": "urn:li:corpuser:datahub",
                "requestContext": {"scenario": "HOME"},
                "limit": 5,
            }
        },
    }

    response = frontend_session.post(f"{get_frontend_url()}/api/v2/graphql", json=json)
    response.raise_for_status()
    res_data = response.json()
    print(res_data)

    assert res_data
    assert res_data["data"]
    assert res_data["data"]["listRecommendations"]
    assert "errors" not in res_data
    assert (
        len(res_data["data"]["listRecommendations"]["modules"])
        > min_expected_recommendation_modules
    )


@pytest.mark.dependency(depends=["test_healthchecks", "test_run_ingestion"])
def test_search_results_recommendations(frontend_session):

    # This test simply ensures that the recommendations endpoint does not return an error.
    json = {
        "query": """query listRecommendations($input: ListRecommendationsInput!) {\n
            listRecommendations(input: $input) { modules { title }  } }""",
        "variables": {
            "input": {
                "userUrn": "urn:li:corpuser:datahub",
                "requestContext": {
                    "scenario": "SEARCH_RESULTS",
                    "searchRequestContext": {"query": "asdsdsdds", "filters": []},
                },
                "limit": 5,
            }
        },
    }

    response = frontend_session.post(f"{get_frontend_url()}/api/v2/graphql", json=json)
    response.raise_for_status()
    res_data = response.json()

    assert res_data
    assert "errors" not in res_data


@pytest.mark.dependency(depends=["test_healthchecks", "test_run_ingestion"])
def test_generate_personal_access_token(frontend_session):

    # Test success case
    json = {
        "query": """query getAccessToken($input: GetAccessTokenInput!) {\n
            getAccessToken(input: $input) {\n
              accessToken\n
            }\n
        }""",
        "variables": {
            "input": {
                "type": "PERSONAL",
                "actorUrn": "urn:li:corpuser:datahub",
                "duration": "ONE_MONTH",
            }
        },
    }

    response = frontend_session.post(f"{get_frontend_url()}/api/v2/graphql", json=json)
    response.raise_for_status()
    res_data = response.json()

    assert res_data
    assert res_data["data"]
    assert res_data["data"]["getAccessToken"]["accessToken"] is not None
    assert "errors" not in res_data

    # Test unauthenticated case
    json = {
        "query": """query getAccessToken($input: GetAccessTokenInput!) {\n
            getAccessToken(input: $input) {\n
              accessToken\n
            }\n
        }""",
        "variables": {
            "input": {
                "type": "PERSONAL",
                "actorUrn": "urn:li:corpuser:jsmith",
                "duration": "ONE_DAY",
            }
        },
    }

    response = frontend_session.post(f"{get_frontend_url()}/api/v2/graphql", json=json)
    response.raise_for_status()
    res_data = response.json()

    assert res_data
    assert "errors" in res_data  # Assert the request fails


@pytest.mark.dependency(depends=["test_healthchecks", "test_run_ingestion"])
def test_native_user_endpoints(frontend_session):
    # Sign up tests

    # Test getting the invite token
    get_invite_token_json = {
        "query": """query getNativeUserInviteToken {\n
            getNativeUserInviteToken{\n
              inviteToken\n
            }\n
        }"""
    }

    get_invite_token_response = frontend_session.post(
        f"{get_frontend_url()}/api/v2/graphql", json=get_invite_token_json
    )
    get_invite_token_response.raise_for_status()
    get_invite_token_res_data = get_invite_token_response.json()

    assert get_invite_token_res_data
    assert get_invite_token_res_data["data"]
    invite_token = get_invite_token_res_data["data"]["getNativeUserInviteToken"][
        "inviteToken"
    ]
    assert invite_token is not None
    assert "errors" not in get_invite_token_res_data

    # Pass the invite token when creating the user
    sign_up_json = {
        "fullName": "Test User",
        "email": "test@email.com",
        "password": "password",
        "title": "Date Engineer",
        "inviteToken": invite_token,
    }

    sign_up_response = frontend_session.post(
        f"{get_frontend_url()}/signUp", json=sign_up_json
    )
    assert sign_up_response
    assert "errors" not in sign_up_response

    # Creating the same user again fails
    same_user_sign_up_response = frontend_session.post(
        f"{get_frontend_url()}/signUp", json=sign_up_json
    )
    assert not same_user_sign_up_response

    # Test that a bad invite token leads to failed sign up
    bad_sign_up_json = {
        "fullName": "Test2 User",
        "email": "test2@email.com",
        "password": "password",
        "title": "Date Engineer",
        "inviteToken": "invite_token",
    }
    bad_sign_up_response = frontend_session.post(
        f"{get_frontend_url()}/signUp", json=bad_sign_up_json
    )
    assert not bad_sign_up_response

    frontend_session.cookies.clear()

    # Reset credentials tests

    # Log in as root again
    headers = {
        "Content-Type": "application/json",
    }
<<<<<<< HEAD
    root_login_data = '{"username":"datahub", "password":"datahub"}'
=======
    username, password = get_admin_credentials()
    root_login_data = '{"username":"' + username + '", "password":"' + password + '"}'
>>>>>>> af6a423f
    frontend_session.post(
        f"{get_frontend_url()}/logIn", headers=headers, data=root_login_data
    )

    # Test creating the password reset token
    create_reset_token_json = {
        "query": """mutation createNativeUserResetToken($input: CreateNativeUserResetTokenInput!) {\n
            createNativeUserResetToken(input: $input) {\n
              resetToken\n
            }\n
        }""",
        "variables": {"input": {"userUrn": "urn:li:corpuser:test@email.com"}},
    }

    create_reset_token_response = frontend_session.post(
        f"{get_frontend_url()}/api/v2/graphql", json=create_reset_token_json
    )
    create_reset_token_response.raise_for_status()
    create_reset_token_res_data = create_reset_token_response.json()

    assert create_reset_token_res_data
    assert create_reset_token_res_data["data"]
    reset_token = create_reset_token_res_data["data"]["createNativeUserResetToken"][
        "resetToken"
    ]
    assert reset_token is not None
    assert "errors" not in create_reset_token_res_data

    # Pass the reset token when resetting credentials
    reset_credentials_json = {
        "email": "test@email.com",
        "password": "password",
        "resetToken": reset_token,
    }

    reset_credentials_response = frontend_session.post(
        f"{get_frontend_url()}/resetNativeUserCredentials", json=reset_credentials_json
    )
    assert reset_credentials_response
    assert "errors" not in reset_credentials_response

    # Test that a bad reset token leads to failed response
    bad_user_reset_credentials_json = {
        "email": "test@email.com",
        "password": "password",
        "resetToken": "reset_token",
    }
    bad_reset_credentials_response = frontend_session.post(
        f"{get_frontend_url()}/resetNativeUserCredentials",
        json=bad_user_reset_credentials_json,
    )
    assert not bad_reset_credentials_response

    # Test that only a native user can reset their password
    jaas_user_reset_credentials_json = {
        "email": "datahub",
        "password": "password",
        "resetToken": reset_token,
    }
    jaas_user_reset_credentials_response = frontend_session.post(
        f"{get_frontend_url()}/resetNativeUserCredentials",
        json=jaas_user_reset_credentials_json,
    )
    assert not jaas_user_reset_credentials_response

    # Tests that unauthenticated users can't invite users or send reset password links

    native_user_frontend_session = requests.Session()

    native_user_login_data = '{"username":"test@email.com", "password":"password"}'
    native_user_frontend_session.post(
        f"{get_frontend_url()}/logIn", headers=headers, data=native_user_login_data
    )

    unauthenticated_get_invite_token_response = native_user_frontend_session.post(
        f"{get_frontend_url()}/api/v2/graphql", json=get_invite_token_json
    )
    unauthenticated_get_invite_token_response.raise_for_status()
    unauthenticated_get_invite_token_res_data = (
        unauthenticated_get_invite_token_response.json()
    )

    assert unauthenticated_get_invite_token_res_data
    assert "errors" in unauthenticated_get_invite_token_res_data
    assert unauthenticated_get_invite_token_res_data["data"]
    assert (
        unauthenticated_get_invite_token_res_data["data"]["getNativeUserInviteToken"]
        is None
    )

    unauthenticated_create_reset_token_json = {
        "query": """mutation createNativeUserResetToken($input: CreateNativeUserResetTokenInput!) {\n
            createNativeUserResetToken(input: $input) {\n
              resetToken\n
            }\n
        }""",
        "variables": {"input": {"userUrn": "urn:li:corpuser:test@email.com"}},
    }

    unauthenticated_create_reset_token_response = native_user_frontend_session.post(
        f"{get_frontend_url()}/api/v2/graphql",
        json=unauthenticated_create_reset_token_json,
    )
    unauthenticated_create_reset_token_response.raise_for_status()
    unauthenticated_create_reset_token_res_data = (
        unauthenticated_create_reset_token_response.json()
    )

    assert unauthenticated_create_reset_token_res_data
    assert "errors" in unauthenticated_create_reset_token_res_data
    assert unauthenticated_create_reset_token_res_data["data"]
    assert (
        unauthenticated_create_reset_token_res_data["data"][
            "createNativeUserResetToken"
        ]
        is None
    )

    # cleanup steps
    json = {
        "query": """mutation removeUser($urn: String!) {\n
            removeUser(urn: $urn) }""",
        "variables": {"urn": "urn:li:corpuser:test@email.com"},
    }

    remove_user_response = native_user_frontend_session.post(
        f"{get_frontend_url()}/api/v2/graphql", json=json
    )
    remove_user_response.raise_for_status()
    assert "errors" not in remove_user_response<|MERGE_RESOLUTION|>--- conflicted
+++ resolved
@@ -15,11 +15,8 @@
     get_sleep_info,
     ingest_file_via_rest,
     wait_for_healthcheck_util,
-<<<<<<< HEAD
-=======
     get_frontend_session,
     get_admin_credentials,
->>>>>>> af6a423f
 )
 
 bootstrap_sample_data = "../metadata-ingestion/examples/mce_files/bootstrap_mce.json"
@@ -87,12 +84,7 @@
         }""",
         "variables": {"urn": urn},
     }
-<<<<<<< HEAD
-    data = '{"username":"datahub", "password":"datahub"}'
-    response = session.post(f"{get_frontend_url()}/logIn", headers=headers, data=data)
-=======
-    response = frontend_session.post(f"{get_frontend_url()}/api/v2/graphql", json=json)
->>>>>>> af6a423f
+    response = frontend_session.post(f"{get_frontend_url()}/api/v2/graphql", json=json)
     response.raise_for_status()
     res_data = response.json()
 
@@ -101,48 +93,6 @@
     assert res_data["data"]["corpUser"]
     assert res_data["data"]["corpUser"]["relationships"]
     assert res_data["data"]["corpUser"]["relationships"]["total"] == 1
-
-
-@tenacity.retry(
-    stop=tenacity.stop_after_attempt(sleep_times), wait=tenacity.wait_fixed(sleep_sec)
-)
-def _ensure_dataset_present(
-    urn: str,
-    aspects: Optional[str] = "datasetProperties",
-) -> Any:
-    response = requests.get(
-        f"{get_gms_url()}/entitiesV2?ids=List({urllib.parse.quote(urn)})&aspects=List({aspects})",
-        headers={
-            **restli_default_headers,
-            "X-RestLi-Method": "batch_get",
-        },
-    )
-    response.raise_for_status()
-    res_data = response.json()
-    assert res_data["results"]
-    assert res_data["results"][urn]
-    assert res_data["results"][urn]["aspects"]["datasetProperties"]
-    return res_data
-
-
-@tenacity.retry(
-    stop=tenacity.stop_after_attempt(sleep_times), wait=tenacity.wait_fixed(sleep_sec)
-)
-def _ensure_user_present(urn: str):
-    response = requests.get(
-        f"{get_gms_url()}/entities/{urllib.parse.quote(urn)}",
-        headers={
-            **restli_default_headers,
-        },
-    )
-    response.raise_for_status()
-    data = response.json()
-
-    user_key = "com.linkedin.metadata.snapshot.CorpUserSnapshot"
-    assert data["value"]
-    assert data["value"][user_key]
-    assert data["value"][user_key]["urn"] == urn
-    return data
 
 
 @tenacity.retry(
@@ -886,30 +836,7 @@
     response.raise_for_status()
 
     # Verify the member has been added
-<<<<<<< HEAD
-    json = {
-        "query": """query corpUser($urn: String!) {\n
-            corpUser(urn: $urn) {\n
-                urn\n
-                relationships(input: { types: ["IsMemberOfNativeGroup"], direction: OUTGOING, start: 0, count: 1 }) {\n
-                    total\n
-                }\n
-            }\n
-        }""",
-        "variables": {"urn": "urn:li:corpuser:jdoe"},
-    }
-    response = frontend_session.post(f"{get_frontend_url()}/api/v2/graphql", json=json)
-    response.raise_for_status()
-    res_data = response.json()
-
-    assert res_data
-    assert res_data["data"]
-    assert res_data["data"]["corpUser"]
-    assert res_data["data"]["corpUser"]["relationships"]
-    assert res_data["data"]["corpUser"]["relationships"]["total"] == 1
-=======
     _ensure_user_relationship_present(frontend_session, "urn:li:corpuser:jdoe", 1)
->>>>>>> af6a423f
 
     # Now remove jdoe from the group
     json = {
@@ -927,29 +854,7 @@
     response.raise_for_status()
 
     # Verify the member has been removed
-<<<<<<< HEAD
-    json = {
-        "query": """query corpUser($urn: String!) {\n
-            corpUser(urn: $urn) {\n
-                urn\n
-                relationships(input: { types: ["IsMemberOfNativeGroup"], direction: OUTGOING, start: 0, count: 1 }) {\n
-                    total\n
-                }\n
-            }\n
-        }""",
-        "variables": {"urn": "urn:li:corpuser:jdoe"},
-    }
-    response = frontend_session.post(f"{get_frontend_url()}/api/v2/graphql", json=json)
-    response.raise_for_status()
-    res_data = response.json()
-
-    assert res_data
-    assert res_data["data"]
-    assert res_data["data"]["corpUser"]
-    assert res_data["data"]["corpUser"]["relationships"]["total"] == 0
-=======
     _ensure_user_relationship_present(frontend_session, "urn:li:corpuser:jdoe", 0)
->>>>>>> af6a423f
 
 
 @pytest.mark.dependency(depends=["test_healthchecks", "test_run_ingestion"])
@@ -1394,12 +1299,8 @@
     headers = {
         "Content-Type": "application/json",
     }
-<<<<<<< HEAD
-    root_login_data = '{"username":"datahub", "password":"datahub"}'
-=======
     username, password = get_admin_credentials()
     root_login_data = '{"username":"' + username + '", "password":"' + password + '"}'
->>>>>>> af6a423f
     frontend_session.post(
         f"{get_frontend_url()}/logIn", headers=headers, data=root_login_data
     )
