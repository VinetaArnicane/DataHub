--- conflicted
+++ resolved
@@ -1488,7 +1488,6 @@
     assert res_data["data"]["dataset"]["editableSchemaMetadata"] == {'editableSchemaFieldInfo': [{'description': 'new description'}]}
 
 @pytest.mark.dependency(depends=["test_healthchecks", "test_run_ingestion"])
-<<<<<<< HEAD
 def test_ingest_and_get_survey_response():
     response = requests.post(
         f"{GMS_ENDPOINT}/entities?action=ingest",
@@ -1520,7 +1519,6 @@
     assert data["value"]
     assert data["value"]["com.linkedin.metadata.snapshot.SurveyResponseSnapshot"]
     assert data["value"]["com.linkedin.metadata.snapshot.SurveyResponseSnapshot"]["urn"] == urn
-=======
 def test_list_users(frontend_session):
 
     json = {
@@ -1837,5 +1835,4 @@
     assert res_data
     assert res_data["data"]
     assert res_data["data"]["corpGroup"]
-    assert res_data["data"]["corpGroup"]["properties"]["displayName"] == "Test Group"
->>>>>>> ec2211a6
+    assert res_data["data"]["corpGroup"]["properties"]["displayName"] == "Test Group"