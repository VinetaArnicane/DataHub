--- conflicted
+++ resolved
@@ -46,20 +46,7 @@
 
 @pytest.fixture(scope="session")
 def frontend_session(wait_for_healthchecks):
-<<<<<<< HEAD
-    session = requests.Session()
-
-    headers = {
-        "Content-Type": "application/json",
-    }
-    data = '{"username":"admin", "password":"mypass"}'
-    response = session.post(f"{get_frontend_url()}/logIn", headers=headers, data=data)
-    response.raise_for_status()
-
-    yield session
-=======
     yield get_frontend_session()
->>>>>>> e9494f50
 
 
 @tenacity.retry(
@@ -638,7 +625,6 @@
     response.raise_for_status()
 
 
-@pytest.mark.skip(reason="currently failing in acryl-main")
 @pytest.mark.dependency(depends=["test_healthchecks", "test_run_ingestion"])
 def test_frontend_app_config(frontend_session):
 
@@ -681,7 +667,6 @@
     assert res_data["data"]["appConfig"]["policiesConfig"]["enabled"] is True
 
 
-@pytest.mark.skip(reason="currently failing in acryl-main")
 @pytest.mark.dependency(depends=["test_healthchecks", "test_run_ingestion"])
 def test_frontend_me_query(frontend_session):
 
@@ -729,7 +714,6 @@
     )
 
 
-@pytest.mark.skip(reason="currently failing in acryl-main")
 @pytest.mark.dependency(depends=["test_healthchecks", "test_run_ingestion"])
 def test_list_users(frontend_session):
 
@@ -770,7 +754,6 @@
     )  # Length of default user set.
 
 
-@pytest.mark.skip(reason="currently failing in acryl-main")
 @pytest.mark.dependency(depends=["test_healthchecks", "test_run_ingestion"])
 def test_list_groups(frontend_session):
 
@@ -1195,7 +1178,6 @@
     assert "errors" not in res_data
 
 
-@pytest.mark.skip(reason="currently failing in acryl-main")
 @pytest.mark.dependency(depends=["test_healthchecks", "test_run_ingestion"])
 def test_generate_personal_access_token(frontend_session):
 
@@ -1317,17 +1299,11 @@
     headers = {
         "Content-Type": "application/json",
     }
-<<<<<<< HEAD
-
-    root_login_data = '{"username":"admin", "password":"mypass"}'
-    frontend_session.post(f"{get_frontend_url()}/logIn", headers=headers, data=root_login_data)
-=======
     username, password = get_admin_credentials()
     root_login_data = '{"username":"' + username + '", "password":"' + password + '"}'
     frontend_session.post(
         f"{get_frontend_url()}/logIn", headers=headers, data=root_login_data
     )
->>>>>>> e9494f50
 
     # Test creating the password reset token
     create_reset_token_json = {
