namespace com.linkedin.common

/**
 * Data captured on a resource/association/sub-resource level giving insight into when that resource/association/sub-resource moved into a particular lifecycle stage, and who acted to move it into that specific lifecycle stage.
 */
record AuditStamp {

  /**
   * When did the resource/association/sub-resource move into the specific lifecycle stage represented by this AuditEvent.
   */
  time: Time

  /**
   * The entity (e.g. a member URN) which will be credited for moving the resource/association/sub-resource into the specific lifecycle stage. It is also the one used to authorize the change.
   */
  actor: Urn

  /**
   * The entity (e.g. a service URN) which performs the change on behalf of the Actor and must be authorized to act as the Actor.
   */
  impersonator: optional Urn

  /**
<<<<<<< HEAD
   * Additional message to keep track of in the event
=======
   * Additional context around how DataHub was informed of the particular change. For example: was the change created by an automated process, or manually.
>>>>>>> 6b819e96
   */
  message: optional string
}<|MERGE_RESOLUTION|>--- conflicted
+++ resolved
@@ -21,11 +21,7 @@
   impersonator: optional Urn
 
   /**
-<<<<<<< HEAD
-   * Additional message to keep track of in the event
-=======
    * Additional context around how DataHub was informed of the particular change. For example: was the change created by an automated process, or manually.
->>>>>>> 6b819e96
    */
   message: optional string
 }