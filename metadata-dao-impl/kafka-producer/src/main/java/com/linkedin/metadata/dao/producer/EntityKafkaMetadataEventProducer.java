package com.linkedin.metadata.dao.producer;

import com.google.common.annotations.VisibleForTesting;
import com.linkedin.common.urn.Urn;
import com.linkedin.data.template.RecordTemplate;
import com.linkedin.metadata.EventUtils;
import com.linkedin.metadata.dao.exception.ModelConversionException;
import com.linkedin.metadata.dao.utils.ModelUtils;
import com.linkedin.metadata.event.EntityEventProducer;
import com.linkedin.metadata.models.AspectSpec;
import com.linkedin.metadata.snapshot.Snapshot;
import com.linkedin.mxe.Configs;
import com.linkedin.mxe.MetadataAuditEvent;
<<<<<<< HEAD
import com.linkedin.mxe.MetadataChangeLog;
=======
import com.linkedin.mxe.MetadataAuditOperation;
import com.linkedin.mxe.SystemMetadata;
>>>>>>> aa253f5b
import com.linkedin.mxe.TopicConvention;
import com.linkedin.mxe.TopicConventionImpl;
import com.linkedin.mxe.Topics;
import java.io.IOException;
import java.lang.reflect.InvocationTargetException;
import java.util.Arrays;
import java.util.Optional;
import javax.annotation.Nonnull;
import javax.annotation.Nullable;
import lombok.extern.slf4j.Slf4j;
import org.apache.avro.generic.GenericRecord;
import org.apache.avro.generic.IndexedRecord;
import org.apache.avro.specific.SpecificRecord;
import org.apache.kafka.clients.producer.Callback;
import org.apache.kafka.clients.producer.Producer;
import org.apache.kafka.clients.producer.ProducerRecord;


/**
 * <p>The topic names that this emits to can be controlled by constructing this with a {@link TopicConvention}.
 * If none is given, defaults to a {@link TopicConventionImpl} with the default delimiter of an underscore (_).
 */
@Slf4j
public class EntityKafkaMetadataEventProducer implements EntityEventProducer {

  private final Producer<String, ? extends IndexedRecord> _producer;
  private final Optional<Callback> _callback;
  private final TopicConvention _topicConvention;

  /**
   * Constructor.
   *
   * @param producer The Kafka {@link Producer} to use
   * @param topicConvention the convention to use to get kafka topic names
   */
  public EntityKafkaMetadataEventProducer(
      @Nonnull final Producer<String, ? extends IndexedRecord> producer,
      @Nonnull final TopicConvention topicConvention) {
    this(producer, topicConvention, null);
  }

  /**
   * Constructor.
   *
   * @param producer The Kafka {@link Producer} to use
   * @param topicConvention the convention to use to get kafka topic names
   * @param callback The {@link Callback} to invoke when the request is completed
   */
  public EntityKafkaMetadataEventProducer(
      @Nonnull final Producer<String, ? extends IndexedRecord> producer,
      @Nonnull final TopicConvention topicConvention,
      @Nullable final Callback callback) {
    _producer = producer;
    _callback = Optional.ofNullable(callback);
    _topicConvention = topicConvention;
  }

  @Override
  public void produceMetadataAuditEvent(@Nonnull Urn urn, @Nullable Snapshot oldSnapshot, @Nonnull Snapshot newSnapshot,
      SystemMetadata oldSystemMetadata, SystemMetadata newSystemMetadata, MetadataAuditOperation operation) {
    final MetadataAuditEvent metadataAuditEvent = new MetadataAuditEvent();
    if (newSnapshot != null) {
      metadataAuditEvent.setNewSnapshot(newSnapshot);
    }
    if (oldSnapshot != null) {
      metadataAuditEvent.setOldSnapshot(oldSnapshot);
    }
    if (oldSystemMetadata != null) {
      metadataAuditEvent.setOldSystemMetadata(oldSystemMetadata);
    }
    if (newSystemMetadata != null) {
      metadataAuditEvent.setNewSystemMetadata(newSystemMetadata);
    }
    if (operation != null) {
      metadataAuditEvent.setOperation(operation);
    }

    GenericRecord record;
    try {
      log.debug(String.format(String.format("Converting Pegasus snapshot to Avro snapshot urn %s", urn), metadataAuditEvent.toString()));
      record = EventUtils.pegasusToAvroMAE(metadataAuditEvent);
    } catch (IOException e) {
      log.error(String.format("Failed to convert Pegasus MAE to Avro: %s", metadataAuditEvent.toString()));
      throw new ModelConversionException("Failed to convert Pegasus MAE to Avro", e);
    }

    if (_callback.isPresent()) {
      _producer.send(new ProducerRecord(_topicConvention.getMetadataAuditEventTopicName(), urn.toString(), record),
          _callback.get());
    } else {
      _producer.send(new ProducerRecord(_topicConvention.getMetadataAuditEventTopicName(), urn.toString(), record));
    }
  }

  @Override
  public void produceMetadataChangeLog(@Nonnull final Urn urn, @Nonnull AspectSpec aspectSpec,
      @Nonnull final MetadataChangeLog metadataChangeLog) {
    GenericRecord record;
    try {
      log.debug(String.format(String.format("Converting Pegasus snapshot to Avro snapshot urn %s", urn),
          metadataChangeLog.toString()));
      record = EventUtils.pegasusToAvroMCL(metadataChangeLog);
    } catch (IOException e) {
      log.error(String.format("Failed to convert Pegasus MAE to Avro: %s", metadataChangeLog.toString()));
      throw new ModelConversionException("Failed to convert Pegasus MAE to Avro", e);
    }

    String topic = _topicConvention.getMetadataChangeLogVersionedTopicName();
    if (aspectSpec.isTimeseries()) {
      topic = _topicConvention.getMetadataChangeLogTimeseriesTopicName();
    }

    if (_callback.isPresent()) {
      _producer.send(new ProducerRecord(topic, urn.toString(), record), _callback.get());
    } else {
      _producer.send(new ProducerRecord(topic, urn.toString(), record));
    }
  }

  @Override
  public void produceAspectSpecificMetadataAuditEvent(
      @Nonnull final Urn urn,
      @Nullable final RecordTemplate oldValue,
      @Nonnull final RecordTemplate newValue,
      @Nullable final SystemMetadata oldSystemMetadata,
      @Nullable final SystemMetadata newSystemMetadata,
      @Nonnull final MetadataAuditOperation operation
  ) {
    // TODO switch to convention once versions are annotated in the schema
    final String topicKey = ModelUtils.getAspectSpecificMAETopicName(urn, newValue);
    if (!isValidAspectSpecificTopic(topicKey)) {
      log.warn("The event topic for entity {} and aspect {}, expected to be {}, has not been registered.",
          urn.getClass().getCanonicalName(), newValue.getClass().getCanonicalName(), topicKey);
      return;
    }

    String topic;
    Class<? extends SpecificRecord> maeAvroClass;
    RecordTemplate metadataAuditEvent;
    try {
      topic = (String) Topics.class.getField(topicKey).get(null);
      maeAvroClass = Configs.TOPIC_SCHEMA_CLASS_MAP.get(topic);
      metadataAuditEvent = (RecordTemplate) EventUtils.getPegasusClass(maeAvroClass).newInstance();

      metadataAuditEvent.getClass().getMethod("setUrn", urn.getClass()).invoke(metadataAuditEvent, urn);
      metadataAuditEvent.getClass().getMethod("setNewValue", newValue.getClass()).invoke(metadataAuditEvent, newValue);
      if (oldValue != null) {
        metadataAuditEvent.getClass()
            .getMethod("setOldValue", oldValue.getClass())
            .invoke(metadataAuditEvent, oldValue);
      }
    } catch (NoSuchFieldException | IllegalAccessException | ClassNotFoundException | NoSuchMethodException
        | InstantiationException | InvocationTargetException e) {
      throw new IllegalArgumentException("Failed to compose the Pegasus aspect specific MAE", e);
    }

    GenericRecord record;
    try {
      record = EventUtils.pegasusToAvroAspectSpecificMXE(maeAvroClass, metadataAuditEvent);
    } catch (NoSuchFieldException | IOException | IllegalAccessException e) {
      throw new ModelConversionException("Failed to convert Pegasus aspect specific MAE to Avro", e);
    }

    if (_callback.isPresent()) {
      _producer.send(new ProducerRecord(topic, urn.toString(), record), _callback.get());
    } else {
      _producer.send(new ProducerRecord(topic, urn.toString(), record));
    }
  }

  @VisibleForTesting
  static boolean isValidAspectSpecificTopic(@Nonnull String topic) {
    return Arrays.stream(Topics.class.getFields()).anyMatch(field -> field.getName().equals(topic));
  }
}<|MERGE_RESOLUTION|>--- conflicted
+++ resolved
@@ -11,12 +11,9 @@
 import com.linkedin.metadata.snapshot.Snapshot;
 import com.linkedin.mxe.Configs;
 import com.linkedin.mxe.MetadataAuditEvent;
-<<<<<<< HEAD
+import com.linkedin.mxe.MetadataAuditOperation;
 import com.linkedin.mxe.MetadataChangeLog;
-=======
-import com.linkedin.mxe.MetadataAuditOperation;
 import com.linkedin.mxe.SystemMetadata;
->>>>>>> aa253f5b
 import com.linkedin.mxe.TopicConvention;
 import com.linkedin.mxe.TopicConventionImpl;
 import com.linkedin.mxe.Topics;
@@ -52,8 +49,7 @@
    * @param producer The Kafka {@link Producer} to use
    * @param topicConvention the convention to use to get kafka topic names
    */
-  public EntityKafkaMetadataEventProducer(
-      @Nonnull final Producer<String, ? extends IndexedRecord> producer,
+  public EntityKafkaMetadataEventProducer(@Nonnull final Producer<String, ? extends IndexedRecord> producer,
       @Nonnull final TopicConvention topicConvention) {
     this(producer, topicConvention, null);
   }
@@ -65,10 +61,8 @@
    * @param topicConvention the convention to use to get kafka topic names
    * @param callback The {@link Callback} to invoke when the request is completed
    */
-  public EntityKafkaMetadataEventProducer(
-      @Nonnull final Producer<String, ? extends IndexedRecord> producer,
-      @Nonnull final TopicConvention topicConvention,
-      @Nullable final Callback callback) {
+  public EntityKafkaMetadataEventProducer(@Nonnull final Producer<String, ? extends IndexedRecord> producer,
+      @Nonnull final TopicConvention topicConvention, @Nullable final Callback callback) {
     _producer = producer;
     _callback = Optional.ofNullable(callback);
     _topicConvention = topicConvention;
@@ -76,7 +70,8 @@
 
   @Override
   public void produceMetadataAuditEvent(@Nonnull Urn urn, @Nullable Snapshot oldSnapshot, @Nonnull Snapshot newSnapshot,
-      SystemMetadata oldSystemMetadata, SystemMetadata newSystemMetadata, MetadataAuditOperation operation) {
+      @Nullable SystemMetadata oldSystemMetadata, @Nullable SystemMetadata newSystemMetadata,
+      MetadataAuditOperation operation) {
     final MetadataAuditEvent metadataAuditEvent = new MetadataAuditEvent();
     if (newSnapshot != null) {
       metadataAuditEvent.setNewSnapshot(newSnapshot);
@@ -96,7 +91,8 @@
 
     GenericRecord record;
     try {
-      log.debug(String.format(String.format("Converting Pegasus snapshot to Avro snapshot urn %s", urn), metadataAuditEvent.toString()));
+      log.debug(String.format(String.format("Converting Pegasus snapshot to Avro snapshot urn %s", urn),
+          metadataAuditEvent.toString()));
       record = EventUtils.pegasusToAvroMAE(metadataAuditEvent);
     } catch (IOException e) {
       log.error(String.format("Failed to convert Pegasus MAE to Avro: %s", metadataAuditEvent.toString()));
@@ -137,14 +133,9 @@
   }
 
   @Override
-  public void produceAspectSpecificMetadataAuditEvent(
-      @Nonnull final Urn urn,
-      @Nullable final RecordTemplate oldValue,
-      @Nonnull final RecordTemplate newValue,
-      @Nullable final SystemMetadata oldSystemMetadata,
-      @Nullable final SystemMetadata newSystemMetadata,
-      @Nonnull final MetadataAuditOperation operation
-  ) {
+  public void produceAspectSpecificMetadataAuditEvent(@Nonnull final Urn urn, @Nullable final RecordTemplate oldValue,
+      @Nonnull final RecordTemplate newValue, @Nullable final SystemMetadata oldSystemMetadata,
+      @Nullable final SystemMetadata newSystemMetadata, @Nonnull final MetadataAuditOperation operation) {
     // TODO switch to convention once versions are annotated in the schema
     final String topicKey = ModelUtils.getAspectSpecificMAETopicName(urn, newValue);
     if (!isValidAspectSpecificTopic(topicKey)) {
