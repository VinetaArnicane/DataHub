--- conflicted
+++ resolved
@@ -13,23 +13,18 @@
 
 @SuppressWarnings("checkstyle:HideUtilityClassConstructor")
 @SpringBootApplication(exclude = {ElasticsearchRestClientAutoConfiguration.class, CassandraAutoConfiguration.class,
-<<<<<<< HEAD
-        SolrHealthContributorAutoConfiguration.class})
-@ComponentScan(basePackages = {"com.linkedin.metadata.kafka", "com.linkedin.gms.factory.config",
-    "com.linkedin.gms.factory.common"},
-    excludeFilters = {@ComponentScan.Filter(type = FilterType.ASSIGNABLE_TYPE, classes = ScheduledAnalyticsFactory.class),
-        @ComponentScan.Filter(type = FilterType.ASSIGNABLE_TYPE, classes = SiblingGraphServiceFactory.class)}
-)
-=======
     SolrHealthContributorAutoConfiguration.class})
 @ComponentScan(basePackages = {
+    //"com.linkedin.gms.factory.config",
+    //"com.linkedin.gms.factory.common",
         "com.linkedin.gms.factory.kafka",
         "com.linkedin.metadata.boot.kafka",
         "com.linkedin.metadata.kafka",
         "com.linkedin.metadata.dao.producer"
-}, excludeFilters = {
-    @ComponentScan.Filter(type = FilterType.ASSIGNABLE_TYPE, classes = ScheduledAnalyticsFactory.class)})
->>>>>>> 72198f98
+},
+    excludeFilters = {@ComponentScan.Filter(type = FilterType.ASSIGNABLE_TYPE, classes = ScheduledAnalyticsFactory.class),
+@ComponentScan.Filter(type = FilterType.ASSIGNABLE_TYPE, classes = SiblingGraphServiceFactory.class)}
+    )
 public class MaeConsumerApplication {
   public static void main(String[] args) {
     Class<?>[] primarySources = {MaeConsumerApplication.class, MclConsumerConfig.class};
