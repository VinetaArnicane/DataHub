package com.linkedin.metadata.kafka;

import com.linkedin.common.urn.Urn;
import com.linkedin.data.element.DataElement;
import com.linkedin.data.template.RecordTemplate;
import com.linkedin.gms.factory.common.GraphServiceFactory;
import com.linkedin.gms.factory.common.SystemMetadataServiceFactory;
import com.linkedin.gms.factory.search.SearchServiceFactory;
import com.linkedin.gms.factory.usage.UsageServiceFactory;
import com.linkedin.metadata.EventUtils;
import com.linkedin.metadata.PegasusUtils;
import com.linkedin.metadata.dao.utils.RecordUtils;
import com.linkedin.metadata.extractor.AspectExtractor;
import com.linkedin.metadata.extractor.FieldExtractor;
import com.linkedin.metadata.graph.Edge;
import com.linkedin.metadata.graph.GraphService;
import com.linkedin.metadata.kafka.config.MetadataChangeLogProcessorCondition;
import com.linkedin.metadata.models.AspectSpec;
import com.linkedin.metadata.models.EntitySpec;
import com.linkedin.metadata.models.RelationshipFieldSpec;
import com.linkedin.metadata.models.registry.SnapshotEntityRegistry;
import com.linkedin.metadata.query.CriterionArray;
import com.linkedin.metadata.query.Filter;
import com.linkedin.metadata.query.RelationshipDirection;
import com.linkedin.metadata.search.SearchService;
import com.linkedin.metadata.search.transformer.SearchDocumentTransformer;
import com.linkedin.metadata.systemmetadata.SystemMetadataService;
import com.linkedin.metadata.usage.UsageService;
import com.linkedin.mxe.MetadataAuditEvent;
import com.linkedin.mxe.MetadataAuditOperation;
import com.linkedin.mxe.SystemMetadata;
import com.linkedin.mxe.Topics;
import java.io.UnsupportedEncodingException;
import java.net.URISyntaxException;
import java.net.URLEncoder;
import java.util.ArrayList;
import java.util.HashSet;
import java.util.List;
import java.util.Map;
import java.util.Optional;
import java.util.Set;
import javax.annotation.Nonnull;
import javax.annotation.Nullable;
import lombok.extern.slf4j.Slf4j;
import org.apache.avro.generic.GenericRecord;
import org.apache.kafka.clients.consumer.ConsumerRecord;
import org.springframework.beans.factory.annotation.Autowired;
import org.springframework.context.annotation.Conditional;
import org.springframework.context.annotation.Import;
import org.springframework.kafka.annotation.EnableKafka;
import org.springframework.kafka.annotation.KafkaListener;
import org.springframework.stereotype.Component;

import static com.linkedin.metadata.dao.Neo4jUtil.createRelationshipFilter;


@Slf4j
@Component
@Conditional(MetadataChangeLogProcessorCondition.class)
@Import({GraphServiceFactory.class, SearchServiceFactory.class, UsageServiceFactory.class,
    SystemMetadataServiceFactory.class})
@EnableKafka
public class MetadataAuditEventsProcessor {

  private final GraphService _graphService;
  private final SearchService _searchService;
  private final UsageService _usageService;
  private final SystemMetadataService _systemMetadataService;

  @Autowired
  public MetadataAuditEventsProcessor(GraphService graphService, SearchService searchService, UsageService usageService,
      SystemMetadataService systemMetadataService) {
    _graphService = graphService;
    _searchService = searchService;
    _usageService = usageService;
    _systemMetadataService = systemMetadataService;

    _graphService.configure();
    _searchService.configure();
    _usageService.configure();
    _systemMetadataService.configure();
  }

  @KafkaListener(id = "${KAFKA_CONSUMER_GROUP_ID:mae-consumer-job-client}", topics = "${KAFKA_TOPIC_NAME:"
      + Topics.METADATA_AUDIT_EVENT + "}", containerFactory = "avroSerializedKafkaListener")
  public void consume(final ConsumerRecord<String, GenericRecord> consumerRecord) {
    final GenericRecord record = consumerRecord.value();
    log.debug("Got MAE");

    try {
      final MetadataAuditEvent event = EventUtils.avroToPegasusMAE(record);
      final MetadataAuditOperation operation =
          event.hasOperation() ? event.getOperation() : MetadataAuditOperation.UPDATE;

      if (operation.equals(MetadataAuditOperation.DELETE)) {
        // in this case, we deleted an entity and want to de-index the previous value

        // 1. verify an old snapshot is present-- if not, we cannot process the delete
        if (!event.hasOldSnapshot()) {
          return;
        }

<<<<<<< HEAD
=======
        final RecordTemplate snapshot = RecordUtils.getSelectedRecordTemplateFromUnion(event.getOldSnapshot());

        log.info("deleting {}", snapshot.toString());

>>>>>>> 9b0f8bc0
        final EntitySpec entitySpec =
            SnapshotEntityRegistry.getInstance().getEntitySpec(PegasusUtils.getEntityNameFromSchema(snapshot.schema()));
        final Map<String, DataElement> aspectsToUpdate = AspectExtractor.extractAspects(snapshot);
        boolean deleteEntity =
            aspectsToUpdate.containsKey(entitySpec.getKeyAspectName()) && aspectsToUpdate.keySet().size() == 1;
        updateSearchService(snapshot, entitySpec, true, deleteEntity);
        updateGraphService(snapshot, entitySpec, true, deleteEntity);
        updateSystemMetadata(RecordUtils.getSelectedRecordTemplateFromUnion(event.getOldSnapshot()),
            event.hasNewSnapshot() ? RecordUtils.getSelectedRecordTemplateFromUnion(event.getNewSnapshot()) : null,
            event.hasNewSystemMetadata() ? event.getNewSystemMetadata() : null, operation, entitySpec);
        return;
      }

      final RecordTemplate snapshot = RecordUtils.getSelectedRecordTemplateFromUnion(event.getNewSnapshot());
      RecordTemplate oldSnapshot = null;

      if (event.hasOldSnapshot()) {
        oldSnapshot = RecordUtils.getSelectedRecordTemplateFromUnion(event.getOldSnapshot());
      }

      log.info(snapshot.toString());

      final EntitySpec entitySpec =
          SnapshotEntityRegistry.getInstance().getEntitySpec(PegasusUtils.getEntityNameFromSchema(snapshot.schema()));
      updateSearchService(snapshot, entitySpec, false, false);
      updateGraphService(snapshot, entitySpec, false, false);
      updateSystemMetadata(oldSnapshot, snapshot, event.getNewSystemMetadata(), operation, entitySpec);
    } catch (Exception e) {
      log.error("Error deserializing message: {}", e.toString());
      log.error("Message: {}", record.toString());
    }
  }

  private void updateSystemMetadata(@Nullable final RecordTemplate oldSnapshot,
      @Nullable final RecordTemplate newSnapshot, @Nullable final SystemMetadata newSystemMetadata,
      @Nonnull final MetadataAuditOperation operation, @Nonnull final EntitySpec entitySpec) {

    // if we are deleting the aspect, we want to remove it from the index
    if (operation.equals(MetadataAuditOperation.DELETE)) {
      if (oldSnapshot == null) {
        return;
      }

      Map<String, DataElement> oldAspects = AspectExtractor.extractAspects(oldSnapshot);
      String oldUrn = oldSnapshot.data().get("urn").toString();
      String finalOldUrn = oldUrn;
      // an MAE containing just a key signifies that the entity is being deleted- only then should we delete the key
      // run id pair
      oldAspects.keySet().forEach(aspect -> {
        if (!aspect.equals(entitySpec.getKeyAspectName())) {
          _systemMetadataService.delete(finalOldUrn, aspect);
        } else if (aspect.equals(entitySpec.getKeyAspectName()) && oldAspects.keySet().size() == 1) {
          _systemMetadataService.deleteUrn(finalOldUrn);
        }
      });
      return;
    }

    // otherwise, we want to update the index with a new run id
    if (newSnapshot != null) {
      Map<String, DataElement> newAspects = AspectExtractor.extractAspects(newSnapshot);

      final String newUrn = newSnapshot.data().get("urn").toString();

      newAspects.keySet().forEach(aspect -> {
        // an MAE containing just a key signifies that the entity is being created- only then should we persist the key
        // run id pair
        if (!aspect.equals(entitySpec.getKeyAspectName()) || newAspects.keySet().size() == 1) {
          _systemMetadataService.insert(newSystemMetadata, newUrn, aspect);
        }
      });
    }
  }

  /**
   * Process snapshot and update graph index
   *
   * @param snapshot Snapshot
   */
  private void updateGraphService(final RecordTemplate snapshot, final EntitySpec entitySpec, final boolean delete,
      final boolean deleteEntity) {
    final Set<String> relationshipTypesBeingAdded = new HashSet<>();
    final List<Edge> edgesToAdd = new ArrayList<>();
    final String sourceUrnStr = snapshot.data().get("urn").toString();
    Urn sourceUrn;
    try {
      sourceUrn = Urn.createFromString(sourceUrnStr);
    } catch (URISyntaxException e) {
      log.info("Invalid source urn: {}", e.getLocalizedMessage());
      return;
    }

    Map<RelationshipFieldSpec, List<Object>> extractedFields =
        FieldExtractor.extractFieldsFromSnapshot(snapshot, entitySpec, AspectSpec::getRelationshipFieldSpecs);

    for (Map.Entry<RelationshipFieldSpec, List<Object>> entry : extractedFields.entrySet()) {
      relationshipTypesBeingAdded.add(entry.getKey().getRelationshipName());
      for (Object fieldValue : entry.getValue()) {
        try {
          edgesToAdd.add(
              new Edge(sourceUrn, Urn.createFromString(fieldValue.toString()), entry.getKey().getRelationshipName()));
        } catch (URISyntaxException e) {
          log.info("Invalid destination urn: {}", e.getLocalizedMessage());
        }
      }
    }
    if (edgesToAdd.size() > 0) {
      new Thread(() -> {
        _graphService.removeEdgesFromNode(sourceUrn, new ArrayList<>(relationshipTypesBeingAdded),
            createRelationshipFilter(new Filter().setCriteria(new CriterionArray()), RelationshipDirection.OUTGOING));
        if (!delete) {
          edgesToAdd.forEach(edge -> _graphService.addEdge(edge));
        } else if (deleteEntity) {
          _graphService.removeNode(sourceUrn);
        }
      }).start();
    }
  }

  /**
   * Process snapshot and update search index
   *
   * @param snapshot Snapshot
   */
  private void updateSearchService(final RecordTemplate snapshot, final EntitySpec entitySpec, final boolean delete,
      final boolean deleteEntity) {
    String urn = snapshot.data().get("urn").toString();
    Optional<String> searchDocument;

    try {
      searchDocument = SearchDocumentTransformer.transformSnapshot(snapshot, entitySpec, delete);
    } catch (Exception e) {
      log.error("Error in getting documents from snapshot: {} for snapshot {}", e, snapshot);
      return;
    }

    if (!searchDocument.isPresent()) {
      return;
    }

    String docId;
    try {
      docId = URLEncoder.encode(urn, "UTF-8");
    } catch (UnsupportedEncodingException e) {
      log.error("Failed to encode the urn with error: {}", e.toString());
      return;
    }

    if (deleteEntity) {
      _searchService.deleteDocument(entitySpec.getName(), docId);
      return;
    }

    _searchService.upsertDocument(entitySpec.getName(), searchDocument.get(), docId);
  }
}<|MERGE_RESOLUTION|>--- conflicted
+++ resolved
@@ -100,13 +100,10 @@
           return;
         }
 
-<<<<<<< HEAD
-=======
         final RecordTemplate snapshot = RecordUtils.getSelectedRecordTemplateFromUnion(event.getOldSnapshot());
 
         log.info("deleting {}", snapshot.toString());
 
->>>>>>> 9b0f8bc0
         final EntitySpec entitySpec =
             SnapshotEntityRegistry.getInstance().getEntitySpec(PegasusUtils.getEntityNameFromSchema(snapshot.schema()));
         final Map<String, DataElement> aspectsToUpdate = AspectExtractor.extractAspects(snapshot);
