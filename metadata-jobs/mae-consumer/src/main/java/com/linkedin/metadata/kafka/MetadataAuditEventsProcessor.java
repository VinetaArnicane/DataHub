package com.linkedin.metadata.kafka;

import com.linkedin.common.urn.Urn;
<<<<<<< HEAD
=======

import com.linkedin.data.element.DataElement;
>>>>>>> aa253f5b
import com.linkedin.data.template.RecordTemplate;
import com.linkedin.gms.factory.common.GraphServiceFactory;
import com.linkedin.gms.factory.common.SystemMetadataServiceFactory;
import com.linkedin.gms.factory.search.SearchServiceFactory;
import com.linkedin.gms.factory.usage.UsageServiceFactory;
import com.linkedin.metadata.EventUtils;
import com.linkedin.metadata.PegasusUtils;
import com.linkedin.metadata.dao.utils.RecordUtils;
import com.linkedin.metadata.extractor.FieldExtractor;
import com.linkedin.metadata.extractor.SnapshotToAspectMap;
import com.linkedin.metadata.graph.Edge;
import com.linkedin.metadata.graph.GraphService;
import com.linkedin.metadata.kafka.config.MetadataChangeLogProcessorCondition;
import com.linkedin.metadata.models.AspectSpec;
import com.linkedin.metadata.models.EntitySpec;
import com.linkedin.metadata.models.RelationshipFieldSpec;
import com.linkedin.metadata.models.registry.SnapshotEntityRegistry;
import com.linkedin.metadata.query.CriterionArray;
import com.linkedin.metadata.query.Filter;
import com.linkedin.metadata.query.RelationshipDirection;
import com.linkedin.metadata.search.SearchService;
import com.linkedin.metadata.search.transformer.SearchDocumentTransformer;
import com.linkedin.metadata.systemmetadata.SystemMetadataService;
import com.linkedin.metadata.usage.UsageService;
import com.linkedin.mxe.MetadataAuditEvent;
import com.linkedin.mxe.MetadataAuditOperation;
import com.linkedin.mxe.SystemMetadata;
import com.linkedin.mxe.Topics;
import java.io.UnsupportedEncodingException;
import java.net.URISyntaxException;
import java.net.URLEncoder;
import java.util.ArrayList;
import java.util.HashSet;
import java.util.List;
import java.util.Map;
import java.util.Optional;
import java.util.Set;
<<<<<<< HEAD
=======
import java.util.stream.Collectors;
import javax.annotation.Nonnull;
import javax.annotation.Nullable;
>>>>>>> aa253f5b
import lombok.extern.slf4j.Slf4j;
import org.apache.avro.generic.GenericRecord;
import org.apache.kafka.clients.consumer.ConsumerRecord;
import org.springframework.beans.factory.annotation.Autowired;
import org.springframework.context.annotation.Conditional;
import org.springframework.context.annotation.Import;
import org.springframework.kafka.annotation.EnableKafka;
import org.springframework.kafka.annotation.KafkaListener;
import org.springframework.stereotype.Component;

import static com.linkedin.metadata.dao.Neo4jUtil.createRelationshipFilter;


@Slf4j
@Component
<<<<<<< HEAD
@Conditional(MetadataChangeLogProcessorCondition.class)
@Import({GraphServiceFactory.class, SearchServiceFactory.class, UsageServiceFactory.class})
=======
@Conditional(MetadataAuditEventsProcessorCondition.class)
@Import({GraphServiceFactory.class, SearchServiceFactory.class, UsageServiceFactory.class, SystemMetadataServiceFactory.class})
>>>>>>> aa253f5b
@EnableKafka
public class MetadataAuditEventsProcessor {

  private final GraphService _graphService;
  private final SearchService _searchService;
  private final UsageService _usageService;
  private final SystemMetadataService _systemMetadataService;

  @Autowired
<<<<<<< HEAD
  public MetadataAuditEventsProcessor(GraphService graphService, SearchService searchService,
      UsageService usageService) {
=======
  public MetadataAuditEventsProcessor(
      GraphService graphService,
      SearchService searchService,
      UsageService usageService,
      SystemMetadataService systemMetadataService
  ) {

>>>>>>> aa253f5b
    _graphService = graphService;
    _searchService = searchService;
    _usageService = usageService;
    _systemMetadataService = systemMetadataService;

    _graphService.configure();
    _searchService.configure();
    _usageService.configure();
    _systemMetadataService.configure();
  }

  @KafkaListener(id = "${KAFKA_CONSUMER_GROUP_ID:mae-consumer-job-client}", topics = "${KAFKA_TOPIC_NAME:"
      + Topics.METADATA_AUDIT_EVENT + "}", containerFactory = "avroSerializedKafkaListener")
  public void consume(final ConsumerRecord<String, GenericRecord> consumerRecord) {
    final GenericRecord record = consumerRecord.value();
    log.debug("Got MAE");

    try {
      final MetadataAuditEvent event = EventUtils.avroToPegasusMAE(record);
      final MetadataAuditOperation operation =
          event.hasOperation() ? event.getOperation() : MetadataAuditOperation.UPDATE;

      if (operation.equals(MetadataAuditOperation.DELETE)) {
        // in this case, we deleted an entity and want to de-index the previous value

        // 1. verify an old snapshot is present-- if not, we cannot process the delete
        if (!event.hasOldSnapshot()) {
          return;
        }

        final RecordTemplate snapshot = RecordUtils.getSelectedRecordTemplateFromUnion(event.getOldSnapshot());

        log.info("deleting {}", snapshot.toString());

        final EntitySpec entitySpec =
            SnapshotEntityRegistry.getInstance().getEntitySpec(PegasusUtils.getEntityNameFromSchema(snapshot.schema()));

        updateSearchService(snapshot, entitySpec, true);
        updateGraphService(snapshot, entitySpec, true);
        updateSystemMetadata(RecordUtils.getSelectedRecordTemplateFromUnion(event.getOldSnapshot()),
            event.hasNewSnapshot() ? RecordUtils.getSelectedRecordTemplateFromUnion(event.getNewSnapshot()) : null,
            event.hasNewSystemMetadata() ? event.getNewSystemMetadata() : null, operation, entitySpec);
        return;
      }
      final RecordTemplate snapshot = RecordUtils.getSelectedRecordTemplateFromUnion(event.getNewSnapshot());
      RecordTemplate oldSnapshot = null;

      if (event.hasOldSnapshot()) {
        oldSnapshot = RecordUtils.getSelectedRecordTemplateFromUnion(event.getOldSnapshot());
      }

      log.info(snapshot.toString());

      final EntitySpec entitySpec =
          SnapshotEntityRegistry.getInstance().getEntitySpec(PegasusUtils.getEntityNameFromSchema(snapshot.schema()));
      updateSearchService(snapshot, entitySpec, false);
      updateGraphService(snapshot, entitySpec, false);
      updateSystemMetadata(oldSnapshot, snapshot, event.getNewSystemMetadata(), operation, entitySpec);
    } catch (Exception e) {
      log.error("Error deserializing message: {}", e.toString());
      log.error("Message: {}", record.toString());
    }
  }

  private void updateSystemMetadata(
      @Nullable final RecordTemplate oldSnapshot,
      @Nullable final RecordTemplate newSnapshot,
      @Nullable final SystemMetadata newSystemMetadata,
      @Nonnull final MetadataAuditOperation operation,
      @Nonnull  final EntitySpec entitySpec
  ) {

    // if we are deleting the aspect, we want to remove it from the index
    if (operation.equals(MetadataAuditOperation.DELETE)) {
      if (oldSnapshot == null) {
        return;
      }

      Map<String, DataElement> oldAspects = SnapshotToAspectMap.extractAspectMap(oldSnapshot);
      String oldUrn = oldSnapshot.data().get("urn").toString();
      String finalOldUrn = oldUrn;
      // an MAE containing just a key signifies that the entity is being deleted- only then should we delete the key
      // run id pair
      oldAspects.keySet().forEach(aspect -> {
        if (!aspect.equals(entitySpec.getKeyAspectName())) {
          _systemMetadataService.delete(finalOldUrn, aspect);
        } else if (aspect.equals(entitySpec.getKeyAspectName()) && oldAspects.keySet().size() == 1) {
          _systemMetadataService.deleteUrn(finalOldUrn);
        }
      });
      return;
    }

    // otherwise, we want to update the index with a new run id
    if (newSnapshot != null) {
      Map<String, DataElement> newAspects = SnapshotToAspectMap.extractAspectMap(newSnapshot);

      final String newUrn = newSnapshot.data().get("urn").toString();

      newAspects.keySet().forEach(aspect -> {
        // an MAE containing just a key signifies that the entity is being created- only then should we persist the key
        // run id pair
        if (!aspect.equals(entitySpec.getKeyAspectName()) || newAspects.keySet().size() == 1) {
          _systemMetadataService.insert(newSystemMetadata, newUrn, aspect);
        }
      });
    }
  }

  /**
   * Process snapshot and update graph index
   *
   * @param snapshot Snapshot
   */
  private void updateGraphService(final RecordTemplate snapshot, final EntitySpec entitySpec, final Boolean delete) {
    final Set<String> relationshipTypesBeingAdded = new HashSet<>();
    final List<Edge> edgesToAdd = new ArrayList<>();
    final String sourceUrnStr = snapshot.data().get("urn").toString();
    Urn sourceUrn;
    try {
      sourceUrn = Urn.createFromString(sourceUrnStr);
    } catch (URISyntaxException e) {
      log.info("Invalid source urn: {}", e.getLocalizedMessage());
      return;
    }

    Map<RelationshipFieldSpec, List<Object>> extractedFields =
        FieldExtractor.extractFieldsFromSnapshot(snapshot, entitySpec, AspectSpec::getRelationshipFieldSpecs);

    for (Map.Entry<RelationshipFieldSpec, List<Object>> entry : extractedFields.entrySet()) {
      relationshipTypesBeingAdded.add(entry.getKey().getRelationshipName());
      for (Object fieldValue : entry.getValue()) {
        try {
          edgesToAdd.add(new Edge(sourceUrn, Urn.createFromString(fieldValue.toString()), entry.getKey().getRelationshipName()));
        } catch (URISyntaxException e) {
          log.info("Invalid destination urn: {}", e.getLocalizedMessage());
        }
      }
    }
    if (edgesToAdd.size() > 0) {
      new Thread(() -> {
        _graphService.removeEdgesFromNode(sourceUrn, new ArrayList<>(relationshipTypesBeingAdded),
            createRelationshipFilter(new Filter().setCriteria(new CriterionArray()), RelationshipDirection.OUTGOING));
        if (!delete) {
          edgesToAdd.forEach(edge -> _graphService.addEdge(edge));
        } else {
          // if the only aspect being deleted is the key aspect, that means the entity as a whole is being removed
          Map<String, DataElement> aspectsToUpdate = SnapshotToAspectMap.extractAspectMap(snapshot);
          if (aspectsToUpdate.containsKey(entitySpec.getKeyAspectName()) && aspectsToUpdate.keySet().size() == 1) {
            _graphService.removeNode(sourceUrn);
          }
        }
      }).start();
    }
  }

  /**
   * Process snapshot and update search index
   *
   * @param snapshot Snapshot
   */
  private void updateSearchService(final RecordTemplate snapshot, final EntitySpec entitySpec, final Boolean delete) {
    String urn = snapshot.data().get("urn").toString();
    Optional<String> searchDocument;

    try {
<<<<<<< HEAD
      searchDocument = SearchDocumentTransformer.transformSnapshot(snapshot, entitySpec);
=======
      searchDocument = SearchDocumentTransformer.transform(snapshot, entitySpec, delete);
>>>>>>> aa253f5b
    } catch (Exception e) {
      log.error("Error in getting documents from snapshot: {} for snapshot {}", e, snapshot);
      return;
    }

    if (!searchDocument.isPresent()) {
      return;
    }

    String docId;
    try {
      docId = URLEncoder.encode(urn, "UTF-8");
    } catch (UnsupportedEncodingException e) {
      log.error("Failed to encode the urn with error: {}", e.toString());
      return;
    }

    Map<String, DataElement> aspectsToUpdate = SnapshotToAspectMap.extractAspectMap(snapshot);

    // if the only aspect being deleted is the key aspect, that means the entity as a whole is being removed
    if (delete && aspectsToUpdate.containsKey(entitySpec.getKeyAspectName()) && aspectsToUpdate.keySet().size() == 1) {
      _searchService.deleteDocument(entitySpec.getName(), docId);
      return;
    }

    _searchService.upsertDocument(entitySpec.getName(), searchDocument.get(), docId);
  }
}<|MERGE_RESOLUTION|>--- conflicted
+++ resolved
@@ -1,11 +1,7 @@
 package com.linkedin.metadata.kafka;
 
 import com.linkedin.common.urn.Urn;
-<<<<<<< HEAD
-=======
-
 import com.linkedin.data.element.DataElement;
->>>>>>> aa253f5b
 import com.linkedin.data.template.RecordTemplate;
 import com.linkedin.gms.factory.common.GraphServiceFactory;
 import com.linkedin.gms.factory.common.SystemMetadataServiceFactory;
@@ -14,8 +10,8 @@
 import com.linkedin.metadata.EventUtils;
 import com.linkedin.metadata.PegasusUtils;
 import com.linkedin.metadata.dao.utils.RecordUtils;
+import com.linkedin.metadata.extractor.AspectExtractor;
 import com.linkedin.metadata.extractor.FieldExtractor;
-import com.linkedin.metadata.extractor.SnapshotToAspectMap;
 import com.linkedin.metadata.graph.Edge;
 import com.linkedin.metadata.graph.GraphService;
 import com.linkedin.metadata.kafka.config.MetadataChangeLogProcessorCondition;
@@ -43,12 +39,8 @@
 import java.util.Map;
 import java.util.Optional;
 import java.util.Set;
-<<<<<<< HEAD
-=======
-import java.util.stream.Collectors;
 import javax.annotation.Nonnull;
 import javax.annotation.Nullable;
->>>>>>> aa253f5b
 import lombok.extern.slf4j.Slf4j;
 import org.apache.avro.generic.GenericRecord;
 import org.apache.kafka.clients.consumer.ConsumerRecord;
@@ -64,13 +56,9 @@
 
 @Slf4j
 @Component
-<<<<<<< HEAD
 @Conditional(MetadataChangeLogProcessorCondition.class)
-@Import({GraphServiceFactory.class, SearchServiceFactory.class, UsageServiceFactory.class})
-=======
-@Conditional(MetadataAuditEventsProcessorCondition.class)
-@Import({GraphServiceFactory.class, SearchServiceFactory.class, UsageServiceFactory.class, SystemMetadataServiceFactory.class})
->>>>>>> aa253f5b
+@Import({GraphServiceFactory.class, SearchServiceFactory.class, UsageServiceFactory.class,
+    SystemMetadataServiceFactory.class})
 @EnableKafka
 public class MetadataAuditEventsProcessor {
 
@@ -80,18 +68,8 @@
   private final SystemMetadataService _systemMetadataService;
 
   @Autowired
-<<<<<<< HEAD
-  public MetadataAuditEventsProcessor(GraphService graphService, SearchService searchService,
-      UsageService usageService) {
-=======
-  public MetadataAuditEventsProcessor(
-      GraphService graphService,
-      SearchService searchService,
-      UsageService usageService,
-      SystemMetadataService systemMetadataService
-  ) {
-
->>>>>>> aa253f5b
+  public MetadataAuditEventsProcessor(GraphService graphService, SearchService searchService, UsageService usageService,
+      SystemMetadataService systemMetadataService) {
     _graphService = graphService;
     _searchService = searchService;
     _usageService = usageService;
@@ -128,14 +106,17 @@
 
         final EntitySpec entitySpec =
             SnapshotEntityRegistry.getInstance().getEntitySpec(PegasusUtils.getEntityNameFromSchema(snapshot.schema()));
-
-        updateSearchService(snapshot, entitySpec, true);
-        updateGraphService(snapshot, entitySpec, true);
+        final Map<String, DataElement> aspectsToUpdate = AspectExtractor.extractAspects(snapshot);
+        boolean deleteEntity =
+            aspectsToUpdate.containsKey(entitySpec.getKeyAspectName()) && aspectsToUpdate.keySet().size() == 1;
+        updateSearchService(snapshot, entitySpec, true, deleteEntity);
+        updateGraphService(snapshot, entitySpec, true, deleteEntity);
         updateSystemMetadata(RecordUtils.getSelectedRecordTemplateFromUnion(event.getOldSnapshot()),
             event.hasNewSnapshot() ? RecordUtils.getSelectedRecordTemplateFromUnion(event.getNewSnapshot()) : null,
             event.hasNewSystemMetadata() ? event.getNewSystemMetadata() : null, operation, entitySpec);
         return;
       }
+
       final RecordTemplate snapshot = RecordUtils.getSelectedRecordTemplateFromUnion(event.getNewSnapshot());
       RecordTemplate oldSnapshot = null;
 
@@ -147,8 +128,8 @@
 
       final EntitySpec entitySpec =
           SnapshotEntityRegistry.getInstance().getEntitySpec(PegasusUtils.getEntityNameFromSchema(snapshot.schema()));
-      updateSearchService(snapshot, entitySpec, false);
-      updateGraphService(snapshot, entitySpec, false);
+      updateSearchService(snapshot, entitySpec, false, false);
+      updateGraphService(snapshot, entitySpec, false, false);
       updateSystemMetadata(oldSnapshot, snapshot, event.getNewSystemMetadata(), operation, entitySpec);
     } catch (Exception e) {
       log.error("Error deserializing message: {}", e.toString());
@@ -156,13 +137,9 @@
     }
   }
 
-  private void updateSystemMetadata(
-      @Nullable final RecordTemplate oldSnapshot,
-      @Nullable final RecordTemplate newSnapshot,
-      @Nullable final SystemMetadata newSystemMetadata,
-      @Nonnull final MetadataAuditOperation operation,
-      @Nonnull  final EntitySpec entitySpec
-  ) {
+  private void updateSystemMetadata(@Nullable final RecordTemplate oldSnapshot,
+      @Nullable final RecordTemplate newSnapshot, @Nullable final SystemMetadata newSystemMetadata,
+      @Nonnull final MetadataAuditOperation operation, @Nonnull final EntitySpec entitySpec) {
 
     // if we are deleting the aspect, we want to remove it from the index
     if (operation.equals(MetadataAuditOperation.DELETE)) {
@@ -170,7 +147,7 @@
         return;
       }
 
-      Map<String, DataElement> oldAspects = SnapshotToAspectMap.extractAspectMap(oldSnapshot);
+      Map<String, DataElement> oldAspects = AspectExtractor.extractAspects(oldSnapshot);
       String oldUrn = oldSnapshot.data().get("urn").toString();
       String finalOldUrn = oldUrn;
       // an MAE containing just a key signifies that the entity is being deleted- only then should we delete the key
@@ -187,7 +164,7 @@
 
     // otherwise, we want to update the index with a new run id
     if (newSnapshot != null) {
-      Map<String, DataElement> newAspects = SnapshotToAspectMap.extractAspectMap(newSnapshot);
+      Map<String, DataElement> newAspects = AspectExtractor.extractAspects(newSnapshot);
 
       final String newUrn = newSnapshot.data().get("urn").toString();
 
@@ -206,7 +183,8 @@
    *
    * @param snapshot Snapshot
    */
-  private void updateGraphService(final RecordTemplate snapshot, final EntitySpec entitySpec, final Boolean delete) {
+  private void updateGraphService(final RecordTemplate snapshot, final EntitySpec entitySpec, final boolean delete,
+      final boolean deleteEntity) {
     final Set<String> relationshipTypesBeingAdded = new HashSet<>();
     final List<Edge> edgesToAdd = new ArrayList<>();
     final String sourceUrnStr = snapshot.data().get("urn").toString();
@@ -225,7 +203,8 @@
       relationshipTypesBeingAdded.add(entry.getKey().getRelationshipName());
       for (Object fieldValue : entry.getValue()) {
         try {
-          edgesToAdd.add(new Edge(sourceUrn, Urn.createFromString(fieldValue.toString()), entry.getKey().getRelationshipName()));
+          edgesToAdd.add(
+              new Edge(sourceUrn, Urn.createFromString(fieldValue.toString()), entry.getKey().getRelationshipName()));
         } catch (URISyntaxException e) {
           log.info("Invalid destination urn: {}", e.getLocalizedMessage());
         }
@@ -237,12 +216,8 @@
             createRelationshipFilter(new Filter().setCriteria(new CriterionArray()), RelationshipDirection.OUTGOING));
         if (!delete) {
           edgesToAdd.forEach(edge -> _graphService.addEdge(edge));
-        } else {
-          // if the only aspect being deleted is the key aspect, that means the entity as a whole is being removed
-          Map<String, DataElement> aspectsToUpdate = SnapshotToAspectMap.extractAspectMap(snapshot);
-          if (aspectsToUpdate.containsKey(entitySpec.getKeyAspectName()) && aspectsToUpdate.keySet().size() == 1) {
-            _graphService.removeNode(sourceUrn);
-          }
+        } else if (deleteEntity) {
+          _graphService.removeNode(sourceUrn);
         }
       }).start();
     }
@@ -253,16 +228,13 @@
    *
    * @param snapshot Snapshot
    */
-  private void updateSearchService(final RecordTemplate snapshot, final EntitySpec entitySpec, final Boolean delete) {
+  private void updateSearchService(final RecordTemplate snapshot, final EntitySpec entitySpec, final boolean delete,
+      final boolean deleteEntity) {
     String urn = snapshot.data().get("urn").toString();
     Optional<String> searchDocument;
 
     try {
-<<<<<<< HEAD
-      searchDocument = SearchDocumentTransformer.transformSnapshot(snapshot, entitySpec);
-=======
-      searchDocument = SearchDocumentTransformer.transform(snapshot, entitySpec, delete);
->>>>>>> aa253f5b
+      searchDocument = SearchDocumentTransformer.transformSnapshot(snapshot, entitySpec, delete);
     } catch (Exception e) {
       log.error("Error in getting documents from snapshot: {} for snapshot {}", e, snapshot);
       return;
@@ -280,10 +252,7 @@
       return;
     }
 
-    Map<String, DataElement> aspectsToUpdate = SnapshotToAspectMap.extractAspectMap(snapshot);
-
-    // if the only aspect being deleted is the key aspect, that means the entity as a whole is being removed
-    if (delete && aspectsToUpdate.containsKey(entitySpec.getKeyAspectName()) && aspectsToUpdate.keySet().size() == 1) {
+    if (deleteEntity) {
       _searchService.deleteDocument(entitySpec.getName(), docId);
       return;
     }
