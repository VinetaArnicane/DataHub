--- conflicted
+++ resolved
@@ -52,12 +52,8 @@
 import org.springframework.kafka.annotation.KafkaListener;
 import org.springframework.stereotype.Component;
 
-<<<<<<< HEAD
-import static com.linkedin.metadata.dao.Neo4jUtil.createRelationshipFilter;
-=======
 import static com.linkedin.metadata.dao.utils.QueryUtils.newRelationshipFilter;
 import static com.linkedin.metadata.dao.Neo4jUtil.*;
->>>>>>> 72707859
 
 
 @Slf4j
@@ -77,18 +73,11 @@
   public MetadataAuditEventsProcessor(GraphService graphService, EntitySearchService entitySearchService,
       SystemMetadataService systemMetadataService) {
     _graphService = graphService;
-<<<<<<< HEAD
-    _systemMetadataService = systemMetadataService;
-
-    _graphService.configure();
-    _entitySearchService = entitySearchService;
-=======
     _entitySearchService = entitySearchService;
     _systemMetadataService = systemMetadataService;
 
     _graphService.configure();
     _entitySearchService.configure();
->>>>>>> 72707859
     _systemMetadataService.configure();
   }
 
