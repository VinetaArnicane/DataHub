--- conflicted
+++ resolved
@@ -2,22 +2,13 @@
 
 import com.codahale.metrics.Histogram;
 import com.codahale.metrics.MetricRegistry;
-<<<<<<< HEAD
 import com.google.common.collect.ImmutableList;
 import com.linkedin.metadata.EventUtils;
 import com.linkedin.metadata.kafka.config.MetadataChangeLogProcessorCondition;
 import com.linkedin.metadata.kafka.hook.ingestion.IngestionSchedulerHook;
 import com.linkedin.metadata.kafka.hook.MetadataChangeLogHook;
 import com.linkedin.metadata.kafka.hook.UpdateIndicesHook;
-=======
 import com.codahale.metrics.Timer;
-import com.google.common.collect.ImmutableList;
-import com.linkedin.metadata.EventUtils;
-import com.linkedin.metadata.kafka.config.MetadataChangeLogProcessorCondition;
-import com.linkedin.metadata.kafka.hook.MetadataChangeLogHook;
-import com.linkedin.metadata.kafka.hook.UpdateIndicesHook;
-import com.linkedin.metadata.kafka.hook.ingestion.IngestionSchedulerHook;
->>>>>>> 697eda7c
 import com.linkedin.metadata.utils.metrics.MetricUtils;
 import com.linkedin.mxe.MetadataChangeLog;
 import com.linkedin.mxe.Topics;
@@ -37,11 +28,7 @@
 @Slf4j
 @Component
 @Conditional(MetadataChangeLogProcessorCondition.class)
-<<<<<<< HEAD
 @Import({ UpdateIndicesHook.class, IngestionSchedulerHook.class })
-=======
-@Import({UpdateIndicesHook.class, IngestionSchedulerHook.class})
->>>>>>> 697eda7c
 @EnableKafka
 public class MetadataChangeLogProcessor {
 
@@ -49,12 +36,7 @@
   private final Histogram kafkaLagStats = MetricUtils.get().histogram(MetricRegistry.name(this.getClass(), "kafkaLag"));
 
   @Autowired
-<<<<<<< HEAD
-  public MetadataChangeLogProcessor(
-      @Nonnull final UpdateIndicesHook updateIndicesHook,
-=======
   public MetadataChangeLogProcessor(@Nonnull final UpdateIndicesHook updateIndicesHook,
->>>>>>> 697eda7c
       @Nonnull final IngestionSchedulerHook ingestionSchedulerHook) {
     this.hooks = ImmutableList.of(updateIndicesHook, ingestionSchedulerHook);
   }
@@ -72,15 +54,8 @@
     MetadataChangeLog event;
     try {
       event = EventUtils.avroToPegasusMCL(record);
-<<<<<<< HEAD
-      log.debug(String.format("Successfully converted Avro MCL to Pegasus MCL. urn: %s, key: %s",
-          event.getEntityUrn(),
-          event.getEntityKeyAspect()));
-
-=======
       log.debug("Successfully converted Avro MCL to Pegasus MCL. urn: {}, key: {}", event.getEntityUrn(),
           event.getEntityKeyAspect());
->>>>>>> 697eda7c
     } catch (Exception e) {
       MetricUtils.counter(this.getClass(), "avro_to_pegasus_conversion_failure").inc();
       log.error("Error deserializing message due to: ", e);
@@ -88,26 +63,6 @@
       return;
     }
 
-<<<<<<< HEAD
-    // TODO: debug
-    log.info(String.format("Invoking MCL hooks for urn: %s, key: %s",
-        event.getEntityUrn(),
-        event.getEntityKeyAspect()));
-
-    // Here - plug in additional "custom processor hooks"
-    for (MetadataChangeLogHook hook : this.hooks) {
-      try {
-        hook.invoke(event);
-      } catch (Exception e) {
-        // Just skip this hook and continue.
-        log.error(String.format("Failed to execute MCL hook with name %s", hook.getClass().getCanonicalName()), e);
-      }
-    }
-    // TODO: debug
-    log.info(String.format("Successfully completed MCL hooks for urn: %s, key: %s",
-        event.getEntityUrn(),
-        event.getEntityKeyAspect()));
-=======
     log.debug("Invoking MCL hooks for urn: {}, key: {}", event.getEntityUrn(), event.getEntityKeyAspect());
 
     // Here - plug in additional "custom processor hooks"
@@ -124,6 +79,5 @@
     MetricUtils.counter(this.getClass(), "consumed_mcl_count").inc();
     log.debug("Successfully completed MCL hooks for urn: {}, key: {}", event.getEntityUrn(),
         event.getEntityKeyAspect());
->>>>>>> 697eda7c
   }
 }