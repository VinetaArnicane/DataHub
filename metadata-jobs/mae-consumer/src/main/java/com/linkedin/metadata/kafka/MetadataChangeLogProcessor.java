--- conflicted
+++ resolved
@@ -2,22 +2,7 @@
 
 import com.codahale.metrics.Histogram;
 import com.codahale.metrics.MetricRegistry;
-<<<<<<< HEAD
 import com.google.common.collect.ImmutableList;
-=======
-import com.fasterxml.jackson.core.JsonProcessingException;
-import com.fasterxml.jackson.databind.JsonNode;
-import com.linkedin.common.urn.Urn;
-import com.linkedin.data.template.RecordTemplate;
-import com.linkedin.events.metadata.ChangeType;
-import com.linkedin.gms.factory.common.GraphServiceFactory;
-import com.linkedin.gms.factory.common.SystemMetadataServiceFactory;
-import com.linkedin.gms.factory.entityregistry.EntityRegistryFactory;
-import com.linkedin.gms.factory.kafka.KafkaEventConsumerFactory;
-import com.linkedin.gms.factory.search.EntitySearchServiceFactory;
-import com.linkedin.gms.factory.search.SearchDocumentTransformerFactory;
-import com.linkedin.gms.factory.timeseries.TimeseriesAspectServiceFactory;
->>>>>>> 895af09a
 import com.linkedin.metadata.EventUtils;
 import com.linkedin.metadata.kafka.config.MetadataChangeLogProcessorCondition;
 import com.linkedin.metadata.kafka.hook.IngestionSchedulerHook;
@@ -42,7 +27,6 @@
 @Slf4j
 @Component
 @Conditional(MetadataChangeLogProcessorCondition.class)
-<<<<<<< HEAD
 @Import({ UpdateIndicesHook.class, IngestionSchedulerHook.class })
 @EnableKafka
 public class MetadataChangeLogProcessor {
@@ -55,35 +39,6 @@
       @Nonnull final UpdateIndicesHook updateIndicesHook,
       @Nonnull final IngestionSchedulerHook ingestionSchedulerHook) {
     this.hooks = ImmutableList.of(updateIndicesHook, ingestionSchedulerHook);
-=======
-@Import({GraphServiceFactory.class, EntitySearchServiceFactory.class, TimeseriesAspectServiceFactory.class,
-    EntityRegistryFactory.class, SystemMetadataServiceFactory.class, SearchDocumentTransformerFactory.class,
-    KafkaEventConsumerFactory.class})
-@EnableKafka
-public class MetadataChangeLogProcessor {
-
-  private final GraphService _graphService;
-  private final EntitySearchService _entitySearchService;
-  private final TimeseriesAspectService _timeseriesAspectService;
-  private final SystemMetadataService _systemMetadataService;
-  private final EntityRegistry _entityRegistry;
-  private final SearchDocumentTransformer _searchDocumentTransformer;
-
-  private final Histogram kafkaLagStats = MetricUtils.get().histogram(MetricRegistry.name(this.getClass(), "kafkaLag"));
-
-  @Autowired
-  public MetadataChangeLogProcessor(GraphService graphService, EntitySearchService entitySearchService,
-      TimeseriesAspectService timeseriesAspectService, SystemMetadataService systemMetadataService,
-      EntityRegistry entityRegistry, SearchDocumentTransformer searchDocumentTransformer) {
-    _graphService = graphService;
-    _entitySearchService = entitySearchService;
-    _timeseriesAspectService = timeseriesAspectService;
-    _systemMetadataService = systemMetadataService;
-    _entityRegistry = entityRegistry;
-    _searchDocumentTransformer = searchDocumentTransformer;
-
-    _timeseriesAspectService.configure();
->>>>>>> 895af09a
   }
 
   @KafkaListener(id = "${METADATA_CHANGE_LOG_KAFKA_CONSUMER_GROUP_ID:generic-mae-consumer-job-client}", topics = {
@@ -108,78 +63,10 @@
       return;
     }
 
-<<<<<<< HEAD
     // TODO: debug
     log.info(String.format("Invoking MCL hooks for urn: %s, key: %s",
         event.getEntityUrn(),
         event.getEntityKeyAspect()));
-=======
-    EntitySpec entitySpec;
-    try {
-      entitySpec = _entityRegistry.getEntitySpec(event.getEntityType());
-    } catch (IllegalArgumentException e) {
-      log.error("Error while processing entity type {}: {}", event.getEntityType(), e.toString());
-      return;
-    }
-    Urn urn = EntityKeyUtils.getUrnFromLog(event, entitySpec.getKeyAspectSpec());
-
-    if (event.getChangeType() == ChangeType.UPSERT) {
-
-      if (!event.hasAspectName() || !event.hasAspect()) {
-        log.error("Aspect or aspect name is missing");
-        return;
-      }
-
-      AspectSpec aspectSpec = entitySpec.getAspectSpec(event.getAspectName());
-      if (aspectSpec == null) {
-        log.error("Unrecognized aspect name {} for entity {}", event.getAspectName(), event.getEntityType());
-        return;
-      }
-
-      RecordTemplate aspect =
-          GenericAspectUtils.deserializeAspect(event.getAspect().getValue(), event.getAspect().getContentType(),
-              aspectSpec);
-      if (aspectSpec.isTimeseries()) {
-        updateTimeseriesFields(event.getEntityType(), event.getAspectName(), urn, aspect, aspectSpec,
-            event.getSystemMetadata());
-      } else {
-        updateSearchService(entitySpec.getName(), urn, aspectSpec, aspect);
-        updateGraphService(urn, aspectSpec, aspect);
-        updateSystemMetadata(event.getSystemMetadata(), urn, aspectSpec);
-      }
-    } else if (event.getChangeType() == ChangeType.DELETE) {
-      if (!event.hasAspectName() || !event.hasAspect()) {
-        log.error("Aspect or aspect name is missing");
-        return;
-      }
-
-      AspectSpec aspectSpec = entitySpec.getAspectSpec(event.getAspectName());
-      if (aspectSpec == null) {
-        log.error("Unrecognized aspect name {} for entity {}", event.getAspectName(), event.getEntityType());
-        return;
-      }
-
-      RecordTemplate aspect =
-          GenericAspectUtils.deserializeAspect(event.getAspect().getValue(), event.getAspect().getContentType(),
-              aspectSpec);
-      Boolean isDeletingKey = event.getAspectName().equals(entitySpec.getKeyAspectName());
-
-      if (!aspectSpec.isTimeseries()) {
-        deleteSystemMetadata(urn, aspectSpec, isDeletingKey);
-        deleteGraphData(urn, aspectSpec, aspect, isDeletingKey);
-        deleteSearchData(urn, entitySpec.getName(), aspectSpec, aspect, isDeletingKey);
-      }
-    }
-  }
-
-  private Pair<List<Edge>, Set<String>> getEdgesAndRelationshipTypesFromAspect(Urn urn, AspectSpec aspectSpec,
-      RecordTemplate aspect) {
-    final Set<String> relationshipTypesBeingAdded = new HashSet<>();
-    final List<Edge> edgesToAdd = new ArrayList<>();
-
-    Map<RelationshipFieldSpec, List<Object>> extractedFields =
-        FieldExtractor.extractFields(aspect, aspectSpec.getRelationshipFieldSpecs());
->>>>>>> 895af09a
 
     // Here - plug in additional "custom processor hooks"
     for (MetadataChangeLogHook hook : this.hooks) {
@@ -190,136 +77,6 @@
         log.error(String.format("Failed to execute MCL hook with name %s", hook.getClass().getCanonicalName()), e);
       }
     }
-<<<<<<< HEAD
-=======
-    return Pair.of(edgesToAdd, relationshipTypesBeingAdded);
-  }
-
-  /**
-   * Process snapshot and update graph index
-   */
-  private void updateGraphService(Urn urn, AspectSpec aspectSpec, RecordTemplate aspect) {
-    Pair<List<Edge>, Set<String>> edgeAndRelationTypes =
-        getEdgesAndRelationshipTypesFromAspect(urn, aspectSpec, aspect);
-
-    final List<Edge> edgesToAdd = edgeAndRelationTypes.getFirst();
-    final Set<String> relationshipTypesBeingAdded = edgeAndRelationTypes.getSecond();
-
-    log.info(String.format("Here's the relationship types found %s", relationshipTypesBeingAdded));
-    if (relationshipTypesBeingAdded.size() > 0) {
-      new Thread(() -> {
-        _graphService.removeEdgesFromNode(urn, new ArrayList<>(relationshipTypesBeingAdded),
-            newRelationshipFilter(new Filter().setOr(new ConjunctiveCriterionArray()), RelationshipDirection.OUTGOING));
-        edgesToAdd.forEach(edge -> _graphService.addEdge(edge));
-      }).start();
-    }
-  }
-
-  /**
-   * Process snapshot and update search index
-   */
-  private void updateSearchService(String entityName, Urn urn, AspectSpec aspectSpec, RecordTemplate aspect) {
-    Optional<String> searchDocument;
-    try {
-      searchDocument = _searchDocumentTransformer.transformAspect(urn, aspect, aspectSpec, false);
-    } catch (Exception e) {
-      log.error("Error in getting documents from aspect: {} for aspect {}", e, aspectSpec.getName());
-      return;
-    }
-
-    if (!searchDocument.isPresent()) {
-      return;
-    }
-
-    String docId;
-    try {
-      docId = URLEncoder.encode(urn.toString(), "UTF-8");
-    } catch (UnsupportedEncodingException e) {
-      log.error("Failed to encode the urn with error: {}", e.toString());
-      return;
-    }
-
-    _entitySearchService.upsertDocument(entityName, searchDocument.get(), docId);
-  }
-
-  /**
-   * Process snapshot and update timseries index
-   */
-  private void updateTimeseriesFields(String entityType, String aspectName, Urn urn, RecordTemplate aspect,
-      AspectSpec aspectSpec, SystemMetadata systemMetadata) {
-    Map<String, JsonNode> documents;
-    try {
-      documents = TimeseriesAspectTransformer.transform(urn, aspect, aspectSpec, systemMetadata);
-    } catch (JsonProcessingException e) {
-      log.error("Failed to generate timeseries document from aspect: {}", e.toString());
-      return;
-    }
-    documents.entrySet().forEach(document -> {
-      _timeseriesAspectService.upsertDocument(entityType, aspectName, document.getKey(), document.getValue());
-    });
-  }
-
-  private void updateSystemMetadata(SystemMetadata systemMetadata, Urn urn, AspectSpec aspectSpec) {
-    _systemMetadataService.insert(systemMetadata, urn.toString(), aspectSpec.getName());
-  }
-
-  private void deleteSystemMetadata(Urn urn, AspectSpec aspectSpec, Boolean isKeyAspect) {
-    if (isKeyAspect) {
-      // Delete all aspects
-      log.debug(String.format("Deleting all system metadata for urn: %s", urn));
-      _systemMetadataService.deleteUrn(urn.toString());
-    } else {
-      // Delete all aspects from system metadata service
-      log.debug(String.format("Deleting system metadata for urn: %s, aspect: %s", urn, aspectSpec.getName()));
-      _systemMetadataService.deleteAspect(urn.toString(), aspectSpec.getName());
-    }
-  }
-
-  private void deleteGraphData(Urn urn, AspectSpec aspectSpec, RecordTemplate aspect, Boolean isKeyAspect) {
-    if (isKeyAspect) {
-      _graphService.removeNode(urn);
-      return;
-    }
-
-    Pair<List<Edge>, Set<String>> edgeAndRelationTypes =
-        getEdgesAndRelationshipTypesFromAspect(urn, aspectSpec, aspect);
-
-    final Set<String> relationshipTypesBeingAdded = edgeAndRelationTypes.getSecond();
-    if (relationshipTypesBeingAdded.size() > 0) {
-      _graphService.removeEdgesFromNode(urn, new ArrayList<>(relationshipTypesBeingAdded),
-          createRelationshipFilter(new Filter().setOr(new ConjunctiveCriterionArray()),
-              RelationshipDirection.OUTGOING));
-    }
-  }
-
-  private void deleteSearchData(Urn urn, String entityName, AspectSpec aspectSpec, RecordTemplate aspect,
-      Boolean isKeyAspect) {
-    String docId;
-    try {
-      docId = URLEncoder.encode(urn.toString(), "UTF-8");
-    } catch (UnsupportedEncodingException e) {
-      log.error("Failed to encode the urn with error: {}", e.toString());
-      return;
-    }
-
-    if (isKeyAspect) {
-      _entitySearchService.deleteDocument(entityName, docId);
-      return;
-    }
-
-    Optional<String> searchDocument;
-    try {
-      searchDocument = _searchDocumentTransformer.transformAspect(urn, aspect, aspectSpec, true);
-    } catch (Exception e) {
-      log.error("Error in getting documents from aspect: {} for aspect {}", e, aspectSpec.getName());
-      return;
-    }
-
-    if (!searchDocument.isPresent()) {
-      return;
-    }
->>>>>>> 895af09a
-
     // TODO: debug
     log.info(String.format("Successfully completed MCL hooks for urn: %s, key: %s",
         event.getEntityUrn(),
