--- conflicted
+++ resolved
@@ -16,23 +16,13 @@
   default void init() {}
 
   /**
-<<<<<<< HEAD
-   * Return whether the hook is enabled or not. If not enabled, the below invoke method is not triggered
-=======
    * Return whether the hook is enabled or not. If not enabled, the below invoke method is not
    * triggered
->>>>>>> e6b9d24c
    */
   default boolean isEnabled() {
     return true;
   }
 
-<<<<<<< HEAD
-  /**
-   * Invoke the hook when a PlatformEvent is received
-   */
-=======
   /** Invoke the hook when a PlatformEvent is received */
->>>>>>> e6b9d24c
   void invoke(@Nonnull PlatformEvent event);
 }