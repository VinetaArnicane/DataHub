package com.datahub.event;

import com.codahale.metrics.Histogram;
import com.codahale.metrics.MetricRegistry;
import com.codahale.metrics.Timer;
import com.datahub.event.hook.BusinessAttributeUpdateHook;
import com.datahub.event.hook.PlatformEventHook;
import com.linkedin.gms.factory.kafka.KafkaEventConsumerFactory;
import com.linkedin.metadata.EventUtils;
import com.linkedin.metadata.utils.metrics.MetricUtils;
import com.linkedin.mxe.PlatformEvent;
import com.linkedin.mxe.Topics;
import java.util.List;
import java.util.stream.Collectors;
<<<<<<< HEAD
=======
import lombok.Getter;
>>>>>>> e6b9d24c
import lombok.extern.slf4j.Slf4j;
import lombok.Getter;
import org.apache.avro.generic.GenericRecord;
import org.apache.kafka.clients.consumer.ConsumerRecord;
import org.springframework.beans.factory.annotation.Autowired;
import org.springframework.context.annotation.Conditional;
import org.springframework.context.annotation.Import;
import org.springframework.kafka.annotation.EnableKafka;
import org.springframework.kafka.annotation.KafkaListener;
import org.springframework.stereotype.Component;
import com.datahub.event.hook.BusinessAttributeUpdateHook;

@Slf4j
@Component
@Conditional(PlatformEventProcessorCondition.class)
@Import({BusinessAttributeUpdateHook.class, KafkaEventConsumerFactory.class})
@EnableKafka
public class PlatformEventProcessor {

<<<<<<< HEAD
  @Getter
  private final List<PlatformEventHook> hooks;
=======
  @Getter private final List<PlatformEventHook> hooks;
>>>>>>> e6b9d24c
  private final Histogram kafkaLagStats =
      MetricUtils.get().histogram(MetricRegistry.name(this.getClass(), "kafkaLag"));

  @Autowired
  public PlatformEventProcessor(List<PlatformEventHook> platformEventHooks) {
    log.info("Creating Platform Event Processor");
<<<<<<< HEAD
    this.hooks = platformEventHooks.stream()
=======
    this.hooks =
        platformEventHooks.stream()
>>>>>>> e6b9d24c
            .filter(PlatformEventHook::isEnabled)
            .collect(Collectors.toList());
    this.hooks.forEach(PlatformEventHook::init);
  }

  @KafkaListener(
      id = "${PLATFORM_EVENT_KAFKA_CONSUMER_GROUP_ID:generic-platform-event-job-client}",
      topics = {"${PLATFORM_EVENT_TOPIC_NAME:" + Topics.PLATFORM_EVENT + "}"},
      containerFactory = "kafkaEventConsumer")
  public void consume(final ConsumerRecord<String, GenericRecord> consumerRecord) {
    try (Timer.Context i = MetricUtils.timer(this.getClass(), "consume").time()) {

      log.debug("Consuming a Platform Event");

      kafkaLagStats.update(System.currentTimeMillis() - consumerRecord.timestamp());
      final GenericRecord record = consumerRecord.value();
      log.debug(
          "Got Generic PE on topic: {}, partition: {}, offset: {}",
          consumerRecord.topic(),
          consumerRecord.partition(),
          consumerRecord.offset());
      MetricUtils.counter(this.getClass(), "received_pe_count").inc();

      PlatformEvent event;
      try {
        event = EventUtils.avroToPegasusPE(record);
        log.debug("Successfully converted Avro PE to Pegasus PE. name: {}", event.getName());
      } catch (Exception e) {
        MetricUtils.counter(this.getClass(), "avro_to_pegasus_conversion_failure").inc();
        log.error("Error deserializing message due to: ", e);
        log.error("Message: {}", record.toString());
        return;
      }

      log.debug("Invoking PE hooks for event name {}", event.getName());

      for (PlatformEventHook hook : this.hooks) {
        try (Timer.Context ignored =
            MetricUtils.timer(this.getClass(), hook.getClass().getSimpleName() + "_latency")
                .time()) {
          hook.invoke(event);
        } catch (Exception e) {
          // Just skip this hook and continue.
          MetricUtils.counter(this.getClass(), hook.getClass().getSimpleName() + "_failure").inc();
          log.error(
              "Failed to execute PE hook with name {}", hook.getClass().getCanonicalName(), e);
        }
      }
      MetricUtils.counter(this.getClass(), "consumed_pe_count").inc();
      log.debug("Successfully completed PE hooks for event with name {}", event.getName());
    }
  }
}<|MERGE_RESOLUTION|>--- conflicted
+++ resolved
@@ -12,12 +12,8 @@
 import com.linkedin.mxe.Topics;
 import java.util.List;
 import java.util.stream.Collectors;
-<<<<<<< HEAD
-=======
 import lombok.Getter;
->>>>>>> e6b9d24c
 import lombok.extern.slf4j.Slf4j;
-import lombok.Getter;
 import org.apache.avro.generic.GenericRecord;
 import org.apache.kafka.clients.consumer.ConsumerRecord;
 import org.springframework.beans.factory.annotation.Autowired;
@@ -26,7 +22,6 @@
 import org.springframework.kafka.annotation.EnableKafka;
 import org.springframework.kafka.annotation.KafkaListener;
 import org.springframework.stereotype.Component;
-import com.datahub.event.hook.BusinessAttributeUpdateHook;
 
 @Slf4j
 @Component
@@ -35,24 +30,15 @@
 @EnableKafka
 public class PlatformEventProcessor {
 
-<<<<<<< HEAD
-  @Getter
-  private final List<PlatformEventHook> hooks;
-=======
   @Getter private final List<PlatformEventHook> hooks;
->>>>>>> e6b9d24c
   private final Histogram kafkaLagStats =
       MetricUtils.get().histogram(MetricRegistry.name(this.getClass(), "kafkaLag"));
 
   @Autowired
   public PlatformEventProcessor(List<PlatformEventHook> platformEventHooks) {
     log.info("Creating Platform Event Processor");
-<<<<<<< HEAD
-    this.hooks = platformEventHooks.stream()
-=======
     this.hooks =
         platformEventHooks.stream()
->>>>>>> e6b9d24c
             .filter(PlatformEventHook::isEnabled)
             .collect(Collectors.toList());
     this.hooks.forEach(PlatformEventHook::init);
