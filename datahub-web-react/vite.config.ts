--- conflicted
+++ resolved
@@ -3,12 +3,8 @@
 import { defineConfig, loadEnv } from 'vite';
 import macrosPlugin from 'vite-plugin-babel-macros';
 import { viteStaticCopy } from 'vite-plugin-static-copy';
-<<<<<<< HEAD
 import { codecovVitePlugin } from "@codecov/vite-plugin";
-
-=======
 import svgr from 'vite-plugin-svgr';
->>>>>>> 886f3f8c
 
 const injectMeticulous = () => {
     if (!process.env.REACT_APP_METICULOUS_PROJECT_TOKEN) {
