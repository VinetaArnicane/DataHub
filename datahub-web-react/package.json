{
    "name": "datahub-react-web",
    "version": "0.1.0",
    "private": true,
    "dependencies": {
        "@analytics/amplitude": "0.0.3",
        "@analytics/google-analytics": "^0.5.2",
        "@analytics/mixpanel": "^0.3.1",
        "@ant-design/colors": "^5.0.0",
        "@ant-design/icons": "^4.3.0",
        "@apollo/client": "^3.3.19",
        "@craco/craco": "^7.1.0",
        "@graphql-codegen/fragment-matcher": "^5.0.0",
        "@miragejs/graphql": "^0.1.11",
        "@monaco-editor/react": "^4.3.1",
        "@react-hook/window-size": "^3.0.7",
        "@react-spring/web": "^9.7.3",
        "@remirror/pm": "^2.0.3",
        "@remirror/react": "^2.0.24",
        "@remirror/styles": "^2.0.3",
        "@testing-library/jest-dom": "^5.11.6",
        "@testing-library/react": "^11.2.2",
        "@tommoor/remove-markdown": "^0.3.2",
        "@types/diff": "^5.0.0",
        "@types/dompurify": "^2.3.3",
        "@types/js-cookie": "^2.2.6",
        "@types/node": "^12.19.9",
        "@types/react": "^17.0.0",
        "@types/react-dom": "^17.0.0",
        "@types/react-router": "^5.1.8",
        "@types/react-router-dom": "^5.1.6",
        "@uiw/react-md-editor": "^3.3.4",
        "@visx/axis": "^3.1.0",
        "@visx/curve": "^3.0.0",
        "@visx/group": "^3.0.0",
        "@visx/hierarchy": "^3.0.0",
        "@visx/legend": "^3.2.0",
        "@visx/scale": "^3.2.0",
        "@visx/shape": "^3.2.0",
        "@visx/xychart": "^3.2.0",
        "@visx/zoom": "^3.1.1",
        "analytics": "^0.8.9",
        "antd": "4.24.7",
        "color-hash": "^2.0.1",
        "craco-antd": "^2.0.0",
        "craco-babel-loader": "^1.0.4",
        "cronstrue": "^1.122.0",
        "d3-scale": "^4.0.2",
        "dayjs": "^1.11.7",
        "deepmerge": "^4.2.2",
        "diff": "^5.0.0",
        "dompurify": "^2.3.8",
        "dotenv": "^8.2.0",
        "faker": "5.5.3",
        "find-webpack": "2.2.1",
        "graphql": "^15.5.0",
        "graphql-tag": "2.10.3",
        "graphql.macro": "^1.4.2",
        "history": "^5.0.0",
        "js-cookie": "^2.2.1",
        "miragejs": "^0.1.41",
        "moment": "^2.29.4",
        "moment-timezone": "^0.5.35",
        "monaco-editor": "^0.28.1",
        "prosemirror-autocomplete": "^0.4.3",
        "query-string": "^6.13.8",
        "rc-table": "^7.13.1",
        "react": "^17.0.0",
        "react-color": "^2.19.3",
        "react-dom": "^17.0.0",
        "react-helmet-async": "^1.3.0",
        "react-highlighter": "^0.4.3",
        "react-icons": "4.3.1",
        "react-js-cron": "^2.1.0",
        "react-router": "^5.2.0",
        "react-router-dom": "^5.1.6",
        "react-scripts": "^5.0.1",
        "react-syntax-highlighter": "^15.4.4",
        "react-visibility-sensor": "^5.1.1",
        "reactour": "1.18.7",
        "remirror": "^2.0.23",
        "sinon": "^11.1.1",
        "start-server-and-test": "1.12.2",
        "styled-components": "^5.2.1",
        "turndown-plugin-gfm": "^1.0.2",
        "typescript": "^4.8.4",
        "uuid": "^8.3.2",
        "virtualizedtableforantd4": "^1.2.1",
        "web-vitals": "^0.2.4",
        "yamljs": "^0.3.0"
    },
    "scripts": {
        "analyze": "source-map-explorer 'dist/static/js/*.js'",
        "start": "yarn run generate && BROWSER=none REACT_APP_MOCK=false craco start",
        "start:mock": "yarn run generate && BROWSER=none REACT_APP_MOCK=true craco start",
        "start:e2e": "REACT_APP_MOCK=cy BROWSER=none PORT=3010 craco start",
        "ec2-dev": "yarn run generate && CI=true;export CI;BROWSER=none craco start",
        "build": "yarn run generate && NODE_OPTIONS='--max-old-space-size=3072 --openssl-legacy-provider' CI=false REACT_APP_MOCK=false craco build && rm -rf dist/ && cp -r build/yarn/ dist/ && rm -r build/yarn/",
        "test": "craco test",
        "pretest:e2e:ci": "yarn generate",
        "test:e2e": "start-server-and-test start:e2e 3010",
        "eject": "react-scripts eject",
        "generate": "graphql-codegen --config codegen.yml",
        "lint": "eslint . --ext .ts,.tsx --quiet",
        "lint-fix": "eslint '*/**/*.{ts,tsx}' --quiet --fix"
    },
    "eslintConfig": {
        "extends": [
            "react-app",
            "react-app/jest"
        ]
    },
    "browserslist": {
        "production": [
            ">0.2%",
            "not dead",
            "not op_mini all"
        ],
        "development": [
            "last 1 chrome version",
            "last 1 firefox version",
            "last 1 safari version"
        ]
    },
    "devDependencies": {
        "@babel/plugin-proposal-private-property-in-object": "^7.21.11",
        "@graphql-codegen/cli": "1.20.0",
        "@graphql-codegen/near-operation-file-preset": "^1.17.13",
        "@graphql-codegen/typescript-operations": "1.17.13",
        "@graphql-codegen/typescript-react-apollo": "2.2.1",
        "@types/graphql": "^14.5.0",
        "@types/query-string": "^6.3.0",
        "@types/styled-components": "^5.1.7",
        "@typescript-eslint/eslint-plugin": "^5.38.1",
        "@typescript-eslint/parser": "^5.38.1",
        "copy-webpack-plugin": "^11.0.0",
        "eslint": "^8.2.0",
        "eslint-config-airbnb": "19.0.4",
        "eslint-config-airbnb-typescript": "^17.0.0",
        "eslint-config-prettier": "^8.8.0",
        "eslint-plugin-import": "^2.25.3",
        "eslint-plugin-jsx-a11y": "^6.5.1",
        "eslint-plugin-react": "^7.28.0",
        "eslint-plugin-react-hooks": "^4.3.0",
        "http-proxy-middleware": "2.0.0",
        "prettier": "^2.8.8",
        "source-map-explorer": "^2.5.2"
    },
    "resolutions": {
        "@ant-design/colors": "6.0.0",
        "refractor": "3.3.1",
        "json-schema": "0.4.0",
<<<<<<< HEAD
        "@babel/traverse": ">=7.23.2"
=======
        "prismjs": "^1.27.0",
        "nth-check": "^2.0.1"
>>>>>>> dd09f5e6
    }
}<|MERGE_RESOLUTION|>--- conflicted
+++ resolved
@@ -150,11 +150,8 @@
         "@ant-design/colors": "6.0.0",
         "refractor": "3.3.1",
         "json-schema": "0.4.0",
-<<<<<<< HEAD
-        "@babel/traverse": ">=7.23.2"
-=======
+        "@babel/traverse": ">=7.23.2",
         "prismjs": "^1.27.0",
         "nth-check": "^2.0.1"
->>>>>>> dd09f5e6
     }
 }