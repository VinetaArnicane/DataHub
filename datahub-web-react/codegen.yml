--- conflicted
+++ resolved
@@ -6,12 +6,9 @@
     - '../datahub-graphql-core/src/main/resources/analytics.graphql'
     - '../datahub-graphql-core/src/main/resources/recommendation.graphql'
     - '../datahub-graphql-core/src/main/resources/auth.graphql'
-<<<<<<< HEAD
     - '../datahub-graphql-core/src/main/resources/actions.graphql'
     - '../datahub-graphql-core/src/main/resources/constraints.graphql'
-=======
     - '../datahub-graphql-core/src/main/resources/ingestion.graphql'
->>>>>>> 4204a7d5
 config:
     scalars:
         Long: number
