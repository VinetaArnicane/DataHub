import React, { useEffect, useState } from 'react';
import Cookies from 'js-cookie';
import { message } from 'antd';
import { BrowserRouter as Router } from 'react-router-dom';
import { ApolloClient, ApolloProvider, createHttpLink, InMemoryCache, ServerError } from '@apollo/client';
import { onError } from '@apollo/client/link/error';
import { ThemeProvider } from 'styled-components';
import { Helmet, HelmetProvider } from 'react-helmet-async';
import './App.less';
import { Routes } from './app/Routes';
import { Theme } from './conf/theme/types';
import defaultThemeConfig from './conf/theme/theme_light.config.json';
import { PageRoutes } from './conf/Global';
import { isLoggedInVar } from './app/auth/checkAuthStatus';
import { GlobalCfg } from './conf';
<<<<<<< HEAD
import { GlossaryTermEntity } from './app/entity/glossaryTerm/GlossaryTermEntity';
import { MLFeatureEntity } from './app/entity/mlFeature/MLFeatureEntity';
import { MLPrimaryKeyEntity } from './app/entity/mlPrimaryKey/MLPrimaryKeyEntity';
import { MLFeatureTableEntity } from './app/entity/mlFeatureTable/MLFeatureTableEntity';
import { MLModelEntity } from './app/entity/mlModel/MLModelEntity';
import { MLModelGroupEntity } from './app/entity/mlModelGroup/MLModelGroupEntity';
import { DomainEntity } from './app/entity/domain/DomainEntity';
import { ContainerEntity } from './app/entity/container/ContainerEntity';
import GlossaryNodeEntity from './app/entity/glossaryNode/GlossaryNodeEntity';
import { DataPlatformEntity } from './app/entity/dataPlatform/DataPlatformEntity';
import { DataProductEntity } from './app/entity/dataProduct/DataProductEntity';
import { ERModelRelationEntity } from './app/entity/ermodelrelations/ERModelRelationEntity';
import { DataPlatformInstanceEntity } from './app/entity/dataPlatformInstance/DataPlatformInstanceEntity';
import { RoleEntity } from './app/entity/Access/RoleEntity';
=======
>>>>>>> 943bb57c
import possibleTypesResult from './possibleTypes.generated';
import { ErrorCodes } from './app/shared/constants';

/*
    Construct Apollo Client
*/
const httpLink = createHttpLink({ uri: '/api/v2/graphql' });

const errorLink = onError((error) => {
    const { networkError, graphQLErrors } = error;
    if (networkError) {
        const serverError = networkError as ServerError;
        if (serverError.statusCode === ErrorCodes.Unauthorized) {
            isLoggedInVar(false);
            Cookies.remove(GlobalCfg.CLIENT_AUTH_COOKIE);
            const currentPath = window.location.pathname + window.location.search;
            window.location.replace(`${PageRoutes.AUTHENTICATE}?redirect_uri=${encodeURIComponent(currentPath)}`);
        }
    }
    if (graphQLErrors && graphQLErrors.length) {
        const firstError = graphQLErrors[0];
        const { extensions } = firstError;
        const errorCode = extensions && (extensions.code as number);
        // Fallback in case the calling component does not handle.
        message.error(`${firstError.message} (code ${errorCode})`, 3);
    }
});

const client = new ApolloClient({
    connectToDevTools: true,
    link: errorLink.concat(httpLink),
    cache: new InMemoryCache({
        typePolicies: {
            Query: {
                fields: {
                    dataset: {
                        merge: (oldObj, newObj) => {
                            return { ...oldObj, ...newObj };
                        },
                    },
                },
            },
        },
        // need to define possibleTypes to allow us to use Apollo cache with union types
        possibleTypes: possibleTypesResult.possibleTypes,
    }),
    credentials: 'include',
    defaultOptions: {
        watchQuery: {
            fetchPolicy: 'no-cache',
        },
        query: {
            fetchPolicy: 'no-cache',
        },
    },
});

export const InnerApp: React.VFC = () => {
    const [dynamicThemeConfig, setDynamicThemeConfig] = useState<Theme>(defaultThemeConfig);

    useEffect(() => {
<<<<<<< HEAD
        import(`./conf/theme/${process.env.REACT_APP_THEME_CONFIG}`).then((theme) => {
            setDynamicThemeConfig(theme);
        });
    }, []);

    const entityRegistry = useMemo(() => {
        const register = new EntityRegistry();
        register.register(new DatasetEntity());
        register.register(new DashboardEntity());
        register.register(new ChartEntity());
        register.register(new UserEntity());
        register.register(new GroupEntity());
        register.register(new TagEntity());
        register.register(new DataFlowEntity());
        register.register(new DataJobEntity());
        register.register(new GlossaryTermEntity());
        register.register(new MLFeatureEntity());
        register.register(new MLPrimaryKeyEntity());
        register.register(new MLFeatureTableEntity());
        register.register(new MLModelEntity());
        register.register(new MLModelGroupEntity());
        register.register(new DomainEntity());
        register.register(new ContainerEntity());
        register.register(new GlossaryNodeEntity());
        register.register(new RoleEntity());
        register.register(new DataPlatformEntity());
        register.register(new DataProductEntity());
        register.register(new ERModelRelationEntity());
        register.register(new DataPlatformInstanceEntity());
        return register;
=======
        if (import.meta.env.DEV) {
            import(/* @vite-ignore */ `./conf/theme/${import.meta.env.REACT_APP_THEME_CONFIG}`).then((theme) => {
                setDynamicThemeConfig(theme);
            });
        } else {
            // Send a request to the server to get the theme config.
            fetch(`/assets/conf/theme/${import.meta.env.REACT_APP_THEME_CONFIG}`)
                .then((response) => response.json())
                .then((theme) => {
                    setDynamicThemeConfig(theme);
                });
        }
>>>>>>> 943bb57c
    }, []);

    return (
        <HelmetProvider>
            <Helmet>
                <title>{dynamicThemeConfig.content.title}</title>
            </Helmet>
            <ThemeProvider theme={dynamicThemeConfig}>
                <Router>
                    <Routes />
                </Router>
            </ThemeProvider>
        </HelmetProvider>
    );
};

export const App: React.VFC = () => {
    return (
        <ApolloProvider client={client}>
            <InnerApp />
        </ApolloProvider>
    );
};<|MERGE_RESOLUTION|>--- conflicted
+++ resolved
@@ -13,23 +13,6 @@
 import { PageRoutes } from './conf/Global';
 import { isLoggedInVar } from './app/auth/checkAuthStatus';
 import { GlobalCfg } from './conf';
-<<<<<<< HEAD
-import { GlossaryTermEntity } from './app/entity/glossaryTerm/GlossaryTermEntity';
-import { MLFeatureEntity } from './app/entity/mlFeature/MLFeatureEntity';
-import { MLPrimaryKeyEntity } from './app/entity/mlPrimaryKey/MLPrimaryKeyEntity';
-import { MLFeatureTableEntity } from './app/entity/mlFeatureTable/MLFeatureTableEntity';
-import { MLModelEntity } from './app/entity/mlModel/MLModelEntity';
-import { MLModelGroupEntity } from './app/entity/mlModelGroup/MLModelGroupEntity';
-import { DomainEntity } from './app/entity/domain/DomainEntity';
-import { ContainerEntity } from './app/entity/container/ContainerEntity';
-import GlossaryNodeEntity from './app/entity/glossaryNode/GlossaryNodeEntity';
-import { DataPlatformEntity } from './app/entity/dataPlatform/DataPlatformEntity';
-import { DataProductEntity } from './app/entity/dataProduct/DataProductEntity';
-import { ERModelRelationEntity } from './app/entity/ermodelrelations/ERModelRelationEntity';
-import { DataPlatformInstanceEntity } from './app/entity/dataPlatformInstance/DataPlatformInstanceEntity';
-import { RoleEntity } from './app/entity/Access/RoleEntity';
-=======
->>>>>>> 943bb57c
 import possibleTypesResult from './possibleTypes.generated';
 import { ErrorCodes } from './app/shared/constants';
 
@@ -91,38 +74,6 @@
     const [dynamicThemeConfig, setDynamicThemeConfig] = useState<Theme>(defaultThemeConfig);
 
     useEffect(() => {
-<<<<<<< HEAD
-        import(`./conf/theme/${process.env.REACT_APP_THEME_CONFIG}`).then((theme) => {
-            setDynamicThemeConfig(theme);
-        });
-    }, []);
-
-    const entityRegistry = useMemo(() => {
-        const register = new EntityRegistry();
-        register.register(new DatasetEntity());
-        register.register(new DashboardEntity());
-        register.register(new ChartEntity());
-        register.register(new UserEntity());
-        register.register(new GroupEntity());
-        register.register(new TagEntity());
-        register.register(new DataFlowEntity());
-        register.register(new DataJobEntity());
-        register.register(new GlossaryTermEntity());
-        register.register(new MLFeatureEntity());
-        register.register(new MLPrimaryKeyEntity());
-        register.register(new MLFeatureTableEntity());
-        register.register(new MLModelEntity());
-        register.register(new MLModelGroupEntity());
-        register.register(new DomainEntity());
-        register.register(new ContainerEntity());
-        register.register(new GlossaryNodeEntity());
-        register.register(new RoleEntity());
-        register.register(new DataPlatformEntity());
-        register.register(new DataProductEntity());
-        register.register(new ERModelRelationEntity());
-        register.register(new DataPlatformInstanceEntity());
-        return register;
-=======
         if (import.meta.env.DEV) {
             import(/* @vite-ignore */ `./conf/theme/${import.meta.env.REACT_APP_THEME_CONFIG}`).then((theme) => {
                 setDynamicThemeConfig(theme);
@@ -135,7 +86,6 @@
                     setDynamicThemeConfig(theme);
                 });
         }
->>>>>>> 943bb57c
     }, []);
 
     return (
