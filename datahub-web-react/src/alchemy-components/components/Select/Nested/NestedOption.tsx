import { Icon, colors } from '@components';
import { Checkbox } from 'antd';
import React, { useEffect, useState } from 'react';
import styled from 'styled-components';

<<<<<<< HEAD
import { SelectOption } from '@components/components/Select/Nested/types';
import useNestedSelectOptionChildren from '@components/components/Select/Nested/useNestedSelectOptionChildren';
import useNestedOption from '@components/components/Select/Nested/useSelectOption';
import { OptionLabel } from '@components/components/Select/components';
import theme from '@components/theme';
=======
import { OptionLabel } from '../components';
import { NestedSelectOption } from './types';
import useNestedOption from './useSelectOption';
import useNestedSelectOptionChildren from './useNestedSelectOptionChildren';
import { CustomOptionRenderer } from '../types';
>>>>>>> 967db2a1

const ParentOption = styled.div`
    display: flex;
    align-items: center;
`;

const ChildOptions = styled.div`
    padding-left: 20px;
`;

const StyledCheckbox = styled(Checkbox)<{ checked: boolean; indeterminate?: boolean }>`
    .ant-checkbox-inner {
        border: 1px solid ${colors.gray[300]} !important;
        border-radius: 3px;
    }
    margin-left: auto;
    ${(props) =>
        props.checked &&
        !props.indeterminate &&
        `
		.ant-checkbox-inner {
			background-color: ${theme.semanticTokens.colors.primary};
			border-color: ${theme.semanticTokens.colors.primary} !important;
		}
	`}
    ${(props) =>
        props.indeterminate &&
        `
		.ant-checkbox-inner {
			&:after {
				background-color: ${theme.semanticTokens.colors.primary};
			}
		}
	`}
    ${(props) =>
        props.disabled &&
        `
		.ant-checkbox-inner {
			background-color: ${colors.gray[200]} !important;
		}
	`}
`;

interface OptionProps<OptionType extends NestedSelectOption> {
    option: OptionType;
    selectedOptions: OptionType[];
    parentValueToOptions: { [parentValue: string]: OptionType[] };
    areParentsSelectable: boolean;
    handleOptionChange: (node: OptionType) => void;
    addOptions: (nodes: OptionType[]) => void;
    removeOptions: (nodes: OptionType[]) => void;
    loadData?: (node: OptionType) => void;
    isMultiSelect?: boolean;
    isLoadingParentChildList?: boolean;
    setSelectedOptions: React.Dispatch<React.SetStateAction<OptionType[]>>;
    hideParentCheckbox?: boolean;
    isParentOptionLabelExpanded?: boolean;
    implicitlySelectChildren: boolean;
    renderCustomOptionText?: CustomOptionRenderer<OptionType>;
}

export const NestedOption = <OptionType extends NestedSelectOption>({
    option,
    selectedOptions,
    parentValueToOptions,
    handleOptionChange,
    addOptions,
    removeOptions,
    loadData,
    isMultiSelect,
    areParentsSelectable,
    isLoadingParentChildList,
    setSelectedOptions,
    hideParentCheckbox,
    isParentOptionLabelExpanded,
    implicitlySelectChildren,
    renderCustomOptionText,
}: OptionProps<OptionType>) => {
    const [loadingParentUrns, setLoadingParentUrns] = useState<string[]>([]);
    const [isOpen, setIsOpen] = useState(isParentOptionLabelExpanded);

    const { children, selectableChildren, directChildren, setAutoSelectChildren } = useNestedSelectOptionChildren({
        parentValueToOptions,
        option,
        areParentsSelectable,
        addOptions,
    });

    const { selectOption, isSelected, isImplicitlySelected, isPartialSelected, isParentMissingChildren } =
        useNestedOption({
            selectedOptions,
            option,
            children,
            selectableChildren,
            areParentsSelectable,
            implicitlySelectChildren,
            addOptions,
            removeOptions,
            setSelectedOptions,
            handleOptionChange,
        });

    // one loader variable for fetching data for expanded parents and their respective child nodes
    useEffect(() => {
        // once loading has been done just remove all the parent node urn
        if (!isLoadingParentChildList) {
            setLoadingParentUrns([]);
        }
    }, [isLoadingParentChildList]);

    return (
        <div>
            <ParentOption>
                <OptionLabel
                    key={option.value}
                    onClick={(e) => {
                        e.preventDefault();
                        if (isImplicitlySelected) {
                            return;
                        }
                        if (isParentMissingChildren) {
                            setLoadingParentUrns((previousIds) => [...previousIds, option.value]);
                            loadData?.(option);
                        }
                        if (option.isParent) {
                            setIsOpen(!isOpen);
                        } else {
                            selectOption();
                        }
                    }}
                    isSelected={!isMultiSelect && isSelected}
                    // added hack to show cursor in wait untill we get the inline spinner
                    style={{
                        width: '100%',
                        cursor:
                            isLoadingParentChildList && loadingParentUrns.includes(option.value) ? 'wait' : 'pointer',
                        display: 'flex',
                        justifyContent: hideParentCheckbox ? 'space-between' : 'normal',
                    }}
                    data-testid={`${option.isParent ? 'parent' : 'child'}-option-${option.value}`}
                >
                    {renderCustomOptionText ? (
                        renderCustomOptionText(option)
                    ) : (
                        <>
                            {option.isParent && <strong>{option.label}</strong>}
                            {!option.isParent && <>{option.label}</>}
                        </>
                    )}
                    {option.isParent && (
                        <Icon
                            onClick={(e) => {
                                e.stopPropagation();
                                e.preventDefault();
                                setIsOpen(!isOpen);
                                if (!isOpen && isParentMissingChildren) {
                                    setLoadingParentUrns((previousIds) => [...previousIds, option.value]);
                                    loadData?.(option);
                                }
                            }}
                            icon="ChevronLeft"
                            rotate={isOpen ? '90' : '270'}
                            size="xl"
                            color="gray"
                            style={{ cursor: 'pointer', marginLeft: '4px' }}
                        />
                    )}
                    {!(hideParentCheckbox && option.isParent) && (
                        <StyledCheckbox
                            checked={isImplicitlySelected || isSelected}
                            indeterminate={isPartialSelected}
                            onClick={(e) => {
                                e.preventDefault();
                                if (isImplicitlySelected) {
                                    return;
                                }
                                e.stopPropagation();
                                if (isParentMissingChildren) {
                                    loadData?.(option);
                                    if (!areParentsSelectable) {
                                        setAutoSelectChildren(true);
                                    }
                                }
                                selectOption();
                            }}
                            disabled={isImplicitlySelected}
                        />
                    )}
                </OptionLabel>
            </ParentOption>
            {isOpen && (
                <ChildOptions data-testid="children-option-container">
                    {directChildren.map((child) => (
                        <NestedOption
                            key={child.value}
                            selectedOptions={selectedOptions}
                            option={child}
                            parentValueToOptions={parentValueToOptions}
                            addOptions={addOptions}
                            handleOptionChange={handleOptionChange}
                            loadData={loadData}
                            removeOptions={removeOptions}
                            isMultiSelect={isMultiSelect}
                            areParentsSelectable={areParentsSelectable}
                            setSelectedOptions={setSelectedOptions}
                            implicitlySelectChildren={implicitlySelectChildren}
                        />
                    ))}
                </ChildOptions>
            )}
        </div>
    );
};<|MERGE_RESOLUTION|>--- conflicted
+++ resolved
@@ -1,21 +1,15 @@
-import { Icon, colors } from '@components';
+import React, { useState, useEffect } from 'react';
+
+import { colors, Icon } from '@components';
+import theme from '@components/theme';
+import styled from 'styled-components';
 import { Checkbox } from 'antd';
-import React, { useEffect, useState } from 'react';
-import styled from 'styled-components';
-
-<<<<<<< HEAD
-import { SelectOption } from '@components/components/Select/Nested/types';
-import useNestedSelectOptionChildren from '@components/components/Select/Nested/useNestedSelectOptionChildren';
-import useNestedOption from '@components/components/Select/Nested/useSelectOption';
-import { OptionLabel } from '@components/components/Select/components';
-import theme from '@components/theme';
-=======
+
 import { OptionLabel } from '../components';
 import { NestedSelectOption } from './types';
 import useNestedOption from './useSelectOption';
 import useNestedSelectOptionChildren from './useNestedSelectOptionChildren';
 import { CustomOptionRenderer } from '../types';
->>>>>>> 967db2a1
 
 const ParentOption = styled.div`
     display: flex;
