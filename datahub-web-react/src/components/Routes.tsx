import React from 'react';
import { Switch, Route, RouteProps, Redirect } from 'react-router-dom';
import { useReactiveVar } from '@apollo/client';
import { BrowseTypesPage } from './browse/BrowseTypesPage';
import { BrowseResultsPage } from './browse/BrowseResultsPage';
import { DatasetPage } from './entity/dataset/DatasetPage';
import { UserPage } from './entity/user/UserPage';
import { SearchPage } from './search/SearchPage';
import { LogIn } from './auth/LogIn';
import { NoPageFound } from './shared/NoPageFound';
import { isLoggedInVar } from './auth/checkAuthStatus';
import { PageRoutes } from '../conf/Global';

const ProtectedRoute = ({
    isLoggedIn,
    ...props
}: {
    isLoggedIn: boolean;
} & RouteProps) => {
    if (!isLoggedIn) {
        return <Redirect to={PageRoutes.LOG_IN} />;
    }
    return <Route {...props} />;
};

/**
 * Container for all views behind an authentication wall.
 */
export const Routes = (): JSX.Element => {
    const isLoggedIn = useReactiveVar(isLoggedInVar);
    return (
        <div>
            <Switch>
<<<<<<< HEAD
                <Route exact path="/" render={() => <BrowsePage />} />
=======
                <ProtectedRoute isLoggedIn={isLoggedIn} exact path="/" render={() => <BrowseTypesPage />} />
>>>>>>> 2063d67e
                <Route path={PageRoutes.LOG_IN} component={LogIn} />
                <ProtectedRoute
                    isLoggedIn={isLoggedIn}
                    path={`${PageRoutes.DATASETS}/:urn`}
                    render={() => <DatasetPage />}
                />
                <ProtectedRoute isLoggedIn={isLoggedIn} path={PageRoutes.SEARCH} render={() => <SearchPage />} />
<<<<<<< HEAD
                <ProtectedRoute isLoggedIn={isLoggedIn} path={PageRoutes.BROWSE} render={() => <BrowsePage />} />
=======
                <ProtectedRoute
                    isLoggedIn={isLoggedIn}
                    exact
                    path={PageRoutes.BROWSE}
                    render={() => <BrowseTypesPage />}
                />
                <ProtectedRoute
                    isLoggedIn={isLoggedIn}
                    path={PageRoutes.BROWSE_TYPE}
                    render={() => <BrowseResultsPage />}
                />
>>>>>>> 2063d67e
                <ProtectedRoute isLoggedIn={isLoggedIn} path={PageRoutes.USERS} render={() => <UserPage />} />
                <Route component={NoPageFound} />
            </Switch>
        </div>
    );
};<|MERGE_RESOLUTION|>--- conflicted
+++ resolved
@@ -31,11 +31,7 @@
     return (
         <div>
             <Switch>
-<<<<<<< HEAD
-                <Route exact path="/" render={() => <BrowsePage />} />
-=======
                 <ProtectedRoute isLoggedIn={isLoggedIn} exact path="/" render={() => <BrowseTypesPage />} />
->>>>>>> 2063d67e
                 <Route path={PageRoutes.LOG_IN} component={LogIn} />
                 <ProtectedRoute
                     isLoggedIn={isLoggedIn}
@@ -43,9 +39,6 @@
                     render={() => <DatasetPage />}
                 />
                 <ProtectedRoute isLoggedIn={isLoggedIn} path={PageRoutes.SEARCH} render={() => <SearchPage />} />
-<<<<<<< HEAD
-                <ProtectedRoute isLoggedIn={isLoggedIn} path={PageRoutes.BROWSE} render={() => <BrowsePage />} />
-=======
                 <ProtectedRoute
                     isLoggedIn={isLoggedIn}
                     exact
@@ -57,7 +50,6 @@
                     path={PageRoutes.BROWSE_TYPE}
                     render={() => <BrowseResultsPage />}
                 />
->>>>>>> 2063d67e
                 <ProtectedRoute isLoggedIn={isLoggedIn} path={PageRoutes.USERS} render={() => <UserPage />} />
                 <Route component={NoPageFound} />
             </Switch>
