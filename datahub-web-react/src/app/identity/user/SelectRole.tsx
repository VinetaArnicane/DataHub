import React, { useState } from 'react';
import { UserOutlined } from '@ant-design/icons';
import { Select } from 'antd';
import { useApolloClient } from '@apollo/client';
import styled from 'styled-components';
import { CorpUser, DataHubRole } from '../../../types.generated';
import AssignRoleConfirmation from './AssignRoleConfirmation';
import { mapRoleIcon } from './UserUtils';
import { ANTD_GRAY } from '../../entity/shared/constants';
import { clearRoleListCache } from '../../permissions/roles/cacheUtils';

const NO_ROLE_TEXT = 'No Role';
const NO_ROLE_URN = 'urn:li:dataHubRole:NoRole';

type Props = {
    user: CorpUser;
    userRoleUrn: string;
    selectRoleOptions: Array<DataHubRole>;
    refetch?: () => void;
};

const RoleSelect = styled(Select)<{ color?: string }>`
    min-width: 105px;
    ${(props) => (props.color ? ` color: ${props.color};` : '')}
`;

const RoleIcon = styled.span`
    margin-right: 6px;
    font-size: 12px;
`;

export default function SelectRole({ user, userRoleUrn, selectRoleOptions, refetch }: Props) {
<<<<<<< HEAD
    const [isViewingAssignRole, setIsViewingAssignRole] = useState(false);
    const [roleToAssign, setRoleToAssign] = useState<DataHubRole>();
    
=======
    const client = useApolloClient();
>>>>>>> cf3db168
    const rolesMap: Map<string, DataHubRole> = new Map();
    selectRoleOptions.forEach((role) => {
        rolesMap.set(role.urn, role);
    });
    const allSelectRoleOptions = [{ urn: NO_ROLE_URN, name: NO_ROLE_TEXT }, ...selectRoleOptions];
    const selectOptions = allSelectRoleOptions.map((role) => {
        return (
            <Select.Option key={role.urn} value={role.urn}>
                <RoleIcon>{mapRoleIcon(role.name)}</RoleIcon>
                {role.name}
            </Select.Option>
        );
    });

    const defaultRoleUrn = userRoleUrn || NO_ROLE_URN;
    const [currentRoleUrn, setCurrentRoleUrn] = useState<string>(defaultRoleUrn);
    const [isViewingAssignRole, setIsViewingAssignRole] = useState(false);

    const onSelectRole = (roleUrn: string) => {
        setCurrentRoleUrn(roleUrn);
        setIsViewingAssignRole(true);
    };

    const onCancel = () => {
        setCurrentRoleUrn(defaultRoleUrn);
        setIsViewingAssignRole(false);
    };

    const onConfirm = () => {
        setIsViewingAssignRole(false);
        setTimeout(function () {
            refetch?.();
            clearRoleListCache(client); // Update roles.
        }, 3000);
    };

    // wait for available roles to load
    if (!selectRoleOptions.length) return null;

    return (
        <>
            <RoleSelect
                placeholder={
                    <>
                        <UserOutlined style={{ marginRight: 6, fontSize: 12 }} />
                        {NO_ROLE_TEXT}
                    </>
                }
                value={currentRoleUrn}
                onChange={(e) => onSelectRole(e as string)}
                color={currentRoleUrn === NO_ROLE_URN ? ANTD_GRAY[6] : undefined}
            >
                {selectOptions}
            </RoleSelect>
            <AssignRoleConfirmation
                visible={isViewingAssignRole}
                roleToAssign={rolesMap.get(currentRoleUrn)}
                userUrn={user.urn}
                username={user.username}
                onClose={onCancel}
                onConfirm={onConfirm}
            />
        </>
    );
}<|MERGE_RESOLUTION|>--- conflicted
+++ resolved
@@ -30,13 +30,7 @@
 `;
 
 export default function SelectRole({ user, userRoleUrn, selectRoleOptions, refetch }: Props) {
-<<<<<<< HEAD
-    const [isViewingAssignRole, setIsViewingAssignRole] = useState(false);
-    const [roleToAssign, setRoleToAssign] = useState<DataHubRole>();
-    
-=======
     const client = useApolloClient();
->>>>>>> cf3db168
     const rolesMap: Map<string, DataHubRole> = new Map();
     selectRoleOptions.forEach((role) => {
         rolesMap.set(role.urn, role);
