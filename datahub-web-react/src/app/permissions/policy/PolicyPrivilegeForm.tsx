<<<<<<< HEAD
import React, { useMemo, useState } from 'react';
import { Link } from 'react-router-dom';
import { Form, Select, Tag, Tooltip, Typography, Checkbox } from 'antd';
=======
import React, { useEffect, useMemo, useRef, useState } from 'react';
import { Link } from 'react-router-dom';
import { Form, Select, Tag, Tooltip, Typography, Tag as CustomTag } from 'antd';
>>>>>>> d6e46b9b
import styled from 'styled-components/macro';

import { useEntityRegistry } from '../../useEntityRegistry';
import { useAppConfig } from '../../useAppConfig';
import {
    useGetSearchResultsForMultipleLazyQuery,
    useGetSearchResultsLazyQuery,
} from '../../../graphql/search.generated';
<<<<<<< HEAD
import { ResourceFilter, PolicyType, EntityType, PolicyMatchCondition } from '../../../types.generated';
=======
import { ResourceFilter, PolicyType, EntityType, Domain, Entity } from '../../../types.generated';
>>>>>>> d6e46b9b
import {
    convertLegacyResourceFilter,
    createCriterionValue,
    createCriterionValueWithEntity,
    EMPTY_POLICY,
    getFieldValues,
<<<<<<< HEAD
    getFieldCondition,
=======
    getFieldValuesOfTags,
>>>>>>> d6e46b9b
    mapResourceTypeToDisplayName,
    mapResourceTypeToEntityType,
    mapResourceTypeToPrivileges,
    setFieldValues,
} from './policyUtils';
import DomainNavigator from '../../domain/nestedDomains/domainNavigator/DomainNavigator';
import { BrowserWrapper } from '../../shared/tags/AddTagsTermsModal';
import ClickOutside from '../../shared/ClickOutside';
import { TagTermLabel } from '../../shared/tags/TagTermLabel';
import { ENTER_KEY_CODE } from '../../shared/constants';
import { useGetRecommendations } from '../../shared/recommendation';

type Props = {
    policyType: PolicyType;
    resources?: ResourceFilter;
    setResources: (resources: ResourceFilter) => void;
    selectedTags?: any[];
    setSelectedTags: (data: any) => void;
    setEditState: (data: boolean) => void;
    isEditState: boolean;
    privileges: Array<string>;
    setPrivileges: (newPrivs: Array<string>) => void;
    focusPolicyUrn: string | undefined;
};

const SearchResultContainer = styled.div`
    display: flex;
    justify-content: space-between;
    align-items: center;
    padding: 4px;
`;

const PrivilegesForm = styled(Form)`
    margin: 12px;
    margin-top: 36px;
    margin-bottom: 40px;
`;

const TagSelect = styled(Select)`
    width: 480px;
`;

const StyleTag = styled(CustomTag)`
    margin: 2px;
    display: flex;
    justify-content: start;
    align-items: center;
    white-space: nowrap;
    opacity: 1;
    color: #434343;
    line-height: 16px;
`;

/**
 * Component used to construct the "privileges" and "resources" portion of a DataHub
 * access Policy.
 */
export default function PolicyPrivilegeForm({
    policyType,
    resources: maybeResources,
    setResources,
    privileges,
    setPrivileges,
    setSelectedTags,
    selectedTags,
    setEditState,
    isEditState,
    focusPolicyUrn,
}: Props) {
    const entityRegistry = useEntityRegistry();
    const [domainInputValue, setDomainInputValue] = useState('');
    const [isFocusedOnInput, setIsFocusedOnInput] = useState(false);
    const [inputValue, setInputValue] = useState('');
    const [tagTermSearch, { data: tagTermSearchData }] = useGetSearchResultsLazyQuery();
    const [recommendedData] = useGetRecommendations([EntityType.Tag]);
    const tagSearchResults = tagTermSearchData?.search?.searchResults?.map((searchResult) => searchResult.entity) || [];

    const inputEl = useRef(null);

    // Configuration used for displaying options
    const {
        config: { policiesConfig },
    } = useAppConfig();

    const resources: ResourceFilter = convertLegacyResourceFilter(maybeResources) || EMPTY_POLICY.resources;
    const resourceTypes = getFieldValues(resources.filter, 'TYPE') || [];
    const resourceEntities = getFieldValues(resources.filter, 'URN') || [];

    const matchConditionInitial = getFieldCondition(resources.filter, 'RESOURCE_URN');
    const [matchCondition, setMatchCondition] = useState(matchConditionInitial);
    const getDisplayName = (entity) => {
        if (!entity) {
            return null;
        }
        return entityRegistry.getDisplayName(entity.type, entity);
    };

    const resourceUrnToDisplayName = new Map();
    resourceEntities.forEach((resourceEntity) => {
        resourceUrnToDisplayName[resourceEntity.value] = getDisplayName(resourceEntity.entity);
    });
    // Search for resources
    const [searchResources, { data: resourcesSearchData }] = useGetSearchResultsForMultipleLazyQuery();
    const resourceSearchResults = resourcesSearchData?.searchAcrossEntities?.searchResults;

    // Same for domains
    const domains = getFieldValues(resources.filter, 'DOMAIN') || [];
    const domainUrnToDisplayName = new Map();
    domains.forEach((domainEntity) => {
        domainUrnToDisplayName[domainEntity.value] = getDisplayName(domainEntity.entity);
    });
    // Search for domains
    const [searchDomains, { data: domainsSearchData }] = useGetSearchResultsLazyQuery();
    const domainSearchResults = domainsSearchData?.search?.searchResults;

    // Whether to show the resource filter inputs including "resource type", "resource", and "domain"
    const showResourceFilterInput = policyType !== PolicyType.Platform;

    // Current Select dropdown values
    const resourceTypeSelectValue = resourceTypes.map((criterionValue) => criterionValue.value);
    const resourceSelectValue = resourceEntities.map((criterionValue) => criterionValue.value);
    const domainSelectValue = getFieldValues(resources.filter, 'DOMAIN').map((criterionValue) => criterionValue.value);
    const privilegesSelectValue = privileges;
    const isShowingDomainNavigator = !domainInputValue && isFocusedOnInput;

    // Construct privilege options for dropdown
    const platformPrivileges = policiesConfig?.platformPrivileges || [];
    const resourcePrivileges = useMemo(() => policiesConfig?.resourcePrivileges || [], [policiesConfig]);
    const resourcePrivilegesForType = useMemo(
        () => mapResourceTypeToPrivileges(resourceTypeSelectValue, resourcePrivileges),
        [resourceTypeSelectValue, resourcePrivileges],
    );
    const privilegeOptions = policyType === PolicyType.Platform ? platformPrivileges : resourcePrivilegesForType;

    const getEntityFromSearchResults = (searchResults, urn) =>
        searchResults?.map((result) => result.entity).find((entity) => entity.urn === urn);

    // When a privilege is selected, add its type to the privileges list
    const onSelectPrivilege = (privilege: string) => {
        if (privilege === 'All') {
            setPrivileges(privilegeOptions.map((priv) => priv.type) as never[]);
        } else {
            const newPrivs = [...privileges, privilege];
            setPrivileges(newPrivs as never[]);
        }
    };

    // When a privilege is selected, remove its type from the privileges list
    const onDeselectPrivilege = (privilege: string) => {
        let newPrivs;
        if (privilege === 'All') {
            newPrivs = [];
        } else {
            newPrivs = privileges.filter((priv) => priv !== privilege);
        }
        setPrivileges(newPrivs as never[]);
    };

    // When a resource is selected, add its urn to the list of resources
    const onSelectResourceType = (selectedResourceType: string) => {
        const filter = resources.filter || {
            criteria: [],
        };
        setResources({
            ...resources,
<<<<<<< HEAD
            filter: setFieldValues(
                filter,
                'RESOURCE_TYPE',
                [...resourceTypes, createCriterionValue(selectedResourceType)],
                PolicyMatchCondition.Equals,
            ),
=======
            filter: setFieldValues(filter, 'TYPE', [...resourceTypes, createCriterionValue(selectedResourceType)]),
>>>>>>> d6e46b9b
        });
    };

    const onDeselectResourceType = (deselectedResourceType: string) => {
        const filter = resources.filter || {
            criteria: [],
        };
        setResources({
            ...resources,
            filter: setFieldValues(
                filter,
                'TYPE',
                resourceTypes?.filter((criterionValue) => criterionValue.value !== deselectedResourceType),
                PolicyMatchCondition.Equals,
            ),
        });
    };

    // When a resource is selected, add its urn to the list of resources
    const onSelectResource = (resource) => {
        const filter = resources.filter || {
            criteria: [],
        };
        setResources({
            ...resources,
<<<<<<< HEAD
            filter: setFieldValues(
                filter,
                'RESOURCE_URN',
                [
                    ...resourceEntities,
                    createCriterionValueWithEntity(
                        resource,
                        getEntityFromSearchResults(resourceSearchResults, resource) || null,
                    ),
                ],
                matchCondition,
            ),
=======
            filter: setFieldValues(filter, 'URN', [
                ...resourceEntities,
                createCriterionValueWithEntity(
                    resource,
                    getEntityFromSearchResults(resourceSearchResults, resource) || null,
                ),
            ]),
>>>>>>> d6e46b9b
        });
    };

    // When a resource is deselected, remove its urn from the list of resources
    const onDeselectResource = (resource) => {
        const filter = resources.filter || {
            criteria: [],
        };
        setResources({
            ...resources,
            filter: setFieldValues(
                filter,
                'URN',
                resourceEntities?.filter((criterionValue) => criterionValue.value !== resource),
                matchCondition,
            ),
        });
    };

    const updateMatchConditionInResources = (excludeResource) => {
        const filter = resources.filter || {
            criteria: [],
        };
        setResources({
            ...resources,
            filter: setFieldValues(
                filter,
                'RESOURCE_URN',
                resourceEntities,
                excludeResource ? PolicyMatchCondition.NotEquals : PolicyMatchCondition.Equals,
            ),
        });
    };
    // When a domain is selected, add its urn to the list of domains
    const onSelectDomain = (domainUrn, domainObj?: Domain) => {
        const filter = resources.filter || {
            criteria: [],
        };
<<<<<<< HEAD
        const updatedFilter = setFieldValues(
            filter,
            'DOMAIN',
            [
                ...domains,
                createCriterionValueWithEntity(domain, getEntityFromSearchResults(domainSearchResults, domain) || null),
            ],
            PolicyMatchCondition.Equals,
        );
=======
        const domainEntity = domainObj || getEntityFromSearchResults(domainSearchResults, domainUrn);
        const updatedFilter = setFieldValues(filter, 'DOMAIN', [
            ...domains,
            createCriterionValueWithEntity(domainUrn, domainEntity || null),
        ]);
>>>>>>> d6e46b9b
        setResources({
            ...resources,
            filter: updatedFilter,
        });
    };

    function selectDomainFromBrowser(domain: Domain) {
        onSelectDomain(domain.urn, domain);
        setIsFocusedOnInput(false);
    }

    // When a domain is deselected, remove its urn from the list of domains
    const onDeselectDomain = (domain) => {
        const filter = resources.filter || {
            criteria: [],
        };
        setResources({
            ...resources,
            filter: setFieldValues(
                filter,
                'DOMAIN',
                domains?.filter((criterionValue) => criterionValue.value !== domain),
                PolicyMatchCondition.Equals,
            ),
        });
    };

    // Handle resource search, if the resource type has an associated EntityType mapping.
    const handleResourceSearch = (text: string) => {
        const trimmedText: string = text.trim();
        const entityTypes = resourceTypeSelectValue
            .map((resourceType) => mapResourceTypeToEntityType(resourceType, resourcePrivileges))
            .filter((entityType): entityType is EntityType => !!entityType);
        searchResources({
            variables: {
                input: {
                    types: entityTypes,
                    query: trimmedText.length > 2 ? trimmedText : '*',
                    start: 0,
                    count: 10,
                },
            },
        });
    };

    // Handle domain search, if the domain type has an associated EntityType mapping.
    const handleDomainSearch = (text: string) => {
        const trimmedText: string = text.trim();
        setDomainInputValue(trimmedText);
        searchDomains({
            variables: {
                input: {
                    type: EntityType.Domain,
                    query: trimmedText.length > 2 ? trimmedText : '*',
                    start: 0,
                    count: 10,
                },
            },
        });
    };

    const renderSearchResult = (result) => {
        return (
            <SearchResultContainer>
                {entityRegistry.getDisplayName(result.entity.type, result.entity)}
                <Link
                    target="_blank"
                    rel="noopener noreferrer"
                    to={() => `${entityRegistry.getEntityUrl(result.entity.type, result.entity.urn)}`}
                >
                    View
                </Link>
            </SearchResultContainer>
        );
    };

    const displayStringWithMaxLength = (displayStr, length) => {
        return displayStr.length > length
            ? `${displayStr.substring(0, Math.min(length, displayStr.length))}...`
            : displayStr;
    };

<<<<<<< HEAD
    const getResourceText = (policyMatch) => {
        if (policyMatch === PolicyMatchCondition.Equals) {
            return (
                <Typography.Paragraph>
                    Search for specific resources the policy should apply to. If <b>none</b> is selected, policy is
                    applied to <b>all</b> resources of the given type.
                </Typography.Paragraph>
            );
        }
        return (
            <Typography.Paragraph>
                Search for specific resource(s) the policy exclusion should apply to. If <b>none</b> is selected, policy
                is applied to <b>all</b> resources of the given type.
            </Typography.Paragraph>
        );
    };

=======
    function handleCLickOutside() {
        // delay closing the domain navigator so we don't get a UI "flash" between showing search results and navigator
        setTimeout(() => setIsFocusedOnInput(false), 0);
    }

    function handleBlur() {
        setDomainInputValue('');
    }

    function handleBlurTag() {
        setInputValue('');
    }

    const renderSearchResultTags = (entity: Entity) => {
        const displayName =
            entity.type === EntityType.Tag ? (entity as any).name : entityRegistry.getDisplayName(entity.type, entity);
        const tagOrTermComponent = <TagTermLabel entity={entity} />;
        return (
            <Select.Option data-testid="tag-term-option" value={entity.urn} key={entity.urn} name={displayName}>
                <SearchResultContainer>{tagOrTermComponent}</SearchResultContainer>
            </Select.Option>
        );
    };
    const tags = getFieldValues(resources.filter, 'TAG') || [];
    const newTag = getFieldValues(resources.filter, 'TAG').map((criterionValue) => {
        if (criterionValue?.value) {
            return criterionValue?.value;
        }
        return criterionValue;
    });

    const editTags = getFieldValuesOfTags(resources.filter, 'TAG').map((criterionValue) => {
        if (criterionValue?.value) {
            return criterionValue?.entity;
        }
        return criterionValue;
    });
    const tagResult = !inputValue || inputValue.length === 0 ? recommendedData : tagSearchResults;
    useEffect(() => {
        if (focusPolicyUrn && isEditState && setEditState && editTags && newTag) {
            setEditState(false);
            const filter = resources.filter || {
                criteria: [],
            };
            setSelectedTags(editTags);
            setResources({
                ...resources,
                filter: setFieldValues(filter, 'TAG', [...(newTag as any)]),
            });
        }
        // eslint-disable-next-line react-hooks/exhaustive-deps
    }, [focusPolicyUrn, isEditState, setEditState, editTags, newTag]);

    const onSelectValue = (urn: string) => {
        const filter = resources.filter || {
            criteria: [],
        };
        const selectedTagOption = tagResult?.find((tag) => tag.urn === urn);

        setResources({
            ...resources,
            filter: setFieldValues(filter, 'TAG', [...tags, urn as any]),
        });
        setSelectedTags([...(selectedTags as any), selectedTagOption]);
        if (inputEl && inputEl.current) {
            (inputEl.current as any).blur();
        }
    };

    // When a Tag search result is deselected, remove the Tags
    const onDeselectValue = (urn: string) => {
        const filter = resources.filter || {
            criteria: [],
        };
        setInputValue('');
        setSelectedTags(selectedTags?.filter((term) => term.urn !== urn));

        setResources({
            ...resources,
            filter: setFieldValues(
                filter,
                'TAG',
                tags?.filter((criterionValue) => (criterionValue as any) !== urn),
            ),
        });
    };

    const type = EntityType.Tag;
    const handleSearch = (text: string) => {
        if (text.length > 0) {
            tagTermSearch({
                variables: {
                    input: {
                        type,
                        query: text,
                        start: 0,
                        count: 10,
                    },
                },
            });
        }
    };

    const tagSearchOptions = tagResult?.map((result) => {
        return renderSearchResultTags(result);
    });

    function clearInput() {
        setInputValue('');
        setTimeout(() => setIsFocusedOnInput(true), 0); // call after click outside
    }

    const tagRender = (props) => {
        // eslint-disable-next-line react/prop-types
        const { closable, onClose, value } = props;
        const onPreventMouseDown = (event) => {
            event.preventDefault();
            event.stopPropagation();
        };

        const selectedItem = selectedTags?.find((term) => term?.urn === value);
        return (
            <StyleTag onMouseDown={onPreventMouseDown} closable={closable} onClose={onClose}>
                {selectedItem?.name}
            </StyleTag>
        );
    };

    function handleKeyDown(event) {
        if (event.keyCode === ENTER_KEY_CODE) {
            (inputEl.current as any).blur();
        }
    }

>>>>>>> d6e46b9b
    return (
        <PrivilegesForm layout="vertical">
            {showResourceFilterInput && (
                <Form.Item label={<Typography.Text strong>Resource Type</Typography.Text>} labelAlign="right">
                    <Typography.Paragraph>
                        Select the types of resources this policy should apply to. If <b>none</b> is selected, policy is
                        applied to <b>all</b> types of resources.
                    </Typography.Paragraph>
                    <Select
                        value={resourceTypeSelectValue}
                        mode="multiple"
                        placeholder="Apply to ALL resource types by default. Select types to apply to specific types of entities."
                        onSelect={onSelectResourceType}
                        onDeselect={onDeselectResourceType}
                        tagRender={(tagProps) => (
                            <Tag closable={tagProps.closable} onClose={tagProps.onClose}>
                                {mapResourceTypeToDisplayName(tagProps.value.toString(), resourcePrivileges)}
                            </Tag>
                        )}
                    >
                        {resourcePrivileges
                            .filter((privs) => privs.resourceType !== 'all')
                            .map((resPrivs) => {
                                return (
                                    <Select.Option key={resPrivs.resourceType} value={resPrivs.resourceType}>
                                        {resPrivs.resourceTypeDisplayName}
                                    </Select.Option>
                                );
                            })}
                    </Select>
                </Form.Item>
            )}
            {showResourceFilterInput && (
<<<<<<< HEAD
                <>
                    <Form.Item label={<Typography.Text strong>Resource Condition</Typography.Text>}>
                        <Typography.Paragraph>
                            Selecting the checkbox below will exclude selected resource from the policy. If not
                            selected, resources selected will be included in the policy.
                        </Typography.Paragraph>
                        <Checkbox
                            checked={matchCondition === PolicyMatchCondition.NotEquals}
                            onChange={(value) => {
                                setMatchCondition(
                                    value?.target?.checked
                                        ? PolicyMatchCondition.NotEquals
                                        : PolicyMatchCondition.Equals,
                                );
                                updateMatchConditionInResources(value?.target?.checked);
                            }}
                        >
                            Exclude Resources
                        </Checkbox>
                    </Form.Item>
                    <Form.Item label={<Typography.Text strong>Resource</Typography.Text>}>
                        {getResourceText(matchCondition)}
                        <Select
                            notFoundContent="No search results found"
                            value={resourceSelectValue}
                            mode="multiple"
                            filterOption={false}
                            placeholder="Apply to ALL resources by default. Select specific resources to apply to."
                            onSelect={onSelectResource}
                            onDeselect={onDeselectResource}
                            onSearch={handleResourceSearch}
                            tagRender={(tagProps) => (
                                <Tag closable={tagProps.closable} onClose={tagProps.onClose}>
                                    <Tooltip title={tagProps.value.toString()}>
                                        {displayStringWithMaxLength(
                                            resourceUrnToDisplayName[tagProps.value.toString()] ||
                                                tagProps.value.toString(),
                                            75,
                                        )}
                                    </Tooltip>
                                </Tag>
                            )}
                        >
                            {resourceSearchResults?.map((result) => (
                                <Select.Option value={result.entity.urn}>{renderSearchResult(result)}</Select.Option>
                            ))}
                        </Select>
                    </Form.Item>
                </>
=======
                <Form.Item label={<Typography.Text strong>Resource</Typography.Text>}>
                    <Typography.Paragraph>
                        Search for specific resources the policy should apply to. If <b>none</b> is selected, policy is
                        applied to <b>all</b> resources of the given type.
                    </Typography.Paragraph>
                    <Select
                        notFoundContent="No search results found"
                        value={resourceSelectValue}
                        mode="multiple"
                        filterOption={false}
                        placeholder="Apply to ALL resources by default. Select specific resources to apply to."
                        onSelect={onSelectResource}
                        onDeselect={onDeselectResource}
                        onSearch={handleResourceSearch}
                        tagRender={(tagProps) => (
                            <Tag closable={tagProps.closable} onClose={tagProps.onClose}>
                                <Tooltip title={tagProps.value.toString()}>
                                    {displayStringWithMaxLength(
                                        resourceUrnToDisplayName[tagProps.value.toString()] ||
                                            tagProps.value.toString(),
                                        75,
                                    )}
                                </Tooltip>
                            </Tag>
                        )}
                    >
                        {resourceSearchResults?.map((result) => (
                            <Select.Option key={result.entity.urn} value={result.entity.urn}>
                                {renderSearchResult(result)}
                            </Select.Option>
                        ))}
                    </Select>
                </Form.Item>
>>>>>>> d6e46b9b
            )}
            {showResourceFilterInput && (
                <Form.Item label={<Typography.Text strong>Select Tags</Typography.Text>}>
                    <Typography.Paragraph>
                        The policy will apply to all entities containing all of the chosen tags. If no tags are
                        selected, the policy will not account for tags.
                    </Typography.Paragraph>
                    <TagSelect
                        data-testid="tag-term-modal-input"
                        mode="multiple"
                        ref={inputEl}
                        filterOption={false}
                        placeholder={`Search for ${entityRegistry.getEntityName(type)?.toLowerCase()}...`}
                        showSearch
                        defaultActiveFirstOption={false}
                        onSelect={(asset: any) => onSelectValue(asset)}
                        onDeselect={(asset: any) => onDeselectValue(asset)}
                        onSearch={(value: string) => {
                            // eslint-disable-next-line react/prop-types
                            handleSearch(value.trim());
                            // eslint-disable-next-line react/prop-types
                            setInputValue(value.trim());
                        }}
                        tagRender={tagRender}
                        value={tags}
                        onClear={clearInput}
                        onBlur={handleBlurTag}
                        onInputKeyDown={handleKeyDown}
                    >
                        {tagSearchOptions}
                    </TagSelect>
                </Form.Item>
            )}
            {showResourceFilterInput && (
                <Form.Item label={<Typography.Text strong>Select Domains</Typography.Text>}>
                    <Typography.Paragraph>
                        The policy will apply to any chosen domains and all their nested domains. If <b>none</b> are
                        selected, the policy is applied to <b>all</b> resources of in all domains.
                    </Typography.Paragraph>
                    <ClickOutside onClickOutside={handleCLickOutside}>
                        <Select
                            showSearch
                            value={domainSelectValue}
                            mode="multiple"
                            filterOption={false}
                            placeholder="Apply to ALL domains by default. Select domains to apply to specific domains."
                            onSelect={(value) => onSelectDomain(value)}
                            onDeselect={onDeselectDomain}
                            onSearch={handleDomainSearch}
                            onFocus={() => setIsFocusedOnInput(true)}
                            onBlur={handleBlur}
                            tagRender={(tagProps) => (
                                <Tag closable={tagProps.closable} onClose={tagProps.onClose}>
                                    {displayStringWithMaxLength(
                                        domainUrnToDisplayName[tagProps.value.toString()] || tagProps.value.toString(),
                                        75,
                                    )}
                                </Tag>
                            )}
                            dropdownStyle={isShowingDomainNavigator ? { display: 'none' } : {}}
                        >
                            {domainSearchResults?.map((result) => (
                                <Select.Option key={result.entity.urn} value={result.entity.urn}>
                                    {renderSearchResult(result)}
                                </Select.Option>
                            ))}
                        </Select>
                        <BrowserWrapper isHidden={!isShowingDomainNavigator} width="100%" maxHeight={300}>
                            <DomainNavigator selectDomainOverride={selectDomainFromBrowser} />
                        </BrowserWrapper>
                    </ClickOutside>
                </Form.Item>
            )}
            <Form.Item label={<Typography.Text strong>Privileges</Typography.Text>}>
                <Typography.Paragraph>Select a set of privileges to permit.</Typography.Paragraph>
                <Select
                    data-testid="privileges"
                    value={privilegesSelectValue}
                    mode="multiple"
                    onSelect={(value: string) => onSelectPrivilege(value)}
                    onDeselect={(value: any) => onDeselectPrivilege(value)}
                    tagRender={(tagProps) => (
                        <Tag closable={tagProps.closable} onClose={tagProps.onClose}>
                            {tagProps.label}
                        </Tag>
                    )}
                >
                    {privilegeOptions.map((priv, index) => {
                        const key = `${priv.type}-${index}`;
                        return (
                            <Select.Option key={key} value={priv.type}>
                                {priv.displayName}
                            </Select.Option>
                        );
                    })}
                    <Select.Option value="All">All Privileges</Select.Option>
                </Select>
            </Form.Item>
        </PrivilegesForm>
    );
}<|MERGE_RESOLUTION|>--- conflicted
+++ resolved
@@ -1,12 +1,6 @@
-<<<<<<< HEAD
-import React, { useMemo, useState } from 'react';
-import { Link } from 'react-router-dom';
-import { Form, Select, Tag, Tooltip, Typography, Checkbox } from 'antd';
-=======
 import React, { useEffect, useMemo, useRef, useState } from 'react';
 import { Link } from 'react-router-dom';
-import { Form, Select, Tag, Tooltip, Typography, Tag as CustomTag } from 'antd';
->>>>>>> d6e46b9b
+import { Form, Select, Tag, Tooltip, Typography, Tag as CustomTag, Checkbox } from 'antd';
 import styled from 'styled-components/macro';
 
 import { useEntityRegistry } from '../../useEntityRegistry';
@@ -15,22 +9,15 @@
     useGetSearchResultsForMultipleLazyQuery,
     useGetSearchResultsLazyQuery,
 } from '../../../graphql/search.generated';
-<<<<<<< HEAD
-import { ResourceFilter, PolicyType, EntityType, PolicyMatchCondition } from '../../../types.generated';
-=======
-import { ResourceFilter, PolicyType, EntityType, Domain, Entity } from '../../../types.generated';
->>>>>>> d6e46b9b
+import { ResourceFilter, PolicyType, EntityType, Domain, Entity, PolicyMatchCondition } from '../../../types.generated';
 import {
     convertLegacyResourceFilter,
     createCriterionValue,
     createCriterionValueWithEntity,
     EMPTY_POLICY,
     getFieldValues,
-<<<<<<< HEAD
     getFieldCondition,
-=======
     getFieldValuesOfTags,
->>>>>>> d6e46b9b
     mapResourceTypeToDisplayName,
     mapResourceTypeToEntityType,
     mapResourceTypeToPrivileges,
@@ -196,16 +183,7 @@
         };
         setResources({
             ...resources,
-<<<<<<< HEAD
-            filter: setFieldValues(
-                filter,
-                'RESOURCE_TYPE',
-                [...resourceTypes, createCriterionValue(selectedResourceType)],
-                PolicyMatchCondition.Equals,
-            ),
-=======
-            filter: setFieldValues(filter, 'TYPE', [...resourceTypes, createCriterionValue(selectedResourceType)]),
->>>>>>> d6e46b9b
+            filter: setFieldValues(filter, 'TYPE', [...resourceTypes, createCriterionValue(selectedResourceType)], PolicyMatchCondition.Equals),
         });
     };
 
@@ -231,28 +209,15 @@
         };
         setResources({
             ...resources,
-<<<<<<< HEAD
-            filter: setFieldValues(
-                filter,
-                'RESOURCE_URN',
-                [
-                    ...resourceEntities,
-                    createCriterionValueWithEntity(
-                        resource,
-                        getEntityFromSearchResults(resourceSearchResults, resource) || null,
-                    ),
-                ],
-                matchCondition,
-            ),
-=======
             filter: setFieldValues(filter, 'URN', [
                 ...resourceEntities,
                 createCriterionValueWithEntity(
                     resource,
                     getEntityFromSearchResults(resourceSearchResults, resource) || null,
                 ),
-            ]),
->>>>>>> d6e46b9b
+            ],
+            matchCondition,
+           ),
         });
     };
 
@@ -291,23 +256,16 @@
         const filter = resources.filter || {
             criteria: [],
         };
-<<<<<<< HEAD
+        const domainEntity = domainObj || getEntityFromSearchResults(domainSearchResults, domainUrn);
         const updatedFilter = setFieldValues(
-            filter,
-            'DOMAIN',
-            [
-                ...domains,
-                createCriterionValueWithEntity(domain, getEntityFromSearchResults(domainSearchResults, domain) || null),
-            ],
-            PolicyMatchCondition.Equals,
-        );
-=======
-        const domainEntity = domainObj || getEntityFromSearchResults(domainSearchResults, domainUrn);
-        const updatedFilter = setFieldValues(filter, 'DOMAIN', [
+          filter,
+          'DOMAIN',
+          [
             ...domains,
             createCriterionValueWithEntity(domainUrn, domainEntity || null),
-        ]);
->>>>>>> d6e46b9b
+          ],
+          PolicyMatchCondition.Equals,
+        );
         setResources({
             ...resources,
             filter: updatedFilter,
@@ -390,7 +348,6 @@
             : displayStr;
     };
 
-<<<<<<< HEAD
     const getResourceText = (policyMatch) => {
         if (policyMatch === PolicyMatchCondition.Equals) {
             return (
@@ -408,7 +365,6 @@
         );
     };
 
-=======
     function handleCLickOutside() {
         // delay closing the domain navigator so we don't get a UI "flash" between showing search results and navigator
         setTimeout(() => setIsFocusedOnInput(false), 0);
@@ -543,7 +499,6 @@
         }
     }
 
->>>>>>> d6e46b9b
     return (
         <PrivilegesForm layout="vertical">
             {showResourceFilterInput && (
@@ -577,7 +532,6 @@
                 </Form.Item>
             )}
             {showResourceFilterInput && (
-<<<<<<< HEAD
                 <>
                     <Form.Item label={<Typography.Text strong>Resource Condition</Typography.Text>}>
                         <Typography.Paragraph>
@@ -622,46 +576,13 @@
                             )}
                         >
                             {resourceSearchResults?.map((result) => (
-                                <Select.Option value={result.entity.urn}>{renderSearchResult(result)}</Select.Option>
+                               <Select.Option key={result.entity.urn} value={result.entity.urn}>
+                                 {renderSearchResult(result)}
+                               </Select.Option>
                             ))}
                         </Select>
                     </Form.Item>
                 </>
-=======
-                <Form.Item label={<Typography.Text strong>Resource</Typography.Text>}>
-                    <Typography.Paragraph>
-                        Search for specific resources the policy should apply to. If <b>none</b> is selected, policy is
-                        applied to <b>all</b> resources of the given type.
-                    </Typography.Paragraph>
-                    <Select
-                        notFoundContent="No search results found"
-                        value={resourceSelectValue}
-                        mode="multiple"
-                        filterOption={false}
-                        placeholder="Apply to ALL resources by default. Select specific resources to apply to."
-                        onSelect={onSelectResource}
-                        onDeselect={onDeselectResource}
-                        onSearch={handleResourceSearch}
-                        tagRender={(tagProps) => (
-                            <Tag closable={tagProps.closable} onClose={tagProps.onClose}>
-                                <Tooltip title={tagProps.value.toString()}>
-                                    {displayStringWithMaxLength(
-                                        resourceUrnToDisplayName[tagProps.value.toString()] ||
-                                            tagProps.value.toString(),
-                                        75,
-                                    )}
-                                </Tooltip>
-                            </Tag>
-                        )}
-                    >
-                        {resourceSearchResults?.map((result) => (
-                            <Select.Option key={result.entity.urn} value={result.entity.urn}>
-                                {renderSearchResult(result)}
-                            </Select.Option>
-                        ))}
-                    </Select>
-                </Form.Item>
->>>>>>> d6e46b9b
             )}
             {showResourceFilterInput && (
                 <Form.Item label={<Typography.Text strong>Select Tags</Typography.Text>}>
