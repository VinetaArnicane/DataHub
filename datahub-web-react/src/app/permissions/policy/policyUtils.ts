import { Maybe } from 'graphql/jsutils/Maybe';
import {
    PolicyMatchCondition,
    PolicyMatchCriterion,
    PolicyMatchCriterionValue,
    PolicyMatchFilter,
    PolicyState,
    PolicyType,
    Privilege,
    ResourceFilter,
    ResourcePrivileges,
} from '../../../types.generated';
import { ListPoliciesDocument, ListPoliciesQuery } from '../../../graphql/policy.generated';

export const DEFAULT_PAGE_SIZE = 10;

export const EMPTY_POLICY = {
    type: PolicyType.Metadata,
    name: '',
    description: '',
    state: PolicyState.Active,
    privileges: new Array<string>(),
    resources: {
        filter: {
            criteria: [],
        },
    },
    actors: {
        users: new Array<string>(),
        groups: new Array<string>(),
        allUsers: false,
        allGroups: false,
        resourceOwners: false,
    },
    editable: true,
};

/**
 * This is used for search - it allows you to map an asset resource to a search type.
 */
export const mapResourceTypeToEntityType = (resourceType: string, resourcePrivilegesArr: Array<ResourcePrivileges>) => {
    const resourcePrivileges = resourcePrivilegesArr.filter((privs) => privs.resourceType === resourceType);
    if (resourcePrivileges.length === 1) {
        return resourcePrivileges[0].entityType;
    }
    return null;
};

export const mapResourceTypeToDisplayName = (
    resourceType: string,
    resourcePrivilegesArr: Array<ResourcePrivileges>,
) => {
    const resourcePrivileges = resourcePrivilegesArr.filter((privs) => privs.resourceType === resourceType);
    if (resourcePrivileges.length === 1) {
        return resourcePrivileges[0].resourceTypeDisplayName;
    }
    return '';
};

export const mapResourceTypeToPrivileges = (
    resourceTypes: string[],
    resourcePrivilegesArr: Array<ResourcePrivileges>,
) => {
    if (resourceTypes.length === 0) {
        return resourcePrivilegesArr.find((privs) => privs.resourceType === 'all')?.privileges || [];
    }
    // If input resource types are empty, consider all privileges
    const resourcePrivileges = resourcePrivilegesArr.filter((privs) => resourceTypes.includes(privs.resourceType));
    if (resourcePrivileges.length > 0) {
        const finalPrivileges: Privilege[] = [];
        const uniquePrivileges = new Set();
        resourcePrivileges.forEach((resourcePrivilege) => {
            resourcePrivilege.privileges.forEach((privilege) => {
                if (!uniquePrivileges.has(privilege.type)) {
                    uniquePrivileges.add(privilege.type);
                    finalPrivileges.push(privilege);
                }
            });
        });
        return finalPrivileges;
    }
    return [];
};

export const createCriterion = (
    resourceFieldType: string,
    fieldValues: Array<PolicyMatchCriterionValue>,
    condition: PolicyMatchCondition,
): PolicyMatchCriterion => ({
    field: resourceFieldType,
    values: fieldValues,
    condition,
});

export const createCriterionValue = (value: string): PolicyMatchCriterionValue => ({ value });

export const createCriterionValueWithEntity = (value: string, entity): PolicyMatchCriterionValue => ({ value, entity });

export const convertLegacyResourceFilter = (resourceFilter: Maybe<ResourceFilter> | undefined) => {
    // If empty or filter is set, resource filter is valid so return itself
    if (!resourceFilter || resourceFilter.filter) {
        return resourceFilter;
    }
    const criteria = new Array<PolicyMatchCriterion>();
    if (resourceFilter.type) {
<<<<<<< HEAD
        criteria.push(
            createCriterion('RESOURCE_TYPE', [createCriterionValue(resourceFilter.type)], PolicyMatchCondition.Equals),
        );
    }
    if (resourceFilter.resources && resourceFilter.resources.length > 0) {
        criteria.push(
            createCriterion(
                'RESOURCE_URN',
                resourceFilter.resources.map(createCriterionValue),
                PolicyMatchCondition.Equals,
            ),
        );
=======
        criteria.push(createCriterion('TYPE', [createCriterionValue(resourceFilter.type)]));
    }
    if (resourceFilter.resources && resourceFilter.resources.length > 0) {
        criteria.push(createCriterion('URN', resourceFilter.resources.map(createCriterionValue)));
>>>>>>> d6e46b9b
    }
    return {
        filter: {
            criteria,
        },
    };
};

export const getFieldValues = (filter: Maybe<PolicyMatchFilter> | undefined, resourceFieldType: string) => {
    return filter?.criteria?.find((criterion) => criterion.field === resourceFieldType)?.values || [];
};

<<<<<<< HEAD
export const getFieldCondition = (filter: Maybe<PolicyMatchFilter> | undefined, resourceFieldType: string) => {
    return (
        filter?.criteria?.find((criterion) => criterion.field === resourceFieldType)?.condition ||
        PolicyMatchCondition.Equals
    );
=======
export const getFieldValuesOfTags = (filter: Maybe<PolicyMatchFilter> | undefined, resourceFieldType: string) => {
    return filter?.criteria?.find((criterion) => criterion.field === resourceFieldType)?.values || [];
>>>>>>> d6e46b9b
};

export const setFieldValues = (
    filter: PolicyMatchFilter,
    resourceFieldType: string,
    fieldValues: Array<PolicyMatchCriterionValue>,
    condition: PolicyMatchCondition,
): PolicyMatchFilter => {
    const restCriteria = filter.criteria?.filter((criterion) => criterion.field !== resourceFieldType) || [];
    if (fieldValues.length === 0) {
        return { ...filter, criteria: restCriteria };
    }
<<<<<<< HEAD
    return { ...filter, criteria: [...restCriteria, createCriterion(resourceFieldType, fieldValues, condition)] };
=======
    return { ...filter, criteria: [...restCriteria, createCriterion(resourceFieldType, fieldValues)] };
};

export const addOrUpdatePoliciesInList = (existingPolicies, newPolicies) => {
    const policies = [...existingPolicies];
    let didUpdate = false;
    const updatedPolicies = policies.map((policy) => {
        if (policy.urn === newPolicies.urn) {
            didUpdate = true;
            return newPolicies;
        }
        return policy;
    });
    return didUpdate ? updatedPolicies : [newPolicies, ...existingPolicies];
};

/**
 * Add an entry to the ListPolicies cache.
 */
export const updateListPoliciesCache = (client, policies, pageSize) => {
    // Read the data from our cache for this query.
    const currData: ListPoliciesQuery | null = client.readQuery({
        query: ListPoliciesDocument,
        variables: {
            input: {
                start: 0,
                count: pageSize,
                query: undefined,
            },
        },
    });

    // Add our new policy into the existing list.
    const existingPolicies = [...(currData?.listPolicies?.policies || [])];
    const newPolicies = addOrUpdatePoliciesInList(existingPolicies, policies);
    const didAddTest = newPolicies.length > existingPolicies.length;

    // Write our data back to the cache.
    client.writeQuery({
        query: ListPoliciesDocument,
        variables: {
            input: {
                start: 0,
                count: pageSize,
                query: undefined,
            },
        },
        data: {
            listPolicies: {
                __typename: 'ListPoliciesResult',
                start: 0,
                count: didAddTest ? (currData?.listPolicies?.count || 0) + 1 : currData?.listPolicies?.count,
                total: didAddTest ? (currData?.listPolicies?.total || 0) + 1 : currData?.listPolicies?.total,
                policies: newPolicies,
            },
        },
    });
};

/**
 * Remove an entry from the ListTests cache.
 */
export const removeFromListPoliciesCache = (client, urn, pageSize) => {
    // Read the data from our cache for this query.
    const currData: ListPoliciesQuery | null = client.readQuery({
        query: ListPoliciesDocument,
        variables: {
            input: {
                start: 0,
                count: pageSize,
            },
        },
    });

    // Remove the policy from the existing tests set.
    const newPolicies = [...(currData?.listPolicies?.policies || []).filter((policy) => policy.urn !== urn)];

    // Write our data back to the cache.
    client.writeQuery({
        query: ListPoliciesDocument,
        variables: {
            input: {
                start: 0,
                count: pageSize,
            },
        },
        data: {
            listPolicies: {
                start: currData?.listPolicies?.start || 0,
                count: (currData?.listPolicies?.count || 1) - 1,
                total: (currData?.listPolicies?.total || 1) - 1,
                policies: newPolicies,
            },
        },
    });
>>>>>>> d6e46b9b
};<|MERGE_RESOLUTION|>--- conflicted
+++ resolved
@@ -103,25 +103,10 @@
     }
     const criteria = new Array<PolicyMatchCriterion>();
     if (resourceFilter.type) {
-<<<<<<< HEAD
-        criteria.push(
-            createCriterion('RESOURCE_TYPE', [createCriterionValue(resourceFilter.type)], PolicyMatchCondition.Equals),
-        );
+        criteria.push(createCriterion('TYPE', [createCriterionValue(resourceFilter.type)]), PolicyMatchCondition.Equals,);
     }
     if (resourceFilter.resources && resourceFilter.resources.length > 0) {
-        criteria.push(
-            createCriterion(
-                'RESOURCE_URN',
-                resourceFilter.resources.map(createCriterionValue),
-                PolicyMatchCondition.Equals,
-            ),
-        );
-=======
-        criteria.push(createCriterion('TYPE', [createCriterionValue(resourceFilter.type)]));
-    }
-    if (resourceFilter.resources && resourceFilter.resources.length > 0) {
-        criteria.push(createCriterion('URN', resourceFilter.resources.map(createCriterionValue)));
->>>>>>> d6e46b9b
+        criteria.push(createCriterion('URN', resourceFilter.resources.map(createCriterionValue), PolicyMatchCondition.Equals));
     }
     return {
         filter: {
@@ -134,16 +119,15 @@
     return filter?.criteria?.find((criterion) => criterion.field === resourceFieldType)?.values || [];
 };
 
-<<<<<<< HEAD
 export const getFieldCondition = (filter: Maybe<PolicyMatchFilter> | undefined, resourceFieldType: string) => {
     return (
         filter?.criteria?.find((criterion) => criterion.field === resourceFieldType)?.condition ||
         PolicyMatchCondition.Equals
     );
-=======
+};
+
 export const getFieldValuesOfTags = (filter: Maybe<PolicyMatchFilter> | undefined, resourceFieldType: string) => {
     return filter?.criteria?.find((criterion) => criterion.field === resourceFieldType)?.values || [];
->>>>>>> d6e46b9b
 };
 
 export const setFieldValues = (
@@ -156,10 +140,7 @@
     if (fieldValues.length === 0) {
         return { ...filter, criteria: restCriteria };
     }
-<<<<<<< HEAD
     return { ...filter, criteria: [...restCriteria, createCriterion(resourceFieldType, fieldValues, condition)] };
-=======
-    return { ...filter, criteria: [...restCriteria, createCriterion(resourceFieldType, fieldValues)] };
 };
 
 export const addOrUpdatePoliciesInList = (existingPolicies, newPolicies) => {
@@ -254,5 +235,4 @@
             },
         },
     });
->>>>>>> d6e46b9b
 };