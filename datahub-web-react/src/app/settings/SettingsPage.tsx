--- conflicted
+++ resolved
@@ -130,52 +130,21 @@
                                 </Menu.Item>
                             )}
                         </Menu.ItemGroup>
-<<<<<<< HEAD
-                        {(showPolicies || showUsersGroups) && (
-                            <Menu.ItemGroup title="Access">
-                                {showPolicies && (
-                                    <Menu.Item key="identities">
-                                        <UsergroupAddOutlined />
-                                        <ItemTitle>Users & Groups</ItemTitle>
-                                    </Menu.Item>
-                                )}
-                                {showUsersGroups && (
-                                    <Menu.Item key="policies">
-                                        <BankOutlined />
-                                        <ItemTitle>Privileges</ItemTitle>
-                                    </Menu.Item>
-                                )}
+                    )}
+                    {
+                        /* acryl-main only */ showGlobalSettings && (
+                            <Menu.ItemGroup title="Platform">
+                                <Menu.Item key="integrations">
+                                    <AppstoreOutlined />
+                                    <ItemTitle>Integrations</ItemTitle>
+                                </Menu.Item>
+                                <Menu.Item key="notifications">
+                                    <BellOutlined />
+                                    <ItemTitle>Notifications</ItemTitle>
+                                </Menu.Item>
                             </Menu.ItemGroup>
-                        )}
-
-                        {
-                            /* acryl-main only */ showGlobalSettings && (
-                                <Menu.ItemGroup title="Platform">
-                                    <Menu.Item key="integrations">
-                                        <AppstoreOutlined />
-                                        <ItemTitle>Integrations</ItemTitle>
-                                    </Menu.Item>
-                                    <Menu.Item key="notifications">
-                                        <BellOutlined />
-                                        <ItemTitle>Notifications</ItemTitle>
-                                    </Menu.Item>
-                                </Menu.ItemGroup>
-                            )
-                        }
-                    </Menu>
-                </SettingsBarContainer>
-                <Switch>
-                    <Route exact path={path}>
-                        <Redirect to={`${pathname}${pathname.endsWith('/') ? '' : '/'}${DEFAULT_PATH.path}`} />
-                    </Route>
-                    {PATHS.map((p) => (
-                        <Route path={`${path}/${p.path.replace('/', '')}`} render={() => p.content} key={p.path} />
-                    ))}
-                </Switch>
-            </PageContainer>
-        </SearchablePage>
-=======
-                    )}
+                        )
+                    }
                 </Menu>
             </SettingsBarContainer>
             <Switch>
@@ -187,6 +156,5 @@
                 ))}
             </Switch>
         </PageContainer>
->>>>>>> a44167c3
     );
 };