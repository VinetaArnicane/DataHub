import { Tooltip } from '@components';
import { TooltipPlacement } from 'antd/es/tooltip';
import React from 'react';
<<<<<<< HEAD

import { PreviewType } from '@app/entity/Entity';
import { HoverEntityTooltipContext } from '@app/recommendations/HoverEntityTooltipContext';
import { useEmbeddedProfileLinkProps } from '@app/shared/useEmbeddedProfileLinkProps';
import { useEntityRegistry } from '@app/useEntityRegistry';

import { Entity } from '@types';
=======
import { Entity } from '../../../../types.generated';
import { PreviewType } from '../../../entity/Entity';
import { useEntityRegistry } from '../../../useEntityRegistry';
import { HoverEntityTooltipContext } from '../../HoverEntityTooltipContext';
>>>>>>> 6cc3fff5

type Props = {
    entity?: Entity;
    // whether the tooltip can be opened or if it should always stay closed
    canOpen?: boolean;
    children: React.ReactNode;
    placement?: TooltipPlacement;
    showArrow?: boolean;
    width?: number;
    maxWidth?: number;
    entityCount?: number;
};

export const HoverEntityTooltip = ({
    entity,
    canOpen = true,
    children,
    placement,
    showArrow,
    width = 360,
    maxWidth = 500,
    entityCount = undefined,
}: Props) => {
    const entityRegistry = useEntityRegistry();

    if (!entity || !entity.type || !entity.urn) {
        return <>{children}</>;
    }

    return (
        <HoverEntityTooltipContext.Provider value={{ entityCount }}>
            <Tooltip
                showArrow={showArrow}
                open={canOpen ? undefined : false}
                color="white"
                placement={placement || 'bottom'}
                overlayStyle={{ minWidth: width, maxWidth, zIndex: 1100 }}
                overlayInnerStyle={{ padding: 20, borderRadius: 20, overflow: 'hidden', position: 'relative' }}
                title={entityRegistry.renderPreview(entity.type, PreviewType.HOVER_CARD, entity)}
                zIndex={1000}
            >
                {children}
            </Tooltip>
        </HoverEntityTooltipContext.Provider>
    );
};<|MERGE_RESOLUTION|>--- conflicted
+++ resolved
@@ -1,20 +1,12 @@
 import { Tooltip } from '@components';
 import { TooltipPlacement } from 'antd/es/tooltip';
 import React from 'react';
-<<<<<<< HEAD
 
 import { PreviewType } from '@app/entity/Entity';
 import { HoverEntityTooltipContext } from '@app/recommendations/HoverEntityTooltipContext';
-import { useEmbeddedProfileLinkProps } from '@app/shared/useEmbeddedProfileLinkProps';
 import { useEntityRegistry } from '@app/useEntityRegistry';
 
 import { Entity } from '@types';
-=======
-import { Entity } from '../../../../types.generated';
-import { PreviewType } from '../../../entity/Entity';
-import { useEntityRegistry } from '../../../useEntityRegistry';
-import { HoverEntityTooltipContext } from '../../HoverEntityTooltipContext';
->>>>>>> 6cc3fff5
 
 type Props = {
     entity?: Entity;
