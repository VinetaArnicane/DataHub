import React from 'react';
import { Divider, List, Checkbox, Radio } from 'antd';
import styled from 'styled-components';
import { Entity, EntityType, EntityPath } from '../../../../types.generated';
import { useEntityRegistry } from '../../../useEntityRegistry';
import DefaultPreviewCard from '../../../preview/DefaultPreviewCard';
import { IconStyleType } from '../../../entity/Entity';
import { EntityAndType } from '../../../entity/shared/types';
import { getPlatformName } from '../../../entity/shared/utils';
import { capitalizeFirstLetterOnly } from '../../../shared/textUtil';

const StyledCheckbox = styled(Checkbox)`
    margin-right: 12px;
`;
const StyledRadio = styled(Radio)`
    margin-right: 12px;
`;

const StyledList = styled(List)`
    overflow-y: auto;
    height: 100%;
    margin-top: -1px;
    box-shadow: ${(props) => props.theme.styles['box-shadow']};
    flex: 1;
    .ant-list-items > .ant-list-item {
        padding-right: 0px;
        padding-left: 0px;
    }
    > .ant-list-header {
        padding-right: 0px;
        padding-left: 0px;
        font-size: 14px;
        font-weight: 600;
        margin-left: -20px;
        border-bottom: none;
        padding-bottom: 0px;
        padding-top: 15px;
    }
    &::-webkit-scrollbar {
        height: 12px;
        width: 5px;
        background: #f2f2f2;
    }
    &::-webkit-scrollbar-thumb {
        background: #cccccc;
        -webkit-border-radius: 1ex;
        -webkit-box-shadow: 0px 1px 2px rgba(0, 0, 0, 0.75);
    }
` as typeof List;

const ListItem = styled.div<{ isSelectMode: boolean }>`
    padding-right: 40px;
    padding-left: ${(props) => (props.isSelectMode ? '20px' : '40px')};
    padding-top: 16px;
    padding-bottom: 8px;
    display: flex;
    align-items: center;
`;

const ThinDivider = styled(Divider)`
    padding: 0px;
    margin: 0px;
`;

export type EntityActionProps = {
    urn: string;
    type: EntityType;
};

type AdditionalProperties = {
    degree?: number;
    paths?: EntityPath[];
};

type Props = {
    // additional data about the search result that is not part of the entity used to enrich the
    // presentation of the entity. For example, metadata about how the entity is related for the case
    // of impact analysis
    additionalPropertiesList?: Array<AdditionalProperties>;
    entities: Array<Entity>;
    onClick?: (index: number) => void;
    isSelectMode?: boolean;
    selectedEntities?: EntityAndType[];
    setSelectedEntities?: (entities: EntityAndType[]) => any;
    bordered?: boolean;
<<<<<<< HEAD
    singleSelect?: boolean;
=======
    entityAction?: React.FC<EntityActionProps>;
>>>>>>> 99f1624c
};

export const EntityNameList = ({
    additionalPropertiesList,
    entities,
    onClick,
    isSelectMode,
    selectedEntities = [],
    setSelectedEntities,
    bordered = true,
<<<<<<< HEAD
    singleSelect,
=======
    entityAction,
>>>>>>> 99f1624c
}: Props) => {
    const entityRegistry = useEntityRegistry();
    const selectedEntityUrns = selectedEntities?.map((entity) => entity.urn) || [];

    if (
        additionalPropertiesList?.length !== undefined &&
        additionalPropertiesList.length > 0 &&
        additionalPropertiesList?.length !== entities.length
    ) {
        console.warn(
            'Warning: additionalPropertiesList length provided to EntityNameList does not match entity array length',
            { additionalPropertiesList, entities },
        );
    }

    /**
     * Invoked when a new entity is selected. Simply updates the state of the list of selected entities.
     */
    const onSelectEntity = (selectedEntity: EntityAndType, selected: boolean) => {
        if (singleSelect) {
            if (selected) {
                setSelectedEntities?.([selectedEntity]);
            }
        } else if (selected) {
            setSelectedEntities?.([...selectedEntities, selectedEntity]);
        } else {
            setSelectedEntities?.(selectedEntities?.filter((entity) => entity.urn !== selectedEntity.urn) || []);
        }
    };

    const EntityAction = entityAction as React.FC<EntityActionProps>;

    return (
        <StyledList
            bordered={bordered}
            dataSource={entities}
            renderItem={(entity, index) => {
                const additionalProperties = additionalPropertiesList?.[index];
                const genericProps = entityRegistry.getGenericEntityProperties(entity.type, entity);
                const platformLogoUrl = genericProps?.platform?.properties?.logoUrl;
                const platformName = getPlatformName(genericProps);
                const entityTypeName = entityRegistry.getEntityName(entity.type);
                const displayName = entityRegistry.getDisplayName(entity.type, entity);
                const url = entityRegistry.getEntityUrl(entity.type, entity.urn);
                const fallbackIcon = entityRegistry.getIcon(entity.type, 18, IconStyleType.ACCENT);
                const subType = capitalizeFirstLetterOnly(genericProps?.subTypes?.typeNames?.[0]);
                const entityCount = genericProps?.entityCount;
                const deprecation = genericProps?.deprecation;
                const health = genericProps?.health;

                return (
                    <>
                        <ListItem isSelectMode={isSelectMode || false}>
                            {singleSelect
                                ? isSelectMode && (
                                      <StyledRadio
                                          className="radioButton"
                                          checked={selectedEntityUrns.indexOf(entity.urn) >= 0}
                                          onChange={(e) =>
                                              onSelectEntity(
                                                  {
                                                      urn: entity.urn,
                                                      type: entity.type,
                                                  },
                                                  e.target.checked,
                                              )
                                          }
                                      />
                                  )
                                : isSelectMode && (
                                      <StyledCheckbox
                                          checked={selectedEntityUrns.indexOf(entity.urn) >= 0}
                                          onChange={(e) =>
                                              onSelectEntity({ urn: entity.urn, type: entity.type }, e.target.checked)
                                          }
                                      />
                                  )}
                            <DefaultPreviewCard
                                name={displayName}
                                urn={entity.urn}
                                logoUrl={platformLogoUrl || undefined}
                                logoComponent={fallbackIcon}
                                url={url}
                                platform={platformName}
                                type={subType || entityTypeName}
                                titleSizePx={14}
                                tags={genericProps?.globalTags || undefined}
                                glossaryTerms={genericProps?.glossaryTerms || undefined}
                                domain={genericProps?.domain?.domain}
                                onClick={() => onClick?.(index)}
                                entityCount={entityCount}
                                degree={additionalProperties?.degree}
                                deprecation={deprecation}
                                paths={additionalProperties?.paths}
                                health={health || undefined}
                            />
                            {entityAction && <EntityAction urn={entity.urn} type={entity.type} />}
                        </ListItem>
                        <ThinDivider />
                    </>
                );
            }}
        />
    );
};<|MERGE_RESOLUTION|>--- conflicted
+++ resolved
@@ -83,11 +83,8 @@
     selectedEntities?: EntityAndType[];
     setSelectedEntities?: (entities: EntityAndType[]) => any;
     bordered?: boolean;
-<<<<<<< HEAD
     singleSelect?: boolean;
-=======
     entityAction?: React.FC<EntityActionProps>;
->>>>>>> 99f1624c
 };
 
 export const EntityNameList = ({
@@ -98,11 +95,8 @@
     selectedEntities = [],
     setSelectedEntities,
     bordered = true,
-<<<<<<< HEAD
     singleSelect,
-=======
     entityAction,
->>>>>>> 99f1624c
 }: Props) => {
     const entityRegistry = useEntityRegistry();
     const selectedEntityUrns = selectedEntities?.map((entity) => entity.urn) || [];
