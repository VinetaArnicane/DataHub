import { FolderFilled } from '@ant-design/icons';
import React from 'react';

import { IconStyleType } from '@app/entity/Entity';
import { ANTD_GRAY } from '@app/entity/shared/constants';
import {
    PlatformIcon,
    canCreateViewFromFilters,
    combineAggregations,
    filterEmptyAggregations,
    filterOptionsWithSearch,
    getFilterEntity,
    getFilterIconAndLabel,
    getFilterOptions,
    getNewFilters,
    getNumActiveFiltersForFilter,
    getNumActiveFiltersForGroupOfFilters,
    getStructuredPropFilterDisplayName,
<<<<<<< HEAD
    isAnyOptionSelected,
    isFilterOptionSelected,
} from '@app/searchV2/filters/utils';
import { ENTITY_SUB_TYPE_FILTER_NAME } from '@app/searchV2/utils/constants';
import { dataPlatform, dataPlatformInstance, dataset1, glossaryTerm1, user1 } from '@src/Mocks';
import { DATE_TYPE_URN } from '@src/app/shared/constants';
import { getTestEntityRegistry } from '@utils/test-utils/TestPageContainer';

import { EntityType } from '@types';
=======
    getFilterDisplayName,
} from '../utils';
import { ENTITY_SUB_TYPE_FILTER_NAME } from '../../utils/constants';
import { FieldType, FilterField } from '../types';
>>>>>>> 6cc3fff5

describe('filter utils - getNewFilters', () => {
    it('should get the correct list of filters when adding filters where the filter field did not already exist', () => {
        const activeFilters = [{ field: 'entity', values: ['test'] }];
        const selectedFilterValues = ['one', 'two'];
        const newFilters = getNewFilters('platform', activeFilters, selectedFilterValues);
        expect(newFilters).toMatchObject([
            { field: 'entity', values: ['test'] },
            { field: 'platform', values: ['one', 'two'] },
        ]);
    });

    it('should get the correct list of filters when adding filters where the filter field does already exist', () => {
        const activeFilters = [{ field: 'entity', values: ['test'] }];
        const selectedFilterValues = ['one', 'two'];
        const newFilters = getNewFilters('entity', activeFilters, selectedFilterValues);
        expect(newFilters).toMatchObject([{ field: 'entity', values: ['one', 'two'] }]);
    });

    it('should get the correct list of filters when adding filters where the filter field does already exist with other filters', () => {
        const activeFilters = [
            { field: 'entity', values: ['test'] },
            { field: 'platform', values: ['one'] },
        ];
        const selectedFilterValues = ['one', 'two'];
        const newFilters = getNewFilters('platform', activeFilters, selectedFilterValues);
        expect(newFilters).toMatchObject([
            { field: 'entity', values: ['test'] },
            { field: 'platform', values: ['one', 'two'] },
        ]);
    });

    it('should get the correct list of filters when removing filters all of the filters for a filter type', () => {
        const activeFilters = [
            { field: 'entity', values: ['test'] },
            { field: 'platform', values: ['one'] },
        ];
        const selectedFilterValues = [];
        const newFilters = getNewFilters('platform', activeFilters, selectedFilterValues);
        expect(newFilters).toMatchObject([{ field: 'entity', values: ['test'] }]);
    });

    it('should get the correct list of filters when removing filters one of multiple of the filters for a filter type', () => {
        const activeFilters = [
            { field: 'entity', values: ['test'] },
            { field: 'platform', values: ['one', 'two'] },
        ];
        const selectedFilterValues = ['two'];
        const newFilters = getNewFilters('platform', activeFilters, selectedFilterValues);
        expect(newFilters).toMatchObject([
            { field: 'entity', values: ['test'] },
            { field: 'platform', values: ['two'] },
        ]);
    });
});

describe('filter utils - isFilterOptionSelected', () => {
    const selectedFilterOptions = [
        { value: 'one', field: 'test' },
        { value: 'two', field: 'test' },
        { value: 'DATASETS', field: 'test' },
    ];
    it('should return true if the given filter value exists in the list', () => {
        expect(isFilterOptionSelected(selectedFilterOptions, 'two')).toBe(true);
    });

    it('should return false if the given filter value does not exist in the list', () => {
        expect(isFilterOptionSelected(selectedFilterOptions, 'testing123')).toBe(false);
    });

    it('should return false if the given filter value does not exist in the list, even if values are similar', () => {
        expect(isFilterOptionSelected(selectedFilterOptions, 'tw')).toBe(false);
    });

    it('should return true if a parent filter is selected', () => {
        expect(isFilterOptionSelected(selectedFilterOptions, 'DATASETS␞view')).toBe(true);
    });
});

describe('filter utils - isAnyOptionSelected', () => {
    const selectedFilterOptions = [
        { value: 'one', field: 'test' },
        { value: 'two', field: 'test' },
        { value: 'DATASETS', field: 'test' },
    ];
    it('should return true if any of the given filter values exists in the selected values list', () => {
        expect(isAnyOptionSelected(selectedFilterOptions, ['two', 'four'])).toBe(true);
    });

    it('should return false if none of the given filter values exists in the selected values list', () => {
        expect(isAnyOptionSelected(selectedFilterOptions, ['three', 'four'])).toBe(false);
    });
});

describe('filter utils - getFilterIconAndLabel', () => {
    const mockEntityRegistry = getTestEntityRegistry();

    it('should get the correct icon and label for entity filters', () => {
        const { icon, label } = getFilterIconAndLabel('entity', EntityType.Dataset, mockEntityRegistry, dataset1);

        expect(icon).toMatchObject(
            mockEntityRegistry.getIcon(EntityType.Dataset, 12, IconStyleType.ACCENT, ANTD_GRAY[9]),
        );
        expect(label).toBe(mockEntityRegistry.getCollectionName(EntityType.Dataset));
    });

    it('should get the correct icon and label for platform filters', () => {
        const { icon, label } = getFilterIconAndLabel('platform', dataPlatform.urn, mockEntityRegistry, dataPlatform);

        expect(icon).toMatchObject(<PlatformIcon src={dataPlatform.properties.logoUrl} />);
        expect(label).toBe(mockEntityRegistry.getDisplayName(EntityType.DataPlatform, dataPlatform));
    });

    it('should get the correct icon and label for filters with associated entity', () => {
        const { icon, label } = getFilterIconAndLabel('domains', glossaryTerm1.urn, mockEntityRegistry, glossaryTerm1);

        expect(icon).toMatchObject(
            mockEntityRegistry.getIcon(EntityType.GlossaryTerm, 12, IconStyleType.ACCENT, ANTD_GRAY[9]),
        );
        expect(label).toBe(mockEntityRegistry.getDisplayName(EntityType.GlossaryTerm, glossaryTerm1));
    });

    it('should get the correct icon and label for filters with associated data platform instance entity', () => {
        const { icon, label } = getFilterIconAndLabel(
            'domains',
            glossaryTerm1.urn,
            mockEntityRegistry,
            dataPlatformInstance,
        );

        expect(icon).toMatchObject(<PlatformIcon src={dataPlatformInstance.platform.properties.logoUrl} />);
        expect(label).toBe(dataPlatformInstance.instanceId);
    });

    it('should get the correct icon and label for filters with no associated entity', () => {
        const { icon, label } = getFilterIconAndLabel('origin', 'PROD', mockEntityRegistry, null);

        expect(icon).toBe(null);
        expect(label).toBe('PROD');
    });

    it('should get the correct icon and label for browse v2 filters', () => {
        const { icon, label } = getFilterIconAndLabel(
            'browsePathV2',
            '␟long-tail-companions␟view',
            mockEntityRegistry,
            null,
        );

        expect(icon).toMatchObject(<FolderFilled color="black" />);
        expect(label).toBe('view');
    });

    it('should override the filter label if we provide an override', () => {
        const { icon, label } = getFilterIconAndLabel(
            'browsePathV2',
            '␟long-tail-companions␟view',
            mockEntityRegistry,
            null,
            12,
            'TESTING',
        );

        expect(icon).toMatchObject(<FolderFilled size={12} color="black" />);
        expect(label).toBe('TESTING');
    });
});

describe('filter utils - getFilterEntity', () => {
    const availableFilters = [
        {
            field: 'owners',
            aggregations: [{ value: 'chris', count: 15 }],
        },
        {
            field: 'platform',
            aggregations: [
                { value: 'snowflake', count: 12 },
                { value: 'dbt', count: 4, entity: dataPlatform },
            ],
        },
    ];

    it('should find and return the filter entity given a filter field and value and availableFilters', () => {
        expect(getFilterEntity('platform', 'dbt', availableFilters)).toMatchObject(dataPlatform);
    });

    it('should return null if the given filter has no associated entity in availableFilters', () => {
        expect(getFilterEntity('platform', 'nonExistent', availableFilters)).toBe(null);
    });
});

describe('filter utils - getNumActiveFiltersForFilter', () => {
    const activeFilters = [
        { field: 'owners', values: ['chris', 'john'] },
        { field: 'platform', values: ['dbt'] },
    ];

    it('should get the number of active filters for a given filter group when there are active filters', () => {
        const filter = {
            field: 'owners',
            aggregations: [
                { value: 'chris', count: 15 },
                { value: 'john', count: 11 },
            ],
        };

        expect(getNumActiveFiltersForFilter(activeFilters, filter)).toBe(2);
    });

    it('should get the number of active filters for a given filter group when there are no active filters', () => {
        const filter = {
            field: 'tags',
            aggregations: [{ value: 'tag', count: 15 }],
        };

        expect(getNumActiveFiltersForFilter(activeFilters, filter)).toBe(0);
    });
});

describe('filter utils - getNumActiveFiltersForGroupOfFilters', () => {
    const activeFilters = [
        { field: 'owners', values: ['chris', 'john'] },
        { field: 'platform', values: ['dbt'] },
    ];

    it('should get the number of active filters for a given filter group when there are active filters', () => {
        const filters = [
            {
                field: 'owners',
                aggregations: [
                    { value: 'chris', count: 15 },
                    { value: 'john', count: 11 },
                ],
            },
            {
                field: 'tags',
                aggregations: [{ value: 'tag1', count: 15 }],
            },
        ];

        expect(getNumActiveFiltersForGroupOfFilters(activeFilters, filters)).toBe(2);
    });

    it('should get the number of active filters for a given filter group when there are no active filters', () => {
        const filters = [
            {
                field: 'tags',
                aggregations: [{ value: 'tag', count: 15 }],
            },
            {
                field: 'origin',
                aggregations: [
                    { value: 'prod', count: 15 },
                    { value: 'dev', count: 15 },
                ],
            },
        ];

        expect(getNumActiveFiltersForGroupOfFilters(activeFilters, filters)).toBe(0);
    });
});

describe('filter utils - combineAggregations', () => {
    const originalAggs = [
        { value: 'aditya', count: 10 },
        { value: 'maggie', count: 5 },
        { value: 'brittanie', count: 500 },
    ];

    it('should combine aggregations given some original aggregations, a list of new facets, and a filter field', () => {
        const newFacets = [
            {
                field: 'platform',
                aggregations: [{ value: 'dbt', count: 15 }],
            },
            {
                field: 'owners',
                aggregations: [
                    { value: 'chris', count: 15 },
                    { value: 'john', count: 20 },
                ],
            },
        ];

        const combinedAggregations = combineAggregations('owners', originalAggs, newFacets);

        expect(combinedAggregations).toMatchObject([
            { value: 'aditya', count: 10 },
            { value: 'maggie', count: 5 },
            { value: 'brittanie', count: 500 },
            { value: 'chris', count: 15 },
            { value: 'john', count: 20 },
        ]);
    });

    it('should return the original aggs when newFacets are not provided', () => {
        const combinedAggregations = combineAggregations('owners', originalAggs);

        expect(combinedAggregations).toMatchObject([
            { value: 'aditya', count: 10 },
            { value: 'maggie', count: 5 },
            { value: 'brittanie', count: 500 },
        ]);
    });
});

describe('filter utils - filterEmptyAggregations', () => {
    const originalAggs = [
        { value: 'aditya', count: 10 },
        { value: 'maggie', count: 5 },
        { value: 'brittanie', count: 0 },
        { value: 'john', count: 0 },
    ];

    it('should filter out empty aggregations unless they are in activeFilters', () => {
        const activeFilters = [
            { field: 'owners', values: ['chris', 'john'] },
            { field: 'platform', values: ['dbt'] },
        ];

        const filteredAggregations = filterEmptyAggregations(originalAggs, activeFilters);

        expect(filteredAggregations).toMatchObject([
            { value: 'aditya', count: 10 },
            { value: 'maggie', count: 5 },
            { value: 'john', count: 0 },
        ]);
    });
});

describe('filter utils - getFilterOptions', () => {
    const originalAggs = [
        { value: 'aditya', count: 10 },
        { value: 'maggie', count: 5 },
        { value: 'brittanie', count: 0 },
        { value: 'john', count: 0 },
    ];
    const selectedFilterOptions = [
        { value: 'aditya', field: 'owners' },
        { value: 'chris', field: 'owners' },
    ];

    it('should convert aggregations into filterOptions while adding missing filterOptions to the beginning', () => {
        const filterOptions = getFilterOptions('glossaryTerms', originalAggs, selectedFilterOptions);

        expect(filterOptions).toMatchObject([
            { value: 'chris' },
            { value: 'aditya', count: 10 },
            { value: 'maggie', count: 5 },
            { value: 'brittanie', count: 0 },
            { value: 'john', count: 0 },
        ]);
    });

    it('should add auto complete results to the returned list', () => {
        const autoCompleteResults = {
            autoCompleteForMultiple: { suggestions: [{ type: EntityType.CorpUser, entities: [user1] }] },
        };
        const filterOptions = getFilterOptions(
            'owners',
            originalAggs,
            selectedFilterOptions,
            autoCompleteResults as any,
        );

        expect(filterOptions).toMatchObject([
            { value: 'chris', field: 'owners' },
            { value: 'aditya', count: 10, field: 'owners' },
            { value: 'maggie', count: 5, field: 'owners' },
            { value: 'brittanie', count: 0, field: 'owners' },
            { value: 'john', count: 0, field: 'owners' },
            { value: user1.urn, entity: user1, field: 'owners' },
        ]);
    });
});

describe('filter utils - filterOptionsWithSearch', () => {
    it('should return true if the name includes the search query', () => {
        expect(filterOptionsWithSearch('test', 'testing123')).toBe(true);
    });

    it('should return false if the name includes the search query', () => {
        expect(filterOptionsWithSearch('test', 'hello')).toBe(false);
    });

    it('should return true if there is no search query', () => {
        expect(filterOptionsWithSearch('', 'hello')).toBe(true);
    });
});

describe('filter utils - canCreateViewFromFilters', () => {
    it('should return false if there is mixing of entity type and subtypes in the nested subtypes filter', () => {
        const activeFilters = [
            { field: 'platform', values: ['one', 'two'] },
            { field: ENTITY_SUB_TYPE_FILTER_NAME, values: ['DATASETS', 'CONTAINERS␞schema'] },
        ];
        expect(canCreateViewFromFilters(activeFilters)).toBe(false);
    });

    it('should return true if there is no mixing of entity type and subtypes in the nested subtypes filter', () => {
        const activeFilters = [
            { field: 'platform', values: ['one', 'two'] },
            { field: ENTITY_SUB_TYPE_FILTER_NAME, values: ['DATASETS', 'CONTAINERS'] },
        ];
        expect(canCreateViewFromFilters(activeFilters)).toBe(true);
    });
});

describe('filter utils - getStructuredPropFilterDisplayName', () => {
    it('should return undefined if the field is not a structured property filter', () => {
        expect(getStructuredPropFilterDisplayName('test', 'test')).toBe(undefined);
    });

    it('should return undefined if the value is an entity since those are handled separately', () => {
        expect(getStructuredPropFilterDisplayName('structuredProperties.steward', 'urn:li:corpuser:admin')).toBe(
            undefined,
        );
    });

    it('should return a formatted date if the structured property has type date', () => {
        const structuredProperty = { definition: { valueType: { urn: DATE_TYPE_URN } } } as any;
        expect(
            getStructuredPropFilterDisplayName(
                'structuredProperties.deprecationDate',
                '1727740800000',
                structuredProperty,
            ),
        ).toBe('10/01/2024');
    });

    it('should return a properly formatted number if it is a number type', () => {
        expect(getStructuredPropFilterDisplayName('structuredProperties.retentionTime', '90.0')).toBe('90');
    });

    it('should strip rich text formatting to be displayed', () => {
        expect(
            getStructuredPropFilterDisplayName(
                'structuredProperties.retentionTime',
                '`test` _value_ for a [rich](www.google.com) text **situation** right here!',
            ),
        ).toBe('test value for a rich text situation right here!');
    });
});

describe('filter utils - getFilterDisplayName', () => {
    it('should return the displayName for an option if it exists', () => {
        const option = { value: 'testValue', displayName: 'test name' };
        const field: FilterField = { type: FieldType.ENUM, field: 'test', displayName: 'test' };
        expect(getFilterDisplayName(option, field)).toBe('test name');
    });

    it('should return undefined if no display name and field is not a structured property filter', () => {
        const option = { value: 'testValue' };
        const field: FilterField = { type: FieldType.ENUM, field: 'structuredProperties.test', displayName: 'test' };
        expect(getFilterDisplayName(option, field)).toBe('testValue');
    });

    it('should return the structured property value properly if this is a structured property filter (structured prop value is tested above)', () => {
        const option = { value: 'testValue' };
        const field: FilterField = { type: FieldType.ENUM, field: 'test', displayName: 'test' };
        expect(getFilterDisplayName(option, field)).toBe(undefined);
    });
});<|MERGE_RESOLUTION|>--- conflicted
+++ resolved
@@ -3,12 +3,14 @@
 
 import { IconStyleType } from '@app/entity/Entity';
 import { ANTD_GRAY } from '@app/entity/shared/constants';
+import { FieldType, FilterField } from '@app/searchV2/filters/types';
 import {
     PlatformIcon,
     canCreateViewFromFilters,
     combineAggregations,
     filterEmptyAggregations,
     filterOptionsWithSearch,
+    getFilterDisplayName,
     getFilterEntity,
     getFilterIconAndLabel,
     getFilterOptions,
@@ -16,7 +18,6 @@
     getNumActiveFiltersForFilter,
     getNumActiveFiltersForGroupOfFilters,
     getStructuredPropFilterDisplayName,
-<<<<<<< HEAD
     isAnyOptionSelected,
     isFilterOptionSelected,
 } from '@app/searchV2/filters/utils';
@@ -26,12 +27,6 @@
 import { getTestEntityRegistry } from '@utils/test-utils/TestPageContainer';
 
 import { EntityType } from '@types';
-=======
-    getFilterDisplayName,
-} from '../utils';
-import { ENTITY_SUB_TYPE_FILTER_NAME } from '../../utils/constants';
-import { FieldType, FilterField } from '../types';
->>>>>>> 6cc3fff5
 
 describe('filter utils - getNewFilters', () => {
     it('should get the correct list of filters when adding filters where the filter field did not already exist', () => {
