--- conflicted
+++ resolved
@@ -11,11 +11,8 @@
     ENTITY_SUB_TYPE_FILTER_NAME,
     DEGREE_FILTER_NAME,
 } from './utils/constants';
-<<<<<<< HEAD
 import { useAppConfig } from '../useAppConfig';
-=======
 import { SCHEMA_FIELD_ALIASES_FILTER_NAME } from '../search/utils/constants';
->>>>>>> 92581f01
 
 const TOP_FILTERS = ['degree', ENTITY_FILTER_NAME, 'platform', 'tags', 'glossaryTerms', 'domains', 'owners'];
 
