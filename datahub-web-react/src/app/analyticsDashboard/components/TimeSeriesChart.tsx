--- conflicted
+++ resolved
@@ -1,9 +1,6 @@
-<<<<<<< HEAD
 import React, { useMemo } from 'react';
 import styled from 'styled-components';
 import { colors } from '@components';
-=======
->>>>>>> 9f91edc7
 import { AxisScaleOutput } from '@visx/axis';
 import { curveMonotoneX } from '@visx/curve';
 import { ScaleConfig, scaleOrdinal } from '@visx/scale';
