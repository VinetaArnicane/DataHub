--- conflicted
+++ resolved
@@ -170,12 +170,7 @@
         const truncatedDomainName = displayName.length > 25 ? `${displayName.slice(0, 25)}...` : displayName;
         return (
             <Tooltip title={displayName}>
-<<<<<<< HEAD
-                <DomainLink urn={domain.urn} name={truncatedDomainName} />
-                {countText}
-=======
-                <DomainLink domain={domain} name={truncatedDomainName} />({countText})
->>>>>>> db37dd20
+                <DomainLink domain={domain} name={truncatedDomainName} />{countText}
             </Tooltip>
         );
     }
