--- conflicted
+++ resolved
@@ -22,10 +22,7 @@
 import { isListSubset } from '../entity/shared/utils';
 import TabToolbar from '../entity/shared/components/styled/TabToolbar';
 import { EntityAndType } from '../entity/shared/types';
-<<<<<<< HEAD
-=======
 import { ErrorSection } from '../shared/error/ErrorSection';
->>>>>>> af6a423f
 
 const SearchBody = styled.div`
     display: flex;
@@ -177,7 +174,6 @@
                     </FiltersContainer>
                     <ResultContainer>
                         <PaginationInfoContainer>
-<<<<<<< HEAD
                             <>
                                 <Typography.Text>
                                     Showing{' '}
@@ -193,61 +189,6 @@
                                         filters={filtersWithoutEntities}
                                         query={query}
                                         setShowSelectMode={setIsSelectMode}
-                                    />
-                                </SearchMenuContainer>
-                            </>
-                        </PaginationInfoContainer>
-                        {isSelectMode && (
-                            <StyledTabToolbar>
-                                <SearchSelectBar
-                                    isSelectAll={
-                                        selectedEntities.length > 0 &&
-                                        isListSubset(searchResultUrns, selectedEntityUrns)
-                                    }
-                                    selectedEntities={selectedEntities}
-                                    onChangeSelectAll={onChangeSelectAll}
-                                    onCancel={() => setIsSelectMode(false)}
-                                    refetch={refetch}
-                                />
-                            </StyledTabToolbar>
-                        )}
-                        {!loading && (
-                            <>
-                                <SearchResultList
-                                    query={query}
-                                    searchResults={combinedSiblingSearchResults}
-                                    totalResultCount={totalResults}
-                                    isSelectMode={isSelectMode}
-                                    selectedEntities={selectedEntities}
-                                    setSelectedEntities={setSelectedEntities}
-                                />
-                                <PaginationControlContainer>
-                                    <Pagination
-                                        current={page}
-                                        pageSize={numResultsPerPage}
-                                        total={totalResults}
-                                        showLessItems
-                                        onChange={onChangePage}
-                                        showSizeChanger={totalResults > SearchCfg.RESULTS_PER_PAGE}
-                                        onShowSizeChange={(_currNum, newNum) => setNumResultsPerPage(newNum)}
-                                        pageSizeOptions={['10', '20', '50']}
-=======
-                            <>
-                                <Typography.Text>
-                                    Showing{' '}
-                                    <b>
-                                        {lastResultIndex > 0 ? (page - 1) * pageSize + 1 : 0} - {lastResultIndex}
-                                    </b>{' '}
-                                    of <b>{totalResults}</b> results
-                                </Typography.Text>
-                                <SearchMenuContainer>
-                                    <SearchExtendedMenu
-                                        callSearchOnVariables={callSearchOnVariables}
-                                        entityFilters={entityFilters}
-                                        filters={filtersWithoutEntities}
-                                        query={query}
-                                        setShowSelectMode={setIsSelectMode}
->>>>>>> af6a423f
                                     />
                                 </SearchMenuContainer>
                             </>
