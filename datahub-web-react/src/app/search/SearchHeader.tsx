--- conflicted
+++ resolved
@@ -7,20 +7,9 @@
 import { ManageAccount } from '../shared/ManageAccount';
 import { AutoCompleteResultForEntity, EntityType } from '../../types.generated';
 import EntityRegistry from '../entity/EntityRegistry';
-<<<<<<< HEAD
 import AdhocLink from '../create/AdhocLink';
-
-const HeaderTitle = styled(Typography.Title)`
-    && {
-        color: ${(props) => props.theme.styles['layout-header-color']};
-        padding-left: 12px;
-        margin: 0;
-    }
-`;
-=======
 import { ANTD_GRAY } from '../entity/shared/constants';
 import { AdminHeaderLinks } from '../shared/admin/AdminHeaderLinks';
->>>>>>> 245b1bf5
 
 const { Header } = Layout;
 
@@ -103,12 +92,8 @@
                 />
             </LogoSearchContainer>
             <NavGroup>
-<<<<<<< HEAD
                 <AdhocLink />
-                <AnalyticsLink />
-=======
                 <AdminHeaderLinks />
->>>>>>> 245b1bf5
                 <ManageAccount urn={authenticatedUserUrn} pictureLink={authenticatedUserPictureLink || ''} />
             </NavGroup>
         </Header>
