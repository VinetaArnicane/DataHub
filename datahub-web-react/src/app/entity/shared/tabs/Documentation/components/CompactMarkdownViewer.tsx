--- conflicted
+++ resolved
@@ -1,12 +1,8 @@
 import React, { useCallback, useEffect, useState } from 'react';
 import styled from 'styled-components';
-<<<<<<< HEAD
 
 import { Editor } from '@app/entity/shared/tabs/Documentation/components/editor/Editor';
-=======
 import { Button } from '@src/alchemy-components';
-import { Editor } from './editor/Editor';
->>>>>>> 6cc3fff5
 
 const LINE_HEIGHT = 1.5;
 
