import React from 'react';
import { EditableSchemaMetadata, SchemaField, SubResourceType } from '../../../../../../../types.generated';
import DescriptionField from '../../../../../dataset/profile/schema/components/SchemaDescriptionField';
import { pathMatchesNewPath } from '../../../../../dataset/profile/schema/utils/utils';
import { useUpdateDescriptionMutation } from '../../../../../../../graphql/mutations.generated';
import { useEntityData, useRefetch } from '../../../../EntityContext';

export default function useDescriptionRenderer(editableSchemaMetadata: EditableSchemaMetadata | null | undefined) {
    const { urn } = useEntityData();
    const refetch = useRefetch();
    const [updateDescription] = useUpdateDescriptionMutation();

    return (description: string, record: SchemaField): JSX.Element => {
        const relevantEditableFieldInfo = editableSchemaMetadata?.editableSchemaFieldInfo.find(
            (candidateEditableFieldInfo) => pathMatchesNewPath(candidateEditableFieldInfo.fieldPath, record.fieldPath),
        );

        return (
<<<<<<< HEAD
            <>
                <DescriptionField
                    description={relevantEditableFieldInfo?.description || description}
                    original={record.description}
                    isEdited={!!relevantEditableFieldInfo?.description}
                    onUpdate={(updatedDescription) =>
                        updateDescription({
                            variables: {
                                input: {
                                    description: updatedDescription,
                                    resourceUrn: urn,
                                    subResource: record.fieldPath,
                                    subResourceType: SubResourceType.FieldPath,
                                },
=======
            <DescriptionField
                description={relevantEditableFieldInfo?.description || description}
                original={record.description}
                isEdited={!!relevantEditableFieldInfo?.description}
                onUpdate={(updatedDescription) =>
                    updateDescription({
                        variables: {
                            input: {
                                description: updatedDescription,
                                resourceUrn: urn,
                                subResource: record.fieldPath,
                                subResourceType: SubResourceType.DatasetField,
>>>>>>> 9dd7303b
                            },
                        }).then(refetch)
                    }
                    editable
                />
            </>
        );
    };
}<|MERGE_RESOLUTION|>--- conflicted
+++ resolved
@@ -16,41 +16,23 @@
         );
 
         return (
-<<<<<<< HEAD
-            <>
-                <DescriptionField
-                    description={relevantEditableFieldInfo?.description || description}
-                    original={record.description}
-                    isEdited={!!relevantEditableFieldInfo?.description}
-                    onUpdate={(updatedDescription) =>
-                        updateDescription({
-                            variables: {
-                                input: {
-                                    description: updatedDescription,
-                                    resourceUrn: urn,
-                                    subResource: record.fieldPath,
-                                    subResourceType: SubResourceType.FieldPath,
-                                },
-=======
-            <DescriptionField
-                description={relevantEditableFieldInfo?.description || description}
-                original={record.description}
-                isEdited={!!relevantEditableFieldInfo?.description}
-                onUpdate={(updatedDescription) =>
-                    updateDescription({
-                        variables: {
-                            input: {
-                                description: updatedDescription,
-                                resourceUrn: urn,
-                                subResource: record.fieldPath,
-                                subResourceType: SubResourceType.DatasetField,
->>>>>>> 9dd7303b
-                            },
-                        }).then(refetch)
-                    }
-                    editable
-                />
-            </>
+					<DescriptionField
+						description={relevantEditableFieldInfo?.description || description}
+						original={record.description}
+						isEdited={!!relevantEditableFieldInfo?.description}
+						onUpdate={(updatedDescription) =>
+								updateDescription({
+										variables: {
+												input: {
+														description: updatedDescription,
+														resourceUrn: urn,
+														subResource: record.fieldPath,
+														subResourceType: SubResourceType.DatasetField,
+												},
+										}).then(refetch)
+								}
+								editable
+						/>
         );
     };
 }