import React, { useEffect, useMemo, useState } from 'react';
import { ColumnsType } from 'antd/es/table';
import styled from 'styled-components';
import {} from 'antd';
import {
    EditableSchemaMetadata,
    ForeignKeyConstraint,
    SchemaField,
    SchemaFieldBlame,
    SchemaMetadata,
    UsageQueryResult,
} from '../../../../../../types.generated';
import useSchemaTitleRenderer from '../../../../dataset/profile/schema/utils/schemaTitleRenderer';
import { ExtendedSchemaFields } from '../../../../dataset/profile/schema/utils/types';
import useDescriptionRenderer from './utils/useDescriptionRenderer';
import useUsageStatsRenderer from './utils/useUsageStatsRenderer';
import useTagsAndTermsRenderer from './utils/useTagsAndTermsRenderer';
import ExpandIcon from './components/ExpandIcon';
import { StyledTable } from '../../../components/styled/StyledTable';
import { SchemaRow } from './components/SchemaRow';
import { FkContext } from './utils/selectedFkContext';
import useSchemaBlameRenderer from './utils/useSchemaBlameRenderer';
import { ANTD_GRAY } from '../../../constants';

const TableContainer = styled.div`
    &&& .ant-table-tbody > tr > .ant-table-cell-with-append {
        border-right: none;
        padding: 0px;
    }

    &&& .ant-table-tbody > tr > .ant-table-cell {
        border-right: none;
    }
    &&& .open-fk-row > td {
        padding-bottom: 600px;
        vertical-align: top;
    }
`;

export type Props = {
    rows: Array<ExtendedSchemaFields>;
    schemaMetadata: SchemaMetadata | undefined | null;
    editableSchemaMetadata?: EditableSchemaMetadata | null;
    editMode?: boolean;
    usageStats?: UsageQueryResult | null;
    schemaFieldBlameList?: Array<SchemaFieldBlame> | null;
    showSchemaAuditView: boolean;
<<<<<<< HEAD
=======
    expandedRowsFromFilter?: Set<string>;
    filterText?: string;
>>>>>>> af6a423f
};
export default function SchemaTable({
    rows,
    schemaMetadata,
    editableSchemaMetadata,
    usageStats,
    editMode = true,
    schemaFieldBlameList,
    showSchemaAuditView,
<<<<<<< HEAD
=======
    expandedRowsFromFilter = new Set(),
    filterText = '',
>>>>>>> af6a423f
}: Props): JSX.Element {
    const hasUsageStats = useMemo(() => (usageStats?.aggregations?.fields?.length || 0) > 0, [usageStats]);

    const [tagHoveredIndex, setTagHoveredIndex] = useState<string | undefined>(undefined);
    const [selectedFkFieldPath, setSelectedFkFieldPath] =
        useState<null | { fieldPath: string; constraint?: ForeignKeyConstraint | null }>(null);

    const descriptionRender = useDescriptionRenderer(editableSchemaMetadata);
    const usageStatsRenderer = useUsageStatsRenderer(usageStats);
    const tagRenderer = useTagsAndTermsRenderer(
        editableSchemaMetadata,
        tagHoveredIndex,
        setTagHoveredIndex,
        {
            showTags: true,
            showTerms: false,
        },
        filterText,
    );
    const termRenderer = useTagsAndTermsRenderer(
        editableSchemaMetadata,
        tagHoveredIndex,
        setTagHoveredIndex,
        {
            showTags: false,
            showTerms: true,
        },
        filterText,
    );
    const schemaTitleRenderer = useSchemaTitleRenderer(schemaMetadata, setSelectedFkFieldPath, filterText);
    const schemaBlameRenderer = useSchemaBlameRenderer(schemaFieldBlameList);

    const onTagTermCell = (record: SchemaField, rowIndex: number | undefined) => ({
        onMouseEnter: () => {
            if (editMode) {
                setTagHoveredIndex(`${record.fieldPath}-${rowIndex}`);
            }
        },
        onMouseLeave: () => {
            if (editMode) {
                setTagHoveredIndex(undefined);
            }
        },
    });

    const fieldColumn = {
        width: '22%',
        title: 'Field',
        dataIndex: 'fieldPath',
        key: 'fieldPath',
        render: schemaTitleRenderer,
        filtered: true,
    };

    const descriptionColumn = {
        width: '22%',
        title: 'Description',
        dataIndex: 'description',
        key: 'description',
        render: descriptionRender,
    };

    const tagColumn = {
        width: '13%',
        title: 'Tags',
        dataIndex: 'globalTags',
        key: 'tag',
        render: tagRenderer,
        onCell: onTagTermCell,
    };

    const termColumn = {
        width: '13%',
        title: 'Glossary Terms',
        dataIndex: 'globalTags',
        key: 'tag',
        render: termRenderer,
        onCell: onTagTermCell,
    };

    const blameColumn = {
        width: '10%',
        dataIndex: 'fieldPath',
        key: 'fieldPath',
        render(record: SchemaField) {
            return {
                props: {
                    style: { backgroundColor: ANTD_GRAY[2.5] },
                },
                children: schemaBlameRenderer(record),
            };
        },
    };

    const usageColumn = {
        width: '10%',
        title: 'Usage',
        dataIndex: 'fieldPath',
        key: 'usage',
        render: usageStatsRenderer,
    };

    let allColumns: ColumnsType<ExtendedSchemaFields> = [fieldColumn, descriptionColumn, tagColumn, termColumn];

    if (hasUsageStats) {
        allColumns = [...allColumns, usageColumn];
    }

    if (showSchemaAuditView) {
        allColumns = [...allColumns, blameColumn];
    }

    const [expandedRows, setExpandedRows] = useState<Set<string>>(new Set());

    useEffect(() => {
        setExpandedRows((previousRows) => {
            const finalRowsSet = new Set();
            expandedRowsFromFilter.forEach((row) => finalRowsSet.add(row));
            previousRows.forEach((row) => finalRowsSet.add(row));
            return finalRowsSet as Set<string>;
        });
    }, [expandedRowsFromFilter]);

    return (
        <FkContext.Provider value={selectedFkFieldPath}>
            <TableContainer>
                <StyledTable
                    rowClassName={(record) =>
                        record.fieldPath === selectedFkFieldPath?.fieldPath ? 'open-fk-row' : ''
                    }
                    columns={allColumns}
                    dataSource={rows}
                    rowKey="fieldPath"
                    components={{
                        body: {
                            row: SchemaRow,
                        },
                    }}
                    expandable={{
                        expandedRowKeys: [...Array.from(expandedRows)],
                        defaultExpandAllRows: false,
                        expandRowByClick: false,
                        expandIcon: ExpandIcon,
                        onExpand: (expanded, record) => {
                            if (expanded) {
                                setExpandedRows((previousRows) => new Set(previousRows.add(record.fieldPath)));
                            } else {
                                setExpandedRows((previousRows) => {
                                    previousRows.delete(record.fieldPath);
                                    return new Set(previousRows);
                                });
                            }
                        },
                        indentSize: 0,
                    }}
                    pagination={false}
                />
            </TableContainer>
        </FkContext.Provider>
    );
}<|MERGE_RESOLUTION|>--- conflicted
+++ resolved
@@ -45,11 +45,8 @@
     usageStats?: UsageQueryResult | null;
     schemaFieldBlameList?: Array<SchemaFieldBlame> | null;
     showSchemaAuditView: boolean;
-<<<<<<< HEAD
-=======
     expandedRowsFromFilter?: Set<string>;
     filterText?: string;
->>>>>>> af6a423f
 };
 export default function SchemaTable({
     rows,
@@ -59,11 +56,8 @@
     editMode = true,
     schemaFieldBlameList,
     showSchemaAuditView,
-<<<<<<< HEAD
-=======
     expandedRowsFromFilter = new Set(),
     filterText = '',
->>>>>>> af6a423f
 }: Props): JSX.Element {
     const hasUsageStats = useMemo(() => (usageStats?.aggregations?.fields?.length || 0) > 0, [usageStats]);
 
