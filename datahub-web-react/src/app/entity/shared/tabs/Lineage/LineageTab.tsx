--- conflicted
+++ resolved
@@ -13,20 +13,6 @@
 
 const StyledTabToolbar = styled(TabToolbar)`
     justify-content: space-between;
-<<<<<<< HEAD
-`;
-
-const StyledButton = styled(Button)<{ isSelected: boolean }>`
-    ${(props) =>
-        props.isSelected &&
-        `
-        color: #1890ff;
-        &:focus {
-            color: #1890ff;
-        }    
-    `}
-=======
->>>>>>> af6a423f
 `;
 
 const StyledButton = styled(Button)<{ isSelected: boolean }>`
@@ -48,11 +34,7 @@
     const { urn, entityType } = useEntityData();
     const history = useHistory();
     const entityRegistry = useEntityRegistry();
-<<<<<<< HEAD
-    const [lineageDirection, setLineageDirection] = useState<string>(LineageDirection.Downstream);
-=======
     const [lineageDirection, setLineageDirection] = useState<string>(properties.defaultDirection);
->>>>>>> af6a423f
 
     const routeToLineage = useCallback(() => {
         history.push(getEntityPath(entityType, urn, entityRegistry, true, false));
