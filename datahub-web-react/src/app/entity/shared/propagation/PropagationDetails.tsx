import React from 'react';
import styled from 'styled-components';
import { Popover } from 'antd';
import { StringMapEntry } from '../../../../types.generated';
import PropagationEntityLink from './PropagationEntityLink';
import { usePropagationDetails } from './utils';
import { PropagateThunderbolt, PropagateThunderboltFilled } from './PropagationIcon';

const PopoverWrapper = styled.div`
    display: flex;
    flex-direction: column;
`;

const PopoverTitle = styled.div`
    font-weight: bold;
    font-size: 14px;
    padding: 6px 0px;
    color: #eeecfa;
`;

const PopoverDescription = styled.div`
    max-width: 340px;
    font-size: 14px;
    color: #eeecfa;
    display: inline;
    padding: 0px 0px 8px 0px;
`;

const PopoverAttributes = styled.div`
    display: flex;
`;

const PopoverAttribute = styled.div`
    margin-right: 12px;
    margin-bottom: 4px;
`;

const PopoverAttributeTitle = styled.div`
    font-size: 14px;
    color: #eeecfa;
    font-weight: bold;
    margin: 8px 0px;
    overflow: hidden;
    text-overflow: ellipsis;
`;

const PopoverDocumentation = styled.a`
    margin-top: 12px;
`;

interface Props {
    sourceDetail?: StringMapEntry[] | null;
}

export default function PropagationDetails({ sourceDetail }: Props) {
    const {
        isPropagated,
        origin: { entity: originEntity },
        via: { entity: viaEntity },
    } = usePropagationDetails(sourceDetail);

    if (!sourceDetail || !isPropagated) return null;

    const popoverContent =
        originEntity || viaEntity ? (
            <PopoverWrapper>
                <PopoverDescription>
<<<<<<< HEAD
                    This description was automatically propagated from an upstream column. <PopoverDocumentation target="_blank" rel="noreferrer" href="https://datahubproject.io/docs/automations/doc-propagation" >Learn more</PopoverDocumentation>
=======
                    This description was automatically propagated from an upstream column.{' '}
                    <PopoverDocumentation
                        target="_blank"
                        rel="noreferrer"
                        href="https://datahubproject.io/docs/automations/docs-propagation"
                    >
                        Learn more
                    </PopoverDocumentation>
                </PopoverDescription>
>>>>>>> 54bdf6bb
                <PopoverAttributes>
                    {originEntity && originEntity.urn !== viaEntity?.urn && (
                        <PopoverAttribute>
                            <PopoverAttributeTitle>Origin</PopoverAttributeTitle>
                            <PropagationEntityLink entity={originEntity} />
                        </PopoverAttribute>
                    )}
                    {viaEntity && (
                        <PopoverAttribute>
                            <PopoverAttributeTitle>Via</PopoverAttributeTitle>
                            <PropagationEntityLink entity={viaEntity} />
                        </PopoverAttribute>
                    )}
                </PopoverAttributes>
            </PopoverWrapper>
        ) : undefined;

    return (
        <Popover
            overlayInnerStyle={{ backgroundColor: '#272D48' }}
            showArrow={false}
            title={
                <PopoverTitle>
                    <PropagateThunderboltFilled />
                    Propagated Description
                </PopoverTitle>
            }
            content={popoverContent}
        >
            <PropagateThunderbolt data-testid="docPropagationIndicator" />
        </Popover>
    );
}<|MERGE_RESOLUTION|>--- conflicted
+++ resolved
@@ -65,9 +65,6 @@
         originEntity || viaEntity ? (
             <PopoverWrapper>
                 <PopoverDescription>
-<<<<<<< HEAD
-                    This description was automatically propagated from an upstream column. <PopoverDocumentation target="_blank" rel="noreferrer" href="https://datahubproject.io/docs/automations/doc-propagation" >Learn more</PopoverDocumentation>
-=======
                     This description was automatically propagated from an upstream column.{' '}
                     <PopoverDocumentation
                         target="_blank"
@@ -77,7 +74,6 @@
                         Learn more
                     </PopoverDocumentation>
                 </PopoverDescription>
->>>>>>> 54bdf6bb
                 <PopoverAttributes>
                     {originEntity && originEntity.urn !== viaEntity?.urn && (
                         <PopoverAttribute>
