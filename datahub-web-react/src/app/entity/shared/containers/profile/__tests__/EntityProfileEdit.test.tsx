--- conflicted
+++ resolved
@@ -12,13 +12,8 @@
 import { EntityType } from '../../../../../../types.generated';
 import { SidebarAboutSection } from '../sidebar/SidebarAboutSection';
 import { EditSchemaTab } from '../../../tabs/Dataset/Schema/EditSchemaTab';
-<<<<<<< HEAD
-import { checkOwnership } from '../../../../dataset/whoAmI';
+import { CheckOwnership } from '../../../../dataset/whoAmI';
 import { EditPropertiesTab } from '../../../tabs/Dataset/PropertiesEdit/EditPropertiesTab';
-=======
-import { CheckOwnership } from '../../../../dataset/whoAmI';
-import { EditPropertiesTab } from '../../../tabs/Dataset/Schema/EditPropertiesTab';
->>>>>>> 16feefbe
 import { AdminTab } from '../../../tabs/Dataset/Schema/AdminTab';
 import { editMocks } from '../../../../../../MocksCustom';
 
@@ -171,7 +166,7 @@
                                 component: AdminTab,
                                 display: {
                                     visible: (_, _dataset: GetDatasetQuery) => {
-                                        return checkOwnership(_dataset);
+                                        return CheckOwnership(_dataset);
                                     },
                                     enabled: (_, _dataset: GetDatasetQuery) => {
                                         return true;
