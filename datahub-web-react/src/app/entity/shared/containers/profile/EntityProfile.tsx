--- conflicted
+++ resolved
@@ -280,14 +280,9 @@
                 lineage,
             }}
         >
-<<<<<<< HEAD
             <EntityAuthorizationContext.Provider value={PRIVILEGES}>
-                {showBrowseBar && <EntityProfileNavBar urn={urn} entityType={entityType} />}
-=======
-            <>
                 {customNavBar}
                 {showBrowseBar && !customNavBar && <EntityProfileNavBar urn={urn} entityType={entityType} />}
->>>>>>> 08a5fcfd
                 {entityData?.status?.removed === true && (
                     <Alert
                         message="This entity is not discoverable via search or lineage graph. Contact your DataHub admin for more information."
