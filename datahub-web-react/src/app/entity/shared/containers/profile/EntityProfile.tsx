import React, { useCallback } from 'react';
import { Alert, Divider } from 'antd';
import { MutationHookOptions, MutationTuple, QueryHookOptions, QueryResult } from '@apollo/client/react/types/types';
import styled from 'styled-components';
import { useHistory } from 'react-router';
import { EntityType, Exact } from '../../../../../types.generated';
import { Message } from '../../../../shared/Message';
import { getDataForEntityType, getEntityPath, useRoutedTab } from './utils';
import { EntitySidebarSection, EntityTab, GenericEntityProperties, GenericEntityUpdate } from '../../types';
import { EntityProfileNavBar } from './nav/EntityProfileNavBar';
import { ANTD_GRAY } from '../../constants';
import { EntityHeader } from './header/EntityHeader';
import { EntityTabs } from './header/EntityTabs';
import { EntitySidebar } from './sidebar/EntitySidebar';
import EntityContext from '../../EntityContext';
import useIsLineageMode from '../../../../lineage/utils/useIsLineageMode';
import { useEntityRegistry } from '../../../../useEntityRegistry';
import LineageExplorer from '../../../../lineage/LineageExplorer';
import CompactContext from '../../../../shared/CompactContext';
import DynamicTab from '../../tabs/Entity/weaklyTypedAspects/DynamicTab';

type EntityProfileProperties = {
    hideProfileNavBar?: boolean;
};

type Props<T, U> = {
    urn: string;
    entityType: EntityType;
    useEntityQuery: (
        baseOptions: QueryHookOptions<
            T,
            Exact<{
                urn: string;
            }>
        >,
    ) => QueryResult<
        T,
        Exact<{
            urn: string;
        }>
    >;
    useUpdateQuery?: (
        baseOptions?: MutationHookOptions<U, { urn: string; input: GenericEntityUpdate }> | undefined,
    ) => MutationTuple<U, { urn: string; input: GenericEntityUpdate }>;
    getOverrideProperties: (T) => GenericEntityProperties;
    tabs: EntityTab[];
    sidebarSections: EntitySidebarSection[];
    properties?: EntityProfileProperties;
};

const ContentContainer = styled.div`
    display: flex;
    height: auto;
    min-height: 100%;
    max-height: calc(100vh - 108px);
    align-items: stretch;
    flex: 1;
`;

const HeaderAndTabs = styled.div`
    flex-basis: 70%;
    min-width: 640px;
`;
const HeaderAndTabsFlex = styled.div`
    display: flex;
    flex-direction: column;
    justify-content: space-between;
    height: 100%;
    max-height: 100%;
    overflow: hidden;
    min-height: 0;
`;
const Sidebar = styled.div`
    overflow: auto;
    flex-basis: 30%;
    border-left: 1px solid ${ANTD_GRAY[4.5]};
    padding-left: 20px;
    padding-right: 20px;
`;

const Header = styled.div`
    border-bottom: 1px solid ${ANTD_GRAY[4.5]};
    padding: 20px 20px 0 20px;
    flex-shrink: 0;
`;

const TabContent = styled.div`
    flex: 1;
    overflow: auto;
`;

const defaultTabDisplayConfig = {
    visible: (_, _1) => true,
    enabled: (_, _1) => true,
};

const defaultSidebarSection = {
    visible: (_, _1) => true,
};

/**
 * Container for display of the Entity Page
 */
export const EntityProfile = <T, U>({
    urn,
    useEntityQuery,
    useUpdateQuery,
    entityType,
    getOverrideProperties,
    tabs,
    sidebarSections,
    properties,
}: Props<T, U>): JSX.Element => {
    const isLineageMode = useIsLineageMode();
    const entityRegistry = useEntityRegistry();
    const history = useHistory();
    const isCompact = React.useContext(CompactContext);
    const tabsWithDefaults = tabs.map((tab) => ({ ...tab, display: { ...defaultTabDisplayConfig, ...tab.display } }));
    const sideBarSectionsWithDefaults = sidebarSections.map((sidebarSection) => ({
        ...sidebarSection,
        display: { ...defaultSidebarSection, ...sidebarSection.display },
    }));

    const routeToTab = useCallback(
        ({
            tabName,
            tabParams,
            method = 'push',
        }: {
            tabName: string;
            tabParams?: Record<string, any>;
            method?: 'push' | 'replace';
        }) => {
            history[method](getEntityPath(entityType, urn, entityRegistry, false, tabName, tabParams));
        },
        [history, entityType, urn, entityRegistry],
    );

    const { loading, error, data, refetch } = useEntityQuery({
        variables: { urn },
    });

<<<<<<< HEAD
    let updateEntity;
    if (useUpdateQuery) {
        // eslint-disable-next-line react-hooks/rules-of-hooks
        [updateEntity] = useUpdateQuery({
            onCompleted: () => refetch(),
        });
=======
    const maybeUpdateEntity = useUpdateQuery?.({
        onCompleted: () => refetch(),
    });
    let updateEntity;
    if (maybeUpdateEntity) {
        [updateEntity] = maybeUpdateEntity;
>>>>>>> 0da1a6b5
    }

    const entityData =
        (data && getDataForEntityType({ data: data[Object.keys(data)[0]], entityType, getOverrideProperties })) || null;

    const lineage = entityData ? entityRegistry.getLineageVizConfig(entityType, entityData) : undefined;

    const autoRenderTabs: EntityTab[] =
        entityData?.autoRenderAspects?.map((aspect) => ({
            name: aspect.renderSpec?.displayName || aspect.aspectName,
            component: () => (
                <DynamicTab
                    renderSpec={aspect.renderSpec}
                    type={aspect.renderSpec?.displayType}
                    payload={aspect.payload}
                />
            ),
            display: {
                visible: () => true,
                enabled: () => true,
            },
        })) || [];

    const routedTab = useRoutedTab([...tabsWithDefaults, ...autoRenderTabs]);

    if (isCompact) {
        return (
            <EntityContext.Provider
                value={{
                    urn,
                    entityType,
                    entityData,
                    baseEntity: data,
                    updateEntity,
                    routeToTab,
                    refetch,
                    lineage,
                }}
            >
                <div>
                    {loading && <Message type="loading" content="Loading..." style={{ marginTop: '10%' }} />}
                    {!loading && error && (
                        <Alert type="error" message={error?.message || `Entity failed to load for urn ${urn}`} />
                    )}
                    {!loading && (
                        <>
                            <EntityHeader />
                            <Divider />
                            <EntitySidebar sidebarSections={sideBarSectionsWithDefaults} />
                        </>
                    )}
                </div>
            </EntityContext.Provider>
        );
    }

    const isBrowsable = entityRegistry.getBrowseEntityTypes().includes(entityType);
    const isLineageEnabled = entityRegistry.getLineageEntityTypes().includes(entityType);
    const showBrowseBar = isBrowsable || isLineageEnabled;

    return (
        <EntityContext.Provider
            value={{
                urn,
                entityType,
                entityData,
                baseEntity: data,
                updateEntity,
                routeToTab,
                refetch,
                lineage,
            }}
        >
            <>
<<<<<<< HEAD
                {!properties?.hideProfileNavBar && <EntityProfileNavBar urn={urn} entityType={entityType} />}
=======
                {showBrowseBar && <EntityProfileNavBar urn={urn} entityType={entityType} />}
>>>>>>> 0da1a6b5
                {loading && <Message type="loading" content="Loading..." style={{ marginTop: '10%' }} />}
                {!loading && error && (
                    <Alert type="error" message={error?.message || `Entity failed to load for urn ${urn}`} />
                )}
                <ContentContainer>
                    {isLineageMode ? (
                        <LineageExplorer type={entityType} urn={urn} />
                    ) : (
                        <>
                            <HeaderAndTabs>
                                <HeaderAndTabsFlex>
                                    <Header>
                                        <EntityHeader />
                                        <EntityTabs
                                            tabs={[...tabsWithDefaults, ...autoRenderTabs]}
                                            selectedTab={routedTab}
                                        />
                                    </Header>
                                    <TabContent>
                                        {routedTab && <routedTab.component properties={routedTab.properties} />}
                                    </TabContent>
                                </HeaderAndTabsFlex>
                            </HeaderAndTabs>
                            <Sidebar>
                                <EntitySidebar sidebarSections={sideBarSectionsWithDefaults} />
                            </Sidebar>
                        </>
                    )}
                </ContentContainer>
            </>
        </EntityContext.Provider>
    );
};<|MERGE_RESOLUTION|>--- conflicted
+++ resolved
@@ -140,21 +140,12 @@
         variables: { urn },
     });
 
-<<<<<<< HEAD
-    let updateEntity;
-    if (useUpdateQuery) {
-        // eslint-disable-next-line react-hooks/rules-of-hooks
-        [updateEntity] = useUpdateQuery({
-            onCompleted: () => refetch(),
-        });
-=======
     const maybeUpdateEntity = useUpdateQuery?.({
         onCompleted: () => refetch(),
     });
     let updateEntity;
     if (maybeUpdateEntity) {
         [updateEntity] = maybeUpdateEntity;
->>>>>>> 0da1a6b5
     }
 
     const entityData =
@@ -229,11 +220,7 @@
             }}
         >
             <>
-<<<<<<< HEAD
-                {!properties?.hideProfileNavBar && <EntityProfileNavBar urn={urn} entityType={entityType} />}
-=======
                 {showBrowseBar && <EntityProfileNavBar urn={urn} entityType={entityType} />}
->>>>>>> 0da1a6b5
                 {loading && <Message type="loading" content="Loading..." style={{ marginTop: '10%' }} />}
                 {!loading && error && (
                     <Alert type="error" message={error?.message || `Entity failed to load for urn ${urn}`} />
