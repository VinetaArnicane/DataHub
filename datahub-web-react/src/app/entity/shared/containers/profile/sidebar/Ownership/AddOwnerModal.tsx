--- conflicted
+++ resolved
@@ -10,17 +10,6 @@
 import analytics, { EventType, EntityActionType } from '../../../../../../analytics';
 import { useEnterKeyListener } from '../../../../../../shared/useEnterKeyListener';
 
-<<<<<<< HEAD
-=======
-type Props = {
-    visible: boolean;
-    onClose: () => void;
-    refetch?: () => Promise<any>;
-    urn: string;
-    entityType: EntityType;
-};
-
->>>>>>> 60c12d04
 const SearchResultContainer = styled.div`
     display: flex;
     justify-content: space-between;
@@ -52,11 +41,7 @@
     urn: string;
 };
 
-<<<<<<< HEAD
 export const AddOwnerModal = ({ urn, type, visible, onClose, refetch }: Props) => {
-=======
-export const AddOwnerModal = ({ visible, onClose, refetch, urn, entityType }: Props) => {
->>>>>>> 60c12d04
     const entityRegistry = useEntityRegistry();
     const [selectedActor, setSelectedActor] = useState<SelectedActor | undefined>(undefined);
     const [userSearch, { data: userSearchData }] = useGetSearchResultsLazyQuery();
@@ -90,7 +75,7 @@
             analytics.event({
                 type: EventType.EntityActionEvent,
                 actionType: EntityActionType.UpdateOwnership,
-                entityType,
+                entityType: type,
                 entityUrn: urn,
             });
         } catch (e: unknown) {
@@ -128,12 +113,12 @@
     };
 
     // Invokes the search API as the user types
-    const handleSearch = (type: EntityType, text: string, searchQuery: any) => {
+    const handleSearch = (entityType: EntityType, text: string, searchQuery: any) => {
         if (text.length > 2) {
             searchQuery({
                 variables: {
                     input: {
-                        type,
+                        type: entityType,
                         query: text,
                         start: 0,
                         count: 5,
