import { Typography } from 'antd';
import React, { useState } from 'react';
import { useHistory } from 'react-router';
<<<<<<< HEAD
import styled from 'styled-components/macro';

import { useRouteToTab } from '@app/entity/shared/EntityContext';
import MarkdownViewer, { MarkdownView } from '@app/entity/shared/components/legacy/MarkdownViewer';
import NoMarkdownViewer, { removeMarkdown } from '@app/entity/shared/components/styled/StripMarkdownText';
import { ANTD_GRAY } from '@app/entity/shared/constants';
import { useIsOnTab } from '@app/entity/shared/containers/profile/utils';
import CompactContext from '@app/shared/CompactContext';
import { useEntityRegistry } from '@app/useEntityRegistry';

import { EntityType } from '@types';
=======
import DOMPurify from 'dompurify';
import CompactContext from '../../../../../../shared/CompactContext';
import MarkdownViewer, { MarkdownView } from '../../../../components/legacy/MarkdownViewer';
import NoMarkdownViewer, { removeMarkdown } from '../../../../components/styled/StripMarkdownText';
import { useRouteToTab } from '../../../../EntityContext';
import { useIsOnTab } from '../../utils';
import { ANTD_GRAY } from '../../../../constants';
import { EntityType } from '../../../../../../../types.generated';
import { useEntityRegistry } from '../../../../../../useEntityRegistry';
>>>>>>> 6cc3fff5

const ABBREVIATED_LIMIT = 150;

const ContentWrapper = styled.div`
    margin-bottom: 8px;
    font-size: 14px;
    ${MarkdownView} {
        font-size: 14px;
    }
`;

const BaContentWrapper = styled.div`
    margin-top: 8px;
    color: ${ANTD_GRAY[7]};
    margin-bottom: 8px;
    font-size: 14px;
    ${MarkdownView} {
        font-size: 14px;
    }
    color: ${ANTD_GRAY[7]};
`;

interface Props {
    description: string;
    baDescription?: string;
    isExpandable?: boolean;
    limit?: number;
    baUrn?: string;
}

export default function DescriptionSection({ description, baDescription, isExpandable, limit, baUrn }: Props) {
    const history = useHistory();
    const isOverLimit = description && removeMarkdown(description).length > ABBREVIATED_LIMIT;
    const isBaOverLimit = baDescription && removeMarkdown(baDescription).length > ABBREVIATED_LIMIT;
    const [isExpanded, setIsExpanded] = useState(!isOverLimit);
    const [isBaExpanded, setIsBaExpanded] = useState(!isBaOverLimit);
    const routeToTab = useRouteToTab();
    const isCompact = React.useContext(CompactContext);
    const shouldShowReadMore = !useIsOnTab('Documentation') || isExpandable;
    const entityRegistry = useEntityRegistry();

    // if we're not in compact mode, route them to the Docs tab for the best documentation viewing experience
    function readMore() {
        if (isCompact || isExpandable) {
            setIsExpanded(true);
        } else {
            routeToTab({ tabName: 'Documentation' });
        }
    }

    function readBAMore() {
        if (isCompact || isExpandable) {
            setIsBaExpanded(true);
        } else if (baUrn != null) {
            history.push(entityRegistry.getEntityUrl(EntityType.BusinessAttribute, baUrn || ''));
        }
    }

    const sanitizedDescription = DOMPurify.sanitize(description);
    const sanitizedBADescription = DOMPurify.sanitize(baDescription || '');

    return (
        <>
            <ContentWrapper>
                {isExpanded && (
                    <>
                        <MarkdownViewer source={sanitizedDescription} ignoreLimit />
                        {isOverLimit && (
                            <Typography.Link onClick={() => setIsExpanded(false)}>Read Less</Typography.Link>
                        )}
                    </>
                )}
                {!isExpanded && (
                    <NoMarkdownViewer
                        limit={limit || ABBREVIATED_LIMIT}
                        readMore={
                            shouldShowReadMore ? (
                                <Typography.Link onClick={readMore}>Read More</Typography.Link>
                            ) : undefined
                        }
                        shouldWrap
                    >
                        {sanitizedDescription}
                    </NoMarkdownViewer>
                )}
            </ContentWrapper>
            <BaContentWrapper>
                {isBaExpanded && (
                    <>
                        <MarkdownViewer source={sanitizedBADescription || ''} ignoreLimit />
                        {isBaOverLimit && (
                            <Typography.Link onClick={() => setIsBaExpanded(false)}>Read Less</Typography.Link>
                        )}
                    </>
                )}
                {!isBaExpanded && (
                    <NoMarkdownViewer
                        limit={limit || ABBREVIATED_LIMIT}
                        readMore={
                            shouldShowReadMore ? (
                                <Typography.Link onClick={readBAMore}>Read More</Typography.Link>
                            ) : undefined
                        }
                        shouldWrap
                    >
                        {sanitizedBADescription}
                    </NoMarkdownViewer>
                )}
            </BaContentWrapper>
        </>
    );
}<|MERGE_RESOLUTION|>--- conflicted
+++ resolved
@@ -1,7 +1,7 @@
 import { Typography } from 'antd';
+import DOMPurify from 'dompurify';
 import React, { useState } from 'react';
 import { useHistory } from 'react-router';
-<<<<<<< HEAD
 import styled from 'styled-components/macro';
 
 import { useRouteToTab } from '@app/entity/shared/EntityContext';
@@ -13,17 +13,6 @@
 import { useEntityRegistry } from '@app/useEntityRegistry';
 
 import { EntityType } from '@types';
-=======
-import DOMPurify from 'dompurify';
-import CompactContext from '../../../../../../shared/CompactContext';
-import MarkdownViewer, { MarkdownView } from '../../../../components/legacy/MarkdownViewer';
-import NoMarkdownViewer, { removeMarkdown } from '../../../../components/styled/StripMarkdownText';
-import { useRouteToTab } from '../../../../EntityContext';
-import { useIsOnTab } from '../../utils';
-import { ANTD_GRAY } from '../../../../constants';
-import { EntityType } from '../../../../../../../types.generated';
-import { useEntityRegistry } from '../../../../../../useEntityRegistry';
->>>>>>> 6cc3fff5
 
 const ABBREVIATED_LIMIT = 150;
 
