import merge from 'deepmerge';
import { unionBy, keyBy, values } from 'lodash';
import { useLocation } from 'react-router-dom';
import * as QueryString from 'query-string';
<<<<<<< HEAD
import { Dataset, Entity, Maybe, SiblingProperties } from '../../../types.generated';
=======
import { Dataset, Entity, MatchedField, Maybe, SiblingProperties } from '../../../types.generated';
>>>>>>> 9594f2cf
import { GenericEntityProperties } from './types';

export function stripSiblingsFromEntity(entity: any) {
    return {
        ...entity,
        siblings: null,
        siblingPlatforms: null,
    };
}
function cleanHelper(obj, visited) {
    if (visited.has(obj)) return obj;
    visited.add(obj);

    const object = obj;
    Object.entries(object).forEach(([k, v]) => {
        if (v && typeof v === 'object') {
            cleanHelper(v, visited);
        }
        if ((v && typeof v === 'object' && !Object.keys(v).length) || v === null || v === undefined || v === '') {
            if (Array.isArray(object)) {
                object.splice(Number(k), 1);
            } else {
                delete object[k];
            }
        }
    });
    return object;
}

function clean(obj) {
    const visited = new Set();
    return cleanHelper(obj, visited);
}

const combineMerge = (target, source, options) => {
    const destination = target.slice();

    source.forEach((item, index) => {
        if (typeof destination[index] === 'undefined') {
            destination[index] = options.cloneUnlessOtherwiseSpecified(item, options);
        } else if (options.isMergeableObject(item)) {
            destination[index] = merge(target[index], item, options);
        } else if (target.indexOf(item) === -1) {
            destination.push(item);
        }
    });
    return destination;
};

function convertObjectKeysToLowercase(object: Record<string, unknown>) {
    return Object.fromEntries(Object.entries(object).map(([key, value]) => [key.toLowerCase(), value]));
}

// use when you want to merge an array of objects by key in the object as opposed to by index of array
const mergeArrayOfObjectsByKey = (destinationArray: any[], sourceArray: any[], key: string) => {
    const destination = convertObjectKeysToLowercase(keyBy(destinationArray, key));
    const source = convertObjectKeysToLowercase(keyBy(sourceArray, key));

    return values(merge(destination, source));
};

const mergeTags = (destinationArray, sourceArray, _options) => {
    return unionBy(destinationArray, sourceArray, 'tag.urn');
};

const mergeTerms = (destinationArray, sourceArray, _options) => {
    return unionBy(destinationArray, sourceArray, 'term.urn');
};

const mergeAssertions = (destinationArray, sourceArray, _options) => {
    return unionBy(destinationArray, sourceArray, 'urn');
};

const mergeProperties = (destinationArray, sourceArray, _options) => {
    return unionBy(destinationArray, sourceArray, 'key');
};

const mergeOwners = (destinationArray, sourceArray, _options) => {
    return unionBy(destinationArray, sourceArray, 'owner.urn');
};

const mergeFields = (destinationArray, sourceArray, _options) => {
    return mergeArrayOfObjectsByKey(destinationArray, sourceArray, 'fieldPath');
};

function getArrayMergeFunction(key) {
    switch (key) {
        case 'tags':
            return mergeTags;
        case 'terms':
            return mergeTerms;
        case 'assertions':
            return mergeAssertions;
        case 'customProperties':
            return mergeProperties;
        case 'owners':
            return mergeOwners;
        case 'fields':
            return mergeFields;
        case 'editableSchemaFieldInfo':
            return mergeFields;
        default:
            return undefined;
    }
}

const customMerge = (isPrimary, key) => {
    if (key === 'upstream' || key === 'downstream') {
        return (_secondary, primary) => primary;
    }
    // take the platform & siblings of whichever entity we're merging with, rather than the primary
    if (key === 'platform' || key === 'siblings') {
        return (secondary, primary) => (isPrimary ? primary : secondary);
    }
    if (
        key === 'tags' ||
        key === 'terms' ||
        key === 'assertions' ||
        key === 'customProperties' ||
        key === 'owners' ||
        key === 'fields' ||
        key === 'editableSchemaFieldInfo'
    ) {
        return (secondary, primary) => {
            return merge(secondary, primary, {
                arrayMerge: getArrayMergeFunction(key),
                customMerge: customMerge.bind({}, isPrimary),
            });
        };
    }
    return (secondary, primary) => {
        return merge(secondary, primary, {
            arrayMerge: combineMerge,
            customMerge: customMerge.bind({}, isPrimary),
        });
    };
};

export const getEntitySiblingData = <T>(baseEntity: T): Maybe<SiblingProperties> => {
    if (!baseEntity) {
        return null;
    }
    const baseEntityKey = Object.keys(baseEntity)[0];
    const extractedBaseEntity = baseEntity[baseEntityKey];

    // eslint-disable-next-line @typescript-eslint/dot-notation
    return extractedBaseEntity?.['siblings'];
};

// should the entity's metadata win out against its siblings?
export const shouldEntityBeTreatedAsPrimary = (extractedBaseEntity: { siblings?: SiblingProperties | null }) => {
    const siblingAspect = extractedBaseEntity?.siblings;

    const siblingsList = siblingAspect?.siblings || [];

    // if the entity is marked as primary, take its metadata first
    const isPrimarySibling = !!siblingAspect?.isPrimary;

    // if no entity in the cohort is primary, just have the entity whos urn is navigated
    // to be primary
    const hasAnyPrimarySibling = siblingsList.find((sibling) => !!(sibling as any)?.siblings?.isPrimary) !== undefined;

    const isPrimary = isPrimarySibling || !hasAnyPrimarySibling;

    return isPrimary;
};

const combineEntityWithSiblings = (entity: GenericEntityProperties) => {
    // eslint-disable-next-line @typescript-eslint/dot-notation
    const siblingAspect = entity.siblings;
    if ((siblingAspect?.siblings || []).length === 0) {
        return entity;
    }

    // eslint-disable-next-line @typescript-eslint/dot-notation
    const siblings = siblingAspect?.siblings || [];

    const isPrimary = shouldEntityBeTreatedAsPrimary(entity);

    const combinedBaseEntity: any = siblings.reduce(
        (prev, current) =>
            merge(clean(isPrimary ? current : prev), clean(isPrimary ? prev : current), {
                arrayMerge: combineMerge,
                customMerge: customMerge.bind({}, isPrimary),
            }),
        entity,
    );

    // Force the urn of the combined entity to the current entity urn.
    combinedBaseEntity.urn = entity.urn;

    return combinedBaseEntity;
};

export const combineEntityDataWithSiblings = <T>(baseEntity: T): T => {
    if (!baseEntity) {
        return baseEntity;
    }
    const baseEntityKey = Object.keys(baseEntity)[0];
    const extractedBaseEntity = baseEntity[baseEntityKey];

    // eslint-disable-next-line @typescript-eslint/dot-notation
    const siblingAspect = extractedBaseEntity.siblings;
    if ((siblingAspect?.siblings || []).length === 0) {
        return baseEntity;
    }

    const combinedBaseEntity = combineEntityWithSiblings(extractedBaseEntity);

    return { [baseEntityKey]: combinedBaseEntity } as unknown as T;
};

export type CombinedEntity = {
    entity: Entity;
    matchedEntities?: Array<Entity>;
};

<<<<<<< HEAD
type CombinedEntityResult =
    | {
          skipped: true;
      }
    | {
          skipped: false;
          combinedEntity: CombinedEntity;
      };

export function combineSiblingsForEntity(entity: Entity, visitedSiblingUrns: Set<string>): CombinedEntityResult {
    if (visitedSiblingUrns.has(entity.urn)) return { skipped: true };

    const combinedEntity: CombinedEntity = { entity };
    const siblings = (entity as GenericEntityProperties).siblings?.siblings ?? [];
    const isPrimary = (entity as GenericEntityProperties).siblings?.isPrimary;
    const siblingUrns = siblings.map((sibling) => sibling?.urn);

    if (siblingUrns.length > 0) {
        combinedEntity.matchedEntities = isPrimary
            ? [stripSiblingsFromEntity(entity), ...siblings]
            : [...siblings, stripSiblingsFromEntity(entity)];

        combinedEntity.matchedEntities = combinedEntity.matchedEntities.filter(
            (resultToFilter) => (resultToFilter as Dataset).exists,
        );

        siblingUrns.forEach((urn) => urn && visitedSiblingUrns.add(urn));
    }
=======
export function combineSiblingsInSearchResults(
    results:
        | {
              entity: Entity;
              matchedFields: MatchedField[];
          }[]
        | undefined,
) {
    const combinedResults: CombinedSearchResult[] | undefined = [];
    const siblingsToPair: Record<string, CombinedSearchResult> = {};

    // set sibling associations
    results?.forEach((result) => {
        if (result.entity.urn in siblingsToPair) {
            // filter from repeating
            // const siblingsCombinedResult = siblingsToPair[result.entity.urn];
            // siblingsCombinedResult.matchedEntities?.push(result.entity);
            return;
        }

        const combinedResult: CombinedSearchResult = result;
        combinedResult.entity = combineEntityWithSiblings({ ...result.entity });
        const { entity }: { entity: any } = result;
        const siblingUrns = entity?.siblings?.siblings?.map((sibling) => sibling.urn) || [];
        if (siblingUrns.length > 0) {
            combinedResult.matchedEntities = entity.siblings.isPrimary
                ? [stripSiblingsFromEntity(entity), ...entity.siblings.siblings]
                : [...entity.siblings.siblings, stripSiblingsFromEntity(entity)];

            combinedResult.matchedEntities = combinedResult.matchedEntities.filter(
                (resultToFilter) => (resultToFilter as Dataset).exists,
            );
>>>>>>> 9594f2cf

    return { combinedEntity, skipped: false };
}

export function createSiblingEntityCombiner() {
    const visitedSiblingUrns: Set<string> = new Set();
    return (entity: Entity) => combineSiblingsForEntity(entity, visitedSiblingUrns);
}

// used to determine whether sibling entities should be shown merged or not
export const SEPARATE_SIBLINGS_URL_PARAM = 'separate_siblings';

// used to determine whether sibling entities should be shown merged or not
export function useIsSeparateSiblingsMode() {
    const location = useLocation();
    const params = QueryString.parse(location.search, { arrayFormat: 'comma' });

    return params[SEPARATE_SIBLINGS_URL_PARAM] === 'true';
}<|MERGE_RESOLUTION|>--- conflicted
+++ resolved
@@ -2,11 +2,7 @@
 import { unionBy, keyBy, values } from 'lodash';
 import { useLocation } from 'react-router-dom';
 import * as QueryString from 'query-string';
-<<<<<<< HEAD
 import { Dataset, Entity, Maybe, SiblingProperties } from '../../../types.generated';
-=======
-import { Dataset, Entity, MatchedField, Maybe, SiblingProperties } from '../../../types.generated';
->>>>>>> 9594f2cf
 import { GenericEntityProperties } from './types';
 
 export function stripSiblingsFromEntity(entity: any) {
@@ -224,7 +220,6 @@
     matchedEntities?: Array<Entity>;
 };
 
-<<<<<<< HEAD
 type CombinedEntityResult =
     | {
           skipped: true;
@@ -237,15 +232,15 @@
 export function combineSiblingsForEntity(entity: Entity, visitedSiblingUrns: Set<string>): CombinedEntityResult {
     if (visitedSiblingUrns.has(entity.urn)) return { skipped: true };
 
-    const combinedEntity: CombinedEntity = { entity };
-    const siblings = (entity as GenericEntityProperties).siblings?.siblings ?? [];
-    const isPrimary = (entity as GenericEntityProperties).siblings?.isPrimary;
+    const combinedEntity: CombinedEntity = { entity: combineEntityWithSiblings({ ...entity }) };
+    const siblings = (combinedEntity.entity as GenericEntityProperties).siblings?.siblings ?? [];
+    const isPrimary = (combinedEntity.entity as GenericEntityProperties).siblings?.isPrimary;
     const siblingUrns = siblings.map((sibling) => sibling?.urn);
 
     if (siblingUrns.length > 0) {
         combinedEntity.matchedEntities = isPrimary
-            ? [stripSiblingsFromEntity(entity), ...siblings]
-            : [...siblings, stripSiblingsFromEntity(entity)];
+            ? [stripSiblingsFromEntity(combinedEntity.entity), ...siblings]
+            : [...siblings, stripSiblingsFromEntity(combinedEntity.entity)];
 
         combinedEntity.matchedEntities = combinedEntity.matchedEntities.filter(
             (resultToFilter) => (resultToFilter as Dataset).exists,
@@ -253,40 +248,6 @@
 
         siblingUrns.forEach((urn) => urn && visitedSiblingUrns.add(urn));
     }
-=======
-export function combineSiblingsInSearchResults(
-    results:
-        | {
-              entity: Entity;
-              matchedFields: MatchedField[];
-          }[]
-        | undefined,
-) {
-    const combinedResults: CombinedSearchResult[] | undefined = [];
-    const siblingsToPair: Record<string, CombinedSearchResult> = {};
-
-    // set sibling associations
-    results?.forEach((result) => {
-        if (result.entity.urn in siblingsToPair) {
-            // filter from repeating
-            // const siblingsCombinedResult = siblingsToPair[result.entity.urn];
-            // siblingsCombinedResult.matchedEntities?.push(result.entity);
-            return;
-        }
-
-        const combinedResult: CombinedSearchResult = result;
-        combinedResult.entity = combineEntityWithSiblings({ ...result.entity });
-        const { entity }: { entity: any } = result;
-        const siblingUrns = entity?.siblings?.siblings?.map((sibling) => sibling.urn) || [];
-        if (siblingUrns.length > 0) {
-            combinedResult.matchedEntities = entity.siblings.isPrimary
-                ? [stripSiblingsFromEntity(entity), ...entity.siblings.siblings]
-                : [...entity.siblings.siblings, stripSiblingsFromEntity(entity)];
-
-            combinedResult.matchedEntities = combinedResult.matchedEntities.filter(
-                (resultToFilter) => (resultToFilter as Dataset).exists,
-            );
->>>>>>> 9594f2cf
 
     return { combinedEntity, skipped: false };
 }
