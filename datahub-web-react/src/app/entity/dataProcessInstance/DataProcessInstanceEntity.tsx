--- conflicted
+++ resolved
@@ -1,11 +1,7 @@
 import React from 'react';
 import { ApiOutlined } from '@ant-design/icons';
-<<<<<<< HEAD
-import { DataProcessInstance, EntityType, OwnershipType, SearchResult, DataJob } from '../../../types.generated';
-=======
 import { Entity as GraphQLEntity } from '@types';
 import { DataProcessInstance, EntityType, OwnershipType, SearchResult } from '../../../types.generated';
->>>>>>> 47134c27
 import { Preview } from './preview/Preview';
 import { Entity, EntityCapabilityType, IconStyleType, PreviewType } from '../Entity';
 import { EntityProfile } from '../shared/containers/profile/EntityProfile';
@@ -24,16 +20,7 @@
 import { getDataProduct } from '../shared/utils';
 import SummaryTab from './profile/DataProcessInstanceSummary';
 
-<<<<<<< HEAD
-type PreviewEntity = {
-    urn: string;
-    type: EntityType;
-};
-
-const getParentEntities = (data: DataProcessInstance): Entity<DataJob>[] => {
-=======
 const getParentEntities = (data: DataProcessInstance): GraphQLEntity[] => {
->>>>>>> 47134c27
     const parentEntity = data?.relationships?.relationships?.find(
         (rel) => rel.type === 'InstanceOf' && rel.entity?.type === EntityType.DataJob,
     );
@@ -43,11 +30,7 @@
     }
 
     // First cast to unknown, then to Entity with proper type
-<<<<<<< HEAD
-    return [parentEntity.entity as unknown as Entity<DataJob>];
-=======
     return [parentEntity.entity];
->>>>>>> 47134c27
 };
 
 /**
