import React from 'react';
<<<<<<< HEAD
import styled from 'styled-components';
import { ClockCircleOutlined, EyeOutlined, TeamOutlined } from '@ant-design/icons';
import { Typography } from 'antd';

=======
>>>>>>> aa7ae239
import {
    AccessLevel,
    Domain,
    Container,
    EntityType,
    GlobalTags,
    GlossaryTerms,
    Owner,
    SearchInsight,
    ParentContainersResult,
    Deprecation,
    DashboardStatsSummary,
} from '../../../../types.generated';
import DefaultPreviewCard from '../../../preview/DefaultPreviewCard';
import { useEntityRegistry } from '../../../useEntityRegistry';
import { capitalizeFirstLetter } from '../../../shared/textUtil';
import { IconStyleType } from '../../Entity';
<<<<<<< HEAD
import { ANTD_GRAY } from '../../shared/constants';
import { formatNumberWithoutAbbreviation } from '../../../shared/formatNumber';
import { toRelativeTimeString } from '../../../shared/time/timeUtils';
import { PercentileLabel } from '../../shared/stats/PercentileLabel';

const StatText = styled.span`
    color: ${ANTD_GRAY[8]};
`;
=======
import { DashboardStatsSummary as DashboardStatsSummaryView } from '../shared/DashboardStatsSummary';
>>>>>>> aa7ae239

export const DashboardPreview = ({
    urn,
    name,
    platformInstanceId,
    description,
    platform,
    access,
    owners,
    tags,
    glossaryTerms,
    domain,
    container,
    insights,
    logoUrl,
    chartCount,
    statsSummary,
    lastUpdatedMs,
    createdMs,
    externalUrl,
    parentContainers,
    deprecation,
}: {
    urn: string;
    platform: string;
    platformInstanceId?: string;
    name?: string;
    description?: string | null;
    access?: AccessLevel | null;
    owners?: Array<Owner> | null;
    tags?: GlobalTags;
    glossaryTerms?: GlossaryTerms | null;
    domain?: Domain | null;
    container?: Container | null;
    deprecation?: Deprecation | null;
    insights?: Array<SearchInsight> | null;
    logoUrl?: string | null;
    chartCount?: number | null;
    statsSummary?: DashboardStatsSummary | null;
    lastUpdatedMs?: number | null;
    createdMs?: number | null;
    externalUrl?: string | null;
    parentContainers?: ParentContainersResult | null;
}): JSX.Element => {
    const entityRegistry = useEntityRegistry();
    const capitalizedPlatform = capitalizeFirstLetter(platform);

    // acryl-main only.
    const effectiveViewCount =
        (!!statsSummary?.viewCountLast30Days && statsSummary.viewCountLast30Days) || statsSummary?.viewCount;
    const effectiveViewCountText = (!!statsSummary?.viewCountLast30Days && 'views last month') || 'views';

    return (
        <DefaultPreviewCard
            url={entityRegistry.getEntityUrl(EntityType.Dashboard, urn)}
            name={name || ''}
            description={description || ''}
            type="Dashboard"
            typeIcon={entityRegistry.getIcon(EntityType.Dashboard, 14, IconStyleType.ACCENT)}
            logoUrl={logoUrl || ''}
            platformInstanceId={platformInstanceId}
            platform={capitalizedPlatform}
            qualifier={access}
            owners={owners}
            tags={tags}
            container={container || undefined}
            glossaryTerms={glossaryTerms || undefined}
            domain={domain}
            deprecation={deprecation}
            insights={insights}
            parentContainers={parentContainers}
            externalUrl={externalUrl}
            topUsers={statsSummary?.topUsersLast30Days}
<<<<<<< HEAD
            stats={[
                (chartCount && (
                    <StatText>
                        <b>{chartCount}</b> charts
                    </StatText>
                )) ||
                    undefined,
                (!!effectiveViewCount && (
                    <StatText>
                        <EyeOutlined style={{ marginRight: 8, color: ANTD_GRAY[7] }} />
                        <b>{formatNumberWithoutAbbreviation(effectiveViewCount)}</b> {effectiveViewCountText}{' '}
                        {!!statsSummary?.viewCountPercentileLast30Days && (
                            <Typography.Text type="secondary">
                                -{' '}
                                <PercentileLabel
                                    percentile={statsSummary?.viewCountPercentileLast30Days}
                                    description={`This dashboard has been viewed more often than ${statsSummary?.viewCountPercentileLast30Days}% of similar dashboards in the past 30 days.`}
                                />
                            </Typography.Text>
                        )}
                    </StatText>
                )) ||
                    undefined,
                (!!statsSummary?.uniqueUserCountLast30Days && (
                    <StatText>
                        <TeamOutlined style={{ marginRight: 8, color: ANTD_GRAY[7] }} />
                        <b>{formatNumberWithoutAbbreviation(statsSummary?.uniqueUserCountLast30Days)}</b> unique users{' '}
                        {!!statsSummary?.uniqueUserPercentileLast30Days && (
                            <Typography.Text type="secondary">
                                -{' '}
                                <PercentileLabel
                                    percentile={statsSummary?.uniqueUserPercentileLast30Days}
                                    description={`This dashboard has had more unique users than ${statsSummary?.uniqueUserPercentileLast30Days}% of similar dashboards in the past 30 days.`}
                                />
                            </Typography.Text>
                        )}
                    </StatText>
                )) ||
                    undefined,
                (!!lastUpdatedMs && (
                    <StatText>
                        <ClockCircleOutlined style={{ marginRight: 8, color: ANTD_GRAY[7] }} />
                        Changed {toRelativeTimeString(lastUpdatedMs)}
                    </StatText>
                )) ||
                    undefined,
            ].filter((stat) => stat !== undefined)}
=======
            subHeader={
                <DashboardStatsSummaryView
                    chartCount={chartCount}
                    viewCount={statsSummary?.viewCount}
                    uniqueUserCountLast30Days={statsSummary?.uniqueUserCountLast30Days}
                    lastUpdatedMs={lastUpdatedMs}
                    createdMs={createdMs}
                />
            }
>>>>>>> aa7ae239
        />
    );
};<|MERGE_RESOLUTION|>--- conflicted
+++ resolved
@@ -1,11 +1,4 @@
 import React from 'react';
-<<<<<<< HEAD
-import styled from 'styled-components';
-import { ClockCircleOutlined, EyeOutlined, TeamOutlined } from '@ant-design/icons';
-import { Typography } from 'antd';
-
-=======
->>>>>>> aa7ae239
 import {
     AccessLevel,
     Domain,
@@ -23,18 +16,7 @@
 import { useEntityRegistry } from '../../../useEntityRegistry';
 import { capitalizeFirstLetter } from '../../../shared/textUtil';
 import { IconStyleType } from '../../Entity';
-<<<<<<< HEAD
-import { ANTD_GRAY } from '../../shared/constants';
-import { formatNumberWithoutAbbreviation } from '../../../shared/formatNumber';
-import { toRelativeTimeString } from '../../../shared/time/timeUtils';
-import { PercentileLabel } from '../../shared/stats/PercentileLabel';
-
-const StatText = styled.span`
-    color: ${ANTD_GRAY[8]};
-`;
-=======
 import { DashboardStatsSummary as DashboardStatsSummaryView } from '../shared/DashboardStatsSummary';
->>>>>>> aa7ae239
 
 export const DashboardPreview = ({
     urn,
@@ -82,11 +64,6 @@
     const entityRegistry = useEntityRegistry();
     const capitalizedPlatform = capitalizeFirstLetter(platform);
 
-    // acryl-main only.
-    const effectiveViewCount =
-        (!!statsSummary?.viewCountLast30Days && statsSummary.viewCountLast30Days) || statsSummary?.viewCount;
-    const effectiveViewCountText = (!!statsSummary?.viewCountLast30Days && 'views last month') || 'views';
-
     return (
         <DefaultPreviewCard
             url={entityRegistry.getEntityUrl(EntityType.Dashboard, urn)}
@@ -108,65 +85,18 @@
             parentContainers={parentContainers}
             externalUrl={externalUrl}
             topUsers={statsSummary?.topUsersLast30Days}
-<<<<<<< HEAD
-            stats={[
-                (chartCount && (
-                    <StatText>
-                        <b>{chartCount}</b> charts
-                    </StatText>
-                )) ||
-                    undefined,
-                (!!effectiveViewCount && (
-                    <StatText>
-                        <EyeOutlined style={{ marginRight: 8, color: ANTD_GRAY[7] }} />
-                        <b>{formatNumberWithoutAbbreviation(effectiveViewCount)}</b> {effectiveViewCountText}{' '}
-                        {!!statsSummary?.viewCountPercentileLast30Days && (
-                            <Typography.Text type="secondary">
-                                -{' '}
-                                <PercentileLabel
-                                    percentile={statsSummary?.viewCountPercentileLast30Days}
-                                    description={`This dashboard has been viewed more often than ${statsSummary?.viewCountPercentileLast30Days}% of similar dashboards in the past 30 days.`}
-                                />
-                            </Typography.Text>
-                        )}
-                    </StatText>
-                )) ||
-                    undefined,
-                (!!statsSummary?.uniqueUserCountLast30Days && (
-                    <StatText>
-                        <TeamOutlined style={{ marginRight: 8, color: ANTD_GRAY[7] }} />
-                        <b>{formatNumberWithoutAbbreviation(statsSummary?.uniqueUserCountLast30Days)}</b> unique users{' '}
-                        {!!statsSummary?.uniqueUserPercentileLast30Days && (
-                            <Typography.Text type="secondary">
-                                -{' '}
-                                <PercentileLabel
-                                    percentile={statsSummary?.uniqueUserPercentileLast30Days}
-                                    description={`This dashboard has had more unique users than ${statsSummary?.uniqueUserPercentileLast30Days}% of similar dashboards in the past 30 days.`}
-                                />
-                            </Typography.Text>
-                        )}
-                    </StatText>
-                )) ||
-                    undefined,
-                (!!lastUpdatedMs && (
-                    <StatText>
-                        <ClockCircleOutlined style={{ marginRight: 8, color: ANTD_GRAY[7] }} />
-                        Changed {toRelativeTimeString(lastUpdatedMs)}
-                    </StatText>
-                )) ||
-                    undefined,
-            ].filter((stat) => stat !== undefined)}
-=======
             subHeader={
                 <DashboardStatsSummaryView
                     chartCount={chartCount}
                     viewCount={statsSummary?.viewCount}
+                    viewCountLast30Days={statsSummary?.viewCountLast30Days}
+                    viewCountPercentileLast30Days={statsSummary?.viewCountPercentileLast30Days}
                     uniqueUserCountLast30Days={statsSummary?.uniqueUserCountLast30Days}
+                    uniqueUserPercentileLast30Days={statsSummary?.uniqueUserPercentileLast30Days}
                     lastUpdatedMs={lastUpdatedMs}
                     createdMs={createdMs}
                 />
             }
->>>>>>> aa7ae239
         />
     );
 };