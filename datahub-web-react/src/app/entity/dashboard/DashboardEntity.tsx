--- conflicted
+++ resolved
@@ -6,11 +6,7 @@
     useGetDashboardQuery,
     useUpdateDashboardMutation,
 } from '../../../graphql/dashboard.generated';
-<<<<<<< HEAD
-import { Dashboard, EntityType, OwnershipType, SearchResult } from '../../../types.generated';
-=======
 import { Dashboard, EntityType, LineageDirection, OwnershipType, SearchResult } from '../../../types.generated';
->>>>>>> af6a423f
 import { Entity, EntityCapabilityType, IconStyleType, PreviewType } from '../Entity';
 import { EntityProfile } from '../shared/containers/profile/EntityProfile';
 import { SidebarOwnerSection } from '../shared/containers/profile/sidebar/Ownership/SidebarOwnerSection';
@@ -26,13 +22,9 @@
 import { SidebarDomainSection } from '../shared/containers/profile/sidebar/Domain/SidebarDomainSection';
 import { EntityMenuItems } from '../shared/EntityDropdown/EntityDropdown';
 import { LineageTab } from '../shared/tabs/Lineage/LineageTab';
-<<<<<<< HEAD
-import { DashboardStatsSummarySubHeader } from './profile/DashboardStatsSummarySubHeader';
-=======
 import { capitalizeFirstLetterOnly } from '../../shared/textUtil';
 import { DashboardStatsSummarySubHeader } from './profile/DashboardStatsSummarySubHeader';
 import { ChartSnippet } from '../chart/ChartSnippet';
->>>>>>> af6a423f
 
 /**
  * Definition of the DataHub Dashboard entity.
@@ -112,7 +104,9 @@
                 {
                     name: 'Lineage',
                     component: LineageTab,
-<<<<<<< HEAD
+                    properties: {
+                        defaultDirection: LineageDirection.Upstream,
+                    },
                     display: {
                         visible: (_, _1) => true,
                         enabled: (_, dashboard: GetDashboardQuery) => {
@@ -124,37 +118,6 @@
                     },
                 },
                 {
-                    name: 'Charts',
-                    component: DashboardChartsTab,
-                    display: {
-                        visible: (_, dashboard: GetDashboardQuery) =>
-                            (dashboard?.dashboard?.charts?.total || 0) > 0 ||
-                            (dashboard?.dashboard?.datasets?.total || 0) === 0,
-                        enabled: (_, dashboard: GetDashboardQuery) => (dashboard?.dashboard?.charts?.total || 0) > 0,
-=======
-                    properties: {
-                        defaultDirection: LineageDirection.Upstream,
-                    },
-                    display: {
-                        visible: (_, _1) => true,
-                        enabled: (_, dashboard: GetDashboardQuery) => {
-                            return (
-                                (dashboard?.dashboard?.upstream?.total || 0) > 0 ||
-                                (dashboard?.dashboard?.downstream?.total || 0) > 0
-                            );
-                        },
-                    },
-                },
-                {
-                    name: 'Datasets',
-                    component: DashboardDatasetsTab,
-                    display: {
-                        visible: (_, dashboard: GetDashboardQuery) => (dashboard?.dashboard?.datasets?.total || 0) > 0,
-                        enabled: (_, dashboard: GetDashboardQuery) => (dashboard?.dashboard?.datasets?.total || 0) > 0,
->>>>>>> af6a423f
-                    },
-                },
-                {
                     name: 'Datasets',
                     component: DashboardDatasetsTab,
                     display: {
@@ -195,10 +158,7 @@
         return {
             name,
             externalUrl,
-<<<<<<< HEAD
-=======
             entityTypeOverride: subTypes ? capitalizeFirstLetterOnly(subTypes.typeNames?.[0]) : '',
->>>>>>> af6a423f
         };
     };
 
@@ -222,10 +182,7 @@
                 statsSummary={data.statsSummary}
                 lastUpdatedMs={data.properties?.lastModified?.time}
                 createdMs={data.properties?.created?.time}
-<<<<<<< HEAD
-=======
                 subtype={data.subTypes?.typeNames?.[0]}
->>>>>>> af6a423f
             />
         );
     };
@@ -254,8 +211,6 @@
                 statsSummary={data.statsSummary}
                 lastUpdatedMs={data.properties?.lastModified?.time}
                 createdMs={data.properties?.created?.time}
-<<<<<<< HEAD
-=======
                 snippet={
                     <ChartSnippet
                         isMatchingDashboard
@@ -264,7 +219,6 @@
                     />
                 }
                 subtype={data.subTypes?.typeNames?.[0]}
->>>>>>> af6a423f
             />
         );
     };
@@ -276,11 +230,7 @@
             type: EntityType.Dashboard,
             subtype: entity?.subTypes?.typeNames?.[0] || undefined,
             icon: entity?.platform?.properties?.logoUrl || '',
-<<<<<<< HEAD
-            platform: entity?.platform.properties?.displayName || entity?.platform.name,
-=======
             platform: entity?.platform,
->>>>>>> af6a423f
         };
     };
 
