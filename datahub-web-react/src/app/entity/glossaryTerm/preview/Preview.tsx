import React from 'react';
import { BookOutlined } from '@ant-design/icons';
<<<<<<< HEAD
import { Deprecation, EntityType, Owner } from '../../../../types.generated';
import DefaultPreviewCard from '../../../preview/DefaultPreviewCard';
import { useEntityRegistry } from '../../../useEntityRegistry';
import { IconStyleType } from '../../Entity';
=======
import { Deprecation, EntityType, Owner, ParentNodesResult } from '../../../../types.generated';
import DefaultPreviewCard from '../../../preview/DefaultPreviewCard';
import { useEntityRegistry } from '../../../useEntityRegistry';
import { IconStyleType, PreviewType } from '../../Entity';
>>>>>>> af6a423f

export const Preview = ({
    urn,
    name,
    description,
    owners,
    deprecation,
<<<<<<< HEAD
=======
    parentNodes,
    previewType,
>>>>>>> af6a423f
}: {
    urn: string;
    name: string;
    description?: string | null;
    owners?: Array<Owner> | null;
    deprecation?: Deprecation | null;
<<<<<<< HEAD
=======
    parentNodes?: ParentNodesResult | null;
    previewType: PreviewType;
>>>>>>> af6a423f
}): JSX.Element => {
    const entityRegistry = useEntityRegistry();
    return (
        <DefaultPreviewCard
            previewType={previewType}
            url={entityRegistry.getEntityUrl(EntityType.GlossaryTerm, urn)}
            name={name || ''}
            description={description || ''}
            owners={owners}
            logoComponent={<BookOutlined style={{ fontSize: '20px' }} />}
            type="Glossary Term"
            typeIcon={entityRegistry.getIcon(EntityType.GlossaryTerm, 14, IconStyleType.ACCENT)}
            deprecation={deprecation}
<<<<<<< HEAD
=======
            parentNodes={parentNodes}
>>>>>>> af6a423f
        />
    );
};<|MERGE_RESOLUTION|>--- conflicted
+++ resolved
@@ -1,16 +1,9 @@
 import React from 'react';
 import { BookOutlined } from '@ant-design/icons';
-<<<<<<< HEAD
-import { Deprecation, EntityType, Owner } from '../../../../types.generated';
-import DefaultPreviewCard from '../../../preview/DefaultPreviewCard';
-import { useEntityRegistry } from '../../../useEntityRegistry';
-import { IconStyleType } from '../../Entity';
-=======
 import { Deprecation, EntityType, Owner, ParentNodesResult } from '../../../../types.generated';
 import DefaultPreviewCard from '../../../preview/DefaultPreviewCard';
 import { useEntityRegistry } from '../../../useEntityRegistry';
 import { IconStyleType, PreviewType } from '../../Entity';
->>>>>>> af6a423f
 
 export const Preview = ({
     urn,
@@ -18,22 +11,16 @@
     description,
     owners,
     deprecation,
-<<<<<<< HEAD
-=======
     parentNodes,
     previewType,
->>>>>>> af6a423f
 }: {
     urn: string;
     name: string;
     description?: string | null;
     owners?: Array<Owner> | null;
     deprecation?: Deprecation | null;
-<<<<<<< HEAD
-=======
     parentNodes?: ParentNodesResult | null;
     previewType: PreviewType;
->>>>>>> af6a423f
 }): JSX.Element => {
     const entityRegistry = useEntityRegistry();
     return (
@@ -47,10 +34,7 @@
             type="Glossary Term"
             typeIcon={entityRegistry.getIcon(EntityType.GlossaryTerm, 14, IconStyleType.ACCENT)}
             deprecation={deprecation}
-<<<<<<< HEAD
-=======
             parentNodes={parentNodes}
->>>>>>> af6a423f
         />
     );
 };