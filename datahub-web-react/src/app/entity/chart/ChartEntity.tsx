import { LineChartOutlined } from '@ant-design/icons';
import * as React from 'react';
import { Chart, EntityType, SearchResult } from '../../../types.generated';
import { Direction } from '../../lineage/types';
import { Entity, IconStyleType, PreviewType } from '../Entity';
import { getLogoFromPlatform } from './getLogoFromPlatform';
import { ChartPreview } from './preview/ChartPreview';
import ChartProfile from './profile/ChartProfile';

export default function getChildren(entity: Chart, direction: Direction | null): Array<string> {
    if (direction === Direction.Upstream) {
        return entity.info?.inputs?.map((input) => input.urn) || [];
    }

    if (direction === Direction.Downstream) {
        return [];
    }

    return [];
}

/**
 * Definition of the DataHub Chart entity.
 */
export class ChartEntity implements Entity<Chart> {
    type: EntityType = EntityType.Chart;

    icon = (fontSize: number, styleType: IconStyleType) => {
        if (styleType === IconStyleType.TAB_VIEW) {
            return <LineChartOutlined style={{ fontSize }} />;
        }

        if (styleType === IconStyleType.HIGHLIGHT) {
            return <LineChartOutlined style={{ fontSize, color: 'rgb(144 163 236)' }} />;
        }

        return (
            <LineChartOutlined
                style={{
                    fontSize,
                    color: '#BFBFBF',
                }}
            />
        );
    };

    isSearchEnabled = () => true;

    isBrowseEnabled = () => true;

    isLineageEnabled = () => true;

    getAutoCompleteFieldName = () => 'title';

    getPathName = () => 'chart';

    getCollectionName = () => 'Charts';

    renderProfile = (urn: string) => <ChartProfile urn={urn} />;

    renderPreview = (_: PreviewType, data: Chart) => {
        return (
            <ChartPreview
                urn={data.urn}
                platform={data.tool}
                name={data.info?.name}
                description={data.info?.description}
                access={data.info?.access}
                owners={data.ownership?.owners}
                tags={data?.globalTags || undefined}
            />
        );
    };

    renderSearch = (result: SearchResult) => {
        return this.renderPreview(PreviewType.SEARCH, result.entity as Chart);
    };

    getLineageVizConfig = (entity: Chart) => {
        return {
            urn: entity.urn,
            name: entity.info?.name || '',
            type: EntityType.Chart,
            upstreamChildren: getChildren(entity, Direction.Upstream),
            downstreamChildren: getChildren(entity, Direction.Downstream),
<<<<<<< HEAD
=======
            icon: getLogoFromPlatform(entity.tool),
>>>>>>> 57197a8d
        };
    };
}<|MERGE_RESOLUTION|>--- conflicted
+++ resolved
@@ -83,10 +83,7 @@
             type: EntityType.Chart,
             upstreamChildren: getChildren(entity, Direction.Upstream),
             downstreamChildren: getChildren(entity, Direction.Downstream),
-<<<<<<< HEAD
-=======
             icon: getLogoFromPlatform(entity.tool),
->>>>>>> 57197a8d
         };
     };
 }