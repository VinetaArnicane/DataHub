--- conflicted
+++ resolved
@@ -180,11 +180,7 @@
             name: entity?.properties?.name || '',
             type: EntityType.DataJob,
             icon: entity?.dataFlow?.platform?.properties?.logoUrl || '',
-<<<<<<< HEAD
-            platform: getDataJobPlatformName(entity),
-=======
             platform: entity?.dataFlow?.platform,
->>>>>>> af6a423f
         };
     };
 
