import React from 'react';
import { HomePageHeader } from './HomePageHeader';
import { HomePageBody } from './HomePageBody';
<<<<<<< HEAD
import { BannerSplash } from '../announce/BannerSplash';
=======
import analytics, { EventType } from '../analytics';
>>>>>>> af6a423f

export const HomePage = () => {
    analytics.event({ type: EventType.HomePageViewEvent });
    return (
        <>
            <BannerSplash />
            <HomePageHeader />
            <HomePageBody />
        </>
    );
};<|MERGE_RESOLUTION|>--- conflicted
+++ resolved
@@ -1,11 +1,8 @@
 import React from 'react';
 import { HomePageHeader } from './HomePageHeader';
 import { HomePageBody } from './HomePageBody';
-<<<<<<< HEAD
 import { BannerSplash } from '../announce/BannerSplash';
-=======
 import analytics, { EventType } from '../analytics';
->>>>>>> af6a423f
 
 export const HomePage = () => {
     analytics.event({ type: EventType.HomePageViewEvent });
