import React, { useMemo } from 'react';
import { useHistory } from 'react-router';
import { Typography, Image, Row, Button, Carousel } from 'antd';
import styled, { useTheme } from 'styled-components';

import { ManageAccount } from '../shared/ManageAccount';
import { useGetAuthenticatedUser } from '../useGetAuthenticatedUser';
import { useEntityRegistry } from '../useEntityRegistry';
import { navigateToSearchUrl } from '../search/utils/navigateToSearchUrl';
import { SearchBar } from '../search/SearchBar';
<<<<<<< HEAD
import { GetSearchResultsQuery, useGetAutoCompleteMultipleResultsLazyQuery } from '../../graphql/search.generated';
import { useIsAnalyticsEnabledQuery } from '../../graphql/analytics.generated';
=======
import { GetSearchResultsQuery, useGetAutoCompleteAllResultsLazyQuery } from '../../graphql/search.generated';
>>>>>>> fd70ed10
import { useGetAllEntitySearchResults } from '../../utils/customGraphQL/useGetAllEntitySearchResults';
import { EntityType } from '../../types.generated';
import analytics, { EventType } from '../analytics';

const Background = styled.div`
    width: 100%;
    background-image: linear-gradient(
        ${(props) => props.theme.styles['homepage-background-upper-fade']},
        75%,
        ${(props) => props.theme.styles['homepage-background-lower-fade']}
    );
`;

const WelcomeText = styled(Typography.Text)`
    font-size: 16px;
    color: ${(props) =>
        props.theme.styles['homepage-text-color'] || props.theme.styles['homepage-background-lower-fade']};
`;

const SubHeaderText = styled(Typography.Text)`
    font-size: 20px;
    color: ${(props) =>
        props.theme.styles['homepage-text-color'] || props.theme.styles['homepage-background-lower-fade']};
`;

const SubHeaderLabelText = styled(Typography.Text)`
    font-size: 12px;
    color: ${(props) =>
        props.theme.styles['homepage-text-color'] || props.theme.styles['homepage-background-lower-fade']};
`;

const SubHeaderTextNoResults = styled(Typography.Text)`
    font-size: 20px;
    color: ${(props) =>
        props.theme.styles['homepage-text-color'] || props.theme.styles['homepage-background-lower-fade']};
    margin-bottom: 108px;
`;

const styles = {
    navBar: { padding: '24px' },
    searchContainer: { width: '100%', marginTop: '40px' },
    logoImage: { width: 140 },
    searchBox: { width: 540, margin: '40px 0px' },
    subtitle: { marginTop: '28px', color: '#FFFFFF', fontSize: 12 },
};

const CarouselElement = styled.div`
    height: 120px;
    color: ${(props) =>
        props.theme.styles['homepage-text-color'] || props.theme.styles['homepage-background-lower-fade']};
    line-height: 120px;
    text-align: center;
`;

const CarouselContainer = styled.div`
    margin-top: -24px;
    padding-bottom: 40px;
    .ant-carousel .slick-dots li button {
        opacity: 0.4;
        background-color: ${(props) =>
            props.theme.styles['homepage-text-color'] || props.theme.styles['homepage-background-lower-fade']};
    }

    .ant-carousel .slick-dots li.slick-active button {
        opacity: 1;
        background-color: ${(props) =>
            props.theme.styles['homepage-text-color'] || props.theme.styles['homepage-background-lower-fade']};
    }
`;

const HeaderContainer = styled.div`
    display: flex;
    flex-direction: column;
    align-items: center;
    justify-content: center;
`;

const NavGroup = styled.div`
    display: flex;
    align-items: center;
    justify-content: center;
`;

const SuggestionsContainer = styled.div`
    height: 140px;
`;

const SearchBarContainer = styled.div`
    text-align: center;
`;

function getSuggestionFieldsFromResult(result: GetSearchResultsQuery | undefined): string[] {
    return (
        (result?.search?.searchResults
            ?.map((searchResult) => searchResult.entity)
            ?.map((entity) => {
                switch (entity.__typename) {
                    case 'Dataset':
                        return entity.name.split('.').slice(-1)[0];
                    case 'CorpUser':
                        return entity.username;
                    case 'Chart':
                        return entity.info?.name;
                    case 'Dashboard':
                        return entity.info?.name;
                    default:
                        return undefined;
                }
            })
            .filter(Boolean) as string[]) || []
    );
}

function truncate(input, length) {
    if (input.length > length) {
        return `${input.substring(0, length)}...`;
    }
    return input;
}

function sortRandom() {
    return 0.5 - Math.random();
}

export const HomePageHeader = () => {
    const history = useHistory();
    const entityRegistry = useEntityRegistry();
<<<<<<< HEAD
    const user = useGetAuthenticatedUser();
    const [getAutoCompleteResultsForMultiple, { data: suggestionsData }] = useGetAutoCompleteMultipleResultsLazyQuery();
=======
    const user = useGetAuthenticatedUser()?.corpUser;
    const [getAutoCompleteResultsForAll, { data: suggestionsData }] = useGetAutoCompleteAllResultsLazyQuery();
>>>>>>> fd70ed10
    const themeConfig = useTheme();

    const onSearch = (query: string, type?: EntityType) => {
        if (!query || query.trim().length === 0) {
            return;
        }
        analytics.event({
            type: EventType.SearchEvent,
            query,
            pageNumber: 1,
            originPath: window.location.pathname,
        });
        navigateToSearchUrl({
            type,
            query,
            history,
            entityRegistry,
        });
    };

    const onAutoComplete = (query: string) => {
        if (query && query !== '') {
            getAutoCompleteResultsForMultiple({
                variables: {
                    input: {
                        query,
                        limit: 30,
                    },
                },
            });
        }
    };

    // fetch some results from each entity to display search suggestions
    const allSearchResultsByType = useGetAllEntitySearchResults({
        query: '*',
        start: 0,
        count: 20,
        filters: [],
    });

    const suggestionsLoading = Object.keys(allSearchResultsByType).some((type) => {
        return allSearchResultsByType[type].loading;
    });

    const suggestionsToShow = useMemo(() => {
        let result: string[] = [];
        if (!suggestionsLoading) {
            [EntityType.Dashboard, EntityType.Chart, EntityType.Dataset].forEach((type) => {
                const suggestionsToShowForEntity = getSuggestionFieldsFromResult(
                    allSearchResultsByType[type]?.data,
                ).sort(sortRandom);
                const suggestionToAddToFront = suggestionsToShowForEntity?.pop();
                result = [...result, ...suggestionsToShowForEntity];
                if (suggestionToAddToFront) {
                    result.splice(0, 0, suggestionToAddToFront);
                }
            });
        }
        return result;
    }, [suggestionsLoading, allSearchResultsByType]);

    return (
        <Background>
            <Row justify="space-between" style={styles.navBar}>
                <WelcomeText>
                    {!!user && (
                        <>
                            Welcome back, <b>{user.info?.firstName || user.username}</b>.
                        </>
                    )}
                </WelcomeText>
                <NavGroup>
                    <ManageAccount
                        urn={user?.urn || ''}
                        pictureLink={user?.editableInfo?.pictureLink || ''}
                        name={user?.info?.firstName || user?.username || undefined}
                    />
                </NavGroup>
            </Row>
            <HeaderContainer>
                <Image src={themeConfig.assets.logoUrl} preview={false} style={styles.logoImage} />
                {!!themeConfig.content.subtitle && (
                    <Typography.Text style={styles.subtitle}>{themeConfig.content.subtitle}</Typography.Text>
                )}
                <SearchBarContainer>
                    <SearchBar
                        placeholderText={themeConfig.content.search.searchbarMessage}
                        suggestions={suggestionsData?.autoCompleteForMultiple?.suggestions || []}
                        onSearch={onSearch}
                        onQueryChange={onAutoComplete}
                        autoCompleteStyle={styles.searchBox}
                        entityRegistry={entityRegistry}
                    />
                </SearchBarContainer>
            </HeaderContainer>
            <SuggestionsContainer>
                <HeaderContainer>
                    {suggestionsToShow.length === 0 && !suggestionsLoading && (
                        <SubHeaderTextNoResults>{themeConfig.content.homepage.homepageMessage}</SubHeaderTextNoResults>
                    )}
                    {suggestionsToShow.length > 0 && !suggestionsLoading && (
                        <SubHeaderLabelText>Try searching for...</SubHeaderLabelText>
                    )}
                </HeaderContainer>
                {suggestionsToShow.length > 0 && !suggestionsLoading && (
                    <CarouselContainer>
                        <Carousel autoplay effect="fade">
                            {suggestionsToShow.length > 0 &&
                                suggestionsToShow.slice(0, 3).map((suggestion) => (
                                    <CarouselElement key={suggestion}>
                                        <Button
                                            type="text"
                                            onClick={() =>
                                                navigateToSearchUrl({
                                                    type: undefined,
                                                    query: suggestion,
                                                    history,
                                                    entityRegistry,
                                                })
                                            }
                                        >
                                            <SubHeaderText>{truncate(suggestion, 40)}</SubHeaderText>
                                        </Button>
                                    </CarouselElement>
                                ))}
                        </Carousel>
                    </CarouselContainer>
                )}
            </SuggestionsContainer>
        </Background>
    );
};<|MERGE_RESOLUTION|>--- conflicted
+++ resolved
@@ -8,12 +8,7 @@
 import { useEntityRegistry } from '../useEntityRegistry';
 import { navigateToSearchUrl } from '../search/utils/navigateToSearchUrl';
 import { SearchBar } from '../search/SearchBar';
-<<<<<<< HEAD
 import { GetSearchResultsQuery, useGetAutoCompleteMultipleResultsLazyQuery } from '../../graphql/search.generated';
-import { useIsAnalyticsEnabledQuery } from '../../graphql/analytics.generated';
-=======
-import { GetSearchResultsQuery, useGetAutoCompleteAllResultsLazyQuery } from '../../graphql/search.generated';
->>>>>>> fd70ed10
 import { useGetAllEntitySearchResults } from '../../utils/customGraphQL/useGetAllEntitySearchResults';
 import { EntityType } from '../../types.generated';
 import analytics, { EventType } from '../analytics';
@@ -141,13 +136,8 @@
 export const HomePageHeader = () => {
     const history = useHistory();
     const entityRegistry = useEntityRegistry();
-<<<<<<< HEAD
-    const user = useGetAuthenticatedUser();
     const [getAutoCompleteResultsForMultiple, { data: suggestionsData }] = useGetAutoCompleteMultipleResultsLazyQuery();
-=======
     const user = useGetAuthenticatedUser()?.corpUser;
-    const [getAutoCompleteResultsForAll, { data: suggestionsData }] = useGetAutoCompleteAllResultsLazyQuery();
->>>>>>> fd70ed10
     const themeConfig = useTheme();
 
     const onSearch = (query: string, type?: EntityType) => {
