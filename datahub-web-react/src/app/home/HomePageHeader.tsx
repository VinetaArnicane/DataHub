--- conflicted
+++ resolved
@@ -19,12 +19,9 @@
 import { useAppConfig } from '../useAppConfig';
 import { DEFAULT_APP_CONFIG } from '../../appConfigContext';
 import { HOME_PAGE_SEARCH_BAR_ID } from '../onboarding/config/HomePageOnboardingConfig';
-<<<<<<< HEAD
 import { useQuickFiltersContext } from '../../providers/QuickFiltersContext';
 import { getAutoCompleteInputFromQuickFilter } from '../search/utils/filterUtils';
-=======
 import { useUserContext } from '../context/useUserContext';
->>>>>>> a62889b3
 
 const Background = styled.div`
     width: 100%;
