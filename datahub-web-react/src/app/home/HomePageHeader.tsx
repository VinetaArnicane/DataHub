import React, { useMemo } from 'react';
import { useHistory } from 'react-router';
import { Typography, Image, Row, Button, Carousel } from 'antd';
import styled, { useTheme } from 'styled-components';

import { ManageAccount } from '../shared/ManageAccount';
import { useGetAuthenticatedUser } from '../useGetAuthenticatedUser';
import { useEntityRegistry } from '../useEntityRegistry';
import { navigateToSearchUrl } from '../search/utils/navigateToSearchUrl';
import { SearchBar } from '../search/SearchBar';
import { GetSearchResultsQuery, useGetAutoCompleteMultipleResultsLazyQuery } from '../../graphql/search.generated';
import { useGetAllEntitySearchResults } from '../../utils/customGraphQL/useGetAllEntitySearchResults';
import { EntityType } from '../../types.generated';
import analytics, { EventType } from '../analytics';
<<<<<<< HEAD
import AnalyticsLink from '../search/AnalyticsLink';
import AdhocLink from '../create/AdhocLink';
=======
import { AdminHeaderLinks } from '../shared/admin/AdminHeaderLinks';
>>>>>>> 245b1bf5

const Background = styled.div`
    width: 100%;
    background-image: linear-gradient(
        ${(props) => props.theme.styles['homepage-background-upper-fade']},
        75%,
        ${(props) => props.theme.styles['homepage-background-lower-fade']}
    );
`;

const WelcomeText = styled(Typography.Text)`
    font-size: 16px;
    color: ${(props) =>
        props.theme.styles['homepage-text-color'] || props.theme.styles['homepage-background-lower-fade']};
`;

const SubHeaderText = styled(Typography.Text)`
    font-size: 20px;
    color: ${(props) =>
        props.theme.styles['homepage-text-color'] || props.theme.styles['homepage-background-lower-fade']};
`;

const SubHeaderLabelText = styled(Typography.Text)`
    font-size: 12px;
    color: ${(props) =>
        props.theme.styles['homepage-text-color'] || props.theme.styles['homepage-background-lower-fade']};
`;

const SubHeaderTextNoResults = styled(Typography.Text)`
    font-size: 20px;
    color: ${(props) =>
        props.theme.styles['homepage-text-color'] || props.theme.styles['homepage-background-lower-fade']};
    margin-bottom: 108px;
`;

const styles = {
    navBar: { padding: '24px' },
    searchContainer: { width: '100%', marginTop: '40px' },
    logoImage: { width: 140 },
    searchBox: { width: 540, margin: '40px 0px' },
    subtitle: { marginTop: '28px', color: '#FFFFFF', fontSize: 12 },
};

const CarouselElement = styled.div`
    height: 120px;
    color: ${(props) =>
        props.theme.styles['homepage-text-color'] || props.theme.styles['homepage-background-lower-fade']};
    line-height: 120px;
    text-align: center;
`;

const CarouselContainer = styled.div`
    margin-top: -24px;
    padding-bottom: 40px;
    .ant-carousel .slick-dots li button {
        opacity: 0.4;
        background-color: ${(props) =>
            props.theme.styles['homepage-text-color'] || props.theme.styles['homepage-background-lower-fade']};
    }

    .ant-carousel .slick-dots li.slick-active button {
        opacity: 1;
        background-color: ${(props) =>
            props.theme.styles['homepage-text-color'] || props.theme.styles['homepage-background-lower-fade']};
    }
`;

const HeaderContainer = styled.div`
    display: flex;
    flex-direction: column;
    align-items: center;
    justify-content: center;
`;

const NavGroup = styled.div`
    display: flex;
    align-items: center;
    justify-content: center;
`;

const SuggestionsContainer = styled.div`
    height: 140px;
`;

const SearchBarContainer = styled.div`
    text-align: center;
`;

function getSuggestionFieldsFromResult(result: GetSearchResultsQuery | undefined): string[] {
    return (
        (result?.search?.searchResults
            ?.map((searchResult) => searchResult.entity)
            ?.map((entity) => {
                switch (entity.__typename) {
                    case 'Dataset':
                        return entity.name.split('.').slice(-1)[0];
                    case 'CorpUser':
                        return entity.username;
                    case 'Chart':
                        return entity.info?.name;
                    case 'Dashboard':
                        return entity.info?.name;
                    default:
                        return undefined;
                }
            })
            .filter(Boolean) as string[]) || []
    );
}

function truncate(input, length) {
    if (input.length > length) {
        return `${input.substring(0, length)}...`;
    }
    return input;
}

function sortRandom() {
    return 0.5 - Math.random();
}

export const HomePageHeader = () => {
    const history = useHistory();
    const entityRegistry = useEntityRegistry();
    const [getAutoCompleteResultsForMultiple, { data: suggestionsData }] = useGetAutoCompleteMultipleResultsLazyQuery();
    const user = useGetAuthenticatedUser()?.corpUser;
    const themeConfig = useTheme();

    const onSearch = (query: string, type?: EntityType) => {
        if (!query || query.trim().length === 0) {
            return;
        }
        analytics.event({
            type: EventType.SearchEvent,
            query,
            pageNumber: 1,
            originPath: window.location.pathname,
        });
        navigateToSearchUrl({
            type,
            query,
            history,
            entityRegistry,
        });
    };

    const onAutoComplete = (query: string) => {
        if (query && query !== '') {
            getAutoCompleteResultsForMultiple({
                variables: {
                    input: {
                        query,
                        limit: 30,
                    },
                },
            });
        }
    };

    // fetch some results from each entity to display search suggestions
    const allSearchResultsByType = useGetAllEntitySearchResults({
        query: '*',
        start: 0,
        count: 20,
        filters: [],
    });

    const suggestionsLoading = Object.keys(allSearchResultsByType).some((type) => {
        return allSearchResultsByType[type].loading;
    });

    const suggestionsToShow = useMemo(() => {
        let result: string[] = [];
        if (!suggestionsLoading) {
            [EntityType.Dashboard, EntityType.Chart, EntityType.Dataset].forEach((type) => {
                const suggestionsToShowForEntity = getSuggestionFieldsFromResult(
                    allSearchResultsByType[type]?.data,
                ).sort(sortRandom);
                const suggestionToAddToFront = suggestionsToShowForEntity?.pop();
                result = [...result, ...suggestionsToShowForEntity];
                if (suggestionToAddToFront) {
                    result.splice(0, 0, suggestionToAddToFront);
                }
            });
        }
        return result;
    }, [suggestionsLoading, allSearchResultsByType]);

    return (
        <Background>
            <Row justify="space-between" style={styles.navBar}>
                <WelcomeText>
                    {!!user && (
                        <>
                            Welcome back, <b>{user.info?.firstName || user.username}</b>.
                        </>
                    )}
                </WelcomeText>
                <NavGroup>
<<<<<<< HEAD
                    <AdhocLink />
                    {isAnalyticsEnabled && <AnalyticsLink />}
=======
                    <AdminHeaderLinks />
>>>>>>> 245b1bf5
                    <ManageAccount
                        urn={user?.urn || ''}
                        pictureLink={user?.editableInfo?.pictureLink || ''}
                        name={user?.info?.firstName || user?.username || undefined}
                    />
                </NavGroup>
            </Row>
            <HeaderContainer>
                <Image src={themeConfig.assets.logoUrl} preview={false} style={styles.logoImage} />
                {!!themeConfig.content.subtitle && (
                    <Typography.Text style={styles.subtitle}>{themeConfig.content.subtitle}</Typography.Text>
                )}
                <SearchBarContainer>
                    <SearchBar
                        placeholderText={themeConfig.content.search.searchbarMessage}
                        suggestions={suggestionsData?.autoCompleteForMultiple?.suggestions || []}
                        onSearch={onSearch}
                        onQueryChange={onAutoComplete}
                        autoCompleteStyle={styles.searchBox}
                        entityRegistry={entityRegistry}
                    />
                </SearchBarContainer>
            </HeaderContainer>
            <SuggestionsContainer>
                <HeaderContainer>
                    {suggestionsToShow.length === 0 && !suggestionsLoading && (
                        <SubHeaderTextNoResults>{themeConfig.content.homepage.homepageMessage}</SubHeaderTextNoResults>
                    )}
                    {suggestionsToShow.length > 0 && !suggestionsLoading && (
                        <SubHeaderLabelText>Try searching for...</SubHeaderLabelText>
                    )}
                </HeaderContainer>
                {suggestionsToShow.length > 0 && !suggestionsLoading && (
                    <CarouselContainer>
                        <Carousel autoplay effect="fade">
                            {suggestionsToShow.length > 0 &&
                                suggestionsToShow.slice(0, 3).map((suggestion) => (
                                    <CarouselElement key={suggestion}>
                                        <Button
                                            type="text"
                                            onClick={() =>
                                                navigateToSearchUrl({
                                                    type: undefined,
                                                    query: suggestion,
                                                    history,
                                                    entityRegistry,
                                                })
                                            }
                                        >
                                            <SubHeaderText>{truncate(suggestion, 40)}</SubHeaderText>
                                        </Button>
                                    </CarouselElement>
                                ))}
                        </Carousel>
                    </CarouselContainer>
                )}
            </SuggestionsContainer>
        </Background>
    );
};<|MERGE_RESOLUTION|>--- conflicted
+++ resolved
@@ -12,12 +12,8 @@
 import { useGetAllEntitySearchResults } from '../../utils/customGraphQL/useGetAllEntitySearchResults';
 import { EntityType } from '../../types.generated';
 import analytics, { EventType } from '../analytics';
-<<<<<<< HEAD
-import AnalyticsLink from '../search/AnalyticsLink';
 import AdhocLink from '../create/AdhocLink';
-=======
 import { AdminHeaderLinks } from '../shared/admin/AdminHeaderLinks';
->>>>>>> 245b1bf5
 
 const Background = styled.div`
     width: 100%;
@@ -217,12 +213,8 @@
                     )}
                 </WelcomeText>
                 <NavGroup>
-<<<<<<< HEAD
                     <AdhocLink />
-                    {isAnalyticsEnabled && <AnalyticsLink />}
-=======
                     <AdminHeaderLinks />
->>>>>>> 245b1bf5
                     <ManageAccount
                         urn={user?.urn || ''}
                         pictureLink={user?.editableInfo?.pictureLink || ''}
