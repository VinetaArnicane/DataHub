import Link from 'antd/lib/typography/Link';
import React from 'react';
import styled from 'styled-components';
import AcrylLogo from '../../images/acryl-light-mark.svg';

const BannerWrapper = styled.div`
    padding: 12px;
    display: flex;
    align-items: center;
    justify-content: center;
    color: #262626;
    background-color: #e6f4ff;
    width: 100%;
    margin-bottom: 24px;
`;

const Logo = styled.img`
    margin-right: 12px;
    height: 40px;
    width: 40px;
`;

const TextWrapper = styled.div`
    font-size: 14px;
`;

const Title = styled.div`
    font-weight: 700;
`;

const StyledLink = styled(Link)`
    color: #1890ff;
    font-weight: 700;
`;

const TextContent = styled.div`
    max-width: 1025px;
`;

export default function AcrylDemoBanner() {
    return (
        <BannerWrapper>
            <Logo src={AcrylLogo} />
            <TextWrapper>
                <Title>Schedule a Demo of Managed DataHub</Title>
<<<<<<< HEAD
                <span>
=======
                <TextContent>
>>>>>>> c0dbea83
                    DataHub is already the industry&apos;s #1 Open Source Data Catalog.{' '}
                    <StyledLink
                        href="https://www.acryldata.io/datahub-sign-up"
                        target="_blank"
                        rel="noopener noreferrer"
                    >
                        Schedule a demo
                    </StyledLink>{' '}
                    of Acryl DataHub to see the advanced features that take it to the next level or purchase Acryl Cloud
                    on{' '}
                    <StyledLink
                        href="https://aws.amazon.com/marketplace/pp/prodview-ratzv4k453pck?sr=0-1&ref_=beagle&applicationId=AWSMPContessa"
                        target="_blank"
                        rel="noopener noreferrer"
                    >
                        AWS Marketplace
                    </StyledLink>
                    !
                </TextContent>
            </TextWrapper>
        </BannerWrapper>
    );
}<|MERGE_RESOLUTION|>--- conflicted
+++ resolved
@@ -43,11 +43,7 @@
             <Logo src={AcrylLogo} />
             <TextWrapper>
                 <Title>Schedule a Demo of Managed DataHub</Title>
-<<<<<<< HEAD
-                <span>
-=======
                 <TextContent>
->>>>>>> c0dbea83
                     DataHub is already the industry&apos;s #1 Open Source Data Catalog.{' '}
                     <StyledLink
                         href="https://www.acryldata.io/datahub-sign-up"
