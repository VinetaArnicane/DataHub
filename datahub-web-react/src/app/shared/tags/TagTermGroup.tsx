import { Modal, Tag, Typography, Button, message, Tooltip } from 'antd';
import React, { useState } from 'react';
import { Link } from 'react-router-dom';
import styled from 'styled-components';
import { BookOutlined, ClockCircleOutlined, PlusOutlined, ThunderboltOutlined } from '@ant-design/icons';
import { useEntityRegistry } from '../../useEntityRegistry';
import {
    Domain,
<<<<<<< HEAD
    ActionRequest,
    EntityType,
    GlobalTags,
    GlossaryTerms,
    SubResourceType,
=======
    EntityType,
    GlobalTags,
    GlossaryTermAssociation,
    GlossaryTerms,
    SubResourceType,
    TagAssociation,
>>>>>>> 4857af57
} from '../../../types.generated';
import { StyledTag } from '../../entity/shared/components/styled/StyledTag';
import { EMPTY_MESSAGES, ANTD_GRAY } from '../../entity/shared/constants';
import { useRemoveTagMutation, useRemoveTermMutation } from '../../../graphql/mutations.generated';
import { DomainLink } from './DomainLink';
import { TagProfileDrawer } from './TagProfileDrawer';
import { useAcceptProposalMutation, useRejectProposalMutation } from '../../../graphql/actionRequest.generated';
import ProposalModal from './ProposalModal';
import AddTagsTermsModal from './AddTagsTermsModal';

const PropagateThunderbolt = styled(ThunderboltOutlined)`
    color: rgba(0, 143, 100, 0.95);
    margin-right: -4px;
    font-weight: bold;
`;

type Props = {
    uneditableTags?: GlobalTags | null;
    editableTags?: GlobalTags | null;
    editableGlossaryTerms?: GlossaryTerms | null;
    uneditableGlossaryTerms?: GlossaryTerms | null;
    domain?: Domain | null;
    canRemove?: boolean;
    canAddTag?: boolean;
    canAddTerm?: boolean;
    showEmptyMessage?: boolean;
    buttonProps?: Record<string, unknown>;
    onOpenModal?: () => void;
    maxShow?: number;
    entityUrn?: string;
    entityType?: EntityType;
    entitySubresource?: string;
    refetch?: () => Promise<any>;

    proposedGlossaryTerms?: ActionRequest[];
    proposedTags?: ActionRequest[];
};

const TermLink = styled(Link)`
    display: inline-block;
    margin-bottom: 8px;
`;

const TagLink = styled.span`
    display: inline-block;
    margin-bottom: 8px;
`;

const NoElementButton = styled(Button)`
    :not(:last-child) {
        margin-right: 8px;
    }
`;

const TagText = styled.span`
    color: ${ANTD_GRAY[7]};
`;

const ProposedTerm = styled(Tag)`
    opacity: 0.7;
    border-style: dashed;
`;

const PROPAGATOR_URN = 'urn:li:corpuser:__datahub_propagator';

export default function TagTermGroup({
    uneditableTags,
    editableTags,
    canRemove,
    canAddTag,
    canAddTerm,
    showEmptyMessage,
    buttonProps,
    onOpenModal,
    maxShow,
    uneditableGlossaryTerms,
    editableGlossaryTerms,
    proposedGlossaryTerms,
    proposedTags,
    domain,
    entityUrn,
    entityType,
    entitySubresource,
    refetch,
}: Props) {
    const entityRegistry = useEntityRegistry();
    const [showAddModal, setShowAddModal] = useState(false);
    const [addModalType, setAddModalType] = useState(EntityType.Tag);

    const [acceptProposalMutation] = useAcceptProposalMutation();
    const [rejectProposalMutation] = useRejectProposalMutation();
    const [showProposalDecisionModal, setShowProposalDecisionModal] = useState(false);

    const tagsEmpty =
        !editableTags?.tags?.length &&
        !uneditableTags?.tags?.length &&
        !editableGlossaryTerms?.terms?.length &&
        !uneditableGlossaryTerms?.terms?.length &&
        !proposedTags?.length &&
        !proposedGlossaryTerms?.length;
    const [removeTagMutation] = useRemoveTagMutation();
    const [removeTermMutation] = useRemoveTermMutation();
    const [tagProfileDrawerVisible, setTagProfileDrawerVisible] = useState(false);
    const [addTagUrn, setAddTagUrn] = useState('');

    const removeTag = (tagAssociationToRemove: TagAssociation) => {
        const tagToRemove = tagAssociationToRemove.tag;
        onOpenModal?.();
        Modal.confirm({
            title: `Do you want to remove ${tagToRemove?.name} tag?`,
            content: `Are you sure you want to remove the ${tagToRemove?.name} tag?`,
            onOk() {
                if (tagAssociationToRemove.associatedUrn || entityUrn) {
                    removeTagMutation({
                        variables: {
                            input: {
                                tagUrn: tagToRemove.urn,
                                resourceUrn: tagAssociationToRemove.associatedUrn || entityUrn || '',
                                subResource: entitySubresource,
                                subResourceType: entitySubresource ? SubResourceType.DatasetField : null,
                            },
                        },
                    })
                        .then(({ errors }) => {
                            if (!errors) {
                                message.success({ content: 'Removed Tag!', duration: 2 });
                            }
                        })
                        .then(refetch)
                        .catch((e) => {
                            message.destroy();
                            message.error({ content: `Failed to remove tag: \n ${e.message || ''}`, duration: 3 });
                        });
                }
            },
            onCancel() {},
            okText: 'Yes',
            maskClosable: true,
            closable: true,
        });
    };

    const removeTerm = (termToRemove: GlossaryTermAssociation) => {
        onOpenModal?.();
        const termName = termToRemove && entityRegistry.getDisplayName(termToRemove.term.type, termToRemove.term);
        Modal.confirm({
            title: `Do you want to remove ${termName} term?`,
            content: `Are you sure you want to remove the ${termName} term?`,
            onOk() {
                if (termToRemove.associatedUrn || entityUrn) {
                    removeTermMutation({
                        variables: {
                            input: {
                                termUrn: termToRemove.term.urn,
                                resourceUrn: termToRemove.associatedUrn || entityUrn || '',
                                subResource: entitySubresource,
                                subResourceType: entitySubresource ? SubResourceType.DatasetField : null,
                            },
                        },
                    })
                        .then(({ errors }) => {
                            if (!errors) {
                                message.success({ content: 'Removed Term!', duration: 2 });
                            }
                        })
                        .then(refetch)
                        .catch((e) => {
                            message.destroy();
                            message.error({ content: `Failed to remove term: \n ${e.message || ''}`, duration: 3 });
                        });
                }
            },
            onCancel() {},
            okText: 'Yes',
            maskClosable: true,
            closable: true,
        });
    };

    let renderedTags = 0;

    const showTagProfileDrawer = (urn: string) => {
        setTagProfileDrawerVisible(true);
        setAddTagUrn(urn);
    };

    const closeTagProfileDrawer = () => {
        setTagProfileDrawerVisible(false);
    };

    const onCloseProposalDecisionModal = (e) => {
        e.stopPropagation();
        setShowProposalDecisionModal(false);
        setTimeout(() => refetch?.(), 2000);
    };

    const onProposalAcceptance = (actionRequest: ActionRequest) => {
        acceptProposalMutation({ variables: { urn: actionRequest.urn } })
            .then(() => {
                message.success('Successfully accepted the proposal!');
            })
            .then(refetch)
            .catch((err) => {
                console.log(err);
                message.error('Failed to accept proposal. :(');
            });
    };

    const onProposalRejection = (actionRequest: ActionRequest) => {
        rejectProposalMutation({ variables: { urn: actionRequest.urn } })
            .then(() => {
                message.info('Proposal declined.');
            })
            .then(refetch)
            .catch((err) => {
                console.log(err);
                message.error('Failed to reject proposal. :(');
            });
    };

    const onActionRequestUpdate = () => {
        refetch?.();
    };

    return (
        <>
            {domain && (
                <DomainLink urn={domain.urn} name={entityRegistry.getDisplayName(EntityType.Domain, domain) || ''} />
            )}
            {uneditableGlossaryTerms?.terms?.map((term) => {
                renderedTags += 1;
                if (maxShow && renderedTags === maxShow + 1)
                    return (
                        <TagText>
                            {uneditableGlossaryTerms?.terms
                                ? `+${uneditableGlossaryTerms?.terms?.length - maxShow}`
                                : null}
                        </TagText>
                    );
                if (maxShow && renderedTags > maxShow) return null;

                return (
                    <TermLink
                        to={entityRegistry.getEntityUrl(EntityType.GlossaryTerm, term.term.urn)}
                        key={term.term.urn}
                    >
<<<<<<< HEAD
                        <Tooltip
                            title="This term was propagated from a related dataset."
                            visible={term.actor?.urn === PROPAGATOR_URN ? undefined : false}
                        >
                            <Tag closable={false}>
                                <BookOutlined style={{ marginRight: '3%' }} />
                                {entityRegistry.getDisplayName(EntityType.GlossaryTerm, term.term)}
                                {term.actor?.urn === PROPAGATOR_URN && <PropagateThunderbolt />}
                            </Tag>
                        </Tooltip>
=======
                        <Tag closable={false} style={{ cursor: 'pointer' }}>
                            <BookOutlined style={{ marginRight: '3%' }} />
                            {entityRegistry.getDisplayName(EntityType.GlossaryTerm, term.term)}
                        </Tag>
>>>>>>> 4857af57
                    </TermLink>
                );
            })}
            {editableGlossaryTerms?.terms?.map((term) => (
                <TermLink to={entityRegistry.getEntityUrl(EntityType.GlossaryTerm, term.term.urn)} key={term.term.urn}>
<<<<<<< HEAD
                    <Tooltip
                        title="This term was propagated from a related dataset."
                        visible={term.actor?.urn === PROPAGATOR_URN ? undefined : false}
                    >
                        <Tag
                            closable={canRemove}
                            onClose={(e) => {
                                e.preventDefault();
                                removeTerm(term.term.urn);
                            }}
                        >
                            <BookOutlined style={{ marginRight: '3%' }} />
                            {entityRegistry.getDisplayName(EntityType.GlossaryTerm, term.term)}
                            {term.actor?.urn === PROPAGATOR_URN && <PropagateThunderbolt />}
                        </Tag>
                    </Tooltip>
                </TermLink>
            ))}
            {proposedGlossaryTerms?.map((actionRequest) => (
                <Tooltip overlay="Pending approval from owners">
                    <ProposedTerm
                        closable={false}
                        data-testid={`proposed-term-${actionRequest.params?.glossaryTermProposal?.glossaryTerm.name}`}
                        onClick={() => {
                            setShowProposalDecisionModal(true);
=======
                    <Tag
                        style={{ cursor: 'pointer' }}
                        closable={canRemove}
                        onClose={(e) => {
                            e.preventDefault();
                            removeTerm(term);
>>>>>>> 4857af57
                        }}
                    >
                        <BookOutlined style={{ marginRight: '3%' }} />
                        {actionRequest.params?.glossaryTermProposal?.glossaryTerm.name}
                        <ProposalModal
                            actionRequest={actionRequest}
                            showProposalDecisionModal={showProposalDecisionModal}
                            onCloseProposalDecisionModal={onCloseProposalDecisionModal}
                            onProposalAcceptance={onProposalAcceptance}
                            onProposalRejection={onProposalRejection}
                            onActionRequestUpdate={onActionRequestUpdate}
                            elementName={actionRequest.params?.glossaryTermProposal?.glossaryTerm.name}
                        />
                        <ClockCircleOutlined style={{ color: 'orange', marginLeft: '3%' }} />
                    </ProposedTerm>
                </Tooltip>
            ))}
            {/* uneditable tags are provided by ingestion pipelines exclusively */}
            {uneditableTags?.tags?.map((tag) => {
                renderedTags += 1;
                if (maxShow && renderedTags === maxShow + 1)
                    return (
                        <TagText>{uneditableTags?.tags ? `+${uneditableTags?.tags?.length - maxShow}` : null}</TagText>
                    );
                if (maxShow && renderedTags > maxShow) return null;

                return (
                    <TagLink key={tag?.tag?.urn}>
                        <StyledTag
                            style={{ cursor: 'pointer' }}
                            onClick={() => showTagProfileDrawer(tag?.tag?.urn)}
                            $colorHash={tag?.tag?.urn}
                            $color={tag?.tag?.properties?.colorHex}
                            closable={false}
                        >
                            {entityRegistry.getDisplayName(EntityType.Tag, tag.tag)}
                        </StyledTag>
                    </TagLink>
                );
            })}
            {/* editable tags may be provided by ingestion pipelines or the UI */}
            {editableTags?.tags?.map((tag) => {
                renderedTags += 1;
                if (maxShow && renderedTags > maxShow) return null;
                return (
                    <TagLink>
                        <StyledTag
                            style={{ cursor: 'pointer' }}
                            onClick={() => showTagProfileDrawer(tag?.tag?.urn)}
                            $colorHash={tag?.tag?.urn}
                            $color={tag?.tag?.properties?.colorHex}
                            closable={canRemove}
                            onClose={(e) => {
                                e.preventDefault();
                                removeTag(tag);
                            }}
                        >
                            {tag?.tag?.name}
                        </StyledTag>
                    </TagLink>
                );
            })}
            {proposedTags?.map((actionRequest) => (
                <Tooltip overlay="Pending approval from owners">
                    <StyledTag
                        data-testid={`proposed-tag-${actionRequest?.params?.tagProposal?.tag?.name}`}
                        $colorHash={actionRequest?.params?.tagProposal?.tag?.urn}
                        $color={actionRequest?.params?.tagProposal?.tag?.properties?.colorHex}
                        onClick={() => {
                            setShowProposalDecisionModal(true);
                        }}
                    >
                        {actionRequest?.params?.tagProposal?.tag?.name}
                        <ProposalModal
                            actionRequest={actionRequest}
                            showProposalDecisionModal={showProposalDecisionModal}
                            onCloseProposalDecisionModal={onCloseProposalDecisionModal}
                            onProposalAcceptance={onProposalAcceptance}
                            onProposalRejection={onProposalRejection}
                            onActionRequestUpdate={onActionRequestUpdate}
                            elementName={actionRequest?.params?.tagProposal?.tag?.name}
                        />
                        <ClockCircleOutlined style={{ color: 'orange', marginLeft: '3%' }} />
                    </StyledTag>
                </Tooltip>
            ))}
            {tagProfileDrawerVisible && (
                <TagProfileDrawer
                    closeTagProfileDrawer={closeTagProfileDrawer}
                    tagProfileDrawerVisible={tagProfileDrawerVisible}
                    urn={addTagUrn}
                />
            )}
            {showEmptyMessage && canAddTag && tagsEmpty && (
                <Typography.Paragraph type="secondary">
                    {EMPTY_MESSAGES.tags.title}. {EMPTY_MESSAGES.tags.description}
                </Typography.Paragraph>
            )}
            {showEmptyMessage && canAddTerm && tagsEmpty && (
                <Typography.Paragraph type="secondary">
                    {EMPTY_MESSAGES.terms.title}. {EMPTY_MESSAGES.terms.description}
                </Typography.Paragraph>
            )}
            {canAddTag && (uneditableTags?.tags?.length || 0) + (editableTags?.tags?.length || 0) < 10 && (
                <NoElementButton
                    type={showEmptyMessage && tagsEmpty ? 'default' : 'text'}
                    onClick={() => {
                        setAddModalType(EntityType.Tag);
                        setShowAddModal(true);
                    }}
                    {...buttonProps}
                >
                    <PlusOutlined />
                    <span>Add Tags</span>
                </NoElementButton>
            )}
            {canAddTerm &&
                (uneditableGlossaryTerms?.terms?.length || 0) + (editableGlossaryTerms?.terms?.length || 0) < 10 && (
                    <NoElementButton
                        type={showEmptyMessage && tagsEmpty ? 'default' : 'text'}
                        onClick={() => {
                            setAddModalType(EntityType.GlossaryTerm);
                            setShowAddModal(true);
                        }}
                        {...buttonProps}
                    >
                        <PlusOutlined />
                        <span>Add Terms</span>
                    </NoElementButton>
                )}
            {showAddModal && !!entityUrn && !!entityType && (
                <AddTagsTermsModal
                    type={addModalType}
                    visible
                    onCloseModal={() => {
                        onOpenModal?.();
                        setShowAddModal(false);
                        setTimeout(() => refetch?.(), 2000);
                    }}
                    entityUrn={entityUrn}
                    entityType={entityType}
                    entitySubresource={entitySubresource}
                />
            )}
        </>
    );
}<|MERGE_RESOLUTION|>--- conflicted
+++ resolved
@@ -6,20 +6,13 @@
 import { useEntityRegistry } from '../../useEntityRegistry';
 import {
     Domain,
-<<<<<<< HEAD
     ActionRequest,
-    EntityType,
-    GlobalTags,
-    GlossaryTerms,
-    SubResourceType,
-=======
     EntityType,
     GlobalTags,
     GlossaryTermAssociation,
     GlossaryTerms,
     SubResourceType,
     TagAssociation,
->>>>>>> 4857af57
 } from '../../../types.generated';
 import { StyledTag } from '../../entity/shared/components/styled/StyledTag';
 import { EMPTY_MESSAGES, ANTD_GRAY } from '../../entity/shared/constants';
@@ -266,34 +259,27 @@
                         to={entityRegistry.getEntityUrl(EntityType.GlossaryTerm, term.term.urn)}
                         key={term.term.urn}
                     >
-<<<<<<< HEAD
                         <Tooltip
                             title="This term was propagated from a related dataset."
                             visible={term.actor?.urn === PROPAGATOR_URN ? undefined : false}
                         >
-                            <Tag closable={false}>
+                            <Tag closable={false} style={{ cursor: 'pointer' }}>
                                 <BookOutlined style={{ marginRight: '3%' }} />
                                 {entityRegistry.getDisplayName(EntityType.GlossaryTerm, term.term)}
                                 {term.actor?.urn === PROPAGATOR_URN && <PropagateThunderbolt />}
                             </Tag>
                         </Tooltip>
-=======
-                        <Tag closable={false} style={{ cursor: 'pointer' }}>
-                            <BookOutlined style={{ marginRight: '3%' }} />
-                            {entityRegistry.getDisplayName(EntityType.GlossaryTerm, term.term)}
-                        </Tag>
->>>>>>> 4857af57
                     </TermLink>
                 );
             })}
             {editableGlossaryTerms?.terms?.map((term) => (
                 <TermLink to={entityRegistry.getEntityUrl(EntityType.GlossaryTerm, term.term.urn)} key={term.term.urn}>
-<<<<<<< HEAD
                     <Tooltip
                         title="This term was propagated from a related dataset."
                         visible={term.actor?.urn === PROPAGATOR_URN ? undefined : false}
                     >
                         <Tag
+                            style={{ cursor: 'pointer' }}
                             closable={canRemove}
                             onClose={(e) => {
                                 e.preventDefault();
@@ -314,14 +300,6 @@
                         data-testid={`proposed-term-${actionRequest.params?.glossaryTermProposal?.glossaryTerm.name}`}
                         onClick={() => {
                             setShowProposalDecisionModal(true);
-=======
-                    <Tag
-                        style={{ cursor: 'pointer' }}
-                        closable={canRemove}
-                        onClose={(e) => {
-                            e.preventDefault();
-                            removeTerm(term);
->>>>>>> 4857af57
                         }}
                     >
                         <BookOutlined style={{ marginRight: '3%' }} />
