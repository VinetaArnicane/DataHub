import { Modal, Tag, Typography, Button, message, Tooltip } from 'antd';
import React, { useState } from 'react';
import { Link } from 'react-router-dom';
import styled from 'styled-components';
import { BookOutlined, PlusOutlined } from '@ant-design/icons';

import { useEntityRegistry } from '../../useEntityRegistry';
<<<<<<< HEAD
import { ActionRequest, EntityType, GlobalTags, GlossaryTerms, SubResourceType } from '../../../types.generated';
=======
import { Domain, EntityType, GlobalTags, GlossaryTerms, SubResourceType } from '../../../types.generated';
>>>>>>> 697eda7c
import AddTagTermModal from './AddTagTermModal';
import { StyledTag } from '../../entity/shared/components/styled/StyledTag';
import { EMPTY_MESSAGES } from '../../entity/shared/constants';
import { useRemoveTagMutation, useRemoveTermMutation } from '../../../graphql/mutations.generated';
import { DomainLink } from './DomainLink';

type Props = {
    uneditableTags?: GlobalTags | null;
    editableTags?: GlobalTags | null;
    editableGlossaryTerms?: GlossaryTerms | null;
    uneditableGlossaryTerms?: GlossaryTerms | null;
    domain?: Domain | null;
    canRemove?: boolean;
    canAddTag?: boolean;
    canAddTerm?: boolean;
    showEmptyMessage?: boolean;
    buttonProps?: Record<string, unknown>;
    onOpenModal?: () => void;
    maxShow?: number;
    entityUrn?: string;
    entityType?: EntityType;
    entitySubresource?: string;
    refetch?: () => Promise<any>;

    proposedGlossaryTerms?: ActionRequest[];
    proposedTags?: ActionRequest[];
};

const TagWrapper = styled.div`
    margin-bottom: -8px;
`;

const TagLink = styled(Link)`
    display: inline-block;
    margin-bottom: 8px;
`;

const NoElementButton = styled(Button)`
    :not(:last-child) {
        margin-right: 8px;
    }
`;

const ProposedTag = styled(Tag)`
    opacity: 0.7;
`;

export default function TagTermGroup({
    uneditableTags,
    editableTags,
    canRemove,
    canAddTag,
    canAddTerm,
    showEmptyMessage,
    buttonProps,
    onOpenModal,
    maxShow,
    uneditableGlossaryTerms,
    editableGlossaryTerms,
<<<<<<< HEAD
    proposedGlossaryTerms,
    proposedTags,
=======
    domain,
>>>>>>> 697eda7c
    entityUrn,
    entityType,
    entitySubresource,
    refetch,
}: Props) {
    const entityRegistry = useEntityRegistry();
    const [showAddModal, setShowAddModal] = useState(false);
    const [addModalType, setAddModalType] = useState(EntityType.Tag);

    const tagsEmpty =
        !editableTags?.tags?.length &&
        !uneditableTags?.tags?.length &&
        !editableGlossaryTerms?.terms?.length &&
        !uneditableGlossaryTerms?.terms?.length &&
        !proposedTags?.length &&
        !proposedGlossaryTerms?.length;
    const [removeTagMutation] = useRemoveTagMutation();
    const [removeTermMutation] = useRemoveTermMutation();

    const removeTag = (urnToRemove: string) => {
        onOpenModal?.();
        const tagToRemove = editableTags?.tags?.find((tag) => tag.tag.urn === urnToRemove);
        Modal.confirm({
            title: `Do you want to remove ${tagToRemove?.tag.name} tag?`,
            content: `Are you sure you want to remove the ${tagToRemove?.tag.name} tag?`,
            onOk() {
                if (entityUrn) {
                    removeTagMutation({
                        variables: {
                            input: {
                                tagUrn: urnToRemove,
                                resourceUrn: entityUrn,
                                subResource: entitySubresource,
                                subResourceType: entitySubresource ? SubResourceType.DatasetField : null,
                            },
                        },
                    })
                        .then(({ errors }) => {
                            if (!errors) {
                                message.success({ content: 'Removed Tag!', duration: 2 });
                            }
                        })
                        .then(refetch)
                        .catch((e) => {
                            message.destroy();
                            message.error({ content: `Failed to remove tag: \n ${e.message || ''}`, duration: 3 });
                        });
                }
            },
            onCancel() {},
            okText: 'Yes',
            maskClosable: true,
            closable: true,
        });
    };

    const removeTerm = (urnToRemove: string) => {
        onOpenModal?.();
        const termToRemove = editableGlossaryTerms?.terms?.find((term) => term.term.urn === urnToRemove);
        Modal.confirm({
            title: `Do you want to remove ${termToRemove?.term.name} term?`,
            content: `Are you sure you want to remove the ${termToRemove?.term.name} tag?`,
            onOk() {
                if (entityUrn) {
                    removeTermMutation({
                        variables: {
                            input: {
                                termUrn: urnToRemove,
                                resourceUrn: entityUrn,
                                subResource: entitySubresource,
                                subResourceType: entitySubresource ? SubResourceType.DatasetField : null,
                            },
                        },
                    })
                        .then(({ errors }) => {
                            if (!errors) {
                                message.success({ content: 'Removed Term!', duration: 2 });
                            }
                        })
                        .then(refetch)
                        .catch((e) => {
                            message.destroy();
                            message.error({ content: `Failed to remove term: \n ${e.message || ''}`, duration: 3 });
                        });
                }
            },
            onCancel() {},
            okText: 'Yes',
            maskClosable: true,
            closable: true,
        });
    };

    let renderedTags = 0;

    return (
        <TagWrapper>
            {domain && (
                <DomainLink urn={domain.urn} name={entityRegistry.getDisplayName(EntityType.Domain, domain) || ''} />
            )}
            {uneditableGlossaryTerms?.terms?.map((term) => (
                <TagLink to={entityRegistry.getEntityUrl(EntityType.GlossaryTerm, term.term.urn)} key={term.term.urn}>
                    <Tag closable={false}>
                        {term.term.name}
                        <BookOutlined style={{ marginLeft: '2%' }} />
                    </Tag>
                </TagLink>
            ))}
            {editableGlossaryTerms?.terms?.map((term) => (
                <TagLink to={entityRegistry.getEntityUrl(EntityType.GlossaryTerm, term.term.urn)} key={term.term.urn}>
                    <Tag
                        closable={canRemove}
                        onClose={(e) => {
                            e.preventDefault();
                            removeTerm(term.term.urn);
                        }}
                    >
                        {term.term.name}
                        <BookOutlined style={{ marginLeft: '2%' }} />
                    </Tag>
                </TagLink>
            ))}
            {proposedGlossaryTerms?.map((actionRequest) => (
                <TagLink
                    to={`/${entityRegistry.getPathName(EntityType.GlossaryTerm)}/${
                        actionRequest.params?.glossaryTermProposal?.glossaryTerm.urn
                    }`}
                    key={actionRequest.params?.glossaryTermProposal?.glossaryTerm.urn}
                >
                    <Tooltip overlay="Pending approval from owners">
                        <ProposedTag closable={false}>
                            {actionRequest.params?.glossaryTermProposal?.glossaryTerm.name}
                            <BookOutlined style={{ marginLeft: '2%' }} />
                        </ProposedTag>
                    </Tooltip>
                </TagLink>
            ))}
            {/* uneditable tags are provided by ingestion pipelines exclusively */}
            {uneditableTags?.tags?.map((tag) => {
                renderedTags += 1;
                if (maxShow && renderedTags > maxShow) return null;
                return (
                    <TagLink to={entityRegistry.getEntityUrl(EntityType.Tag, tag.tag.urn)} key={tag.tag.urn}>
                        <StyledTag $colorHash={tag.tag.urn} closable={false}>
                            {tag.tag.name}
                        </StyledTag>
                    </TagLink>
                );
            })}
            {/* editable tags may be provided by ingestion pipelines or the UI */}
            {editableTags?.tags?.map((tag) => {
                renderedTags += 1;
                if (maxShow && renderedTags > maxShow) return null;
                return (
                    <TagLink to={entityRegistry.getEntityUrl(EntityType.Tag, tag.tag.urn)} key={tag.tag.urn}>
                        <StyledTag
                            $colorHash={tag.tag.urn}
                            closable={canRemove}
                            onClose={(e) => {
                                e.preventDefault();
                                removeTag(tag.tag.urn);
                            }}
                        >
                            {tag.tag.name}
                        </StyledTag>
                    </TagLink>
                );
            })}
            {proposedTags?.map((actionRequest) => (
                <TagLink
                    to={`/${entityRegistry.getPathName(EntityType.Tag)}/${
                        actionRequest?.params?.tagProposal?.tag?.urn
                    }`}
                    key={actionRequest?.params?.tagProposal?.tag?.urn}
                >
                    <Tooltip overlay="Pending approval from owners">
                        <StyledTag disabled $colorHash={actionRequest?.params?.tagProposal?.tag?.urn}>
                            {actionRequest?.params?.tagProposal?.tag?.name}
                        </StyledTag>
                    </Tooltip>
                </TagLink>
            ))}
            {showEmptyMessage && canAddTag && tagsEmpty && (
                <Typography.Paragraph type="secondary">
                    {EMPTY_MESSAGES.tags.title}. {EMPTY_MESSAGES.tags.description}
                </Typography.Paragraph>
            )}
            {showEmptyMessage && canAddTerm && tagsEmpty && (
                <Typography.Paragraph type="secondary">
                    {EMPTY_MESSAGES.terms.title}. {EMPTY_MESSAGES.terms.description}
                </Typography.Paragraph>
            )}
            {canAddTag && (uneditableTags?.tags?.length || 0) + (editableTags?.tags?.length || 0) < 10 && (
                <NoElementButton
                    type={showEmptyMessage && tagsEmpty ? 'default' : 'text'}
                    onClick={() => {
                        setAddModalType(EntityType.Tag);
                        setShowAddModal(true);
                    }}
                    {...buttonProps}
                >
                    <PlusOutlined />
                    Add Tag
                </NoElementButton>
            )}
            {canAddTerm &&
                (uneditableGlossaryTerms?.terms?.length || 0) + (editableGlossaryTerms?.terms?.length || 0) < 10 && (
                    <NoElementButton
                        type={showEmptyMessage && tagsEmpty ? 'default' : 'text'}
                        onClick={() => {
                            setAddModalType(EntityType.GlossaryTerm);
                            setShowAddModal(true);
                        }}
                        {...buttonProps}
                    >
                        <PlusOutlined />
                        Add Term
                    </NoElementButton>
                )}
            {showAddModal && !!entityUrn && !!entityType && (
                <AddTagTermModal
                    type={addModalType}
                    globalTags={editableTags}
                    glossaryTerms={editableGlossaryTerms}
                    visible
                    onClose={() => {
                        onOpenModal?.();
                        setShowAddModal(false);
                        refetch?.();
                    }}
                    entityUrn={entityUrn}
                    entityType={entityType}
                    entitySubresource={entitySubresource}
                />
            )}
        </TagWrapper>
    );
}<|MERGE_RESOLUTION|>--- conflicted
+++ resolved
@@ -3,13 +3,8 @@
 import { Link } from 'react-router-dom';
 import styled from 'styled-components';
 import { BookOutlined, PlusOutlined } from '@ant-design/icons';
-
 import { useEntityRegistry } from '../../useEntityRegistry';
-<<<<<<< HEAD
-import { ActionRequest, EntityType, GlobalTags, GlossaryTerms, SubResourceType } from '../../../types.generated';
-=======
-import { Domain, EntityType, GlobalTags, GlossaryTerms, SubResourceType } from '../../../types.generated';
->>>>>>> 697eda7c
+import { Domain, ActionRequest, EntityType, GlobalTags, GlossaryTerms, SubResourceType } from '../../../types.generated';
 import AddTagTermModal from './AddTagTermModal';
 import { StyledTag } from '../../entity/shared/components/styled/StyledTag';
 import { EMPTY_MESSAGES } from '../../entity/shared/constants';
@@ -69,12 +64,9 @@
     maxShow,
     uneditableGlossaryTerms,
     editableGlossaryTerms,
-<<<<<<< HEAD
     proposedGlossaryTerms,
     proposedTags,
-=======
     domain,
->>>>>>> 697eda7c
     entityUrn,
     entityType,
     entitySubresource,
