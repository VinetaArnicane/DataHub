import { CheckOutlined, CopyOutlined } from '@ant-design/icons';
import { Button, Tooltip } from 'antd';
import React from 'react';

interface CopyUrnProps {
    urn: string;
    isActive?: boolean;
    onClick?: () => void;
}

export default function CopyUrn({ urn, isActive, onClick }: CopyUrnProps) {
<<<<<<< HEAD
    return (
        <Tooltip title="Copy URN. An URN uniquely identifies an entity on DataHub.">
            <Button
                icon={isActive ? <CheckOutlined /> : <CopyOutlined />}
                onClick={() => {
                    navigator.clipboard.writeText(urn);
                    onClick?.();
                }}
            />
        </Tooltip>
    );
=======
    if (navigator.clipboard) {
        return (
            <Tooltip title="Copy URN. An URN uniquely identifies an entity on DataHub.">
                <Button
                    icon={isActive ? <CheckOutlined /> : <CopyOutlined />}
                    onClick={() => {
                        navigator.clipboard.writeText(urn);
                        onClick();
                    }}
                />
            </Tooltip>
        );
    }

    return null;
>>>>>>> 1b50709e
}<|MERGE_RESOLUTION|>--- conflicted
+++ resolved
@@ -9,19 +9,6 @@
 }
 
 export default function CopyUrn({ urn, isActive, onClick }: CopyUrnProps) {
-<<<<<<< HEAD
-    return (
-        <Tooltip title="Copy URN. An URN uniquely identifies an entity on DataHub.">
-            <Button
-                icon={isActive ? <CheckOutlined /> : <CopyOutlined />}
-                onClick={() => {
-                    navigator.clipboard.writeText(urn);
-                    onClick?.();
-                }}
-            />
-        </Tooltip>
-    );
-=======
     if (navigator.clipboard) {
         return (
             <Tooltip title="Copy URN. An URN uniquely identifies an entity on DataHub.">
@@ -37,5 +24,4 @@
     }
 
     return null;
->>>>>>> 1b50709e
 }