import styled from 'styled-components';
import * as React from 'react';
<<<<<<< HEAD
import { BankOutlined, BarChartOutlined, InboxOutlined } from '@ant-design/icons';
=======
import { BankOutlined, BarChartOutlined, UsergroupAddOutlined } from '@ant-design/icons';
>>>>>>> 07b74b65
import { Link } from 'react-router-dom';
import { Button } from 'antd';
import { useAppConfig } from '../../useAppConfig';
import { useGetAuthenticatedUser } from '../../useGetAuthenticatedUser';

const AdminLink = styled.span`
    margin-right: 4px;
`;

const LinkButton = styled(Button)`
    color: white;
`;

export function AdminHeaderLinks() {
    const me = useGetAuthenticatedUser();
    const { config } = useAppConfig();

    const isAnalyticsEnabled = config?.analyticsConfig.enabled;
    const isPoliciesEnabled = config?.policiesConfig.enabled;
<<<<<<< HEAD
    // Currently we only have a flag for metadata proposals.
    // In the future, we may add configs for alerts, announcements, etc.
    const isActionRequestsEnabled = config?.actionRequestsConfig.enabled;

    const showAnalytics = (isAnalyticsEnabled && me && me.platformPrivileges.viewAnalytics) || false;
    const showPolicyBuilder = (isPoliciesEnabled && me && me.platformPrivileges.managePolicies) || false;
    const showActionRequests = (isActionRequestsEnabled && me && me.platformPrivileges.viewMetadataProposals) || false;
=======
    const isIdentityManagementEnabled = config?.identityManagementConfig.enabled;

    const showAnalytics = (isAnalyticsEnabled && me && me.platformPrivileges.viewAnalytics) || false;
    const showPolicyBuilder = (isPoliciesEnabled && me && me.platformPrivileges.managePolicies) || false;
    const showIdentityManagement =
        (isIdentityManagementEnabled && me && me.platformPrivileges.manageIdentities) || false;
>>>>>>> 07b74b65

    return (
        <>
            {showAnalytics && (
                <AdminLink>
                    <Link to="/analytics">
                        <LinkButton type="text">
                            <BarChartOutlined /> Analytics
                        </LinkButton>
                    </Link>
                </AdminLink>
            )}
            {showPolicyBuilder && (
                <AdminLink>
                    <Link to="/policies">
                        <LinkButton type="text">
                            <BankOutlined /> Policies
                        </LinkButton>
                    </Link>
                </AdminLink>
            )}
            {showActionRequests && (
                <AdminLink>
                    <Link to="/requests">
                        <LinkButton type="text">
                            <InboxOutlined /> My Requests
                        </LinkButton>
                    </Link>
                </AdminLink>
            )}
            {showIdentityManagement && (
                <AdminLink>
                    <Link to="/identities">
                        <Button type="text">
                            <UsergroupAddOutlined /> Users & Groups
                        </Button>
                    </Link>
                </AdminLink>
            )}
        </>
    );
}<|MERGE_RESOLUTION|>--- conflicted
+++ resolved
@@ -1,10 +1,6 @@
 import styled from 'styled-components';
 import * as React from 'react';
-<<<<<<< HEAD
-import { BankOutlined, BarChartOutlined, InboxOutlined } from '@ant-design/icons';
-=======
-import { BankOutlined, BarChartOutlined, UsergroupAddOutlined } from '@ant-design/icons';
->>>>>>> 07b74b65
+import { BankOutlined, BarChartOutlined, InboxOutlined, UsergroupAddOutlined } from '@ant-design/icons';
 import { Link } from 'react-router-dom';
 import { Button } from 'antd';
 import { useAppConfig } from '../../useAppConfig';
@@ -24,22 +20,16 @@
 
     const isAnalyticsEnabled = config?.analyticsConfig.enabled;
     const isPoliciesEnabled = config?.policiesConfig.enabled;
-<<<<<<< HEAD
     // Currently we only have a flag for metadata proposals.
     // In the future, we may add configs for alerts, announcements, etc.
     const isActionRequestsEnabled = config?.actionRequestsConfig.enabled;
+    const isIdentityManagementEnabled = config?.identityManagementConfig.enabled;
 
     const showAnalytics = (isAnalyticsEnabled && me && me.platformPrivileges.viewAnalytics) || false;
     const showPolicyBuilder = (isPoliciesEnabled && me && me.platformPrivileges.managePolicies) || false;
     const showActionRequests = (isActionRequestsEnabled && me && me.platformPrivileges.viewMetadataProposals) || false;
-=======
-    const isIdentityManagementEnabled = config?.identityManagementConfig.enabled;
-
-    const showAnalytics = (isAnalyticsEnabled && me && me.platformPrivileges.viewAnalytics) || false;
-    const showPolicyBuilder = (isPoliciesEnabled && me && me.platformPrivileges.managePolicies) || false;
     const showIdentityManagement =
         (isIdentityManagementEnabled && me && me.platformPrivileges.manageIdentities) || false;
->>>>>>> 07b74b65
 
     return (
         <>
