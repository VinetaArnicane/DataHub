--- conflicted
+++ resolved
@@ -1,16 +1,13 @@
 import styled from 'styled-components';
 import * as React from 'react';
-<<<<<<< HEAD
 import {
+    ApiOutlined,
     BankOutlined,
     BarChartOutlined,
     InboxOutlined,
     SettingOutlined,
     UsergroupAddOutlined,
 } from '@ant-design/icons';
-=======
-import { ApiOutlined, BankOutlined, BarChartOutlined, SettingOutlined, UsergroupAddOutlined } from '@ant-design/icons';
->>>>>>> 4204a7d5
 import { Link } from 'react-router-dom';
 import { Button } from 'antd';
 import { useAppConfig } from '../../useAppConfig';
