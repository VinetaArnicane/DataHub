--- conflicted
+++ resolved
@@ -3,19 +3,13 @@
 import {
     ApiOutlined,
     BarChartOutlined,
-<<<<<<< HEAD
     InboxOutlined,
-=======
     BookOutlined,
->>>>>>> 4da3d132
     SettingOutlined,
     FolderOutlined,
-<<<<<<< HEAD
     FileDoneOutlined,
-=======
     SolutionOutlined,
     DownOutlined,
->>>>>>> 4da3d132
 } from '@ant-design/icons';
 import { Link } from 'react-router-dom';
 import { Button, Dropdown, Menu } from 'antd';
@@ -23,17 +17,13 @@
 import { useGetAuthenticatedUser } from '../../useGetAuthenticatedUser';
 
 const AdminLink = styled.span`
-<<<<<<< HEAD
-    margin-right: 4px;
     &&& .ant-btn-text {
         color: ${(props) => props.theme.styles['heading-color']};
         :hover {
             color: ${(props) => props.theme.styles['primary-color']};
         }
     }
-=======
     margin-right: 0px;
->>>>>>> 4da3d132
 `;
 
 const LinksWrapper = styled.div<{ areLinksHidden?: boolean }>`
@@ -64,34 +54,22 @@
     const { config } = useAppConfig();
 
     const isAnalyticsEnabled = config?.analyticsConfig.enabled;
-<<<<<<< HEAD
-    const isPoliciesEnabled = config?.policiesConfig.enabled;
+    const isIngestionEnabled = config?.managedIngestionConfig.enabled;
+    // SaaS Only
     // Currently we only have a flag for metadata proposals.
     // In the future, we may add configs for alerts, announcements, etc.
     const isActionRequestsEnabled = config?.actionRequestsConfig.enabled;
-    const isIdentityManagementEnabled = config?.identityManagementConfig.enabled;
-=======
->>>>>>> 4da3d132
-    const isIngestionEnabled = config?.managedIngestionConfig.enabled;
     const isTestsEnabled = config?.testsConfig.enabled;
 
     const showAnalytics = (isAnalyticsEnabled && me && me.platformPrivileges.viewAnalytics) || false;
-<<<<<<< HEAD
-    const showPolicyBuilder = (isPoliciesEnabled && me && me.platformPrivileges.managePolicies) || false;
-    const showActionRequests = (isActionRequestsEnabled && me && me.platformPrivileges.viewMetadataProposals) || false;
-    const showIdentityManagement =
-        (isIdentityManagementEnabled && me && me.platformPrivileges.manageIdentities) || false;
-=======
->>>>>>> 4da3d132
     const showSettings = true;
     const showIngestion =
         isIngestionEnabled && me && me.platformPrivileges.manageIngestion && me.platformPrivileges.manageSecrets;
     const showDomains = me?.platformPrivileges?.manageDomains || false;
-<<<<<<< HEAD
+    const showGlossary = me?.platformPrivileges?.manageGlossaries || false;
+    // SaaS only
+    const showActionRequests = (isActionRequestsEnabled && me && me.platformPrivileges.viewMetadataProposals) || false;
     const showTests = (isTestsEnabled && me?.platformPrivileges?.manageTests) || false;
-=======
-    const showGlossary = me?.platformPrivileges?.manageGlossaries || false;
->>>>>>> 4da3d132
 
     return (
         <LinksWrapper areLinksHidden={areLinksHidden}>
@@ -104,7 +82,6 @@
                     </Link>
                 </AdminLink>
             )}
-<<<<<<< HEAD
             {showActionRequests && (
                 <AdminLink>
                     <Link to="/requests">
@@ -114,26 +91,6 @@
                     </Link>
                 </AdminLink>
             )}
-            {showDomains && (
-                <AdminLink>
-                    <Link to="/domains">
-                        <Button type="text">
-                            <FolderOutlined /> Domains
-                        </Button>
-                    </Link>
-                </AdminLink>
-            )}
-            {showIdentityManagement && (
-                <AdminLink>
-                    <Link to="/identities">
-                        <Button type="text">
-                            <UsergroupAddOutlined /> Users & Groups
-                        </Button>
-                    </Link>
-                </AdminLink>
-            )}
-=======
->>>>>>> 4da3d132
             {showIngestion && (
                 <AdminLink>
                     <Link to="/ingestion">
@@ -143,7 +100,6 @@
                     </Link>
                 </AdminLink>
             )}
-<<<<<<< HEAD
             {showTests && (
                 <AdminLink style={{ marginRight: 16 }}>
                     <Link to="/tests">
@@ -153,10 +109,6 @@
                     </Link>
                 </AdminLink>
             )}
-            {showPolicyBuilder && (
-                <AdminLink>
-                    <Link to="/policies">
-=======
             {(showGlossary || showDomains) && (
                 <Dropdown
                     trigger={['click']}
@@ -180,7 +132,6 @@
                     }
                 >
                     <AdminLink>
->>>>>>> 4da3d132
                         <Button type="text">
                             <SolutionOutlined /> Govern <DownOutlined style={{ fontSize: '6px' }} />
                         </Button>
