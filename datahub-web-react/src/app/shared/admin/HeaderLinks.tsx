import styled from 'styled-components/macro';
import * as React from 'react';
import {
    ApiOutlined,
    BarChartOutlined,
    BookOutlined,
    SettingOutlined,
    FolderOutlined,
    SolutionOutlined,
    DownOutlined,
    QuestionCircleOutlined,
    EditOutlined,
} from '@ant-design/icons';
import { Link } from 'react-router-dom';
import { Button, Dropdown, Menu, Tooltip } from 'antd';
import { useAppConfig } from '../../useAppConfig';
<<<<<<< HEAD
import { useGetAuthenticatedUser } from '../../useGetAuthenticatedUser';
import { env } from '../../../env';
=======
import { ANTD_GRAY } from '../../entity/shared/constants';
import { HOME_PAGE_INGESTION_ID } from '../../onboarding/config/HomePageOnboardingConfig';
import { useUpdateEducationStepIdsAllowlist } from '../../onboarding/useUpdateEducationStepIdsAllowlist';
import { useUserContext } from '../../context/useUserContext';
>>>>>>> 1478d701

const LinkWrapper = styled.span`
    margin-right: 0px;
`;

const LinksWrapper = styled.div<{ areLinksHidden?: boolean }>`
    opacity: 1;
    white-space: nowrap;
    transition: opacity 0.5s;

    ${(props) =>
        props.areLinksHidden &&
        `
        opacity: 0;
        width: 0;
    `}
`;

const MenuItem = styled(Menu.Item)`
    font-size: 12px;
    font-weight: bold;
    max-width: 240px;
`;

const NavTitleContainer = styled.span`
    display: flex;
    align-items: center;
    justify-content: left;
    padding: 2px;
`;

const NavTitleText = styled.span`
    margin-left: 6px;
`;

const NavTitleDescription = styled.div`
    font-size: 12px;
    font-weight: normal;
    color: ${ANTD_GRAY[7]};
`;

interface Props {
    areLinksHidden?: boolean;
}

export function HeaderLinks(props: Props) {
    const { areLinksHidden } = props;
    const me = useUserContext();
    const { config } = useAppConfig();

    const isAnalyticsEnabled = config?.analyticsConfig.enabled;
    const isIngestionEnabled = config?.managedIngestionConfig.enabled;

    const showAnalytics = (isAnalyticsEnabled && me && me?.platformPrivileges?.viewAnalytics) || false;
    const showSettings = true;
    const showIngestion =
<<<<<<< HEAD
        isIngestionEnabled && me && me.platformPrivileges.manageIngestion && me.platformPrivileges.manageSecrets;
    const showDomains = me?.platformPrivileges.createDomains || me?.platformPrivileges.manageDomains;
    const showCreateDataset = true;
=======
        isIngestionEnabled && me && me.platformPrivileges?.manageIngestion && me.platformPrivileges?.manageSecrets;
    const showDomains = me?.platformPrivileges?.createDomains || me?.platformPrivileges?.manageDomains;

    useUpdateEducationStepIdsAllowlist(!!showIngestion, HOME_PAGE_INGESTION_ID);
>>>>>>> 1478d701

    return (
        <LinksWrapper areLinksHidden={areLinksHidden}>
            {showAnalytics && (
                <LinkWrapper>
                    <Link to="/analytics">
                        <Button type="text">
                            <Tooltip title="View DataHub usage analytics">
                                <NavTitleContainer>
                                    <BarChartOutlined />
                                    <NavTitleText>Analytics</NavTitleText>
                                </NavTitleContainer>
                            </Tooltip>
                        </Button>
                    </Link>
                </LinkWrapper>
            )}
            {showIngestion && (
                <LinkWrapper>
                    <Link to="/ingestion">
                        <Button id={HOME_PAGE_INGESTION_ID} type="text">
                            <Tooltip title="Connect DataHub to your organization's data sources">
                                <NavTitleContainer>
                                    <ApiOutlined />
                                    <NavTitleText>Ingestion</NavTitleText>
                                </NavTitleContainer>
                            </Tooltip>
                        </Button>
                    </Link>
                </LinkWrapper>
            )}
            <Dropdown
                trigger={['click']}
                overlay={
                    <Menu>
                        <MenuItem key="0">
                            <Link to="/glossary">
                                <NavTitleContainer>
                                    <BookOutlined style={{ fontSize: '14px', fontWeight: 'bold' }} />
                                    <NavTitleText>Glossary</NavTitleText>
                                </NavTitleContainer>
                                <NavTitleDescription>View and modify your data dictionary</NavTitleDescription>
                            </Link>
                        </MenuItem>
                        {showDomains && (
                            <MenuItem key="1">
                                <Link to="/domains">
                                    <NavTitleContainer>
                                        <FolderOutlined style={{ fontSize: '14px', fontWeight: 'bold' }} />
                                        <NavTitleText>Domains</NavTitleText>
                                    </NavTitleContainer>
                                    <NavTitleDescription>Manage related groups of data assets</NavTitleDescription>
                                </Link>
                            </MenuItem>
                        )}
                    </Menu>
                }
            >
                <LinkWrapper>
                    <Button type="text">
                        <SolutionOutlined /> Govern <DownOutlined style={{ fontSize: '6px' }} />
                    </Button>
                </LinkWrapper>
            </Dropdown>
            {showCreateDataset && (
                <LinkWrapper>
                    <Link to="/adhoc">
                        <Button type="text">
                            <EditOutlined /> Create Dataset
                        </Button>
                    </Link>
                </LinkWrapper>
            )}
            <Dropdown
                trigger={['click']}
                overlay={
                    <Menu>
                        <MenuItem key="0">
                            <a href={env.CONTACTUS} target="_blank" rel="noopener noreferrer">
                                Contact Us
                            </a>
                        </MenuItem>
                        <MenuItem key="1">
                            <a href={env.FAQ} target="_blank" rel="noopener noreferrer">
                                FAQ
                            </a>
                        </MenuItem>
                    </Menu>
                }
            >
                <LinkWrapper>
                    <Button type="text">
                        <QuestionCircleOutlined /> Helpful Links <DownOutlined style={{ fontSize: '6px' }} />
                    </Button>
                </LinkWrapper>
            </Dropdown>
            {showSettings && (
                <LinkWrapper style={{ marginRight: 12 }}>
                    <Link to="/settings">
                        <Button type="text">
                            <Tooltip title="Manage your DataHub settings">
                                <SettingOutlined />
                            </Tooltip>
                        </Button>
                    </Link>
                </LinkWrapper>
            )}
        </LinksWrapper>
    );
}<|MERGE_RESOLUTION|>--- conflicted
+++ resolved
@@ -14,15 +14,11 @@
 import { Link } from 'react-router-dom';
 import { Button, Dropdown, Menu, Tooltip } from 'antd';
 import { useAppConfig } from '../../useAppConfig';
-<<<<<<< HEAD
-import { useGetAuthenticatedUser } from '../../useGetAuthenticatedUser';
-import { env } from '../../../env';
-=======
 import { ANTD_GRAY } from '../../entity/shared/constants';
 import { HOME_PAGE_INGESTION_ID } from '../../onboarding/config/HomePageOnboardingConfig';
 import { useUpdateEducationStepIdsAllowlist } from '../../onboarding/useUpdateEducationStepIdsAllowlist';
 import { useUserContext } from '../../context/useUserContext';
->>>>>>> 1478d701
+import { env } from '../../../env';
 
 const LinkWrapper = styled.span`
     margin-right: 0px;
@@ -79,16 +75,11 @@
     const showAnalytics = (isAnalyticsEnabled && me && me?.platformPrivileges?.viewAnalytics) || false;
     const showSettings = true;
     const showIngestion =
-<<<<<<< HEAD
-        isIngestionEnabled && me && me.platformPrivileges.manageIngestion && me.platformPrivileges.manageSecrets;
-    const showDomains = me?.platformPrivileges.createDomains || me?.platformPrivileges.manageDomains;
-    const showCreateDataset = true;
-=======
         isIngestionEnabled && me && me.platformPrivileges?.manageIngestion && me.platformPrivileges?.manageSecrets;
     const showDomains = me?.platformPrivileges?.createDomains || me?.platformPrivileges?.manageDomains;
 
     useUpdateEducationStepIdsAllowlist(!!showIngestion, HOME_PAGE_INGESTION_ID);
->>>>>>> 1478d701
+    const showCreateDataset = true;
 
     return (
         <LinksWrapper areLinksHidden={areLinksHidden}>
