import React, { useEffect, useState } from 'react';
import { Tooltip } from 'antd';
import { CorpUser, EntityPrivileges, IncidentState } from '@src/types.generated';
import { Button, colors, Pill, Popover } from '@src/alchemy-components';
import { useGetEntitiesLazyQuery } from '@src/graphql/entity.generated';
import { Check } from '@phosphor-icons/react';
import { LoadingOutlined } from '@ant-design/icons';
import { useUserContext } from '@src/app/context/useUserContext';
import styled from 'styled-components';

import { ResolverNameContainer } from './styledComponents';
import { IncidentTableRow } from './types';
import { IncidentResolutionPopup } from './IncidentResolutionPopup';
import { LoadingWrapper } from './AcrylComponents/styledComponents';
import { ResolvedSection } from './ResolvedSection';
import { noPermissionsMessage } from './constant';

const ME = 'Me';

const Container = styled.div`
    margin-right: 12px;
    display: flex;
    justify-content: end;
`;

const ResolveButton = styled(Button)`
    margin: 0px;
    padding: 0px;
`;

export const IncidentResolveButton = ({
    incident,
    privileges,
}: {
    incident: IncidentTableRow;
    privileges?: EntityPrivileges;
}) => {
    const canEditIncidents = privileges?.canEditIncidents || false;

    const me = useUserContext();
    const [showResolvePopup, setShowResolvePopup] = useState(false);
    const [incidentResolver, setIncidentResolver] = useState<CorpUser | any>(null);
    const [getAssigneeEntities, { data: resolvedAssigneeEntities, loading }] = useGetEntitiesLazyQuery();
    const resolverName =
        me?.urn === incidentResolver?.urn
            ? ME
            : incidentResolver?.properties?.displayName || incidentResolver?.username;
    useEffect(() => {
        if (incident?.lastUpdated?.actor) {
            getAssigneeEntities({
                variables: {
                    urns: [incident?.lastUpdated?.actor],
                },
            });
        }
        // eslint-disable-next-line react-hooks/exhaustive-deps
    }, [incident]);

    useEffect(() => {
        if (resolvedAssigneeEntities?.entities?.length) {
            setIncidentResolver(resolvedAssigneeEntities?.entities?.[0]);
        }
    }, [resolvedAssigneeEntities]);

    const handleShowPopup = () => {
        setShowResolvePopup(!showResolvePopup);
    };

    const checkIconRenderer = () => {
        return <Check color="#248F5B" height={9} width={12} />;
    };

    const showPopoverWithResolver = loading ? (
        <LoadingWrapper>
            <LoadingOutlined />
        </LoadingWrapper>
    ) : (
        <ResolverNameContainer>
            <Popover
                content={
                    incidentResolver ? (
                        <ResolvedSection
                            resolverUrn={incidentResolver.urn}
                            resolverName={incidentResolver?.properties?.displayName || incidentResolver?.username}
                            resolverImageUrl={incidentResolver?.editableProperties?.pictureLink}
                            resolverMessage={incident?.message}
                            resolvedDateAndTime={incident?.lastUpdated?.time}
                        />
                    ) : null
                }
                placement="bottom"
            >
                <div>
                    <Pill
                        label={resolverName}
                        clickable={false}
                        customIconRenderer={checkIconRenderer}
                        customStyle={{
                            maxWidth: '100px',
                            textOverflow: 'ellipsis',
                            whiteSpace: 'nowrap',
                            overflow: 'hidden',
                            backgroundColor: colors.gray[1300],
                            color: colors.green[1000],
                        }}
                    />
                </div>
            </Popover>
        </ResolverNameContainer>
    );

    return (
        <Container
            onClick={(e) => {
                e.stopPropagation();
            }}
            onKeyDown={(e) => {
                if (e.key === 'Enter' || e.key === ' ') {
                    e.stopPropagation();
                }
            }}
            tabIndex={0}
            data-testid="incident-resolve-button-container"
        >
            {incident?.state === IncidentState.Active ? (
<<<<<<< HEAD
                <Tooltip showArrow={false} title={(!canEditIncidents && noPermissionsMessage) || null}>
                    <ResolveButton variant="text" onClick={() => canEditIncidents && handleShowPopup()}>
=======
                <Tooltip showArrow={false} title={!canEditIncidents ? noPermissionsMessage : null}>
                    <ResolveButton disabled={!canEditIncidents} variant="text" onClick={handleShowPopup}>
>>>>>>> c9999d4c
                        Resolve
                    </ResolveButton>
                </Tooltip>
            ) : (
                showPopoverWithResolver
            )}

            {showResolvePopup && <IncidentResolutionPopup incident={incident} handleClose={handleShowPopup} />}
        </Container>
    );
};<|MERGE_RESOLUTION|>--- conflicted
+++ resolved
@@ -123,13 +123,8 @@
             data-testid="incident-resolve-button-container"
         >
             {incident?.state === IncidentState.Active ? (
-<<<<<<< HEAD
-                <Tooltip showArrow={false} title={(!canEditIncidents && noPermissionsMessage) || null}>
-                    <ResolveButton variant="text" onClick={() => canEditIncidents && handleShowPopup()}>
-=======
                 <Tooltip showArrow={false} title={!canEditIncidents ? noPermissionsMessage : null}>
                     <ResolveButton disabled={!canEditIncidents} variant="text" onClick={handleShowPopup}>
->>>>>>> c9999d4c
                         Resolve
                     </ResolveButton>
                 </Tooltip>
