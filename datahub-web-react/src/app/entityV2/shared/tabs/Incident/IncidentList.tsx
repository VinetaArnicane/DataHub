<<<<<<< HEAD
import React, { useCallback, useEffect, useState } from 'react';
=======
>>>>>>> 9bea6341
import { Empty } from 'antd';
import React, { useEffect, useState } from 'react';

import { useEntityData, useRefetch } from '@app/entity/shared/EntityContext';
import { combineEntityDataWithSiblings } from '@app/entity/shared/siblingUtils';
import { getQueryParams } from '@app/entityV2/shared/tabs/Dataset/Validations/assertionUtils';
import { IncidentDetailDrawer } from '@app/entityV2/shared/tabs/Incident/AcrylComponents/IncidentDetailDrawer';
import { IncidentFilterContainer } from '@app/entityV2/shared/tabs/Incident/IncidentFilterContainer';
import { IncidentListLoading } from '@app/entityV2/shared/tabs/Incident/IncidentListLoading';
import { IncidentListTable } from '@app/entityV2/shared/tabs/Incident/IncidentListTable';
import { IncidentTitleContainer } from '@app/entityV2/shared/tabs/Incident/IncidentTitleContainer';
import { INCIDENT_DEFAULT_FILTERS, IncidentAction } from '@app/entityV2/shared/tabs/Incident/constant';
import { PAGE_SIZE } from '@app/entityV2/shared/tabs/Incident/incidentUtils';
import { EntityStagedForIncident, IncidentListFilter, IncidentTable } from '@app/entityV2/shared/tabs/Incident/types';
import { getFilteredTransformedIncidentData } from '@app/entityV2/shared/tabs/Incident/utils';
import { useIsSeparateSiblingsMode } from '@app/entityV2/shared/useIsSeparateSiblingsMode';

import { useGetEntityIncidentsQuery } from '@graphql/incident.generated';
import { EntityPrivileges, Incident } from '@types';

export const IncidentList = () => {
    const { urn, entityType } = useEntityData();
    const refetchEntity = useRefetch();
    const [showIncidentBuilder, setShowIncidentBuilder] = useState(false);
    const [entity, setEntity] = useState<EntityStagedForIncident>({
        urn,
        entityType,
    });
    const [visibleIncidents, setVisibleIncidents] = useState<IncidentTable>({
        incidents: [],
        groupBy: { category: [], priority: [], stage: [], state: [] },
    });
    const [allIncidentData, setAllIncidentData] = useState<Incident[]>([]);

    const isSeparateSiblingsMode = useIsSeparateSiblingsMode();
    const incidentUrnParam = getQueryParams('incident_urn', window.location);
    const incidentDefaultFilters = INCIDENT_DEFAULT_FILTERS;
    if (incidentUrnParam) {
        incidentDefaultFilters.filterCriteria.state = [];
    }

    const [selectedFilters, setSelectedFilters] = useState<IncidentListFilter>(incidentDefaultFilters);
    // Fetch filtered incidents.
    const {
        loading,
        data,
        refetch: refetchIncidents,
    } = useGetEntityIncidentsQuery({
        variables: {
            urn,
            start: 0,
            count: PAGE_SIZE,
        },
        fetchPolicy: 'cache-first',
    });

    // get filtered Incident as per the filter object
    const getFilteredIncidents = useCallback(
        (incidents: Incident[]) => {
            const filteredIncidentData: IncidentTable = getFilteredTransformedIncidentData(incidents, selectedFilters);
            setVisibleIncidents(filteredIncidentData);
        },
        [selectedFilters],
    );

    useEffect(() => {
        const combinedData = isSeparateSiblingsMode ? data : combineEntityDataWithSiblings(data);
        const allIncidents =
            (combinedData &&
                (combinedData as any).entity?.incidents?.incidents?.map((incident) => incident as Incident)) ||
            [];
        setAllIncidentData(allIncidents);
        getFilteredIncidents(allIncidents);
    }, [data, isSeparateSiblingsMode, getFilteredIncidents]);

    useEffect(() => {
        // after filter change need to get filtered incidents
        if (allIncidentData?.length > 0) {
            getFilteredIncidents(allIncidentData);
        }
    }, [selectedFilters, getFilteredIncidents, allIncidentData]);

    const handleFilterChange = (filter) => {
        setSelectedFilters(filter);
    };

    const refetch = () => {
        refetchEntity();
        refetchIncidents();
    };

    const privileges = (data?.entity as any)?.privileges as EntityPrivileges;

    const renderListTable = () => {
        if (loading) {
            return <IncidentListLoading />;
        }
        if ((visibleIncidents?.incidents || []).length > 0) {
            return (
                <IncidentListTable
                    incidentData={visibleIncidents}
                    filter={selectedFilters}
                    refetch={() => {
                        refetch();
                    }}
                    privileges={privileges}
                />
            );
        }
        return <Empty description="No incidents yet" image={Empty.PRESENTED_IMAGE_SIMPLE} />;
    };

    return (
        <>
            <IncidentTitleContainer
                privileges={privileges}
                setShowIncidentBuilder={setShowIncidentBuilder}
                setEntity={setEntity}
            />
            {allIncidentData?.length > 0 && !loading && (
                <IncidentFilterContainer
                    filteredIncidents={visibleIncidents}
                    originalFilterOptions={visibleIncidents?.originalFilterOptions}
                    handleFilterChange={handleFilterChange}
                    selectedFilters={selectedFilters}
                />
            )}
            {renderListTable()}
            {showIncidentBuilder && (
                <IncidentDetailDrawer
                    entity={entity}
                    mode={IncidentAction.CREATE}
                    onSubmit={() => {
                        setShowIncidentBuilder(false);
                        setTimeout(() => {
                            refetch();
                        }, 3000);
                    }}
                    onCancel={() => setShowIncidentBuilder(false)}
                />
            )}
        </>
    );
};<|MERGE_RESOLUTION|>--- conflicted
+++ resolved
@@ -1,9 +1,5 @@
-<<<<<<< HEAD
+import { Empty } from 'antd';
 import React, { useCallback, useEffect, useState } from 'react';
-=======
->>>>>>> 9bea6341
-import { Empty } from 'antd';
-import React, { useEffect, useState } from 'react';
 
 import { useEntityData, useRefetch } from '@app/entity/shared/EntityContext';
 import { combineEntityDataWithSiblings } from '@app/entity/shared/siblingUtils';
