--- conflicted
+++ resolved
@@ -13,16 +13,7 @@
 import { AlignmentOptions } from '@src/alchemy-components/theme/config';
 import { getTimeFromNow } from '@src/app/shared/time/timeUtils';
 import { useEntityRegistryV2 } from '@src/app/useEntityRegistry';
-<<<<<<< HEAD
-import { CorpUser, EntityPrivileges } from '@src/types.generated';
-=======
 import { CorpUser, EntityPrivileges, IncidentType } from '@src/types.generated';
-import { getQueryParams } from '../Dataset/Validations/assertionUtils';
-import { getAssigneeNamesWithAvatarUrl, getLinkedAssetsCount } from './utils';
-import { IncidentResolveButton } from './IncidentResolveButton';
-import { IncidentAssigneeAvatarStack } from './IncidentAssigneeAvatarStack';
-import { CategoryType } from './styledComponents';
->>>>>>> 6cc3fff5
 
 export const useIncidentsTableColumns = (refetch: () => void, privileges?: EntityPrivileges) => {
     return useMemo(() => {
