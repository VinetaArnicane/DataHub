--- conflicted
+++ resolved
@@ -2,14 +2,9 @@
 import { Typography } from 'antd';
 import styled from 'styled-components';
 import { EntityPrivileges } from '@src/types.generated';
-<<<<<<< HEAD
-import { Button, colors } from '@src/alchemy-components';
-import { noPermissionsMessage } from './constant';
-=======
 import { colors } from '@src/alchemy-components';
 import { EntityStagedForIncident } from './types';
 import { CreateIncidentButton } from './CreateIncidentButton';
->>>>>>> 1bf395bf
 
 const TitleContainer = styled.div`
     display: flex;
@@ -42,35 +37,17 @@
     setShowIncidentBuilder: Dispatch<SetStateAction<boolean>>;
     setEntity: Dispatch<SetStateAction<EntityStagedForIncident | undefined>>;
 }) => {
-<<<<<<< HEAD
-    const canEditIncidents = privileges?.canEditIncidents || false;
-
-=======
->>>>>>> 1bf395bf
     return (
         <TitleContainer>
             <div className="left-section">
                 <IncidentListTitle>Incidents</IncidentListTitle>
                 <SubTitle>View and manage ongoing data incidents for this asset</SubTitle>
             </div>
-<<<<<<< HEAD
-            <Tooltip showArrow={false} title={canEditIncidents ? 'Create Incident' : noPermissionsMessage}>
-                <CreateButton
-                    onClick={() => canEditIncidents && setShowIncidentBuilder(true)}
-                    disabled={!canEditIncidents}
-                    data-testid="create-incident-btn-main"
-                    className="create-incident-button"
-                >
-                    <PlusOutlined /> Create
-                </CreateButton>
-            </Tooltip>
-=======
             <CreateIncidentButton
                 privileges={privileges}
                 setShowIncidentBuilder={setShowIncidentBuilder}
                 setEntity={setEntity}
             />
->>>>>>> 1bf395bf
         </TitleContainer>
     );
 };