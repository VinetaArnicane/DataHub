import { Dispatch, SetStateAction } from 'react';
import {
    AuditStamp,
    CorpUser,
    DataPlatform,
    EntityPrivileges,
    EntityType,
    Incident,
    IncidentPriority,
    IncidentSource,
    IncidentStage,
    IncidentState,
    IncidentType,
    OwnerType,
} from '@src/types.generated';
import { BaseItemType } from '@src/alchemy-components/components/Timeline/types';
import { IncidentAction } from './constant';

export type IncidentListFilter = {
    sortBy: string;
    groupBy: string;
    filterCriteria: {
        searchText: string;
        priority: string[];
        stage: string[];
        category: string[];
        state: string[];
    };
};

export type IncidentGroupBy = {
    priority: IncidentGroup[];
    stage: IncidentGroup[];
    category: IncidentGroup[];
    state: IncidentGroup[];
};

export type IncidentTable = {
    incidents: IncidentTableRow[];
    groupBy: IncidentGroupBy;
    filterOptions?: any;
    originalFilterOptions?: any;
    searchMatchesCount?: number;
    totalCount?: number;
};

export type IncidentGroup = {
    name: string;
    icon: React.ReactNode;
    description?: string;
    incidents: IncidentTableRow[];
    untransformedIncidents: Incident[];
    // summary?: IncidentStatusSummary;
    type?: IncidentType;
    stage?: IncidentStage;
    state?: IncidentState;
    priority?: IncidentPriority;
    groupName?: JSX.Element;
};

export type IncidentFilterOptions = {
    filterGroupOptions: {
        category: IncidentType[];
        stage: IncidentStage[];
        priority: IncidentPriority[];
        state: IncidentState[];
    };
    recommendedFilters: IncidentRecommendedFilter[];
};

export type IncidentRecommendedFilter = {
    name: string;
    category: 'type' | 'stage' | 'priority' | 'state';
    count: number;
    displayName: string;
};

export type IncidentTableRow = {
    urn: string;
    created: number;
    creator: AuditStamp;
    customType: string;
    description: string;
    stage: IncidentStage;
    state: IncidentState;
    type: IncidentType;
    title: string;
    priority: IncidentPriority;
    source: IncidentSource;
    assignees: Array<OwnerType>;
    linkedAssets: any[];
    message: string;
    lastUpdated: AuditStamp;
};

export type IncidentEditorProps = {
    incidentUrn?: string;
    refetch?: () => void;
    onSubmit?: (incident?: Incident) => void;
    onClose?: () => void;
    data?: IncidentTableRow;
    mode?: IncidentAction;
    entity?: EntityStagedForIncident;
    urn?: string;
};

export type IncidentLinkedAssetsListProps = {
    initialUrn?: string;
    form: any;
    data?: IncidentTableRow;
    mode: IncidentAction;
    setCachedLinkedAssets: React.Dispatch<React.SetStateAction<any[]>>;
    setIsLinkedAssetsLoading: React.Dispatch<React.SetStateAction<boolean>>;
    urn?: string;
};

export interface TimelineContentDetails extends BaseItemType {
    action: string;
    actor: CorpUser;
    time: number;
    message?: string;
}

export enum IncidentConstant {
    PRIORITY = 'priority',
    STAGE = 'stage',
    CATEGORY = 'category',
    STATE = 'state',
}

export type EntityStagedForIncident = {
    urn: string;
    platform?: DataPlatform;
<<<<<<< HEAD
    entityType?: EntityType;
=======
    entityType: EntityType;
>>>>>>> dd3aff90
};

export type IncidentBuilderSiblingOptions = {
    title: string;
    disabled?: boolean;
} & Partial<EntityStagedForIncident>;

export type CreateIncidentButtonProps = {
    privileges: EntityPrivileges;
    setShowIncidentBuilder: Dispatch<SetStateAction<boolean>>;
    setEntity: Dispatch<SetStateAction<EntityStagedForIncident>>;
};<|MERGE_RESOLUTION|>--- conflicted
+++ resolved
@@ -131,11 +131,7 @@
 export type EntityStagedForIncident = {
     urn: string;
     platform?: DataPlatform;
-<<<<<<< HEAD
     entityType?: EntityType;
-=======
-    entityType: EntityType;
->>>>>>> dd3aff90
 };
 
 export type IncidentBuilderSiblingOptions = {
