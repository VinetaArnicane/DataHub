--- conflicted
+++ resolved
@@ -7,26 +7,9 @@
 import CompactMarkdownViewer from '@app/entityV2/shared/tabs/Documentation/components/CompactMarkdownViewer';
 import { IncidentActivitySection } from '@app/entityV2/shared/tabs/Incident/AcrylComponents/IncidentActivitySection';
 import {
-<<<<<<< HEAD
     DEFAULT_MAX_ENTITIES_TO_SHOW,
     INCIDENT_STATE_TO_ACTIVITY,
 } from '@app/entityV2/shared/tabs/Incident/AcrylComponents/constant';
-=======
-    Assertion,
-    AssertionInfo,
-    CorpUser,
-    EntityType,
-    IncidentSourceType,
-    IncidentState,
-    IncidentType,
-} from '@src/types.generated';
-import { Check, Warning } from '@phosphor-icons/react';
-import { IconLabel } from '@src/alchemy-components/components/IconLabel';
-import { IconType } from '@src/alchemy-components/components/IconLabel/types';
-import colors from '@src/alchemy-components/theme/foundations/colors';
-import { useGetEntitiesLazyQuery } from '@src/graphql/entity.generated';
-import { useEntityRegistry } from '@src/app/useEntityRegistry';
->>>>>>> 6cc3fff5
 import {
     CategoryText,
     Container,
@@ -59,6 +42,7 @@
     EntityType,
     IncidentSourceType,
     IncidentState,
+    IncidentType,
 } from '@src/types.generated';
 
 const ThinDivider = styled(Divider)`
