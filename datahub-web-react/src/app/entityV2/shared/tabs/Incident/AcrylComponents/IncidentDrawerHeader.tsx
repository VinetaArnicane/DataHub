import React from 'react';
import styled from 'styled-components';
import { Link as LinkIcon, PencilSimpleLine, X } from '@phosphor-icons/react';
import { Tooltip2 } from '@src/alchemy-components/components/Tooltip2';
import PlatformIcon from '@src/app/sharedV2/icons/PlatformIcon';
import { capitalizeFirstLetter } from '@src/app/shared/textUtil';
import { DataPlatform, EntityPrivileges } from '@src/types.generated';
import { useIncidentURNCopyLink } from '../hooks';
import { IncidentAction, noPermissionsMessage } from '../constant';
import { IncidentTableRow } from '../types';
import {
    ForPlatformWrapper,
    StyledHeader,
    StyledHeaderActions,
    StyledHeaderTitleContainer,
    StyledTitle,
} from './styledComponents';

const EditIcon = styled(PencilSimpleLine)`
    :hover {
        cursor: pointer;
    }
`;

const CloseIcon = styled(X)`
    :hover {
        cursor: pointer;
    }
`;

const CopyLinkIcon = styled(LinkIcon)`
    :hover {
        cursor: pointer;
    }
`;

type IncidentDrawerHeaderProps = {
    mode: IncidentAction;
    onClose?: () => void;
    isEditActive: boolean;
    setIsEditActive: React.Dispatch<React.SetStateAction<boolean>>;
    data?: IncidentTableRow;
    platform?: DataPlatform;
    privileges?: EntityPrivileges;
};

export const IncidentDrawerHeader = ({
    mode,
    onClose,
    isEditActive,
    setIsEditActive,
    data,
    platform,
    privileges,
}: IncidentDrawerHeaderProps) => {
    const handleIncidentLinkCopy = useIncidentURNCopyLink(data ? data?.urn : '');

    const canEditIncidents = privileges?.canEditIncidents || false;

    return (
        <StyledHeader>
<<<<<<< HEAD
            <StyledHeaderTitleContainer>
                <StyledTitle data-testid="drawer-header-title">{mode === IncidentAction.ADD ? 'Create New Incident' : data?.title}</StyledTitle>
                {platform && (
                    <ForPlatformWrapper>
                        <PlatformIcon platform={platform} size={16} styles={{ marginRight: 4 }} />
                        {capitalizeFirstLetter(platform.name)}
                    </ForPlatformWrapper>
                )}
            </StyledHeaderTitleContainer>
=======
            <StyledTitle>{mode === IncidentAction.CREATE ? 'Create New Incident' : data?.title}</StyledTitle>
>>>>>>> 29d05c21
            <StyledHeaderActions>
                {mode === IncidentAction.EDIT && isEditActive === false && (
                    <>
                        <Tooltip2 title={canEditIncidents ? 'Edit Incident' : noPermissionsMessage}>
                            <EditIcon
                                size={20}
                                onClick={() => canEditIncidents && setIsEditActive(!isEditActive)}
                                data-testid="edit-incident-icon"
                                aria-disabled={!canEditIncidents}
                            />
                        </Tooltip2>
                        <Tooltip2 title="Copy Link">
                            <CopyLinkIcon size={20} onClick={handleIncidentLinkCopy} />
                        </Tooltip2>
                    </>
                )}
                <CloseIcon size={20} onClick={() => onClose?.()} data-testid="incident-drawer-close-button" />
            </StyledHeaderActions>
        </StyledHeader>
    );
};<|MERGE_RESOLUTION|>--- conflicted
+++ resolved
@@ -59,9 +59,8 @@
 
     return (
         <StyledHeader>
-<<<<<<< HEAD
             <StyledHeaderTitleContainer>
-                <StyledTitle data-testid="drawer-header-title">{mode === IncidentAction.ADD ? 'Create New Incident' : data?.title}</StyledTitle>
+                <StyledTitle data-testid="drawer-header-title">{mode === IncidentAction.CREATE ? 'Create New Incident' : data?.title}</StyledTitle>
                 {platform && (
                     <ForPlatformWrapper>
                         <PlatformIcon platform={platform} size={16} styles={{ marginRight: 4 }} />
@@ -69,9 +68,6 @@
                     </ForPlatformWrapper>
                 )}
             </StyledHeaderTitleContainer>
-=======
-            <StyledTitle>{mode === IncidentAction.CREATE ? 'Create New Incident' : data?.title}</StyledTitle>
->>>>>>> 29d05c21
             <StyledHeaderActions>
                 {mode === IncidentAction.EDIT && isEditActive === false && (
                     <>
