--- conflicted
+++ resolved
@@ -1,5 +1,4 @@
 import React from 'react';
-<<<<<<< HEAD
 import { Button } from '@src/alchemy-components';
 import { Tooltip2 } from '@src/alchemy-components/components/Tooltip2';
 import PlatformIcon from '@src/app/sharedV2/icons/PlatformIcon';
@@ -8,9 +7,6 @@
 import { useIncidentURNCopyLink } from '../hooks';
 import { IncidentAction, NO_PERMISSIONS_MESSAGE } from '../constant';
 import { IncidentTableRow } from '../types';
-=======
-
->>>>>>> 9bea6341
 import {
     ForPlatformWrapper,
     StyledHeader,
@@ -18,14 +14,6 @@
     StyledHeaderTitleContainer,
     StyledTitle,
 } from '@app/entityV2/shared/tabs/Incident/AcrylComponents/styledComponents';
-import { IncidentAction, noPermissionsMessage } from '@app/entityV2/shared/tabs/Incident/constant';
-import { useIncidentURNCopyLink } from '@app/entityV2/shared/tabs/Incident/hooks';
-import { IncidentTableRow } from '@app/entityV2/shared/tabs/Incident/types';
-import { Button } from '@src/alchemy-components';
-import { Tooltip2 } from '@src/alchemy-components/components/Tooltip2';
-import { capitalizeFirstLetter } from '@src/app/shared/textUtil';
-import PlatformIcon from '@src/app/sharedV2/icons/PlatformIcon';
-import { DataPlatform, EntityPrivileges } from '@src/types.generated';
 
 type IncidentDrawerHeaderProps = {
     mode: IncidentAction;
