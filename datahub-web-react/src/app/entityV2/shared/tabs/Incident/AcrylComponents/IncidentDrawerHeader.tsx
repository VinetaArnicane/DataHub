--- conflicted
+++ resolved
@@ -2,13 +2,9 @@
 import styled from 'styled-components';
 import { Link as LinkIcon, PencilSimpleLine, X } from '@phosphor-icons/react';
 import { Tooltip2 } from '@src/alchemy-components/components/Tooltip2';
-<<<<<<< HEAD
-import { EntityPrivileges } from '@src/types.generated';
-=======
 import PlatformIcon from '@src/app/sharedV2/icons/PlatformIcon';
 import { capitalizeFirstLetter } from '@src/app/shared/textUtil';
 import { DataPlatform } from '@src/types.generated';
->>>>>>> 1bf395bf
 import { useIncidentURNCopyLink } from '../hooks';
 import { IncidentAction, noPermissionsMessage } from '../constant';
 import { IncidentTableRow } from '../types';
@@ -44,11 +40,7 @@
     isEditActive: boolean;
     setIsEditActive: React.Dispatch<React.SetStateAction<boolean>>;
     data?: IncidentTableRow;
-<<<<<<< HEAD
-    privileges?: EntityPrivileges;
-=======
     platform?: DataPlatform;
->>>>>>> 1bf395bf
 };
 
 export const IncidentDrawerHeader = ({
@@ -57,11 +49,7 @@
     isEditActive,
     setIsEditActive,
     data,
-<<<<<<< HEAD
-    privileges,
-=======
     platform,
->>>>>>> 1bf395bf
 }: IncidentDrawerHeaderProps) => {
     const handleIncidentLinkCopy = useIncidentURNCopyLink(data ? data?.urn : '');
 
