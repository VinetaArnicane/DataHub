import { useApolloClient } from '@apollo/client';
import { Form, message } from 'antd';
import _ from 'lodash';
import { useState } from 'react';

import { useEntityData } from '@app/entity/shared/EntityContext';
import { IncidentAction } from '@app/entityV2/shared/tabs/Incident/constant';
import { PAGE_SIZE, updateActiveIncidentInCache } from '@app/entityV2/shared/tabs/Incident/incidentUtils';
import analytics, { EntityActionType, EventType } from '@src/app/analytics';
import handleGraphQLError from '@src/app/shared/handleGraphQLError';
<<<<<<< HEAD
import { useEntityData } from '@src/app/entity/shared/EntityContext';
import { IncidentAction } from '../../constant';
import { PAGE_SIZE, updateActiveIncidentInCache } from '../../incidentUtils';
import { IncidentHandlerProps } from '../../types';
=======
import { useRaiseIncidentMutation, useUpdateIncidentMutation } from '@src/graphql/mutations.generated';
import { EntityType, IncidentSourceType, IncidentState } from '@src/types.generated';
>>>>>>> 9bea6341

export const getCacheIncident = ({
    values,
    responseData,
    user,
    incidentUrn,
}: {
    values: any;
    responseData?: any;
    user?: any;
    incidentUrn?: string;
}) => {
    const newIncident = {
        __typename: 'Incident',
        urn: incidentUrn ?? responseData?.data?.raiseIncident,
        type: EntityType.Incident,
        incidentType: values.type,
        customType: values.customType || null,
        title: values.title,
        description: values.description,
        startedAt: null,
        tags: null,
        status: {
            __typename: 'IncidentStatus',
            state: values?.state,
            stage: values?.stage,
            message: values?.message || null,
            lastUpdated: {
                __typename: 'AuditStamp',
                time: Date.now(),
                actor: user?.urn,
            },
        },
        source: {
            __typename: 'IncidentSource',
            type: IncidentSourceType.Manual,
            source: null,
        },
        linkedAssets: {
            __typename: 'EntityRelationshipsResult',
            relationships: values.linkedAssets?.map((linkedAsset) => ({
                entity: {
                    ...linkedAsset,
                },
            })),
        },

        priority: values.priority,
        created: {
            __typename: 'AuditStamp',
            time: values.created || Date.now(),
            actor: user?.urn,
        },
        assignees: values.assignees,
    };
    return newIncident;
};

<<<<<<< HEAD
export const useIncidentHandler = ({
    mode,
    onSubmit,
    incidentUrn,
    user,
    assignees,
    linkedAssets,
    entity,
}: IncidentHandlerProps) => {
=======
export const useIncidentHandler = ({ mode, onSubmit, incidentUrn, user, assignees, linkedAssets, entity }) => {
>>>>>>> 9bea6341
    // Important: Here we are trying to fetch the URN of the sibling whose "profile" we are currently viewing.
    // We then insert any new incidents into this cache as well so that it immediately updates the page for the asset.
    const { urn: maybeCacheEntityUrn } = useEntityData();
    const [raiseIncidentMutation] = useRaiseIncidentMutation();
    const [updateIncidentMutation] = useUpdateIncidentMutation();
    const [form] = Form.useForm();
    const client = useApolloClient();
    const isAddIncidentMode = mode === IncidentAction.CREATE;

    const handleAddIncident = async (input: any) => {
        return raiseIncidentMutation({
            variables: {
                input: {
                    ...input,
                    priority: input.priority || undefined,
                    status: {
                        ...input.status,
                        stage: input.status.stage || undefined,
                    },
                },
            },
        });
    };

    const handleUpdateIncident = async (input: any, incidentUpdateUrn: string) => {
        return updateIncidentMutation({
            variables: {
                input: {
                    ...input,
                    priority: input.priority || null,
                    status: {
                        ...input.status,
                        stage: input.status.stage || null,
                    },
                },
                urn: incidentUpdateUrn,
            },
        });
    };

    const showMessage = (content: string) => {
        message.success({
            content,
            duration: 2,
        });
    };

    const finalizeSubmission = () => {
        onSubmit?.();
    };

    const handleSubmissionError = (error: any) => {
        const action = isAddIncidentMode ? 'raise' : 'update';
        handleGraphQLError({
            error,
            defaultMessage: `Failed to ${action} incident!`,
            permissionMessage: `Unauthorized to ${action} incident.`,
        });
    };

    const [isLoading, setIsLoading] = useState(false);
    const handleSubmit = async () => {
        try {
            setIsLoading(true);

            const values = form.getFieldsValue();
            const baseInput = {
                ...values,
                status: {
                    stage: values.status,
                    state: values.state || IncidentState.Active,
                    message: values.message,
                },
            };
            const newInput = _.omit(baseInput, ['state', 'message']);
            const newUpdateInput = _.omit(newInput, ['resourceUrn', 'type', 'resourceUrns', 'customType']);
            const input = !isAddIncidentMode ? newUpdateInput : newInput;

            if (isAddIncidentMode) {
                const responseData: any = await handleAddIncident(input);
                if (responseData) {
                    showMessage('Incident Added');
                }
                const newIncident = getCacheIncident({
                    values: {
                        ...values,
                        state: baseInput.status.state,
                        stage: baseInput.status.stage || '',
                        message: baseInput.status.message,
                        priority: values.priority || null,
                        assignees,
                        linkedAssets,
                    },
                    incidentUrn: responseData?.data?.raiseIncident,
                    user,
                });
                // Add new incident to core entity's cache.
                if (!entity) return;
                updateActiveIncidentInCache(client, entity.urn, newIncident, PAGE_SIZE);

                if (maybeCacheEntityUrn) {
                    // Optional: Also add into the cache of the sibling whose page we are viewing.
                    updateActiveIncidentInCache(client, maybeCacheEntityUrn, newIncident, PAGE_SIZE);
                }
                analytics.event({
                    type: EventType.EntityActionEvent,
                    entityType: entity?.entityType,
                    entityUrn: entity.urn,
                    actionType: EntityActionType.AddIncident,
                });
            } else if (incidentUrn) {
                await handleUpdateIncident(input, incidentUrn);
                showMessage('Incident Updated');
            }

            finalizeSubmission();
        } catch (error: any) {
            console.log('error>>>>>', error);
            handleSubmissionError(error);
        } finally {
            setIsLoading(false); // Stop loading
        }
    };
    return { handleSubmit, form, isLoading };
};<|MERGE_RESOLUTION|>--- conflicted
+++ resolved
@@ -8,15 +8,10 @@
 import { PAGE_SIZE, updateActiveIncidentInCache } from '@app/entityV2/shared/tabs/Incident/incidentUtils';
 import analytics, { EntityActionType, EventType } from '@src/app/analytics';
 import handleGraphQLError from '@src/app/shared/handleGraphQLError';
-<<<<<<< HEAD
-import { useEntityData } from '@src/app/entity/shared/EntityContext';
-import { IncidentAction } from '../../constant';
-import { PAGE_SIZE, updateActiveIncidentInCache } from '../../incidentUtils';
-import { IncidentHandlerProps } from '../../types';
-=======
 import { useRaiseIncidentMutation, useUpdateIncidentMutation } from '@src/graphql/mutations.generated';
 import { EntityType, IncidentSourceType, IncidentState } from '@src/types.generated';
->>>>>>> 9bea6341
+
+import { IncidentHandlerProps } from '../../types';
 
 export const getCacheIncident = ({
     values,
@@ -75,7 +70,6 @@
     return newIncident;
 };
 
-<<<<<<< HEAD
 export const useIncidentHandler = ({
     mode,
     onSubmit,
@@ -85,9 +79,6 @@
     linkedAssets,
     entity,
 }: IncidentHandlerProps) => {
-=======
-export const useIncidentHandler = ({ mode, onSubmit, incidentUrn, user, assignees, linkedAssets, entity }) => {
->>>>>>> 9bea6341
     // Important: Here we are trying to fetch the URN of the sibling whose "profile" we are currently viewing.
     // We then insert any new incidents into this cache as well so that it immediately updates the page for the asset.
     const { urn: maybeCacheEntityUrn } = useEntityData();
