import { useState } from 'react';
import { useEntityData } from '@src/app/entity/shared/EntityContext';
import { useRaiseIncidentMutation, useUpdateIncidentMutation } from '@src/graphql/mutations.generated';
import { EntityType, IncidentSourceType, IncidentState } from '@src/types.generated';
import analytics, { EntityActionType, EventType } from '@src/app/analytics';
import _ from 'lodash';
import { Form, message } from 'antd';
import { useApolloClient } from '@apollo/client';
import handleGraphQLError from '@src/app/shared/handleGraphQLError';
import { IncidentAction } from '../../constant';
import { PAGE_SIZE, updateActiveIncidentInCache } from '../../incidentUtils';

export const getCacheIncident = ({
    values,
    responseData,
    user,
    incidentUrn,
}: {
    values: any;
    responseData?: any;
    user?: any;
    incidentUrn?: string;
}) => {
    const newIncident = {
        urn: incidentUrn ?? responseData?.data?.raiseIncident,
        type: EntityType.Incident,
        incidentType: values.type,
        customType: values.customType || null,
        title: values.title,
        description: values.description,
        startedAt: null,
        tags: null,
        status: {
            state: values?.state,
            stage: values?.stage,
            message: values?.message || null,
            lastUpdated: {
                __typename: 'AuditStamp',
                time: Date.now(),
                actor: user?.urn,
            },
        },
        source: {
            type: IncidentSourceType.Manual,
            source: {
                urn: '',
                type: 'Assertion',
                platform: {
                    urn: '',
                    name: '',
                    properties: { displayName: '', logoUrl: '' },
                },
            },
        },
        linkedAssets: {
            relationships: values.linkedAssets?.map((linkedAsset) => ({
                entity: {
                    ...linkedAsset,
                },
            })),
        },

        priority: values.priority,
        created: {
<<<<<<< HEAD
            time: values.created || Date.now(),
=======
            time: values.created || new Date(),
>>>>>>> e7d8f291
            actor: user?.urn,
        },
        assignees: values.assignees,
    };
    return newIncident;
};

export const useIncidentHandler = ({
    mode,
    onSubmit,
    incidentUrn,
    user,
    assignees,
    linkedAssets,
    entity,
    currentIncident,
<<<<<<< HEAD
    currentDatasetUrn,
}) => {
    console.log('currentIncident: ', currentIncident);
=======
}) => {
>>>>>>> e7d8f291
    const [raiseIncidentMutation] = useRaiseIncidentMutation();
    const [updateIncidentMutation] = useUpdateIncidentMutation();
    const [form] = Form.useForm();
    const { urn, entityType } = useEntityData();
    const client = useApolloClient();
    const isAddIncidentMode = mode === IncidentAction.CREATE;

    const handleAddIncident = async (input: any) => {
        return raiseIncidentMutation({
            variables: {
                input: {
                    ...input,
                    priority: input.priority || undefined,
                    status: {
                        ...input.status,
                        stage: input.status.stage || undefined,
                    },
                },
            },
        });
    };

    const handleUpdateIncident = async (input: any, incidentUpdateUrn: string) => {
        return updateIncidentMutation({
            variables: {
                input: {
                    ...input,
                    priority: input.priority || null,
                    status: {
                        ...input.status,
                        stage: input.status.stage || null,
                    },
                },
                urn: incidentUpdateUrn,
            },
        });
    };

    const showMessage = (content: string) => {
        message.success({
            content,
            duration: 2,
        });
    };

    const finalizeSubmission = () => {
        onSubmit?.();
    };

    const handleSubmissionError = (error: any) => {
        const action = isAddIncidentMode ? 'raise' : 'update';
        handleGraphQLError({
            error,
            defaultMessage: `Failed to ${action} incident!`,
            permissionMessage: `Unauthorized to ${action} incident.`,
        });
    };

    const [isLoading, setIsLoading] = useState(false);
    const handleSubmit = async () => {
        try {
            setIsLoading(true);

            const values = form.getFieldsValue();
            const baseInput = {
                ...values,
                resourceUrn: entity?.urn || urn || currentDatasetUrn,
                status: {
                    stage: values.status,
                    state: values.state || IncidentState.Active,
                    message: values.message,
                },
            };
            const newInput = _.omit(baseInput, ['state', 'message']);
            const newUpdateInput = _.omit(newInput, ['resourceUrn', 'type', 'customType']);
            const input = !isAddIncidentMode ? newUpdateInput : newInput;

            if (isAddIncidentMode) {
                const responseData: any = await handleAddIncident(input);
                if (responseData) {
                    showMessage('Incident Added');
                }
                const newIncident = getCacheIncident({
                    values: {
                        ...values,
                        state: baseInput.status.state,
                        stage: baseInput.status.stage,
                        message: baseInput.status.message,
                        assignees,
                        linkedAssets,
                    },
                    incidentUrn: responseData?.data?.raiseIncident,
                    user,
                });
                updateActiveIncidentInCache(client, urn || currentDatasetUrn, newIncident, PAGE_SIZE);
                analytics.event({
                    type: EventType.EntityActionEvent,
                    entityType,
                    entityUrn: urn || currentDatasetUrn,
                    actionType: EntityActionType.AddIncident,
                });
            } else if (incidentUrn) {
                const updatedIncidentResponse: any = await handleUpdateIncident(input, incidentUrn);
                if (updatedIncidentResponse?.data?.updateIncident) {
                    const updatedIncident = getCacheIncident({
                        values: {
                            ...values,
                            state: baseInput.status.state,
                            stage: baseInput.status.stage || '',
                            message: baseInput.status.message,
                            priority: values.priority || null,
                            assignees,
                            linkedAssets,
                            created: currentIncident.created,
                        },
                        user,
                        incidentUrn,
                    });
                    updateActiveIncidentInCache(client, urn || currentDatasetUrn, updatedIncident, PAGE_SIZE);
                }
                showMessage('Incident Updated');
            }

            finalizeSubmission();
        } catch (error: any) {
            console.log('error>>>>>', error);
            handleSubmissionError(error);
        } finally {
            setIsLoading(false); // Stop loading
        }
    };
    return { handleSubmit, form, isLoading };
};<|MERGE_RESOLUTION|>--- conflicted
+++ resolved
@@ -62,11 +62,7 @@
 
         priority: values.priority,
         created: {
-<<<<<<< HEAD
             time: values.created || Date.now(),
-=======
-            time: values.created || new Date(),
->>>>>>> e7d8f291
             actor: user?.urn,
         },
         assignees: values.assignees,
@@ -83,13 +79,8 @@
     linkedAssets,
     entity,
     currentIncident,
-<<<<<<< HEAD
     currentDatasetUrn,
 }) => {
-    console.log('currentIncident: ', currentIncident);
-=======
-}) => {
->>>>>>> e7d8f291
     const [raiseIncidentMutation] = useRaiseIncidentMutation();
     const [updateIncidentMutation] = useUpdateIncidentMutation();
     const [form] = Form.useForm();
