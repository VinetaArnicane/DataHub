import { useState } from 'react';
import { useEntityData } from '@src/app/entity/shared/EntityContext';
import { useRaiseIncidentMutation, useUpdateIncidentMutation } from '@src/graphql/mutations.generated';
import { EntityType, IncidentSourceType, IncidentState } from '@src/types.generated';
import analytics, { EntityActionType, EventType } from '@src/app/analytics';
import _ from 'lodash';
import { Form, message } from 'antd';
import { useApolloClient } from '@apollo/client';
import handleGraphQLError from '@src/app/shared/handleGraphQLError';
import { IncidentAction } from '../../constant';
import { PAGE_SIZE, updateActiveIncidentInCache } from '../../incidentUtils';

export const getCacheIncident = ({
    values,
    responseData,
    user,
    incidentUrn,
}: {
    values: any;
    responseData?: any;
    user?: any;
    incidentUrn?: string;
}) => {
    const newIncident = {
        urn: incidentUrn ?? responseData?.data?.raiseIncident,
        type: EntityType.Incident,
        incidentType: values.type,
        customType: values.customType || null,
        title: values.title,
        description: values.description,
        startedAt: null,
        tags: null,
        status: {
            state: values?.state,
            stage: values?.stage,
            message: values?.message || null,
            lastUpdated: {
                __typename: 'AuditStamp',
                time: Date.now(),
                actor: user?.urn,
            },
        },
        source: {
            type: IncidentSourceType.Manual,
            source: {
                urn: '',
                type: 'Assertion',
                platform: {
                    urn: '',
                    name: '',
                    properties: { displayName: '', logoUrl: '' },
                },
            },
        },
        linkedAssets: {
            relationships: values.linkedAssets?.map((linkedAsset) => ({
                entity: {
                    ...linkedAsset,
                },
            })),
        },

        priority: values.priority,
        created: {
            time: values.created || new Date(),
            actor: user?.urn,
        },
        assignees: values.assignees,
    };
    return newIncident;
};

<<<<<<< HEAD
export const useIncidentHandler = ({
    mode,
    onSubmit,
    incidentUrn,
    onClose,
    user,
    assignees,
    linkedAssets,
    entity,
    currentIncident,
}) => {
=======
export const useIncidentHandler = ({ mode, onSubmit, incidentUrn, user, assignees, linkedAssets, entity }) => {
>>>>>>> 7dd4f06e
    const [raiseIncidentMutation] = useRaiseIncidentMutation();
    const [updateIncidentMutation] = useUpdateIncidentMutation();
    const [form] = Form.useForm();
    const { urn, entityType } = useEntityData();
    const client = useApolloClient();
    const isAddIncidentMode = mode === IncidentAction.CREATE;

    const handleAddIncident = async (input: any) => {
        return raiseIncidentMutation({
            variables: {
                input: {
                    ...input,
                    priority: input.priority || undefined,
                    status: {
                        ...input.status,
                        stage: input.status.stage || undefined,
                    },
                },
            },
        });
    };

    const handleUpdateIncident = async (input: any, incidentUpdateUrn: string) => {
        return updateIncidentMutation({
            variables: {
                input: {
                    ...input,
                    priority: input.priority || null,
                    status: {
                        ...input.status,
                        stage: input.status.stage || null,
                    },
                },
                urn: incidentUpdateUrn,
            },
        });
    };

    const showMessage = (content: string) => {
        message.success({
            content,
            duration: 2,
        });
    };

    const finalizeSubmission = () => {
        onSubmit?.();
    };

    const handleSubmissionError = (error: any) => {
        const action = isAddIncidentMode ? 'raise' : 'update';
        handleGraphQLError({
            error,
            defaultMessage: `Failed to ${action} incident!`,
            permissionMessage: `Unauthorized to ${action} incident.`,
        });
    };

    const [isLoading, setIsLoading] = useState(false);
    const handleSubmit = async () => {
        try {
            setIsLoading(true);

            const values = form.getFieldsValue();
            const baseInput = {
                ...values,
                resourceUrn: entity?.urn || urn,
                status: {
                    stage: values.status,
                    state: values.state || IncidentState.Active,
                    message: values.message,
                },
            };
            const newInput = _.omit(baseInput, ['state', 'message']);
            const newUpdateInput = _.omit(newInput, ['resourceUrn', 'type', 'customType']);
            const input = !isAddIncidentMode ? newUpdateInput : newInput;

            if (isAddIncidentMode) {
                const responseData: any = await handleAddIncident(input);
                if (responseData) {
                    showMessage('Incident Added');
                }
                const newIncident = getCacheIncident({
                    values: {
                        ...values,
                        state: baseInput.status.state,
                        stage: baseInput.status.stage,
                        message: baseInput.status.message,
                        assignees,
                        linkedAssets,
                    },
                    incidentUrn: responseData?.data?.raiseIncident,
                    user,
                });
                updateActiveIncidentInCache(client, urn, newIncident, PAGE_SIZE);
                analytics.event({
                    type: EventType.EntityActionEvent,
                    entityType,
                    entityUrn: urn,
                    actionType: EntityActionType.AddIncident,
                });
            } else if (incidentUrn) {
                const updatedIncidentResponse: any = await handleUpdateIncident(input, incidentUrn);
                if (updatedIncidentResponse?.data?.updateIncident) {
                    const updatedIncident = getCacheIncident({
                        values: {
                            ...values,
                            state: baseInput.status.state,
                            stage: baseInput.status.stage || '',
                            message: baseInput.status.message,
                            priority: values.priority || null,
                            assignees,
                            linkedAssets,
                            created: currentIncident.created,
                        },
                        user,
                        incidentUrn,
                    });
                    updateActiveIncidentInCache(client, urn, updatedIncident, PAGE_SIZE);
                }
                showMessage('Incident Updated');
            }

            finalizeSubmission();
        } catch (error: any) {
            console.log('error>>>>>', error);
            handleSubmissionError(error);
        } finally {
            setIsLoading(false); // Stop loading
        }
    };
    return { handleSubmit, form, isLoading };
};<|MERGE_RESOLUTION|>--- conflicted
+++ resolved
@@ -70,7 +70,6 @@
     return newIncident;
 };
 
-<<<<<<< HEAD
 export const useIncidentHandler = ({
     mode,
     onSubmit,
@@ -82,9 +81,6 @@
     entity,
     currentIncident,
 }) => {
-=======
-export const useIncidentHandler = ({ mode, onSubmit, incidentUrn, user, assignees, linkedAssets, entity }) => {
->>>>>>> 7dd4f06e
     const [raiseIncidentMutation] = useRaiseIncidentMutation();
     const [updateIncidentMutation] = useUpdateIncidentMutation();
     const [form] = Form.useForm();
