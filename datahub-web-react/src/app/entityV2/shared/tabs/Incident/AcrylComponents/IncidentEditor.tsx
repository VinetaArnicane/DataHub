--- conflicted
+++ resolved
@@ -69,11 +69,6 @@
         assignees: cachedAssignees,
         linkedAssets: cachedLinkedAssets,
         entity,
-<<<<<<< HEAD
-=======
-        currentIncident: data,
-        urn,
->>>>>>> dd3aff90
     });
     const formValues = Form.useWatch([], form);
 
