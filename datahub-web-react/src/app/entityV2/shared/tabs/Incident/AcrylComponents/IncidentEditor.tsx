<<<<<<< HEAD
import React, { useEffect, useState, useMemo, useRef } from 'react';
import { CorpUser, IncidentStage, IncidentState, IncidentType } from '@src/types.generated';
=======
import React, { useEffect, useState, useRef } from 'react';
import { IncidentStage, IncidentState, IncidentType } from '@src/types.generated';
>>>>>>> 015442ba
import { Input } from '@src/alchemy-components';
import colors from '@src/alchemy-components/theme/foundations/colors';
import { Editor } from '@src/alchemy-components/components/Editor/Editor';
import { useUserContext } from '@src/app/context/useUserContext';
import { Form } from 'antd';
import styled from 'styled-components';

import {
    INCIDENT_CATEGORIES,
    INCIDENT_OPTION_LABEL_MAPPING,
    INCIDENT_PRIORITIES,
    INCIDENT_STAGES,
    INCIDENT_STATES,
    IncidentAction,
} from '../constant';
import { getAssigneeWithURN, getLinkedAssetsData, validateForm } from '../utils';
import {
    IncidentFooter,
    SelectFormItem,
    SaveButton,
    StyledForm,
    StyledFormElements,
    InputFormItem,
    StyledSpinner,
} from './styledComponents';
import { IncidentEditorProps } from '../types';
import { IncidentLinkedAssetsList } from './IncidentLinkedAssetsList';
import { IncidentSelectField } from './IncidentSelectedField';
import { IncidentAssigneeSelector } from './IncidentAssigneeSelector';
import { useIncidentHandler } from './hooks/useIncidentHandler';

const HalfWidthInput = styled(Input)`
    width: 50%;
`;

export const IncidentEditor = ({
    entity,
    incidentUrn,
    onSubmit,
    data,
    mode = IncidentAction.CREATE,
}: IncidentEditorProps) => {
    const isFormValid = Boolean(
        data?.title?.length &&
            data?.description &&
            data?.type &&
            (data?.type !== IncidentType.Custom || data?.customType),
    );
    const { user } = useUserContext();
    const userHasChangedState = useRef(false);
<<<<<<< HEAD
    const [cachedAssignees, setCachedAssignees] = useState<CorpUser[]>([]);
    const [cachedLinkedAssets, setCachedLinkedAssets] = useState<string[]>([]);
=======
    const isFirstRender = useRef(true);
    const [cachedAssignees, setCachedAssignees] = useState<any[]>([]);
    const [cachedLinkedAssets, setCachedLinkedAssets] = useState<any[]>([]);
>>>>>>> 015442ba
    const [isLoadingAssigneeOrAssets, setIsLoadingAssigneeOrAssets] = useState(true);

    const [isRequiredFieldsFilled, setIsRequiredFieldsFilled] = useState<boolean>(
        mode === IncidentAction.EDIT ? isFormValid : false,
    );

    const { handleSubmit, form, isLoading } = useIncidentHandler({
        incidentUrn,
        mode,
        onSubmit,
        user,
        assignees: cachedAssignees,
        linkedAssets: cachedLinkedAssets,
        entity,
    });
    const formValues = Form.useWatch([], form);

    const assigneeValues = useMemo(() => {
        return data?.assignees && getAssigneeWithURN(data.assignees);
    }, [data?.assignees]);

    useEffect(() => {
        if (!form) return;
        // Set the initial value for the custom category field when it becomes visible
        if (formValues?.type === IncidentType.Custom) {
            if (form.getFieldValue('customType') === '') form.setFieldValue('customType', data?.customType || '');
        }

        // Ensure we don't override user's choice if they manually change the state
        if (
            mode === IncidentAction.EDIT &&
            (formValues?.status === IncidentStage.Fixed || formValues?.status === IncidentStage.NoActionRequired) &&
            formValues?.state !== IncidentState.Resolved
        ) {
            form.setFieldValue('state', IncidentState.Resolved);
        }
    }, [formValues, form, data?.customType, mode]);

    const handleValuesChange = (changedValues: any) => {
        Object.keys(changedValues).forEach((fieldName) => form.setFields([{ name: fieldName, errors: [] }]));
        // Update custom type status based on its value
        const changedFormValues = form.getFieldsValue();
        const { title, description, type, customType } = changedFormValues;

        // Mark that user manually changed the state
        if ('state' in changedValues) {
            userHasChangedState.current = true;
        }

        if (title?.trim() && description?.trim() && type && (type !== IncidentType.Custom || customType?.trim())) {
            setIsRequiredFieldsFilled(true); // Enable the button
        } else {
            setIsRequiredFieldsFilled(false); // Disable the button
        }
    };

    const showCustomCategory = form.getFieldValue('type') === IncidentType.Custom;
    const isLinkedAssetMissing = !formValues?.resourceUrns?.length;
    const isSubmitButtonDisabled =
        !validateForm(form) ||
        !isRequiredFieldsFilled ||
        isLoadingAssigneeOrAssets ||
        isLinkedAssetMissing ||
        isLoading;

    const actionButtonLabel = mode === IncidentAction.CREATE ? 'Create' : 'Update';
    const actionButton = isLoading ? (
        <>
            <StyledSpinner />
            {actionButtonLabel === 'Create' ? 'Creating...' : 'Updating...'}
        </>
    ) : (
        actionButtonLabel
    );

    const resolutionInput = form.getFieldValue('state') === IncidentState.Resolved && (
        <SelectFormItem
            label="Resolution Note"
            name="message"
            rules={[{ required: false }]}
            customStyle={{
                color: colors.gray[600],
            }}
        >
            <HalfWidthInput label="" placeholder="Add a resolution note......" id="incident-message" />
        </SelectFormItem>
    );

    return (
        <StyledForm
            form={form}
            layout="vertical"
            onFinish={handleSubmit}
            onValuesChange={handleValuesChange}
            initialValues={{
                title: data?.title || '',
                description: data?.description || '',
                type: data?.type || '',
                priority: data?.priority || '',
                status: data?.stage || '',
                customType: data?.customType || '',
                state: data?.state || '',
                message: data?.message || '',
            }}
        >
            <StyledFormElements data-testid="incident-editor-form-container">
                <InputFormItem label="Name" name="title">
                    <Input
                        label=""
                        placeholder="Provide a name..."
                        inputTestId="incident-name-input"
                        color={colors.gray[600]}
                    />
                </InputFormItem>
                <InputFormItem label="Description" name="description">
                    <Editor
                        doNotFocus
                        className="add-incident-description"
                        placeholder="Provide a description..."
                        content={mode === IncidentAction.EDIT ? data?.description : ''}
                    />
                </InputFormItem>
                <IncidentSelectField
                    incidentLabelMap={INCIDENT_OPTION_LABEL_MAPPING.category}
                    options={INCIDENT_CATEGORIES}
                    onUpdate={(value) => {
                        if (value !== IncidentType.Custom) {
                            form.setFieldValue('customType', '');
                        }
                    }}
                    form={form}
                    isDisabled={mode === IncidentAction.EDIT}
                    handleValuesChange={handleValuesChange}
                    value={formValues?.[INCIDENT_OPTION_LABEL_MAPPING.category.fieldName]}
                />
                {showCustomCategory && (
                    <SelectFormItem label="Custom Category" name="customType">
                        <HalfWidthInput
                            label=""
                            placeholder="Enter category name..."
                            required
                            isDisabled={mode === IncidentAction.EDIT}
                            id="custom-incident-type-input"
                        />
                    </SelectFormItem>
                )}
                <IncidentSelectField
                    incidentLabelMap={INCIDENT_OPTION_LABEL_MAPPING.priority}
                    options={INCIDENT_PRIORITIES}
                    form={form}
                    handleValuesChange={handleValuesChange}
                    value={formValues?.[INCIDENT_OPTION_LABEL_MAPPING.priority.fieldName]}
                />
                <IncidentSelectField
                    incidentLabelMap={INCIDENT_OPTION_LABEL_MAPPING.stage}
                    options={INCIDENT_STAGES}
                    form={form}
                    handleValuesChange={handleValuesChange}
                    value={formValues?.[INCIDENT_OPTION_LABEL_MAPPING.stage.fieldName]}
                />
                <SelectFormItem label="Assignees" name="assigneeUrns" initialValue={assigneeValues || []}>
                    <IncidentAssigneeSelector form={form} data={data} setCachedAssignees={setCachedAssignees} />
                </SelectFormItem>
                <SelectFormItem
                    label="Linked Assets"
                    name="resourceUrns"
                    initialValue={getLinkedAssetsData(data?.linkedAssets) || []}
                >
                    <IncidentLinkedAssetsList
                        initialUrn={entity?.urn}
                        form={form}
                        data={data}
                        mode={mode}
                        setCachedLinkedAssets={setCachedLinkedAssets}
                        setIsLinkedAssetsLoading={setIsLoadingAssigneeOrAssets}
                    />
                </SelectFormItem>
                {mode === IncidentAction.EDIT && (
                    <IncidentSelectField
                        incidentLabelMap={INCIDENT_OPTION_LABEL_MAPPING.state}
                        options={INCIDENT_STATES}
                        form={form}
                        handleValuesChange={handleValuesChange}
                        showClear={false}
                        value={formValues?.[INCIDENT_OPTION_LABEL_MAPPING.state.fieldName]}
                    />
                )}
                {resolutionInput}
            </StyledFormElements>
            <IncidentFooter>
                <SaveButton data-testid="incident-create-button" type="submit" disabled={isSubmitButtonDisabled}>
                    {actionButton}
                </SaveButton>
            </IncidentFooter>
        </StyledForm>
    );
};<|MERGE_RESOLUTION|>--- conflicted
+++ resolved
@@ -1,10 +1,5 @@
-<<<<<<< HEAD
-import React, { useEffect, useState, useMemo, useRef } from 'react';
-import { CorpUser, IncidentStage, IncidentState, IncidentType } from '@src/types.generated';
-=======
 import React, { useEffect, useState, useRef } from 'react';
 import { IncidentStage, IncidentState, IncidentType } from '@src/types.generated';
->>>>>>> 015442ba
 import { Input } from '@src/alchemy-components';
 import colors from '@src/alchemy-components/theme/foundations/colors';
 import { Editor } from '@src/alchemy-components/components/Editor/Editor';
@@ -47,6 +42,7 @@
     data,
     mode = IncidentAction.CREATE,
 }: IncidentEditorProps) => {
+    const assigneeValues = data?.assignees && getAssigneeWithURN(data.assignees);
     const isFormValid = Boolean(
         data?.title?.length &&
             data?.description &&
@@ -55,14 +51,9 @@
     );
     const { user } = useUserContext();
     const userHasChangedState = useRef(false);
-<<<<<<< HEAD
-    const [cachedAssignees, setCachedAssignees] = useState<CorpUser[]>([]);
-    const [cachedLinkedAssets, setCachedLinkedAssets] = useState<string[]>([]);
-=======
     const isFirstRender = useRef(true);
     const [cachedAssignees, setCachedAssignees] = useState<any[]>([]);
     const [cachedLinkedAssets, setCachedLinkedAssets] = useState<any[]>([]);
->>>>>>> 015442ba
     const [isLoadingAssigneeOrAssets, setIsLoadingAssigneeOrAssets] = useState(true);
 
     const [isRequiredFieldsFilled, setIsRequiredFieldsFilled] = useState<boolean>(
@@ -80,17 +71,20 @@
     });
     const formValues = Form.useWatch([], form);
 
-    const assigneeValues = useMemo(() => {
-        return data?.assignees && getAssigneeWithURN(data.assignees);
-    }, [data?.assignees]);
-
     useEffect(() => {
-        if (!form) return;
         // Set the initial value for the custom category field when it becomes visible
         if (formValues?.type === IncidentType.Custom) {
             if (form.getFieldValue('customType') === '') form.setFieldValue('customType', data?.customType || '');
         }
-
+        // eslint-disable-next-line react-hooks/exhaustive-deps
+    }, [formValues]);
+
+    useEffect(() => {
+        // Skip effect on first render
+        if (isFirstRender.current) {
+            isFirstRender.current = false;
+            return;
+        }
         // Ensure we don't override user's choice if they manually change the state
         if (
             mode === IncidentAction.EDIT &&
@@ -99,7 +93,8 @@
         ) {
             form.setFieldValue('state', IncidentState.Resolved);
         }
-    }, [formValues, form, data?.customType, mode]);
+        // eslint-disable-next-line react-hooks/exhaustive-deps
+    }, [formValues?.status]);
 
     const handleValuesChange = (changedValues: any) => {
         Object.keys(changedValues).forEach((fieldName) => form.setFields([{ name: fieldName, errors: [] }]));
