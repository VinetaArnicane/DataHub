--- conflicted
+++ resolved
@@ -1,14 +1,5 @@
-<<<<<<< HEAD
-import React, { useEffect, useState, useMemo, useRef } from 'react';
-import { CorpUser, IncidentStage, IncidentState, IncidentType } from '@src/types.generated';
-import { Input } from '@src/alchemy-components';
-import colors from '@src/alchemy-components/theme/foundations/colors';
-import { Editor } from '@src/alchemy-components/components/Editor/Editor';
-import { useUserContext } from '@src/app/context/useUserContext';
-=======
->>>>>>> 9bea6341
 import { Form } from 'antd';
-import React, { useEffect, useRef, useState } from 'react';
+import React, { useEffect, useMemo, useRef, useState } from 'react';
 import styled from 'styled-components';
 
 import { IncidentAssigneeSelector } from '@app/entityV2/shared/tabs/Incident/AcrylComponents/IncidentAssigneeSelector';
@@ -38,7 +29,7 @@
 import { Editor } from '@src/alchemy-components/components/Editor/Editor';
 import colors from '@src/alchemy-components/theme/foundations/colors';
 import { useUserContext } from '@src/app/context/useUserContext';
-import { IncidentStage, IncidentState, IncidentType } from '@src/types.generated';
+import { CorpUser, IncidentStage, IncidentState, IncidentType } from '@src/types.generated';
 
 const HalfWidthInput = styled(Input)`
     width: 50%;
@@ -59,14 +50,8 @@
     );
     const { user } = useUserContext();
     const userHasChangedState = useRef(false);
-<<<<<<< HEAD
     const [cachedAssignees, setCachedAssignees] = useState<CorpUser[]>([]);
     const [cachedLinkedAssets, setCachedLinkedAssets] = useState<string[]>([]);
-=======
-    const isFirstRender = useRef(true);
-    const [cachedAssignees, setCachedAssignees] = useState<any[]>([]);
-    const [cachedLinkedAssets, setCachedLinkedAssets] = useState<any[]>([]);
->>>>>>> 9bea6341
     const [isLoadingAssigneeOrAssets, setIsLoadingAssigneeOrAssets] = useState(true);
 
     const [isRequiredFieldsFilled, setIsRequiredFieldsFilled] = useState<boolean>(
@@ -94,19 +79,6 @@
         if (formValues?.type === IncidentType.Custom) {
             if (form.getFieldValue('customType') === '') form.setFieldValue('customType', data?.customType || '');
         }
-<<<<<<< HEAD
-
-=======
-        // eslint-disable-next-line react-hooks/exhaustive-deps
-    }, [formValues]);
-
-    useEffect(() => {
-        // Skip effect on first render
-        if (isFirstRender.current) {
-            isFirstRender.current = false;
-            return;
-        }
->>>>>>> 9bea6341
         // Ensure we don't override user's choice if they manually change the state
         if (
             mode === IncidentAction.EDIT &&
@@ -154,19 +126,19 @@
         actionButtonLabel
     );
 
-    const resolutionInput = form.getFieldValue('state') === IncidentState.Resolved && (
-        <SelectFormItem
-            label="Resolution Note"
-            name="message"
-            rules={[{ required: false }]}
-            customStyle={{
-                color: colors.gray[600],
-            }}
-        >
-            <HalfWidthInput label="" placeholder="Add a resolution note......" id="incident-message" />
-        </SelectFormItem>
-    );
-
+    const resolutionInput =
+        form.getFieldValue('state') === IncidentState.Resolved ? (
+            <SelectFormItem
+                label="Resolution Note"
+                name="message"
+                rules={[{ required: false }]}
+                customStyle={{
+                    color: colors.gray[600],
+                }}
+            >
+                <HalfWidthInput label="" placeholder="Add a resolution note......" id="incident-message" />
+            </SelectFormItem>
+        ) : null;
     return (
         <StyledForm
             form={form}
