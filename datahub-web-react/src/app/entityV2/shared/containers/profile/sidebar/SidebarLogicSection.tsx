--- conflicted
+++ resolved
@@ -1,12 +1,8 @@
 import CopyQuery from '@src/app/entity/shared/tabs/Dataset/Queries/CopyQuery';
 import { useIsEmbeddedProfile } from '@src/app/shared/useEmbeddedProfileLinkProps';
 import { useEntityRegistry } from '@src/app/useEntityRegistry';
-<<<<<<< HEAD
 import { Modal } from 'antd';
-=======
 import { GetDataJobQuery } from '@src/graphql/dataJob.generated';
-import { Button, Modal } from 'antd';
->>>>>>> d180544a
 import React, { useContext, useMemo, useState } from 'react';
 import { Prism as SyntaxHighlighter } from 'react-syntax-highlighter';
 import styled from 'styled-components/macro';
