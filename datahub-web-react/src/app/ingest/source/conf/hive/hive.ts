--- conflicted
+++ resolved
@@ -13,17 +13,7 @@
         # Add secret in Secrets Tab with relevant names for each variable
         username: "\${HIVE_USERNAME}" # Your Hive username, e.g. admin
         password: "\${HIVE_PASSWORD}"# Your Hive password, e.g. password_01
-<<<<<<< HEAD
-
-sink: 
-    type: datahub-rest
-    config: 
-        server: "${baseUrl}/gms"
-        # Add a secret in secrets Tab
-        token: "\${GMS_TOKEN}"`;
-=======
 `;
->>>>>>> 13d57344
 
 const hiveConfig: SourceConfig = {
     type: 'hive',
