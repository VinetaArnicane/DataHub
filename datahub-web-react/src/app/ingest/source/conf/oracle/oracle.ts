--- conflicted
+++ resolved
@@ -16,16 +16,7 @@
 
         # Optional service name
         # service_name: # Your service name, e.g. svc # omit database if using this option
-<<<<<<< HEAD
-sink: 
-    type: datahub-rest
-    config: 
-        server: "${baseUrl}/gms"
-        # Add a secret in secrets Tab
-        token: "\${GMS_TOKEN}"`;
-=======
 `;
->>>>>>> 13d57344
 
 const oracleConfig: SourceConfig = {
     type: 'oracle',
