--- conflicted
+++ resolved
@@ -12,16 +12,7 @@
         # Add secret in Secrets Tab with relevant names for each variable
         client_id: "\${LOOKER_CLIENT_ID}" # Your Looker client id, e.g. admin
         client_secret: "\${LOOKER_CLIENT_SECRET}" # Your Looker password, e.g. password_01
-<<<<<<< HEAD
-sink: 
-    type: datahub-rest 
-    config: 
-        server: "${baseUrl}/gms"
-        # Add a secret in secrets Tab
-        token: "\${GMS_TOKEN}"`;
-=======
 `;
->>>>>>> 13d57344
 
 const lookerConfig: SourceConfig = {
     type: 'looker',
