--- conflicted
+++ resolved
@@ -3,12 +3,9 @@
 import styled from 'styled-components/macro';
 import { MinusCircleOutlined, PlusOutlined, QuestionCircleOutlined } from '@ant-design/icons';
 import { ANTD_GRAY } from '../../../../entity/shared/constants';
-<<<<<<< HEAD
+import { RecipeField, FieldType } from './common';
 import { Secret } from '../../../../../types.generated';
 import SecretField from './SecretField/SecretField';
-=======
-import { RecipeField, FieldType } from './common';
->>>>>>> 6e562bb4
 
 const Label = styled.div`
     font-weight: bold;
@@ -27,10 +24,6 @@
 
 const StyledRemoveIcon = styled(MinusCircleOutlined)`
     font-size: 14px;
-    margin-left: 10px;
-`;
-
-const StyledSelectField = styled(Select)`
     margin-left: 10px;
 `;
 
@@ -96,19 +89,13 @@
 
 function SelectField({ field, removeMargin }: SelectFieldProps) {
     return (
-        <StyledFormItem
-            name={field.name}
-            label={field.label}
-            tooltip={field.tooltip}
-            style={{ flexDirection: 'row', width: '80%', display: 'flex', alignItems: 'baseline' }}
-            removeMargin={!!removeMargin}
-        >
+        <StyledFormItem name={field.name} label={field.label} tooltip={field.tooltip} removeMargin={!!removeMargin}>
             {field.options && (
-                <StyledSelectField placeholder={field.placeholder}>
+                <Select placeholder={field.placeholder}>
                     {field.options.map((option) => (
                         <Select.Option value={option.value}>{option.label}</Select.Option>
                     ))}
-                </StyledSelectField>
+                </Select>
             )}
         </StyledFormItem>
     );
