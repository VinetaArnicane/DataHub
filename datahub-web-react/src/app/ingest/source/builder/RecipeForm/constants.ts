--- conflicted
+++ resolved
@@ -74,13 +74,10 @@
     TOPIC_ALLOW,
     TOPIC_DENY,
 } from './kafka';
-<<<<<<< HEAD
 import { POSTGRES } from '../../conf/postgres/postgres';
 import { POSTGRES_HOST_PORT, POSTGRES_DATABASE, POSTGRES_USERNAME, POSTGRES_PASSWORD } from './postgres';
-=======
 import { HIVE } from '../../conf/hive/hive';
 import { HIVE_HOST_PORT, HIVE_DATABASE, HIVE_USERNAME, HIVE_PASSWORD } from './hive';
->>>>>>> ae577ddf
 
 interface RecipeFields {
     [key: string]: {
@@ -172,13 +169,8 @@
         filterSectionTooltip:
             'Filter out data assets based on allow/deny regex patterns we match against. Deny patterns take precedence over allow patterns.',
     },
-<<<<<<< HEAD
     [POSTGRES]: {
         fields: [POSTGRES_HOST_PORT, POSTGRES_DATABASE, POSTGRES_USERNAME, POSTGRES_PASSWORD],
-=======
-    [HIVE]: {
-        fields: [HIVE_HOST_PORT, HIVE_DATABASE, HIVE_USERNAME, HIVE_PASSWORD],
->>>>>>> ae577ddf
         filterFields: [
             REDSHIFT_SCHEMA_ALLOW,
             REDSHIFT_SCHEMA_DENY,
@@ -191,6 +183,20 @@
         filterSectionTooltip:
             'Filter out data assets based on allow/deny regex patterns we match against. Deny patterns take precedence over allow patterns.',
     },
+    [HIVE]: {
+        fields: [HIVE_HOST_PORT, HIVE_DATABASE, HIVE_USERNAME, HIVE_PASSWORD],
+        filterFields: [
+            REDSHIFT_SCHEMA_ALLOW,
+            REDSHIFT_SCHEMA_DENY,
+            REDSHIFT_TABLE_ALLOW,
+            REDSHIFT_TABLE_DENY,
+            REDSHIFT_VIEW_ALLOW,
+            REDSHIFT_VIEW_DENY,
+        ],
+        advancedFields: [STATEFUL_INGESTION_ENABLED, PROFILING_ENABLED],
+        filterSectionTooltip:
+            'Filter out data assets based on allow/deny regex patterns we match against. Deny patterns take precedence over allow patterns.',
+    },
 };
 
 export const CONNECTORS_WITH_FORM = new Set(Object.keys(RECIPE_FIELDS));