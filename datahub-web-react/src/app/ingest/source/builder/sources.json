--- conflicted
+++ resolved
@@ -245,18 +245,17 @@
         "recipe": "source:\n    type: qlik-sense\n    config:\n        # Coordinates\n        tenant_hostname: https://xyz12xz.us.qlikcloud.com\n        # Coordinates\n        api_key: QLIK_API_KEY\n\n        # Optional - filter for certain space names instead of ingesting everything.\n        # space_pattern:\n\n        #   allow:\n        #     - space_name\n        ingest_owner: true"
     },
     {
-<<<<<<< HEAD
         "urn": "urn:li:dataPlatform:sigma",
         "name": "sigma",
         "displayName": "Sigma",
         "docsUrl": "https://datahubproject.io/docs/generated/ingestion/sources/sigma/",
         "recipe": "source:\n    type: sigma\n    config:\n        # Coordinates\n        api_url: https://aws-api.sigmacomputing.com/v2\n        # Coordinates\n        client_id: CLIENT_ID\n        client_secret: CLIENT_SECRET\n\n        # Optional - filter for certain workspace names instead of ingesting everything.\n        # workspace_pattern:\n\n        #   allow:\n        #     - workspace_name\n        ingest_owner: true"
-=======
+    },
+    {
         "urn": "urn:li:dataPlatform:cockroachdb",
         "name": "cockroachdb",
         "displayName": "CockroachDb",
         "docsUrl": "https://datahubproject.io/docs/generated/ingestion/sources/cockroachdb/",
         "recipe": "source: \n    type: cockroachdb\n    config:\n        # Coordinates\n        host_port: # Your CockroachDb host and port, e.g. cockroachdb:5432\n        database: # Your CockroachDb Database, e.g. sample_db\n\n        # Credentials\n        # Add secret in Secrets Tab with relevant names for each variable\n        username: null # Your CockroachDb username, e.g. admin\n\n        # Options\n        include_tables: true\n        include_views: true\n\n        # Profiling\n        profiling:\n            enabled: true\n            profile_table_level_only: true\n        stateful_ingestion:\n            enabled: true"
->>>>>>> c35f3602
     }
 ]