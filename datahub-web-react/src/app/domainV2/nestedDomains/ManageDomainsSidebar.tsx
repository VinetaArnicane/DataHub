import React, { useCallback, useState } from 'react';
import styled from 'styled-components';
import { Divider } from 'antd';
import { Button } from '@components';
import { useShowNavBarRedesign } from '@src/app/useShowNavBarRedesign';
import useSidebarWidth from '../../sharedV2/sidebar/useSidebarWidth';
import DomainsSidebarHeader from './DomainsSidebarHeader';
import DomainNavigator from './domainNavigator/DomainNavigator';
import DomainSearch from '../DomainSearch';

const PLATFORM_BROWSE_TRANSITION_MS = 300;

// TODO: Clean up how we do expand / collapse
const StyledEntitySidebarContainer = styled.div<{
    isCollapsed: boolean;
    $width?: number;
    backgroundColor?: string;
    $isShowNavBarRedesign?: boolean;
    $isEntityProfile?: boolean;
}>`
    flex-shrink: 0;
    max-height: 100%;

    width: ${(props) => (props.isCollapsed ? '63px' : `${props.$width}px`)};
    margin-bottom: ${(props) => (props.$isShowNavBarRedesign ? '0' : '12px')};
    transition: width ${PLATFORM_BROWSE_TRANSITION_MS}ms ease-in-out;

    background-color: #ffffff;
    border-radius: ${(props) =>
        props.$isShowNavBarRedesign ? props.theme.styles['border-radius-navbar-redesign'] : '8px'};
    display: flex;
    flex-direction: column;
    ${(props) =>
        props.$isShowNavBarRedesign &&
        `
        margin: ${props.$isEntityProfile ? '5px 12px 5px 5px' : '0 16px 0 0'};
        box-shadow: ${props.theme.styles['box-shadow-navbar-redesign']};
    `}
`;

const Controls = styled.div<{ isCollapsed: boolean }>`
    display: flex;
    align-items: center;
    justify-content: ${(props) => (props.isCollapsed ? 'center' : 'space-between')};
    padding: 12px;
    overflow: hidden;
    height: 50px;
`;

const ThinDivider = styled(Divider)`
    margin: 0px;
    padding: 0px;
`;

const StyledSidebar = styled.div`
    overflow: auto;
    height: 100%;
    display: flex;
    flex-direction: column;
`;

type Props = {
    isEntityProfile?: boolean;
};

export default function ManageDomainsSidebarV2({ isEntityProfile }: Props) {
    const width = useSidebarWidth(0.2);
    const [isClosed, setIsClosed] = useState(false);
    const isShowNavBarRedesign = useShowNavBarRedesign();

    const unhideSidebar = useCallback(() => {
        setIsClosed(false);
    }, []);

    return (
        <StyledEntitySidebarContainer
            isCollapsed={isClosed}
            $width={width}
            id="browse-v2"
            $isShowNavBarRedesign={isShowNavBarRedesign}
            $isEntityProfile={isEntityProfile}
        >
            <Controls isCollapsed={isClosed}>
                {!isClosed && <DomainsSidebarHeader />}
                <Button
                    variant="text"
                    color="gray"
                    size="lg"
                    isCircle
<<<<<<< HEAD
                    icon={{
                        icon: isClosed ? 'ArrowLineRight' : 'ArrowLineLeft',
                        source: 'phosphor',
                    }}
=======
                    icon={{ icon: isClosed ? 'ArrowLineRight' : 'ArrowLineLeft', source: 'phosphor' }}
>>>>>>> 1e999090
                    isActive={!isClosed}
                    onClick={() => setIsClosed(!isClosed)}
                />
            </Controls>
            <ThinDivider />
            <StyledSidebar>
                <DomainSearch isCollapsed={isClosed} unhideSidebar={unhideSidebar} />
                <ThinDivider />
                <DomainNavigator isCollapsed={isClosed} unhideSidebar={unhideSidebar} />
            </StyledSidebar>
        </StyledEntitySidebarContainer>
    );
}<|MERGE_RESOLUTION|>--- conflicted
+++ resolved
@@ -87,14 +87,7 @@
                     color="gray"
                     size="lg"
                     isCircle
-<<<<<<< HEAD
-                    icon={{
-                        icon: isClosed ? 'ArrowLineRight' : 'ArrowLineLeft',
-                        source: 'phosphor',
-                    }}
-=======
                     icon={{ icon: isClosed ? 'ArrowLineRight' : 'ArrowLineLeft', source: 'phosphor' }}
->>>>>>> 1e999090
                     isActive={!isClosed}
                     onClick={() => setIsClosed(!isClosed)}
                 />
