--- conflicted
+++ resolved
@@ -2,6 +2,8 @@
 import React from 'react';
 import { Link } from 'react-router-dom';
 import styled from 'styled-components';
+
+import { getColor } from '@components/theme/utils';
 
 import { REDESIGN_COLORS } from '@app/entityV2/shared/constants';
 import ContextPathEntityIcon from '@app/previewV2/ContextPathEntityIcon';
@@ -45,20 +47,11 @@
     }
 
     :hover {
-<<<<<<< HEAD
-        color: ${({ $disabled, theme }) => ($disabled ? REDESIGN_COLORS.LINK_GREY : getColor('primary', 500, theme))};
-=======
-        color: ${({ $disabled, $color }) => ($disabled ? $color : colors.violet[500])};
->>>>>>> f9863155
+        color: ${({ $disabled, $color, theme }) => ($disabled ? $color : getColor('primary', 500, theme))};
         cursor: ${({ $disabled }) => ($disabled ? 'default' : 'pointer')};
 
         && svg {
-<<<<<<< HEAD
-            color: ${({ $disabled, theme }) =>
-                $disabled ? REDESIGN_COLORS.LINK_GREY : getColor('primary', 500, theme)};
-=======
-            color: ${({ $disabled, $color }) => ($disabled ? $color : colors.violet[500])};
->>>>>>> f9863155
+            color: ${({ $disabled, $color, theme }) => ($disabled ? $color : getColor('primary', 500, theme))};
         }
     }
 `;
