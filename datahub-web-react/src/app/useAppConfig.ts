import { useContext } from 'react';
import { AppConfigContext } from '../appConfigContext';

/**
 * Fetch an instance of AppConfig from the React context.
 */
export function useAppConfig() {
    return useContext(AppConfigContext);
}

export function useIsShowAcrylInfoEnabled() {
    const appConfig = useAppConfig();
    return appConfig.config.featureFlags.showAcrylInfo;
}

export function useIsNestedDomainsEnabled() {
    const appConfig = useAppConfig();
    return appConfig.config.featureFlags.nestedDomainsEnabled;
}

export function useBusinessAttributesFlag() {
    const appConfig = useAppConfig();
    return appConfig.config.featureFlags.businessAttributeEntityEnabled;
}

export function useIsAppConfigContextLoaded() {
    const appConfig = useAppConfig();
    return appConfig.loaded;
}

<<<<<<< HEAD
export function useIsEditableDatasetNameEnabled() {
    const appConfig = useAppConfig();
    return appConfig.config.featureFlags.editableDatasetNameEnabled;
=======
export function useIsShowSeparateSiblingsEnabled() {
    const appConfig = useAppConfig();
    return appConfig.config.featureFlags.showSeparateSiblings;
>>>>>>> d6e46b9b
}<|MERGE_RESOLUTION|>--- conflicted
+++ resolved
@@ -28,13 +28,12 @@
     return appConfig.loaded;
 }
 
-<<<<<<< HEAD
 export function useIsEditableDatasetNameEnabled() {
     const appConfig = useAppConfig();
     return appConfig.config.featureFlags.editableDatasetNameEnabled;
-=======
+}
+
 export function useIsShowSeparateSiblingsEnabled() {
     const appConfig = useAppConfig();
     return appConfig.config.featureFlags.showSeparateSiblings;
->>>>>>> d6e46b9b
 }