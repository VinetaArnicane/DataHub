--- conflicted
+++ resolved
@@ -117,7 +117,6 @@
     },
 ];
 
-<<<<<<< HEAD
 /**
  * Sorts sections so that the section matching firstInPersonalSidebar appears first,
  * while maintaining the original order for all other sections.
@@ -133,7 +132,6 @@
     });
 };
 
-=======
 const trackClickInSection = (title: string) => {
     return (urn?: string) => {
         analytics.event({
@@ -146,7 +144,6 @@
 };
 
 // TODO: Make section ordering dynamic based on populated data.
->>>>>>> 3cb45f56
 export const LeftSidebar = () => {
     const isShowNavBarRedesign = useShowNavBarRedesign();
     const currentUserPersona = useUserPersona();
@@ -162,20 +159,13 @@
             <Content $isShowNavBarRedesign={isShowNavBarRedesign}>
                 <UserHeader />
                 <Body $isShowNavBarRedesign={isShowNavBarRedesign}>
-<<<<<<< HEAD
                     {finalSections.length > 0 && <Divider style={{ margin: '0 0 16px 0' }} />}
                     {finalSections.map((section) => (
-                        <section.component key={section.id} hideIfEmpty={section.hideIfEmpty} />
-=======
-                    {ALL_SECTIONS.filter(
-                        (section) => !section.personas || section.personas.includes(currentUserPersona),
-                    ).map((section) => (
                         <section.component
                             key={section.id}
                             hideIfEmpty={section.hideIfEmpty}
                             trackClickInSection={trackClickInSection(section.id)}
                         />
->>>>>>> 3cb45f56
                     ))}
                 </Body>
             </Content>
