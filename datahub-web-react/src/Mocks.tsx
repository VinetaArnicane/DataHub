--- conflicted
+++ resolved
@@ -21,11 +21,8 @@
     MlModel,
     MlModelGroup,
     SchemaFieldDataType,
-<<<<<<< HEAD
-=======
     ScenarioType,
     RecommendationRenderType,
->>>>>>> 8a600205
     RelationshipDirection,
 } from './types.generated';
 import { GetTagDocument } from './graphql/tag.generated';
