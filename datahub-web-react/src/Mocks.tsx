--- conflicted
+++ resolved
@@ -3314,10 +3314,7 @@
     manageTests: true,
     manageGlossaries: true,
     manageUserCredentials: true,
-<<<<<<< HEAD
-=======
     manageTags: true,
     createTags: true,
     createDomains: true,
->>>>>>> 827b7fc2
 };