--- conflicted
+++ resolved
@@ -67,11 +67,8 @@
         showNavBarRedesign: false,
         showAutoCompleteResults: false,
         entityVersioningEnabled: false,
-<<<<<<< HEAD
         showHasSiblingsFilter: false,
-=======
         showSearchBarAutocompleteRedesign: false,
->>>>>>> 92581f01
     },
     chromeExtensionConfig: {
         enabled: false,
