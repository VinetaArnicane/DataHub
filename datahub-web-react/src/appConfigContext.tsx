--- conflicted
+++ resolved
@@ -48,11 +48,8 @@
         showSearchFiltersV2: true,
         showBrowseV2: true,
         showAcrylInfo: false,
-<<<<<<< HEAD
         showAccessManagement: false,
-=======
         nestedDomainsEnabled: true,
->>>>>>> fe7160f9
     },
 };
 
