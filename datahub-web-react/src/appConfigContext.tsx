--- conflicted
+++ resolved
@@ -10,11 +10,10 @@
         platformPrivileges: [],
         resourcePrivileges: [],
     },
-<<<<<<< HEAD
     actionRequestsConfig: {
-=======
+        enabled: false,
+    },
     identityManagementConfig: {
->>>>>>> 07b74b65
         enabled: false,
     },
 };
