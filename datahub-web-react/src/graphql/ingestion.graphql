--- conflicted
+++ resolved
@@ -147,11 +147,8 @@
 
 mutation createTestConnectionRequest($input: CreateTestConnectionRequestInput!) {
     createTestConnectionRequest(input: $input)
-<<<<<<< HEAD
-=======
 }
 
 mutation rollbackIngestion($input: RollbackIngestionInput!) {
     rollbackIngestion(input: $input)
->>>>>>> af6a423f
 }