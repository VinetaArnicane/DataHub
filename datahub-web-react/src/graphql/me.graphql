query getMe {
    me {
        corpUser {
            urn
            username
            info {
                active
                displayName
                title
                firstName
                lastName
                fullName
                email
            }
            editableProperties {
                displayName
                title
                pictureLink
                teams
                skills
            }
            settings {
                appearance {
                    showSimplifiedHomepage
                }
            }
        }
        platformPrivileges {
            viewAnalytics
            managePolicies
            manageIdentities
            generatePersonalAccessTokens
            manageIngestion
            manageSecrets
            manageDomains
            manageTests
            manageGlossaries
            manageUserCredentials
            manageTags
            createDomains
            createTags
<<<<<<< HEAD
        }
    }
}

query getMeOnly {
    me {
        corpUser {
            username
            urn
=======
>>>>>>> af6a423f
        }
    }
}

mutation updateUserSetting($input: UpdateUserSettingInput!) {
    updateUserSetting(input: $input)
}<|MERGE_RESOLUTION|>--- conflicted
+++ resolved
@@ -39,18 +39,6 @@
             manageTags
             createDomains
             createTags
-<<<<<<< HEAD
-        }
-    }
-}
-
-query getMeOnly {
-    me {
-        corpUser {
-            username
-            urn
-=======
->>>>>>> af6a423f
         }
     }
 }
