--- conflicted
+++ resolved
@@ -104,7 +104,6 @@
                 sampleValues
             }
         }
-<<<<<<< HEAD
         incoming: relationships(
             input: { types: ["DownstreamOf", "Consumes", "Produces"], direction: INCOMING, start: 0, count: 100 }
         ) {
@@ -115,9 +114,7 @@
         ) {
             ...fullRelationshipResults
         }
-=======
         ...viewProperties
->>>>>>> 9dff1b7a
     }
 }
 
