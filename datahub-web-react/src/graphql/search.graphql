--- conflicted
+++ resolved
@@ -30,8 +30,6 @@
                 uri
                 platform {
                     name
-<<<<<<< HEAD
-=======
                     origin
                     description
                     uri
@@ -66,7 +64,6 @@
                 }
                 ... on CorpUser {
                     username
->>>>>>> 0d2454bf
                     info {
                         logoUrl
                     }
