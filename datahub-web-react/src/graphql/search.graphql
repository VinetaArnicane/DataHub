fragment autoCompleteFields on Entity {
    urn
    type
    ... on Dataset {
        exists
        name
        platform {
            ...platformFields
        }
        dataPlatformInstance {
            ...dataPlatformInstanceFields
        }
        properties {
            name
            qualifiedName
            lastModified {
                time
                actor
            }
        }
        parentContainers {
            ...parentContainersFields
        }
        subTypes {
            typeNames
        }
        siblings {
            isPrimary
            siblings {
                urn
                type
                ... on Dataset {
                    exists
                    platform {
                        ...platformFields
                    }
                    parentContainers {
                        ...parentContainersFields
                    }
                    name
                    properties {
                        name
                        description
                        qualifiedName
                        externalUrl
                        lastModified {
                            time
                            actor
                        }
                    }
                }
            }
        }
        ...datasetStatsFields
        access {
            ...getAccess
        }
    }
    ... on Role {
        id
        properties {
            name
            description
        }
    }
    ... on CorpUser {
        username
        properties {
            displayName
            title
            firstName
            lastName
            fullName
        }
        editableProperties {
            displayName
        }
    }
    ... on CorpGroup {
        name
        info {
            displayName
        }
    }
    ... on Dashboard {
        properties {
            name
        }
        platform {
            ...platformFields
        }
        dataPlatformInstance {
            ...dataPlatformInstanceFields
        }
        parentContainers {
            ...parentContainersFields
        }
        subTypes {
            typeNames
        }
    }
    ... on Chart {
        chartId
        properties {
            name
        }
        platform {
            ...platformFields
        }
        dataPlatformInstance {
            ...dataPlatformInstanceFields
        }
        parentContainers {
            ...parentContainersFields
        }
        subTypes {
            typeNames
        }
    }
    ... on DataFlow {
        orchestrator
        properties {
            name
        }
        platform {
            ...platformFields
        }
        dataPlatformInstance {
            ...dataPlatformInstanceFields
        }
    }
    ... on DataJob {
        dataFlow {
            orchestrator
            platform {
                ...platformFields
            }
            dataPlatformInstance {
                ...dataPlatformInstanceFields
            }
        }
        jobId
        properties {
            name
        }
        dataPlatformInstance {
            ...dataPlatformInstanceFields
        }
    }
    ... on GlossaryTerm {
        name
        hierarchicalName
        properties {
            name
        }
        parentNodes {
            ...parentNodesFields
        }
    }
    ... on GlossaryNode {
        properties {
            name
        }
    }
    ... on Domain {
        properties {
            name
        }
        parentDomains {
            ...parentDomainsFields
        }
    }
    ... on DataProduct {
        properties {
            name
        }
    }
    ... on Container {
        properties {
            name
        }
        platform {
            ...platformFields
        }
        dataPlatformInstance {
            ...dataPlatformInstanceFields
        }
        parentContainers {
            ...parentContainersFields
        }
        subTypes {
            typeNames
        }
    }
    ... on Tag {
        name
        properties {
            name
            colorHex
        }
    }
    ... on MLFeatureTable {
        name
        platform {
            ...platformFields
        }
        dataPlatformInstance {
            ...dataPlatformInstanceFields
        }
    }
    ... on MLFeature {
        name
        dataPlatformInstance {
            ...dataPlatformInstanceFields
        }
    }
    ... on MLPrimaryKey {
        name
        dataPlatformInstance {
            ...dataPlatformInstanceFields
        }
    }
    ... on MLModel {
        name
        platform {
            ...platformFields
        }
        dataPlatformInstance {
            ...dataPlatformInstanceFields
        }
    }
    ... on MLModelGroup {
        name
        platform {
            ...platformFields
        }
        dataPlatformInstance {
            ...dataPlatformInstanceFields
        }
    }
    ... on DataPlatform {
        ...nonConflictingPlatformFields
    }
    ... on BusinessAttribute {
        properties {
            name
            description
        }
    }
}

query getAutoCompleteResults($input: AutoCompleteInput!) {
    autoComplete(input: $input) {
        query
        suggestions
        entities {
            ...autoCompleteFields
        }
    }
}

query getAutoCompleteMultipleResults($input: AutoCompleteMultipleInput!) {
    autoCompleteForMultiple(input: $input) {
        query
        suggestions {
            type
            suggestions
            entities {
                ...autoCompleteFields
            }
        }
    }
}

fragment getAccess on Access {
    roles {
        role {
            ...getRolesName
        }
    }
}

fragment getRolesName on Role {
    urn
    type
    id
    properties {
        name
        description
        type
    }
}

fragment datasetStatsFields on Dataset {
    lastProfile: datasetProfiles(limit: 1) {
        rowCount
        columnCount
        sizeInBytes
        timestampMillis
    }
    lastOperation: operations(limit: 1) {
        lastUpdatedTimestamp
        timestampMillis
    }
    statsSummary {
        queryCountLast30Days
        uniqueUserCountLast30Days
        topUsersLast30Days {
            urn
            type
            username
            properties {
                displayName
                firstName
                lastName
                fullName
            }
            editableProperties {
                displayName
                pictureLink
            }
        }
    }
}

fragment nonSiblingsDatasetSearchFields on Dataset {
    exists
    name
    origin
    uri
    platform {
        ...platformFields
    }
    dataPlatformInstance {
        ...dataPlatformInstanceFields
    }
    editableProperties {
        description
    }
    access {
        ...getAccess
    }
    platformNativeType
    properties {
        name
        description
        qualifiedName
        customProperties {
            key
            value
        }
        externalUrl
        lastModified {
            time
            actor
        }
    }
    ownership {
        ...ownershipFields
    }
    globalTags {
        ...globalTagsFields
    }
    glossaryTerms {
        ...glossaryTerms
    }
    subTypes {
        typeNames
    }
    domain {
        ...entityDomain
    }
    ...entityDataProduct
    parentContainers {
        ...parentContainersFields
    }
    deprecation {
        ...deprecationFields
    }
    health {
        ...entityHealth
    }
    ...datasetStatsFields
}

fragment searchResultFields on Entity {
    urn
    type
    ... on Dataset {
        ...nonSiblingsDatasetSearchFields
        siblings {
            isPrimary
            siblings {
                urn
                type
                ... on Dataset {
                    ...nonSiblingsDatasetSearchFields
                }
            }
        }
    }
    ... on Role {
        id
        properties {
            name
            description
        }
    }
    ... on CorpUser {
        username
        properties {
            active
            displayName
            title
            firstName
            lastName
            fullName
            email
        }
        info {
            active
            displayName
            title
            firstName
            lastName
            fullName
            email
        }
        editableProperties {
            displayName
            title
            pictureLink
        }
    }
    ... on CorpGroup {
        name
        info {
            displayName
            description
        }
        memberCount: relationships(
            input: { types: ["IsMemberOfGroup", "IsMemberOfNativeGroup"], direction: INCOMING, start: 0, count: 1 }
        ) {
            total
        }
    }
    ... on Dashboard {
        dashboardId
        properties {
            name
            description
            externalUrl
            access
            lastModified {
                time
            }
        }
        ownership {
            ...ownershipFields
        }
        globalTags {
            ...globalTagsFields
        }
        glossaryTerms {
            ...glossaryTerms
        }
        editableProperties {
            description
        }
        platform {
            ...platformFields
        }
        dataPlatformInstance {
            ...dataPlatformInstanceFields
        }
        domain {
            ...entityDomain
        }
        ...entityDataProduct
        deprecation {
            ...deprecationFields
        }
        parentContainers {
            ...parentContainersFields
        }
        statsSummary {
            viewCount
            uniqueUserCountLast30Days
            topUsersLast30Days {
                urn
                type
                username
                properties {
                    displayName
                    firstName
                    lastName
                    fullName
                }
                editableProperties {
                    displayName
                    pictureLink
                }
            }
        }
        subTypes {
            typeNames
        }
        health {
            ...entityHealth
        }
    }
    ... on Chart {
        chartId
        properties {
            name
            description
            externalUrl
            type
            access
            lastModified {
                time
            }
            created {
                time
            }
        }
        ownership {
            ...ownershipFields
        }
        globalTags {
            ...globalTagsFields
        }
        glossaryTerms {
            ...glossaryTerms
        }
        editableProperties {
            description
        }
        platform {
            ...platformFields
        }
        dataPlatformInstance {
            ...dataPlatformInstanceFields
        }
        domain {
            ...entityDomain
        }
        ...entityDataProduct
        deprecation {
            ...deprecationFields
        }
        parentContainers {
            ...parentContainersFields
        }
        statsSummary {
            viewCount
            uniqueUserCountLast30Days
            topUsersLast30Days {
                urn
                type
                username
                properties {
                    displayName
                    firstName
                    lastName
                    fullName
                }
                editableProperties {
                    displayName
                    pictureLink
                }
            }
        }
        subTypes {
            typeNames
        }
        health {
            ...entityHealth
        }
    }
    ... on DataFlow {
        flowId
        cluster
        properties {
            name
            description
            project
            externalUrl
        }
        ownership {
            ...ownershipFields
        }
        globalTags {
            ...globalTagsFields
        }
        glossaryTerms {
            ...glossaryTerms
        }
        editableProperties {
            description
        }
        platform {
            ...platformFields
        }
        dataPlatformInstance {
            ...dataPlatformInstanceFields
        }
        domain {
            ...entityDomain
        }
        ...entityDataProduct
        deprecation {
            ...deprecationFields
        }
        childJobs: relationships(input: { types: ["IsPartOf"], direction: INCOMING, start: 0, count: 100 }) {
            total
        }
        health {
            ...entityHealth
        }
    }
    ... on DataJob {
        dataFlow {
            ...nonRecursiveDataFlowFields
        }
        jobId
        ownership {
            ...ownershipFields
        }
        properties {
            name
            description
            externalUrl
        }
        globalTags {
            ...globalTagsFields
        }
        glossaryTerms {
            ...glossaryTerms
        }
        editableProperties {
            description
        }
        domain {
            ...entityDomain
        }
        ...entityDataProduct
        deprecation {
            ...deprecationFields
        }
        dataPlatformInstance {
            ...dataPlatformInstanceFields
        }
        subTypes {
            typeNames
        }
        lastRun: runs(start: 0, count: 1) {
            count
            start
            total
            runs {
                urn
                type
                created {
                    time
                    actor
                }
            }
        }
        health {
            ...entityHealth
        }
    }
    ... on GlossaryTerm {
        name
        hierarchicalName
        properties {
            name
            description
            termSource
            sourceRef
            sourceUrl
            rawSchema
            customProperties {
                key
                value
            }
        }
        deprecation {
            ...deprecationFields
        }
        parentNodes {
            ...parentNodesFields
        }
        domain {
            ...entityDomain
        }
    }
    ... on GlossaryNode {
        ...glossaryNode
        parentNodes {
            ...parentNodesFields
        }
    }
    ... on Domain {
        properties {
            name
            description
        }
        ownership {
            ...ownershipFields
        }
        parentDomains {
            ...parentDomainsFields
        }
        ...domainEntitiesFields
    }
    ... on Container {
        properties {
            name
            description
            externalUrl
        }
        platform {
            ...platformFields
        }
        dataPlatformInstance {
            ...dataPlatformInstanceFields
        }
        editableProperties {
            description
        }
        ownership {
            ...ownershipFields
        }
        tags {
            ...globalTagsFields
        }
        glossaryTerms {
            ...glossaryTerms
        }
        subTypes {
            typeNames
        }
        entities(input: {}) {
            total
        }
        deprecation {
            ...deprecationFields
        }
        parentContainers {
            ...parentContainersFields
        }
    }
    ... on MLFeatureTable {
        name
        description
        featureTableProperties {
            description
            mlFeatures {
                urn
            }
            mlPrimaryKeys {
                urn
            }
        }
        ownership {
            ...ownershipFields
        }
        platform {
            ...platformFields
        }
        deprecation {
            ...deprecationFields
        }
        dataPlatformInstance {
            ...dataPlatformInstanceFields
        }
    }
    ... on MLFeature {
        ...nonRecursiveMLFeature
    }
    ... on MLPrimaryKey {
        ...nonRecursiveMLPrimaryKey
    }
    ... on MLModel {
        name
        description
        origin
        ownership {
            ...ownershipFields
        }
        platform {
            ...platformFields
        }
        deprecation {
            ...deprecationFields
        }
        dataPlatformInstance {
            ...dataPlatformInstanceFields
        }
    }
    ... on MLModelGroup {
        name
        origin
        description
        ownership {
            ...ownershipFields
        }
        platform {
            ...platformFields
        }
        deprecation {
            ...deprecationFields
        }
        dataPlatformInstance {
            ...dataPlatformInstanceFields
        }
    }
    ... on Tag {
        name
        properties {
            name
            colorHex
        }
        description
    }
    ... on DataPlatform {
        ...nonConflictingPlatformFields
    }
    ... on DataProduct {
        ...dataProductSearchFields
    }
<<<<<<< HEAD
    ... on BusinessAttribute {
        ...businessAttributeFields
=======
    ... on ERModelRelationship {
        urn
        type
        id
        properties {
            ...ermodelrelationPropertiesFields
        }
        editableProperties {
            ...ermodelrelationEditablePropertiesFields
        }
        ownership {
            ...ownershipFields
        }
        tags {
            ...globalTagsFields
        }
        glossaryTerms {
            ...glossaryTerms
        }
>>>>>>> 15980708
    }
}

fragment facetFields on FacetMetadata {
    field
    displayName
    aggregations {
        value
        count
        entity {
            urn
            type
            ... on Tag {
                name
                properties {
                    name
                    colorHex
                }
            }
            ... on GlossaryTerm {
                name
                properties {
                    name
                }
                parentNodes {
                    ...parentNodesFields
                }
            }
            ... on DataPlatform {
                ...platformFields
            }
            ... on DataPlatformInstance {
                ...dataPlatformInstanceFields
            }
            ... on Domain {
                properties {
                    name
                }
                parentDomains {
                    ...parentDomainsFields
                }
            }
            ... on Container {
                platform {
                    ...platformFields
                }
                properties {
                    name
                }
            }
            ... on CorpUser {
                username
                properties {
                    displayName
                    fullName
                }
                editableProperties {
                    displayName
                    pictureLink
                }
            }
            ... on CorpGroup {
                name
                properties {
                    displayName
                }
            }
            ... on DataProduct {
                properties {
                    name
                }
            }
        }
    }
}

fragment searchResults on SearchResults {
    start
    count
    total
    searchResults {
        entity {
            ...searchResultFields
        }
        matchedFields {
            name
            value
            entity {
                urn
                type
                ...entityDisplayNameFields
            }
        }
        insights {
            text
            icon
        }
    }
    facets {
        ...facetFields
    }
    suggestions {
        text
        frequency
        score
    }
}

fragment schemaFieldEntityFields on SchemaFieldEntity {
    urn
    type
    fieldPath
    parent {
        ...searchResultFields
    }
}

fragment searchAcrossRelationshipResults on SearchAcrossLineageResults {
    start
    count
    total
    searchResults {
        entity {
            ...searchResultFields
            ... on Dataset {
                assertions(start: 0, count: 1000) @include(if: $includeAssertions) {
                    assertions {
                        runEvents(status: COMPLETE, limit: 1) {
                            total
                            failed
                            succeeded
                        }
                    }
                }
            }
        }
        matchedFields {
            name
            value
        }
        insights {
            text
            icon
        }
        paths {
            path {
                ...searchResultFields
                ... on SchemaFieldEntity {
                    ...schemaFieldEntityFields
                }
            }
        }
        degree
    }
    facets {
        ...facetFields
    }
}

query getSearchResults($input: SearchInput!) {
    search(input: $input) {
        ...searchResults
    }
}

query getSearchResultsForMultiple($input: SearchAcrossEntitiesInput!) {
    searchAcrossEntities(input: $input) {
        ...searchResults
    }
}

query searchAcrossLineage($input: SearchAcrossLineageInput!, $includeAssertions: Boolean = false) {
    searchAcrossLineage(input: $input) {
        ...searchAcrossRelationshipResults
    }
}

query getEntityMentionNode($urn: String!) {
    entity(urn: $urn) {
        urn
        type
        ...searchResultFields
    }
}

query getEntityDisplayName($urn: String!) {
    entity(urn: $urn) {
        urn
        type
        ...entityDisplayNameFields
    }
}

query aggregateAcrossEntities($input: AggregateAcrossEntitiesInput!) {
    aggregateAcrossEntities(input: $input) {
        facets {
            ...facetFields
        }
    }
}

query listDataProductAssets($urn: String!, $input: SearchAcrossEntitiesInput!) {
    listDataProductAssets(urn: $urn, input: $input) {
        ...searchResults
    }
}<|MERGE_RESOLUTION|>--- conflicted
+++ resolved
@@ -831,10 +831,6 @@
     ... on DataProduct {
         ...dataProductSearchFields
     }
-<<<<<<< HEAD
-    ... on BusinessAttribute {
-        ...businessAttributeFields
-=======
     ... on ERModelRelationship {
         urn
         type
@@ -854,7 +850,9 @@
         glossaryTerms {
             ...glossaryTerms
         }
->>>>>>> 15980708
+    }
+    ... on BusinessAttribute {
+        ...businessAttributeFields
     }
 }
 
