--- conflicted
+++ resolved
@@ -1323,13 +1323,14 @@
     }
 }
 
-<<<<<<< HEAD
 fragment entityHealth on Health {
     type
     status
     message
     causes
-=======
+}
+
+
 fragment formsFields on Forms {
     completedForms {
         ...formAssociationFields
@@ -1350,5 +1351,4 @@
             }
         }
     }
->>>>>>> ea4a9b28
 }