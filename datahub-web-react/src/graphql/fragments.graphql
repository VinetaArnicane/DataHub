--- conflicted
+++ resolved
@@ -984,10 +984,6 @@
                 properties {
                     name
                 }
-<<<<<<< HEAD
-
-=======
->>>>>>> 99f1624c
             }
             ... on DataFlow {
                 properties {
@@ -1118,7 +1114,9 @@
             name
         }
     }
-<<<<<<< HEAD
+    ... on DataPlatformInstance {
+        instanceId
+    }
 }
 
 fragment joinPropertiesFields on JoinProperties {
@@ -1163,9 +1161,5 @@
     }
     schemaMetadata {
         ...schemaMetadataFields
-=======
-    ... on DataPlatformInstance {
-        instanceId
->>>>>>> 99f1624c
     }
 }