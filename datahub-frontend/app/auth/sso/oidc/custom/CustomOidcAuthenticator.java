--- conflicted
+++ resolved
@@ -87,15 +87,6 @@
           chosenMethod);
     }
 
-<<<<<<< HEAD
-    final ClientID _clientID = new ClientID(configuration.getClientId());
-    if (ClientAuthenticationMethod.CLIENT_SECRET_POST.equals(chosenMethod)) {
-      final Secret _secret = new Secret(configuration.getSecret());
-      clientAuthentication = new ClientSecretPost(_clientID, _secret);
-    } else if (ClientAuthenticationMethod.CLIENT_SECRET_BASIC.equals(chosenMethod)) {
-      final Secret _secret = new Secret(configuration.getSecret());
-      clientAuthentication = new ClientSecretBasic(_clientID, _secret);
-=======
     final ClientID clientID = new ClientID(configuration.getClientId());
     if (ClientAuthenticationMethod.CLIENT_SECRET_POST.equals(chosenMethod)) {
       final Secret secret = new Secret(configuration.getSecret());
@@ -103,7 +94,6 @@
     } else if (ClientAuthenticationMethod.CLIENT_SECRET_BASIC.equals(chosenMethod)) {
       final Secret secret = new Secret(configuration.getSecret());
       clientAuthentication = new ClientSecretBasic(clientID, secret);
->>>>>>> f847fa31
     } else if (ClientAuthenticationMethod.NONE.equals(chosenMethod)) {
       clientAuthentication = null; // No client authentication in none mode
     } else {
