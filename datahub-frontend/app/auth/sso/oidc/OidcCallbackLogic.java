--- conflicted
+++ resolved
@@ -84,16 +84,8 @@
   private final Authentication _systemAuthentication;
   private final AuthServiceClient _authClient;
 
-<<<<<<< HEAD
   public OidcCallbackLogic(final SsoManager ssoManager, final Authentication systemAuthentication,
       final EntityClient entityClient, final AuthServiceClient authClient) {
-=======
-  public OidcCallbackLogic(
-          final SsoManager ssoManager,
-          final Authentication systemAuthentication,
-          final EntityClient entityClient,
-          final AuthServiceClient authClient) {
->>>>>>> 099ed3e3
     _ssoManager = ssoManager;
     _systemAuthentication = systemAuthentication;
     _entityClient = entityClient;
@@ -102,17 +94,11 @@
 
   @Override
   public Result perform(PlayWebContext context, Config config,
-<<<<<<< HEAD
       HttpActionAdapter<Result, PlayWebContext> httpActionAdapter, String defaultUrl, Boolean saveInSession,
       Boolean multiProfile, Boolean renewSession, String defaultClient) {
     final Result result =
         super.perform(context, config, httpActionAdapter, defaultUrl, saveInSession, multiProfile, renewSession,
             defaultClient);
-=======
-                        HttpActionAdapter<Result, PlayWebContext> httpActionAdapter, String defaultUrl, Boolean saveInSession,
-                        Boolean multiProfile, Boolean renewSession, String defaultClient) {
-    final Result result = super.perform(context, config, httpActionAdapter, defaultUrl, saveInSession, multiProfile, renewSession, defaultClient);
->>>>>>> 099ed3e3
 
     // Handle OIDC authentication errors.
     if (OidcResponseErrorHandler.isError(context)) {
@@ -124,16 +110,8 @@
     return handleOidcCallback(oidcConfigs, result, context, getProfileManager(context, config));
   }
 
-<<<<<<< HEAD
   private Result handleOidcCallback(final OidcConfigs oidcConfigs, final Result result, final PlayWebContext context,
       final ProfileManager<CommonProfile> profileManager) {
-=======
-  private Result handleOidcCallback(
-          final OidcConfigs oidcConfigs,
-          final Result result,
-          final PlayWebContext context,
-          final ProfileManager<CommonProfile> profileManager) {
->>>>>>> 099ed3e3
 
     log.debug("Beginning OIDC Callback Handling...");
 
@@ -186,18 +164,9 @@
 
         // Update user status to active on login.
         // If we want to prevent certain users from logging in, here's where we'll want to do it.
-<<<<<<< HEAD
         setUserStatus(corpUserUrn, new CorpUserStatus().setStatus(Constants.CORP_USER_STATUS_ACTIVE)
             .setLastModified(new AuditStamp().setActor(Urn.createFromString(Constants.SYSTEM_ACTOR))
                 .setTime(System.currentTimeMillis())));
-=======
-        setUserStatus(corpUserUrn, new CorpUserStatus()
-                .setStatus(Constants.CORP_USER_STATUS_ACTIVE)
-                .setLastModified(new AuditStamp()
-                        .setActor(Urn.createFromString(Constants.SYSTEM_ACTOR))
-                        .setTime(System.currentTimeMillis()))
-        );
->>>>>>> 099ed3e3
       } catch (Exception e) {
         log.error("Failed to perform post authentication steps. Redirecting to error page.", e);
         return internalServerError(
@@ -239,40 +208,18 @@
   private String extractUserNameOrThrow(final OidcConfigs oidcConfigs, final CommonProfile profile) {
     // Ensure that the attribute exists (was returned by IdP)
     if (!profile.containsAttribute(oidcConfigs.getUserNameClaim())) {
-<<<<<<< HEAD
       throw new RuntimeException(String.format(
           "Failed to resolve user name claim from profile provided by Identity Provider. Missing attribute. Attribute: '%s', Regex: '%s', Profile: %s",
           oidcConfigs.getUserNameClaim(), oidcConfigs.getUserNameClaimRegex(), profile.getAttributes().toString()));
-=======
-      throw new RuntimeException(
-              String.format(
-                      "Failed to resolve user name claim from profile provided by Identity Provider. Missing attribute. Attribute: '%s', Regex: '%s', Profile: %s",
-                      oidcConfigs.getUserNameClaim(),
-                      oidcConfigs.getUserNameClaimRegex(),
-                      profile.getAttributes().toString()
-              ));
->>>>>>> 099ed3e3
     }
 
     final String userNameClaim = (String) profile.getAttribute(oidcConfigs.getUserNameClaim());
 
-<<<<<<< HEAD
     final Optional<String> mappedUserName = extractRegexGroup(oidcConfigs.getUserNameClaimRegex(), userNameClaim);
 
     return mappedUserName.orElseThrow(() -> new RuntimeException(
         String.format("Failed to extract DataHub username from username claim %s using regex %s. Profile: %s",
             userNameClaim, oidcConfigs.getUserNameClaimRegex(), profile.getAttributes().toString())));
-=======
-    final Optional<String> mappedUserName = extractRegexGroup(
-            oidcConfigs.getUserNameClaimRegex(),
-            userNameClaim);
-
-    return mappedUserName.orElseThrow(() ->
-            new RuntimeException(String.format("Failed to extract DataHub username from username claim %s using regex %s. Profile: %s",
-                    userNameClaim,
-                    oidcConfigs.getUserNameClaimRegex(),
-                    profile.getAttributes().toString())));
->>>>>>> 099ed3e3
   }
 
   /**
@@ -391,15 +338,6 @@
               "Failed to extract groups: Expected to find a list of strings for attribute with name %s, found %s",
               groupsClaimName, profile.getAttribute(groupsClaimName).getClass()));
         }
-<<<<<<< HEAD
-=======
-        return groupSnapshots;
-      } catch (Exception e) {
-        log.error(String.format(
-                "Failed to extract groups: Expected to find a list of strings for attribute with name %s, found %s",
-                groupsClaimName,
-                profile.getAttribute(groupsClaimName).getClass()));
->>>>>>> 099ed3e3
       }
     }
     return extractedGroups;
@@ -407,13 +345,8 @@
 
   private GroupMembership createGroupMembership(final List<CorpGroupSnapshot> extractedGroups) {
     final GroupMembership groupMembershipAspect = new GroupMembership();
-<<<<<<< HEAD
     groupMembershipAspect.setGroups(
         new UrnArray(extractedGroups.stream().map(CorpGroupSnapshot::getUrn).collect(Collectors.toList())));
-=======
-    groupMembershipAspect.setGroups(new UrnArray(extractedGroups.stream().map(CorpGroupSnapshot::getUrn).collect(
-            Collectors.toList())));
->>>>>>> 099ed3e3
     return groupMembershipAspect;
   }
 
@@ -448,14 +381,8 @@
 
   private void tryProvisionGroups(List<CorpGroupSnapshot> corpGroups) {
 
-<<<<<<< HEAD
     log.debug(String.format("Attempting to provision groups with urns %s",
         corpGroups.stream().map(CorpGroupSnapshot::getUrn).collect(Collectors.toList())));
-=======
-    log.debug(String.format("Attempting to provision groups with urns %s", corpGroups
-            .stream()
-            .map(CorpGroupSnapshot::getUrn).collect(Collectors.toList())));
->>>>>>> 099ed3e3
 
     // 1. Check if this user already exists.
     try {
@@ -486,27 +413,15 @@
         }
       }
 
-<<<<<<< HEAD
       List<Urn> groupsToCreateUrns =
           groupsToCreate.stream().map(CorpGroupSnapshot::getUrn).collect(Collectors.toList());
-=======
-      List<Urn> groupsToCreateUrns = groupsToCreate
-              .stream()
-              .map(CorpGroupSnapshot::getUrn).collect(Collectors.toList());
->>>>>>> 099ed3e3
 
       log.debug(String.format("Provisioning groups with urns %s", groupsToCreateUrns));
 
       // Now batch create all entities identified to create.
-<<<<<<< HEAD
       _entityClient.batchUpdate(groupsToCreate.stream()
           .map(groupSnapshot -> new Entity().setValue(Snapshot.create(groupSnapshot)))
           .collect(Collectors.toSet()), _systemAuthentication);
-=======
-      _entityClient.batchUpdate(groupsToCreate.stream().map(groupSnapshot ->
-              new Entity().setValue(Snapshot.create(groupSnapshot))
-      ).collect(Collectors.toSet()), _systemAuthentication);
->>>>>>> 099ed3e3
 
       log.debug(String.format("Successfully provisioned groups with urns %s", groupsToCreateUrns));
     } catch (RemoteInvocationException e) {
@@ -541,14 +456,8 @@
       // If we find more than the key aspect, then the entity "exists".
       if (corpUser.getValue().getCorpUserSnapshot().getAspects().size() <= 1) {
         log.debug(String.format("Found user that does not yet exist %s. Invalid login attempt. Throwing...", urn));
-<<<<<<< HEAD
         throw new RuntimeException(String.format("User with urn %s has not yet been provisioned in DataHub. "
             + "Please contact your DataHub admin to provision an account.", urn));
-=======
-        throw new RuntimeException(
-                String.format("User with urn %s has not yet been provisioned in DataHub. "
-                        + "Please contact your DataHub admin to provision an account.", urn));
->>>>>>> 099ed3e3
       }
       // Otherwise, the user exists.
     } catch (RemoteInvocationException e) {
