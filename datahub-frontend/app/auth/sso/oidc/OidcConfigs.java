--- conflicted
+++ resolved
@@ -38,10 +38,7 @@
     public static final String OIDC_CUSTOM_PARAM_RESOURCE = "auth.oidc.customParam.resource";
     public static final String OIDC_READ_TIMEOUT = "auth.oidc.readTimeout";
     public static final String OIDC_EXTRACT_JWT_ACCESS_TOKEN_CLAIMS = "auth.oidc.extractJwtAccessTokenClaims";
-<<<<<<< HEAD
     public static final String OIDC_RESOURCE_CLIENT_ROLE = "auth.oidc.resource.clientRole";
-=======
->>>>>>> af6a423f
 
     /**
      * Default values
@@ -75,11 +72,7 @@
     private Optional<String> customParamResource;
     private String readTimeout;
     private Optional<Boolean> extractJwtAccessTokenClaims;
-<<<<<<< HEAD
-
     private Optional<String> resourceClientRole;
-=======
->>>>>>> af6a423f
 
     public OidcConfigs(final com.typesafe.config.Config configs) {
         super(configs);
