apply plugin: "org.gradle.playframework"

// Change this to listen on a different port
project.ext.httpPort = 9001
project.ext.playBinaryBaseName = "datahub-frontend"

tasks.withType(PlayRun) {
  httpPort = project.ext.httpPort
}

configurations {
  assets
  play
}

dependencies {
  assets project(path: ':datahub-web-react', configuration: 'assets')

  constraints {
    play(externalDependency.springCore)
    play(externalDependency.springBeans)
    play(externalDependency.springContext)
    play(externalDependency.jacksonDataBind)
    play('com.nimbusds:oauth2-oidc-sdk:8.36.2')
    play('com.nimbusds:nimbus-jose-jwt:8.18')
    play('com.typesafe.akka:akka-actor_2.12:2.6.20')
    play('net.minidev:json-smart:2.4.8')
    play('io.netty:netty-all:4.1.85.Final')
  }

  compile project(":metadata-service:restli-client")
  compile project(":metadata-service:auth-api")


  implementation externalDependency.jettyJaas
  implementation externalDependency.graphqlJava
  implementation externalDependency.antlr4Runtime
  implementation externalDependency.antlr4
  implementation externalDependency.akkaHttp

  implementation externalDependency.jerseyCore
  implementation externalDependency.jerseyGuava

  implementation(externalDependency.pac4j) {
    exclude group: "net.minidev", module: "json-smart"
    exclude group: "com.nimbusds", module: "nimbus-jose-jwt"
  }

  implementation 'com.nimbusds:nimbus-jose-jwt:8.18'
  implementation externalDependency.jsonSmart
  implementation externalDependency.playPac4j
  implementation externalDependency.shiroCore
  implementation externalDependency.playCache
  implementation externalDependency.playEhcache
  implementation externalDependency.playWs
  implementation externalDependency.playServer
  implementation externalDependency.playAkkaHttpServer
  implementation externalDependency.playFilters
  implementation externalDependency.kafkaClients
  implementation externalDependency.awsMskIamAuth

  testImplementation externalDependency.mockito
  testImplementation externalDependency.playTest
  testImplementation 'no.nav.security:mock-oauth2-server:0.3.1'
  testImplementation 'org.junit-pioneer:junit-pioneer:1.9.1'
  testImplementation externalDependency.junitJupiterApi
  testRuntime externalDependency.junitJupiterEngine

  implementation externalDependency.slf4jApi
  compileOnly externalDependency.lombok
  runtime externalDependency.guice
  runtime (externalDependency.playDocs) {
    exclude group: 'com.typesafe.akka', module: 'akka-http-core_2.12'
  }
  runtime externalDependency.playGuice
<<<<<<< HEAD
  implementation externalDependency.log4j2Api
=======
>>>>>>> ed9110ea
  implementation externalDependency.logbackClassic

  annotationProcessor externalDependency.lombok
}

dist.dependsOn(':datahub-web-react:copyAssets')
test.dependsOn(':datahub-frontend:testResources')

play {
  platform {
    playVersion = '2.8.18'
    scalaVersion = '2.12'
    javaVersion = JavaVersion.VERSION_11
  }

  injectedRoutesGenerator = true
}

model {
  components {
    play {
      platform play: '2.8.18', scala: '2.12', java: '11'
      injectedRoutesGenerator = true

      binaries.all {
        tasks.withType(PlatformScalaCompile) {
          scalaCompileOptions.forkOptions.jvmArgs = ['-Xms1G', '-Xmx1G', '-Xss2M']
        }
      }

      binaries.all { binary ->
        binary.assets.addAssetDir moveAssets.destinationDir
        binary.assets.builtBy moveAssets
      }
    }
  }
}

test {
  useJUnitPlatform()
}

sourceSets {
  test {
    resources {
      srcDirs = ['test/resources']
    }
  }
}

// minimal files for low-level tests
task testResources {
    copy {
      from '../datahub-web-react/public'
      into 'test/resources/public'
    }
}

task unzipAssets(type: Copy, dependsOn: [configurations.assets, ':datahub-web-react:yarnBuild']) {
  into "${buildDir}/assets"
  from {
    configurations.assets.collect { zipTree(it) }
  }
}

// move assets/assets into assets
task moveAssets(type: Copy, dependsOn: unzipAssets) {
  into "${buildDir}/assets"
  from ("${buildDir}/assets/assets")
}

clean {
  delete 'public/platforms'
  delete 'public/static'
  delete 'public/asset-manifest.json'
  delete 'public/manifest.json'
  delete 'public/robots.txt'
  delete 'public/logo.png'
  delete 'public/index.html'
  delete 'public/favicon.ico'
  delete 'test/resources/public'
}<|MERGE_RESOLUTION|>--- conflicted
+++ resolved
@@ -73,10 +73,8 @@
     exclude group: 'com.typesafe.akka', module: 'akka-http-core_2.12'
   }
   runtime externalDependency.playGuice
-<<<<<<< HEAD
   implementation externalDependency.log4j2Api
-=======
->>>>>>> ed9110ea
+
   implementation externalDependency.logbackClassic
 
   annotationProcessor externalDependency.lombok
