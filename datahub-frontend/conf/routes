--- conflicted
+++ resolved
@@ -14,14 +14,9 @@
 # Authentication in React
 GET           /authenticate                                                   react.controllers.AuthenticationController.authenticate()
 POST          /logIn                                                          react.controllers.AuthenticationController.logIn()
-<<<<<<< HEAD
 GET           /callback/:protocol                                             react.controllers.SsoCallbackController.handleCallback(protocol: String)
 POST          /callback/:protocol                                             react.controllers.SsoCallbackController.handleCallback(protocol: String)
-=======
-GET           /callback/oidc                                                  @org.pac4j.play.CallbackController.callback()
-POST          /callback/oidc                                                  @org.pac4j.play.CallbackController.callback()
-GET           /logOut                                                  controllers.CentralLogoutController.executeLogout()
->>>>>>> daf7a8f3
+GET           /logOut                                                         controllers.CentralLogoutController.executeLogout()
 
 # Data fetching in React
 POST          /api/v2/graphql                                                 react.controllers.GraphQLController.execute()
