--- conflicted
+++ resolved
@@ -34,11 +34,7 @@
     assertEquals(textQuery.queryString(), "testQuery");
     assertEquals(textQuery.analyzer(), "word_delimited");
     Map<String, Float> textFields = textQuery.fields();
-<<<<<<< HEAD
-    assertEquals(textFields.size(), 7);
-=======
-    assertEquals(textFields.size(), 10);
->>>>>>> dd83f4e9
+    assertEquals(textFields.size(), 8);
     assertEquals(textFields.get("keyPart1.delimited").floatValue(), 4.0f);
     assertFalse(textFields.containsKey("keyPart1.ngram"));
     assertEquals(textFields.get("textFieldOverride.delimited").floatValue(), 0.4f);
