package com.linkedin.metadata.search.query.request;

import static com.linkedin.metadata.utils.SearchUtil.*;

import com.google.common.collect.ImmutableList;
import com.google.common.collect.ImmutableSet;
import com.linkedin.metadata.config.search.SearchConfiguration;
import com.linkedin.metadata.models.annotation.SearchableAnnotation;
import com.linkedin.metadata.search.elasticsearch.query.request.AggregationQueryBuilder;
import java.util.Collections;
import java.util.List;
import java.util.Optional;
import java.util.Set;
import java.util.stream.Collectors;
import org.opensearch.search.aggregations.AggregationBuilder;
import org.opensearch.search.aggregations.bucket.terms.TermsAggregationBuilder;
import org.testng.Assert;
import org.testng.annotations.Test;

public class AggregationQueryBuilderTest {

  @Test
  public void testGetDefaultAggregationsHasFields() {
    SearchableAnnotation annotation =
        new SearchableAnnotation(
            "test",
            SearchableAnnotation.FieldType.KEYWORD,
            true,
            true,
            false,
            true,
            Optional.empty(),
            Optional.of("Has Test"),
            1.0,
            Optional.of("hasTest"),
            Optional.empty(),
            Collections.emptyMap(),
            Collections.emptyList(),
            false);

    SearchConfiguration config = new SearchConfiguration();
    config.setMaxTermBucketSize(25);

    AggregationQueryBuilder builder =
        new AggregationQueryBuilder(config, ImmutableList.of(annotation));

    List<AggregationBuilder> aggs = builder.getAggregations();

    Assert.assertTrue(aggs.stream().anyMatch(agg -> agg.getName().equals("hasTest")));
  }

  @Test
  public void testGetDefaultAggregationsFields() {

    SearchableAnnotation annotation =
        new SearchableAnnotation(
            "test",
            SearchableAnnotation.FieldType.KEYWORD,
            true,
            true,
            true,
            false,
            Optional.of("Test Filter"),
            Optional.empty(),
            1.0,
            Optional.empty(),
            Optional.empty(),
            Collections.emptyMap(),
            Collections.emptyList(),
            false);

    SearchConfiguration config = new SearchConfiguration();
    config.setMaxTermBucketSize(25);

    AggregationQueryBuilder builder =
        new AggregationQueryBuilder(config, ImmutableList.of(annotation));

    List<AggregationBuilder> aggs = builder.getAggregations();

    Assert.assertTrue(aggs.stream().anyMatch(agg -> agg.getName().equals("test")));
  }

  @Test
  public void testGetSpecificAggregationsHasFields() {
    SearchableAnnotation annotation1 =
        new SearchableAnnotation(
            "test1",
            SearchableAnnotation.FieldType.KEYWORD,
            true,
            true,
            false,
            false,
            Optional.empty(),
            Optional.of("Has Test"),
            1.0,
            Optional.of("hasTest1"),
            Optional.empty(),
            Collections.emptyMap(),
            Collections.emptyList(),
            false);

    SearchableAnnotation annotation2 =
        new SearchableAnnotation(
            "test2",
            SearchableAnnotation.FieldType.KEYWORD,
            true,
            true,
            false,
            false,
            Optional.of("Test Filter"),
            Optional.empty(),
            1.0,
            Optional.empty(),
            Optional.empty(),
            Collections.emptyMap(),
            Collections.emptyList(),
            false);

    SearchConfiguration config = new SearchConfiguration();
    config.setMaxTermBucketSize(25);

    AggregationQueryBuilder builder =
        new AggregationQueryBuilder(config, ImmutableList.of(annotation1, annotation2));

    // Case 1: Ask for fields that should exist.
    List<AggregationBuilder> aggs =
        builder.getAggregations(ImmutableList.of("test1", "test2", "hasTest1"));
    Assert.assertEquals(aggs.size(), 3);
    Set<String> facets = aggs.stream().map(AggregationBuilder::getName).collect(Collectors.toSet());
    Assert.assertEquals(ImmutableSet.of("test1", "test2", "hasTest1"), facets);

    // Case 2: Ask for fields that should NOT exist.
    aggs = builder.getAggregations(ImmutableList.of("hasTest2"));
    Assert.assertEquals(aggs.size(), 0);
  }

  @Test
<<<<<<< HEAD
  public void testAggregateOverStructuredProperty() {
    SearchConfiguration config = new SearchConfiguration();
    config.setMaxTermBucketSize(25);

    AggregationQueryBuilder builder = new AggregationQueryBuilder(config, List.of());

    List<AggregationBuilder> aggs =
        builder.getAggregations(List.of("structuredProperties.ab.fgh.ten"));
    Assert.assertEquals(aggs.size(), 1);
    AggregationBuilder aggBuilder = aggs.get(0);
    Assert.assertTrue(aggBuilder instanceof TermsAggregationBuilder);
    TermsAggregationBuilder agg = (TermsAggregationBuilder) aggBuilder;
    // Check that field name is sanitized to correct field name
    Assert.assertEquals(agg.field(), "structuredProperties.ab_fgh_ten");

    // Two structured properties
    aggs =
        builder.getAggregations(
            List.of("structuredProperties.ab.fgh.ten", "structuredProperties.hello"));
    Assert.assertEquals(aggs.size(), 2);
    Assert.assertEquals(
        aggs.stream()
            .map(aggr -> ((TermsAggregationBuilder) aggr).field())
            .collect(Collectors.toSet()),
        Set.of("structuredProperties.ab_fgh_ten", "structuredProperties.hello"));
  }

  @Test
  public void testAggregateOverFieldsAndStructProp() {
    SearchableAnnotation annotation1 =
        new SearchableAnnotation(
            "test1",
=======
  public void testMissingAggregation() {

    SearchableAnnotation annotation =
        new SearchableAnnotation(
            "test",
>>>>>>> dfb2f7e5
            SearchableAnnotation.FieldType.KEYWORD,
            true,
            true,
            false,
<<<<<<< HEAD
            false,
            Optional.empty(),
            Optional.of("Has Test"),
            1.0,
            Optional.of("hasTest1"),
            Optional.empty(),
            Collections.emptyMap(),
            Collections.emptyList());

    SearchableAnnotation annotation2 =
        new SearchableAnnotation(
            "test2",
            SearchableAnnotation.FieldType.KEYWORD,
            true,
            true,
            false,
            false,
            Optional.of("Test Filter"),
            Optional.empty(),
            1.0,
            Optional.empty(),
            Optional.empty(),
            Collections.emptyMap(),
            Collections.emptyList());
=======
            true,
            Optional.empty(),
            Optional.of("Has Test"),
            1.0,
            Optional.of("hasTest"),
            Optional.empty(),
            Collections.emptyMap(),
            Collections.emptyList(),
            true);
>>>>>>> dfb2f7e5

    SearchConfiguration config = new SearchConfiguration();
    config.setMaxTermBucketSize(25);

    AggregationQueryBuilder builder =
<<<<<<< HEAD
        new AggregationQueryBuilder(config, ImmutableList.of(annotation1, annotation2));

    // Aggregate over fields and structured properties
    List<AggregationBuilder> aggs =
        builder.getAggregations(
            ImmutableList.of(
                "test1",
                "test2",
                "hasTest1",
                "structuredProperties.ab.fgh.ten",
                "structuredProperties.hello"));
    Assert.assertEquals(aggs.size(), 5);
    Set<String> facets =
        aggs.stream()
            .map(aggB -> ((TermsAggregationBuilder) aggB).field())
            .collect(Collectors.toSet());
    Assert.assertEquals(
        facets,
        ImmutableSet.of(
            "test1.keyword",
            "test2.keyword",
            "hasTest1",
            "structuredProperties.ab_fgh_ten",
            "structuredProperties.hello"));
=======
        new AggregationQueryBuilder(config, ImmutableList.of(annotation));

    List<AggregationBuilder> aggs = builder.getAggregations();

    Assert.assertTrue(aggs.stream().anyMatch(agg -> agg.getName().equals("hasTest")));
    Assert.assertTrue(
        aggs.stream()
            .anyMatch(
                agg ->
                    agg.getName()
                        .equals(
                            MISSING_SPECIAL_TYPE + AGGREGATION_SPECIAL_TYPE_DELIMITER + "test")));
>>>>>>> dfb2f7e5
  }
}<|MERGE_RESOLUTION|>--- conflicted
+++ resolved
@@ -135,7 +135,6 @@
   }
 
   @Test
-<<<<<<< HEAD
   public void testAggregateOverStructuredProperty() {
     SearchConfiguration config = new SearchConfiguration();
     config.setMaxTermBucketSize(25);
@@ -168,18 +167,10 @@
     SearchableAnnotation annotation1 =
         new SearchableAnnotation(
             "test1",
-=======
-  public void testMissingAggregation() {
-
-    SearchableAnnotation annotation =
-        new SearchableAnnotation(
-            "test",
->>>>>>> dfb2f7e5
-            SearchableAnnotation.FieldType.KEYWORD,
-            true,
-            true,
-            false,
-<<<<<<< HEAD
+            SearchableAnnotation.FieldType.KEYWORD,
+            true,
+            true,
+            false,
             false,
             Optional.empty(),
             Optional.of("Has Test"),
@@ -187,7 +178,8 @@
             Optional.of("hasTest1"),
             Optional.empty(),
             Collections.emptyMap(),
-            Collections.emptyList());
+            Collections.emptyList(),
+            false);
 
     SearchableAnnotation annotation2 =
         new SearchableAnnotation(
@@ -203,24 +195,13 @@
             Optional.empty(),
             Optional.empty(),
             Collections.emptyMap(),
-            Collections.emptyList());
-=======
-            true,
-            Optional.empty(),
-            Optional.of("Has Test"),
-            1.0,
-            Optional.of("hasTest"),
-            Optional.empty(),
-            Collections.emptyMap(),
-            Collections.emptyList(),
-            true);
->>>>>>> dfb2f7e5
-
-    SearchConfiguration config = new SearchConfiguration();
-    config.setMaxTermBucketSize(25);
-
-    AggregationQueryBuilder builder =
-<<<<<<< HEAD
+            Collections.emptyList(),
+            false);
+
+    SearchConfiguration config = new SearchConfiguration();
+    config.setMaxTermBucketSize(25);
+
+    AggregationQueryBuilder builder =
         new AggregationQueryBuilder(config, ImmutableList.of(annotation1, annotation2));
 
     // Aggregate over fields and structured properties
@@ -245,7 +226,32 @@
             "hasTest1",
             "structuredProperties.ab_fgh_ten",
             "structuredProperties.hello"));
-=======
+  }
+
+  @Test
+  public void testMissingAggregation() {
+
+    SearchableAnnotation annotation =
+        new SearchableAnnotation(
+            "test",
+            SearchableAnnotation.FieldType.KEYWORD,
+            true,
+            true,
+            false,
+            true,
+            Optional.empty(),
+            Optional.of("Has Test"),
+            1.0,
+            Optional.of("hasTest"),
+            Optional.empty(),
+            Collections.emptyMap(),
+            Collections.emptyList(),
+            true);
+
+    SearchConfiguration config = new SearchConfiguration();
+    config.setMaxTermBucketSize(25);
+
+    AggregationQueryBuilder builder =
         new AggregationQueryBuilder(config, ImmutableList.of(annotation));
 
     List<AggregationBuilder> aggs = builder.getAggregations();
@@ -258,6 +264,5 @@
                     agg.getName()
                         .equals(
                             MISSING_SPECIAL_TYPE + AGGREGATION_SPECIAL_TYPE_DELIMITER + "test")));
->>>>>>> dfb2f7e5
   }
 }