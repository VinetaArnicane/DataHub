package com.linkedin.metadata.search.elasticsearch.fixtures;

import com.datahub.authentication.Actor;
import com.datahub.authentication.ActorType;
import com.datahub.authentication.Authentication;
import com.google.common.collect.ImmutableMap;
import com.linkedin.common.urn.Urn;
import com.linkedin.datahub.graphql.generated.AutoCompleteResults;
import com.linkedin.datahub.graphql.types.chart.ChartType;
import com.linkedin.datahub.graphql.types.container.ContainerType;
import com.linkedin.datahub.graphql.types.corpgroup.CorpGroupType;
import com.linkedin.datahub.graphql.types.corpuser.CorpUserType;
import com.linkedin.datahub.graphql.types.dataset.DatasetType;
import com.linkedin.entity.client.EntityClient;
import com.linkedin.metadata.ESSampleDataFixture;
import com.linkedin.metadata.query.filter.Condition;
import com.linkedin.metadata.query.filter.ConjunctiveCriterion;
import com.linkedin.metadata.query.filter.ConjunctiveCriterionArray;
import com.linkedin.metadata.query.filter.Criterion;
import com.linkedin.metadata.query.filter.CriterionArray;
import com.linkedin.metadata.query.filter.Filter;
import com.linkedin.metadata.search.AggregationMetadata;
import com.linkedin.metadata.search.SearchEntity;
import com.linkedin.metadata.search.SearchResult;
import com.linkedin.metadata.search.SearchService;

import com.linkedin.r2.RemoteInvocationException;
import org.elasticsearch.client.RequestOptions;
import org.elasticsearch.client.RestHighLevelClient;
import org.elasticsearch.client.indices.AnalyzeRequest;
import org.elasticsearch.client.indices.AnalyzeResponse;
import org.junit.Assert;
import org.springframework.beans.factory.annotation.Autowired;
import org.springframework.beans.factory.annotation.Qualifier;
import org.springframework.context.annotation.Import;
import org.springframework.test.context.testng.AbstractTestNGSpringContextTests;
import org.testng.annotations.Test;

import java.io.IOException;
import java.util.ArrayList;
import java.util.HashMap;
import java.util.List;
import java.util.Map;
import java.util.Set;
import java.util.stream.Collectors;
import java.util.stream.IntStream;
import java.util.stream.Stream;

import static com.linkedin.metadata.ESTestUtils.autocomplete;
import static com.linkedin.metadata.ESTestUtils.search;
import static com.linkedin.metadata.ESTestUtils.searchStructured;
import static com.linkedin.metadata.search.elasticsearch.query.request.SearchQueryBuilder.STRUCTURED_QUERY_PREFIX;
import static org.testng.Assert.assertEquals;
import static org.testng.Assert.assertNotNull;
import static org.testng.Assert.assertSame;
import static org.testng.Assert.assertTrue;


@Import(ESSampleDataFixture.class)
public class SampleDataFixtureTests extends AbstractTestNGSpringContextTests {
    private static final Authentication AUTHENTICATION =
            new Authentication(new Actor(ActorType.USER, "test"), "");

    @Autowired
    private RestHighLevelClient _searchClient;

    @Autowired
    @Qualifier("sampleDataSearchService")
    protected SearchService searchService;

    @Autowired
    @Qualifier("sampleDataEntityClient")
    protected EntityClient entityClient;

    @Test
    public void testFixtureInitialization() {
        assertNotNull(searchService);
        SearchResult noResult = search(searchService, "no results");
        assertEquals(0, noResult.getEntities().size());

        final SearchResult result = search(searchService, "test");

        Map<String, Integer> expectedTypes = Map.of(
                "dataset", 7,
                "chart", 0,
                "container", 1,
                "dashboard", 0,
                "tag", 0,
                "mlmodel", 0
        );

        Map<String, List<Urn>> actualTypes = new HashMap<>();
        for (String key : expectedTypes.keySet()) {
            actualTypes.put(key, result.getEntities().stream()
                .map(SearchEntity::getEntity).filter(entity -> key.equals(entity.getEntityType())).collect(Collectors.toList()));
        }

        expectedTypes.forEach((key, value) ->
                assertEquals(actualTypes.get(key).size(), value.intValue(),
                        String.format("Expected entity `%s` matches for %s. Found %s", value, key,
                                result.getEntities().stream()
                                        .filter(e -> e.getEntity().getEntityType().equals(key))
                                        .map(e -> e.getEntity().getEntityKey())
                                        .collect(Collectors.toList()))));
    }

    @Test
    public void testDataPlatform() {
        Map<String, Integer> expected = ImmutableMap.<String, Integer>builder()
                .put("urn:li:dataPlatform:BigQuery", 8)
                .put("urn:li:dataPlatform:hive", 6)
                .put("urn:li:dataPlatform:mysql", 5)
                .put("urn:li:dataPlatform:s3", 1)
                .put("urn:li:dataPlatform:hdfs", 2)
                .put("urn:li:dataPlatform:graph", 1)
                .put("urn:li:dataPlatform:dbt", 9)
                .put("urn:li:dataplatform:BigQuery", 8)
                .put("urn:li:dataplatform:hive", 6)
                .put("urn:li:dataplatform:mysql", 5)
                .put("urn:li:dataplatform:s3", 1)
                .put("urn:li:dataplatform:hdfs", 2)
                .put("urn:li:dataplatform:graph", 1)
                .put("urn:li:dataplatform:dbt", 9)
                .build();

        expected.forEach((key, value) -> {
            SearchResult result = search(searchService, key);
            assertEquals(result.getEntities().size(), value.intValue(),
                    String.format("Unexpected data platform `%s` hits.", key)); // max is 100 without pagination
        });
    }

    @Test
    public void testUrn() {
        List.of(
                "urn:li:dataset:(urn:li:dataPlatform:bigquery,harshal-playground-306419.test_schema.austin311_derived,PROD)",
                "urn:li:dataset:(urn:li:dataPlatform:graph,graph-test,PROD)",
                "urn:li:chart:(looker,baz1)",
                "urn:li:dashboard:(looker,baz)",
                "urn:li:mlFeature:(test_feature_table_all_feature_dtypes,test_BOOL_LIST_feature)",
                "urn:li:mlModel:(urn:li:dataPlatform:science,scienceModel,PROD)"
        ).forEach(query ->
            assertTrue(search(searchService, query).getEntities().size() >= 1,
                    String.format("Unexpected >1 urn result for `%s`", query))
        );
    }

    @Test
    public void testExactTable() {
        SearchResult results = search(searchService, "stg_customers");
        assertEquals(results.getEntities().size(), 1, "Unexpected single urn result for `stg_customers`");
        assertEquals(results.getEntities().get(0).getEntity().toString(),
                "urn:li:dataset:(urn:li:dataPlatform:dbt,cypress_project.jaffle_shop.stg_customers,PROD)");
    }

    @Test
    public void testStemming() {
        List<Set<String>> testSets = List.of(
                Set.of("log", "logs", "logging"),
                Set.of("border", "borders", "bordered", "bordering"),
                Set.of("indicates", "indicate", "indicated")
        );

        testSets.forEach(testSet -> {
            Set<SearchResult> results = testSet.stream()
                    .map(test -> search(searchService, test))
                    .collect(Collectors.toSet());

            results.forEach(r -> assertTrue(r.hasEntities() && !r.getEntities().isEmpty(), "Expected search results"));
            assertEquals(results.stream().map(r -> r.getEntities().size()).distinct().count(), 1,
                    String.format("Expected all result counts to match after stemming. %s", testSet));
        });
    }

    @Test
    public void testStemmingOverride() throws IOException {
        Set<String> testSet = Set.of("customer", "customers");

        Set<SearchResult> results = testSet.stream()
                .map(test -> search(searchService, test))
                .collect(Collectors.toSet());

        results.forEach(r -> assertTrue(r.hasEntities() && !r.getEntities().isEmpty(), "Expected search results"));
        assertEquals(results.stream().map(r -> r.getEntities().size()).distinct().count(), 1,
                String.format("Expected all result counts to match after stemming. %s", testSet));

        // Additional inspect token
        AnalyzeRequest request = AnalyzeRequest.withIndexAnalyzer(
                "smpldat_datasetindex_v2",
                "word_delimited",
                "customers"
        );

        List<String> tokens = getTokens(request).map(AnalyzeResponse.AnalyzeToken::getTerm).collect(Collectors.toList());
        assertEquals(tokens, List.of("customer"), "Expected `customer` and not `custom`");
    }

    @Test
    public void testDelimitedSynonym() throws IOException {
        List<String> expectedTokens = List.of("cac");
        List<String> analyzers = List.of(
                "urn_component",
                "word_delimited",
                "query_urn_component",
                "query_word_delimited"
        );
        List<String> testTexts = List.of(
                "customer acquisition cost",
                "cac",
                "urn:li:dataset:(urn:li:dataPlatform:testsynonym,cac_table,TEST)"
        );

        for (String analyzer : analyzers) {
            for (String text : testTexts) {
                AnalyzeRequest request = AnalyzeRequest.withIndexAnalyzer(
                        "smpldat_datasetindex_v2",
                        analyzer, text
                );
                List<String> tokens = getTokens(request)
                        .map(AnalyzeResponse.AnalyzeToken::getTerm).collect(Collectors.toList());
                expectedTokens.forEach(expected -> assertTrue(tokens.contains(expected),
                        String.format("Analyzer: `%s` Text: `%s` - Expected token `%s` in tokens: %s",
                                analyzer, text, expected, tokens)));
            }
        }

        // {"urn":"urn:li:dataset:(urn:li:dataPlatform:testsynonym,cac_table,TEST)","id":"cac_table",...
        List<String> testSet = List.of(
                "cac",
                "customer acquisition cost"
        );
        List<Integer> resultCounts = testSet.stream().map(q -> {
            SearchResult result = search(searchService, q);
            assertTrue(result.hasEntities() && !result.getEntities().isEmpty(),
                    "Expected search results for: " + q);
            return result.getEntities().size();
        }).collect(Collectors.toList());
    }

    @Test
    public void testUrnSynonym() throws IOException {
        List<String> expectedTokens = List.of("bigquery");

        AnalyzeRequest request = AnalyzeRequest.withIndexAnalyzer(
                "smpldat_datasetindex_v2",
                "urn_component",
                "urn:li:dataset:(urn:li:dataPlatform:bigquery,harshal-playground-306419.bq_audit.cloudaudit_googleapis_com_activity,PROD)"
        );
        List<String> indexTokens = getTokens(request).map(AnalyzeResponse.AnalyzeToken::getTerm).collect(Collectors.toList());
        expectedTokens.forEach(expected -> assertTrue(indexTokens.contains(expected),
                String.format("Expected token `%s` in %s", expected, indexTokens)));

        request = AnalyzeRequest.withIndexAnalyzer(
                "smpldat_datasetindex_v2",
                "query_urn_component",
                "big query"
        );
        List<String> queryTokens = getTokens(request).map(AnalyzeResponse.AnalyzeToken::getTerm).collect(Collectors.toList());
        assertEquals(queryTokens, List.of("big query", "big", "query", "bigquery"));

        List<String> testSet = List.of(
                "bigquery",
                "big query"
        );
        List<SearchResult> results = testSet.stream().map(query -> {
            SearchResult result = search(searchService, query);
            assertTrue(result.hasEntities() && !result.getEntities().isEmpty(), "Expected search results for: " + query);
            return result;
        }).collect(Collectors.toList());

        assertEquals(results.stream().map(r -> r.getEntities().size()).distinct().count(), 1,
                String.format("Expected all result counts (%s) to match after synonyms. %s", results, testSet));
        Assert.assertArrayEquals(results.get(0).getEntities().stream().map(e -> e.getEntity().toString()).sorted().toArray(String[]::new),
                results.get(1).getEntities().stream().map(e -> e.getEntity().toString()).sorted().toArray(String[]::new));
    }

    @Test
    public void testTokenization() throws IOException {
        AnalyzeRequest request = AnalyzeRequest.withIndexAnalyzer(
                "smpldat_datasetindex_v2",
                "word_delimited",
                "my_table"
        );
        List<String> tokens = getTokens(request).map(AnalyzeResponse.AnalyzeToken::getTerm).collect(Collectors.toList());
        assertEquals(tokens, List.of("my_tabl"),
                String.format("Unexpected tokens. Found %s", tokens));

        request = AnalyzeRequest.withIndexAnalyzer(
                "smpldat_datasetindex_v2",
                "urn_component",
                "my_table"
        );
        tokens = getTokens(request).map(AnalyzeResponse.AnalyzeToken::getTerm).collect(Collectors.toList());
        assertEquals(tokens, List.of("my_tabl"),
                String.format("Unexpected tokens. Found %s", tokens));
    }

    @Test
    public void testTokenizationWithNumber() throws IOException {
        AnalyzeRequest request = AnalyzeRequest.withIndexAnalyzer(
                "smpldat_datasetindex_v2",
                "word_delimited",
                "harshal-playground-306419.test_schema.austin311_derived"
        );
        List<String> tokens = getTokens(request).map(AnalyzeResponse.AnalyzeToken::getTerm).collect(Collectors.toList());
        assertEquals(tokens, List.of(
                "harshal-playground-306419", "harshal", "playground", "306419",
                 "test_schema", "test", "schema",
                 "austin311_deriv", "austin311", "deriv"),
                String.format("Unexpected tokens. Found %s", tokens));

        request = AnalyzeRequest.withIndexAnalyzer(
                "smpldat_datasetindex_v2",
                "urn_component",
                "harshal-playground-306419.test_schema.austin311_derived"
        );
        tokens = getTokens(request).map(AnalyzeResponse.AnalyzeToken::getTerm).collect(Collectors.toList());
        assertEquals(tokens, List.of(
                        "harshal-playground-306419", "harshal", "playground", "306419",
                        "test_schema", "test", "schema",
                        "austin311_deriv", "austin311", "deriv"),
                String.format("Unexpected tokens. Found %s", tokens));
    }

    @Test
    public void testTokenizationQuote() throws IOException {
        String testQuery = "\"test2\"";

        AnalyzeRequest request = AnalyzeRequest.withIndexAnalyzer(
                "smpldat_datasetindex_v2",
                "urn_component",
                testQuery
        );
        List<String> tokens = getTokens(request).map(AnalyzeResponse.AnalyzeToken::getTerm).collect(Collectors.toList());
        assertEquals(tokens, List.of("test2"), String.format("Unexpected tokens. Found %s", tokens));

        request = AnalyzeRequest.withIndexAnalyzer(
                "smpldat_datasetindex_v2",
                "query_urn_component",
                testQuery
        );
        tokens = getTokens(request).map(AnalyzeResponse.AnalyzeToken::getTerm).collect(Collectors.toList());
        assertEquals(tokens, List.of("test2"), String.format("Unexpected tokens. Found %s", tokens));
    }

    @Test
    public void testTokenizationQuoteUnderscore() throws IOException {
        String testQuery = "\"raw_orders\"";

        AnalyzeRequest request = AnalyzeRequest.withIndexAnalyzer(
                "smpldat_datasetindex_v2",
                "word_delimited",
                testQuery
        );
        List<String> tokens = getTokens(request).map(AnalyzeResponse.AnalyzeToken::getTerm).collect(Collectors.toList());
        assertEquals(tokens, List.of("raw_orders", "raw_ord", "raw", "order"), String.format("Unexpected tokens. Found %s", tokens));

        request = AnalyzeRequest.withIndexAnalyzer(
                "smpldat_datasetindex_v2",
                "query_word_delimited",
                testQuery
        );
        tokens = getTokens(request).map(AnalyzeResponse.AnalyzeToken::getTerm).collect(Collectors.toList());
        assertEquals(tokens, List.of("raw_orders", "raw_ord", "raw", "order"), String.format("Unexpected tokens. Found %s", tokens));

        request = AnalyzeRequest.withIndexAnalyzer(
                "smpldat_datasetindex_v2",
                "quote_analyzer",
                testQuery
        );
        tokens = getTokens(request).map(AnalyzeResponse.AnalyzeToken::getTerm).collect(Collectors.toList());
        assertEquals(tokens, List.of("raw_orders"), String.format("Unexpected tokens. Found %s", tokens));
    }

    @Test
    public void testTokenizationDataPlatform() throws IOException {
        AnalyzeRequest request = AnalyzeRequest.withIndexAnalyzer(
                "smpldat_datasetindex_v2",
                "urn_component",
                "urn:li:dataset:(urn:li:dataPlatform:bigquery,harshal-playground-306419.test_schema.excess_deaths_derived,PROD)"
        );
        List<String> tokens = getTokens(request).map(AnalyzeResponse.AnalyzeToken::getTerm).collect(Collectors.toList());
        assertEquals(tokens, List.of(
                        "dataset",
                        "dataplatform", "data platform", "bigquery", "big", "query",
                        "harshal-playground-306419", "harshal", "playground", "306419",
                        "test_schema", "test", "schema",
                        "excess_deaths_deriv", "excess", "death", "deriv",
                        "prod", "production"),
                String.format("Unexpected tokens. Found %s", tokens));

        request = AnalyzeRequest.withIndexAnalyzer(
                "smpldat_datasetindex_v2",
                "urn_component",
                "urn:li:dataset:(urn:li:dataPlatform:hive,SampleHiveDataset-ac611929-c3ac-4b92-aafb-f4603ddb408a,PROD)"
        );
        tokens = getTokens(request).map(AnalyzeResponse.AnalyzeToken::getTerm).collect(Collectors.toList());
        assertEquals(tokens, List.of(
                        "dataset",
                        "dataplatform", "data platform",  "hive",
                        "samplehivedataset-ac611929-c3ac-4b92-aafb-f4603ddb408a",
                        "samplehivedataset", "ac611929", "c3ac", "4b92", "aafb", "f4603ddb408a",
                        "prod", "production"),
                String.format("Unexpected tokens. Found %s", tokens));

        request = AnalyzeRequest.withIndexAnalyzer(
                "smpldat_datasetindex_v2",
                "urn_component",
                "urn:li:dataset:(urn:li:dataPlatform:test_rollback,rollback_test_dataset,TEST)"
        );
        tokens = getTokens(request).map(AnalyzeResponse.AnalyzeToken::getTerm).collect(Collectors.toList());
        assertEquals(tokens, List.of(
                        "dataset",
                        "dataplatform", "data platform",
                        "test_rollback", "test", "rollback", "rollback_test_dataset"),
                String.format("Unexpected tokens. Found %s", tokens));
    }

    @Test
    public void testChartAutoComplete() throws InterruptedException, IOException {
        // Two charts exist Baz Chart 1 & Baz Chart 2
        List.of("B", "Ba", "Baz", "Baz ", "Baz C", "Baz Ch", "Baz Cha", "Baz Char", "Baz Chart", "Baz Chart ")
                .forEach(query -> {
                    try {
                        AutoCompleteResults result = autocomplete(new ChartType(entityClient), query);
                        assertTrue(result.getEntities().size() == 2,
                                String.format("Expected 2 results for `%s` found %s", query, result.getEntities().size()));
                    } catch (Exception e) {
                        throw new RuntimeException(e);
                    }
                });
    }

    @Test
    public void testDatasetAutoComplete() {
        List.of("excess", "excess_", "excess_d", "excess_de", "excess_death", "excess_deaths", "excess_deaths_d",
                        "excess_deaths_de", "excess_deaths_der", "excess_deaths_derived")
                .forEach(query -> {
                    try {
                        AutoCompleteResults result = autocomplete(new DatasetType(entityClient), query);
                        assertTrue(result.getEntities().size() >= 1,
                                String.format("Expected >= 1 results for `%s` found %s", query, result.getEntities().size()));
                    } catch (Exception e) {
                        throw new RuntimeException(e);
                    }
                });
    }

    @Test
    public void testContainerAutoComplete() {
        List.of("cont", "container", "container-a", "container-auto", "container-autocomp", "container-autocomp-te",
                        "container-autocomp-test")
                .forEach(query -> {
                    try {
                        AutoCompleteResults result = autocomplete(new ContainerType(entityClient), query);
                        assertTrue(result.getEntities().size() >= 1,
                                String.format("Expected >= 1 results for `%s` found %s", query, result.getEntities().size()));
                    } catch (Exception e) {
                        throw new RuntimeException(e);
                    }
                });
    }

    @Test
    public void testGroupAutoComplete() {
        List.of("T", "Te", "Tes", "Test ", "Test G", "Test Gro", "Test Group ")
                .forEach(query -> {
                    try {
                        AutoCompleteResults result = autocomplete(new CorpGroupType(entityClient), query);
                        assertTrue(result.getEntities().size() == 1,
                                String.format("Expected 1 results for `%s` found %s", query, result.getEntities().size()));
                    } catch (Exception e) {
                        throw new RuntimeException(e);
                    }
                });
    }

    @Test
    public void testUserAutoComplete() {
        List.of("D", "Da", "Dat", "Data ", "Data H", "Data Hu", "Data Hub", "Data Hub ")
                .forEach(query -> {
                    try {
                        AutoCompleteResults result = autocomplete(new CorpUserType(entityClient, null), query);
                        assertTrue(result.getEntities().size() >= 1,
                                String.format("Expected at least 1 results for `%s` found %s", query, result.getEntities().size()));
                    } catch (Exception e) {
                        throw new RuntimeException(e);
                    }
                });
    }

    @Test
    public void testSmokeTestQueries() {
        Map<String, Integer> expectedFulltextMinimums = Map.of(
                "sample", 3,
                "covid", 2,
                "\"raw_orders\"", 1,
                STRUCTURED_QUERY_PREFIX + "sample", 1,
                STRUCTURED_QUERY_PREFIX + "covid", 0,
                STRUCTURED_QUERY_PREFIX + "\"raw_orders\"", 1
        );

        Map<String, SearchResult> results = expectedFulltextMinimums.entrySet().stream()
                .collect(Collectors.toMap(Map.Entry::getKey, entry -> search(searchService, entry.getKey())));

        results.forEach((key, value) -> {
            Integer actualCount = value.getEntities().size();
            Integer expectedCount = expectedFulltextMinimums.get(key);
            assertSame(actualCount, expectedCount,
                    String.format("Search term `%s` has %s fulltext results, expected %s results.", key, actualCount,
                            expectedCount));
        });

        Map<String, Integer> expectedStructuredMinimums = Map.of(
                "sample", 3,
                "covid", 2,
                "\"raw_orders\"", 1
        );

        results = expectedStructuredMinimums.entrySet().stream()
                .collect(Collectors.toMap(Map.Entry::getKey, entry -> searchStructured(searchService, entry.getKey())));

        results.forEach((key, value) -> {
            Integer actualCount = value.getEntities().size();
            Integer expectedCount = expectedStructuredMinimums.get(key);
            assertSame(actualCount, expectedCount,
                    String.format("Search term `%s` has %s structured results, expected %s results.", key, actualCount,
                            expectedCount));
        });
    }

    @Test
    public void testMinNumberLengthLimit() throws IOException {
        AnalyzeRequest request = AnalyzeRequest.withIndexAnalyzer(
                "smpldat_datasetindex_v2",
                "word_delimited",
                "data2022.data22"
        );
        List<String> expected = List.of("data2022", "data22");
        List<String> actual = getTokens(request).map(AnalyzeResponse.AnalyzeToken::getTerm).collect(Collectors.toList());
        assertEquals(actual, expected,
                String.format("Expected: %s Actual: %s", expected, actual));
    }

    @Test
    public void testFacets() {
        Set<String> expectedFacets = Set.of("entity", "typeNames", "platform", "origin", "tags");
        SearchResult testResult = search(searchService, "cypress");
        expectedFacets.forEach(facet -> {
            assertTrue(testResult.getMetadata().getAggregations().stream().anyMatch(agg -> agg.getName().equals(facet)),
                    String.format("Failed to find facet `%s` in %s", facet,
                            testResult.getMetadata().getAggregations().stream()
                                    .map(AggregationMetadata::getName).collect(Collectors.toList())));
        });
    }

    @Test
    public void testPartialUrns() throws IOException {
        Set<String> expectedQueryTokens = Set.of("dataplatform", "data platform", "samplehdfsdataset", "prod", "production");
        Set<String> expectedIndexTokens = Set.of("dataplatform", "data platform", "hdfs", "samplehdfsdataset", "prod", "production");

        AnalyzeRequest request = AnalyzeRequest.withIndexAnalyzer(
                "smpldat_datasetindex_v2",
                "query_urn_component",
                ":(urn:li:dataPlatform:hdfs,SampleHdfsDataset,PROD)"
        );
        List<String> searchQueryTokens = getTokens(request).map(AnalyzeResponse.AnalyzeToken::getTerm).collect(Collectors.toList());
        expectedQueryTokens.forEach(expected -> assertTrue(searchQueryTokens.contains(expected),
                String.format("Expected token `%s` in %s", expected, searchQueryTokens)));

        request = AnalyzeRequest.withIndexAnalyzer(
                "smpldat_datasetindex_v2",
                "urn_component",
                ":(urn:li:dataPlatform:hdfs,SampleHdfsDataset,PROD)"
        );
        List<String> searchIndexTokens = getTokens(request).map(AnalyzeResponse.AnalyzeToken::getTerm).collect(Collectors.toList());
        expectedIndexTokens.forEach(expected -> assertTrue(searchIndexTokens.contains(expected),
                String.format("Expected token `%s` in %s", expected, searchIndexTokens)));
    }

    @Test
    public void testPartialUnderscoreUrns() throws IOException {
        String testQuery = ":(urn:li:dataPlatform:hdfs,party_email,PROD)";
        Set<String> expectedQueryTokens = Set.of("dataplatform", "data platform", "hdfs", "party_email", "parti",
                "email", "prod", "production");
        Set<String> expectedIndexTokens = Set.of("dataplatform", "data platform", "hdfs", "party_email", "parti",
                "email", "prod", "production");

        AnalyzeRequest request = AnalyzeRequest.withIndexAnalyzer(
                "smpldat_datasetindex_v2",
                "query_urn_component",
                testQuery
        );
        List<String> searchQueryTokens = getTokens(request).map(AnalyzeResponse.AnalyzeToken::getTerm).collect(Collectors.toList());
        expectedQueryTokens.forEach(expected -> assertTrue(searchQueryTokens.contains(expected),
                String.format("Expected token `%s` in %s", expected, searchQueryTokens)));

        request = AnalyzeRequest.withIndexAnalyzer(
                "smpldat_datasetindex_v2",
                "urn_component",
                testQuery
        );
        List<String> searchIndexTokens = getTokens(request).map(AnalyzeResponse.AnalyzeToken::getTerm).collect(Collectors.toList());
        expectedIndexTokens.forEach(expected -> assertTrue(searchIndexTokens.contains(expected),
                String.format("Expected token `%s` in %s", expected, searchIndexTokens)));
    }

    @Test
    public void testQuotedAnalyzer() throws IOException {
        AnalyzeRequest request = AnalyzeRequest.withIndexAnalyzer(
                "smpldat_datasetindex_v2",
                "quote_analyzer",
                "\"party_email\""
        );
        List<String> searchQuotedQueryTokens = getTokens(request).map(AnalyzeResponse.AnalyzeToken::getTerm).collect(Collectors.toList());
        assertEquals(List.of("party_email"), searchQuotedQueryTokens, String.format("Actual %s", searchQuotedQueryTokens));

        request = AnalyzeRequest.withIndexAnalyzer(
                "smpldat_datasetindex_v2",
                "quote_analyzer",
                "\"test2\""
        );
        searchQuotedQueryTokens = getTokens(request).map(AnalyzeResponse.AnalyzeToken::getTerm).collect(Collectors.toList());
        assertEquals(List.of("test2"), searchQuotedQueryTokens);

        request = AnalyzeRequest.withIndexAnalyzer(
                "smpldat_datasetindex_v2",
                "quote_analyzer",
                "\"party_email\""
        );
        searchQuotedQueryTokens = getTokens(request).map(AnalyzeResponse.AnalyzeToken::getTerm).collect(Collectors.toList());
        assertEquals(List.of("party_email"), searchQuotedQueryTokens);

        request = AnalyzeRequest.withIndexAnalyzer(
                "smpldat_datasetindex_v2",
                "quote_analyzer",
                "\"test2\""
        );
        searchQuotedQueryTokens = getTokens(request).map(AnalyzeResponse.AnalyzeToken::getTerm).collect(Collectors.toList());
        assertEquals(List.of("test2"), searchQuotedQueryTokens);

        request = AnalyzeRequest.withIndexAnalyzer(
                "smpldat_datasetindex_v2",
                "quote_analyzer",
                "\"test_BYTES_LIST_feature\""
        );
        searchQuotedQueryTokens = getTokens(request).map(AnalyzeResponse.AnalyzeToken::getTerm).collect(Collectors.toList());
        assertEquals(List.of("test_bytes_list_feature"), searchQuotedQueryTokens);

        request = AnalyzeRequest.withIndexAnalyzer(
                "smpldat_datasetindex_v2",
                "query_word_delimited",
                "test_BYTES_LIST_feature"
        );
        searchQuotedQueryTokens = getTokens(request).map(AnalyzeResponse.AnalyzeToken::getTerm).collect(Collectors.toList());
        assertTrue(searchQuotedQueryTokens.contains("test_bytes_list_featur"));
    }

    @Test
    public void testFragmentUrns() {
        List<String> testSet = List.of(
                "hdfs,SampleHdfsDataset,PROD",
                "hdfs,SampleHdfsDataset",
                "SampleHdfsDataset",
                "(urn:li:dataPlatform:hdfs,SampleHdfsDataset,PROD)",
                "urn:li:dataPlatform:hdfs,SampleHdfsDataset,PROD",
                "urn:li:dataset:(urn:li:dataPlatform:hdfs,SampleHdfsDataset,PROD)",
                ":(urn:li:dataPlatform:hdfs,SampleHdfsDataset,PROD)"
        );

        testSet.forEach(query -> {
            SearchResult result = search(searchService, query);

            assertTrue(result.hasEntities() && !result.getEntities().isEmpty(),
                    String.format("%s - Expected partial urn search results", query));
            assertTrue(result.getEntities().stream().noneMatch(e -> e.getMatchedFields().isEmpty()),
                    String.format("%s - Expected search results to include matched fields", query));
        });
    }

    @Test
<<<<<<< HEAD
    public void testPlatformTest() {
        List<String> testFields = List.of("platform.keyword", "platform");
        final String testPlatform = "urn:li:dataPlatform:dbt";

        // Ensure backend code path works as expected
        List<SearchResult> results = testFields.stream()
                .map(fieldName -> {
                    final String query = String.format("%s:%s", fieldName, testPlatform.replaceAll(":", "\\\\:"));
                    SearchResult result = searchStructured(searchService, query);
                    assertTrue(result.hasEntities() && !result.getEntities().isEmpty(),
                            String.format("%s - Expected search results", query));
                    assertTrue(result.getEntities().stream().noneMatch(e -> e.getMatchedFields().isEmpty()),
                            String.format("%s - Expected search results to include matched fields", query));
                    return result;
                })
                .collect(Collectors.toList());

        IntStream.range(0, testFields.size()).forEach(idx -> {
            assertEquals(results.get(idx).getEntities().size(), 9,
                    String.format("Search results for fields `%s` != 9", testFields.get(idx)));
        });

        // Construct problematic search entity query
        List<Filter> testFilters = testFields.stream()
                .map(fieldName -> {
                    Filter filter = new Filter();
                    ArrayList<Criterion> criteria = new ArrayList<>();
                    Criterion hasPlatformCriterion = new Criterion().setField(fieldName).setCondition(Condition.EQUAL).setValue(testPlatform);
                    criteria.add(hasPlatformCriterion);
                    filter.setOr(new ConjunctiveCriterionArray(new ConjunctiveCriterion().setAnd(new CriterionArray(criteria))));
                    return filter;
                }).collect(Collectors.toList());

        // Test variations of fulltext flags
        for (Boolean fulltextFlag : List.of(true, false)) {

            // Test field variations with/without .keyword
            List<SearchResult> entityClientResults = testFilters.stream().map(filter -> {
                try {
                    return entityClient.search("dataset", "*", filter, null, 0, 100,
                            AUTHENTICATION, fulltextFlag, null);
                } catch (RemoteInvocationException e) {
                    throw new RuntimeException(e);
                }
            }).collect(Collectors.toList());

            IntStream.range(0, testFields.size()).forEach(idx -> {
                assertEquals(entityClientResults.get(idx).getEntities().size(), 9,
                        String.format("Search results for entityClient fields (fulltextFlag: %s): `%s` != 9", fulltextFlag, testFields.get(idx)));
            });
        }
=======
    public void testStructQueryFieldMatch() {
        String query = STRUCTURED_QUERY_PREFIX + "name: customers";
        SearchResult result = search(searchService, query);

        assertTrue(result.hasEntities() && !result.getEntities().isEmpty(),
                String.format("%s - Expected search results", query));
        assertTrue(result.getEntities().stream().noneMatch(e -> e.getMatchedFields().isEmpty()),
                String.format("%s - Expected search results to include matched fields", query));

        assertEquals(result.getEntities().size(), 1);
    }

    @Test
    public void testStructQueryFieldPrefixMatch() {
        String query = STRUCTURED_QUERY_PREFIX + "name: customers*";
        SearchResult result = search(searchService, query);

        assertTrue(result.hasEntities() && !result.getEntities().isEmpty(),
                String.format("%s - Expected search results", query));
        assertTrue(result.getEntities().stream().noneMatch(e -> e.getMatchedFields().isEmpty()),
                String.format("%s - Expected search results to include matched fields", query));

        assertEquals(result.getEntities().size(), 2);
    }

    @Test
    public void testStructQueryCustomPropertiesKeyPrefix() {
        String query = STRUCTURED_QUERY_PREFIX + "customProperties: node_type=*";
        SearchResult result = search(searchService, query);

        assertTrue(result.hasEntities() && !result.getEntities().isEmpty(),
                String.format("%s - Expected search results", query));
        assertTrue(result.getEntities().stream().noneMatch(e -> e.getMatchedFields().isEmpty()),
                String.format("%s - Expected search results to include matched fields", query));

        assertEquals(result.getEntities().size(), 9);
    }

    @Test
    public void testStructQueryCustomPropertiesMatch() {
        String query = STRUCTURED_QUERY_PREFIX + "customProperties: node_type=model";
        SearchResult result = search(searchService, query);

        assertTrue(result.hasEntities() && !result.getEntities().isEmpty(),
                String.format("%s - Expected search results", query));
        assertTrue(result.getEntities().stream().noneMatch(e -> e.getMatchedFields().isEmpty()),
                String.format("%s - Expected search results to include matched fields", query));

        assertEquals(result.getEntities().size(), 5);
    }

    @Test
    public void testStructQueryFieldPaths() {
        String query = STRUCTURED_QUERY_PREFIX + "fieldPaths: customer_id";
        SearchResult result = search(searchService, query);

        assertTrue(result.hasEntities() && !result.getEntities().isEmpty(),
                String.format("%s - Expected search results", query));
        assertTrue(result.getEntities().stream().noneMatch(e -> e.getMatchedFields().isEmpty()),
                String.format("%s - Expected search results to include matched fields", query));

        assertEquals(result.getEntities().size(), 3);
    }

    @Test
    public void testStructQueryBoolean() {
        String query = STRUCTURED_QUERY_PREFIX + "editedFieldTags:urn\\:li\\:tag\\:Legacy OR tags:urn\\:li\\:tag\\:testTag";
        SearchResult result = search(searchService, query);

        assertTrue(result.hasEntities() && !result.getEntities().isEmpty(),
                String.format("%s - Expected search results", query));
        assertTrue(result.getEntities().stream().noneMatch(e -> e.getMatchedFields().isEmpty()),
                String.format("%s - Expected search results to include matched fields", query));

        assertEquals(result.getEntities().size(), 2);

        query = STRUCTURED_QUERY_PREFIX + "editedFieldTags:urn\\:li\\:tag\\:Legacy";
        result = search(searchService, query);

        assertTrue(result.hasEntities() && !result.getEntities().isEmpty(),
                String.format("%s - Expected search results", query));
        assertTrue(result.getEntities().stream().noneMatch(e -> e.getMatchedFields().isEmpty()),
                String.format("%s - Expected search results to include matched fields", query));

        assertEquals(result.getEntities().size(), 1);

        query = STRUCTURED_QUERY_PREFIX + "tags:urn\\:li\\:tag\\:testTag";
        result = search(searchService, query);

        assertTrue(result.hasEntities() && !result.getEntities().isEmpty(),
                String.format("%s - Expected search results", query));
        assertTrue(result.getEntities().stream().noneMatch(e -> e.getMatchedFields().isEmpty()),
                String.format("%s - Expected search results to include matched fields", query));

        assertEquals(result.getEntities().size(), 1);
    }

    @Test
    public void testStructQueryBrowsePaths() {
        String query = STRUCTURED_QUERY_PREFIX + "browsePaths:*/dbt/*";
        SearchResult result = search(searchService, query);

        assertTrue(result.hasEntities() && !result.getEntities().isEmpty(),
                String.format("%s - Expected search results", query));
        assertTrue(result.getEntities().stream().noneMatch(e -> e.getMatchedFields().isEmpty()),
                String.format("%s - Expected search results to include matched fields", query));

        assertEquals(result.getEntities().size(), 9);
    }

    @Test
    public void testOr() {
        String query = "stg_customers | logging_events";
        SearchResult result = search(searchService, query);
        assertTrue(result.hasEntities() && !result.getEntities().isEmpty(),
                String.format("%s - Expected search results", query));
        assertTrue(result.getEntities().stream().noneMatch(e -> e.getMatchedFields().isEmpty()),
                String.format("%s - Expected search results to include matched fields", query));
        assertEquals(result.getEntities().size(), 9);

        query = "stg_customers";
        result = search(searchService, query);
        assertTrue(result.hasEntities() && !result.getEntities().isEmpty(),
                String.format("%s - Expected search results", query));
        assertTrue(result.getEntities().stream().noneMatch(e -> e.getMatchedFields().isEmpty()),
                String.format("%s - Expected search results to include matched fields", query));
        assertEquals(result.getEntities().size(), 1);

        query = "logging_events";
        result = search(searchService, query);
        assertTrue(result.hasEntities() && !result.getEntities().isEmpty(),
                String.format("%s - Expected search results", query));
        assertTrue(result.getEntities().stream().noneMatch(e -> e.getMatchedFields().isEmpty()),
                String.format("%s - Expected search results to include matched fields", query));
        assertEquals(result.getEntities().size(), 8);
    }

    @Test
    public void testNegate() {
        String query = "logging_events -bckp";
        SearchResult result = search(searchService, query);
        assertTrue(result.hasEntities() && !result.getEntities().isEmpty(),
                String.format("%s - Expected search results", query));
        assertTrue(result.getEntities().stream().noneMatch(e -> e.getMatchedFields().isEmpty()),
                String.format("%s - Expected search results to include matched fields", query));
        assertEquals(result.getEntities().size(), 7);

        query = "logging_events";
        result = search(searchService, query);
        assertTrue(result.hasEntities() && !result.getEntities().isEmpty(),
                String.format("%s - Expected search results", query));
        assertTrue(result.getEntities().stream().noneMatch(e -> e.getMatchedFields().isEmpty()),
                String.format("%s - Expected search results to include matched fields", query));
        assertEquals(result.getEntities().size(), 8);
    }

    @Test
    public void testPrefix() {
        String query = "bigquery";
        SearchResult result = search(searchService, query);
        assertTrue(result.hasEntities() && !result.getEntities().isEmpty(),
                String.format("%s - Expected search results", query));
        assertTrue(result.getEntities().stream().noneMatch(e -> e.getMatchedFields().isEmpty()),
                String.format("%s - Expected search results to include matched fields", query));
        assertEquals(result.getEntities().size(), 8);

        query = "big*";
        result = search(searchService, query);
        assertTrue(result.hasEntities() && !result.getEntities().isEmpty(),
                String.format("%s - Expected search results", query));
        assertTrue(result.getEntities().stream().noneMatch(e -> e.getMatchedFields().isEmpty()),
                String.format("%s - Expected search results to include matched fields", query));
        assertEquals(result.getEntities().size(), 8);
    }

    @Test
    public void testParens() {
        String query = "dbt | (bigquery + covid19)";
        SearchResult result = search(searchService, query);
        assertTrue(result.hasEntities() && !result.getEntities().isEmpty(),
                String.format("%s - Expected search results", query));
        assertTrue(result.getEntities().stream().noneMatch(e -> e.getMatchedFields().isEmpty()),
                String.format("%s - Expected search results to include matched fields", query));
        assertEquals(result.getEntities().size(), 11);

        query = "dbt";
        result = search(searchService, query);
        assertTrue(result.hasEntities() && !result.getEntities().isEmpty(),
                String.format("%s - Expected search results", query));
        assertTrue(result.getEntities().stream().noneMatch(e -> e.getMatchedFields().isEmpty()),
                String.format("%s - Expected search results to include matched fields", query));
        assertEquals(result.getEntities().size(), 9);

        query = "bigquery + covid19";
        result = search(searchService, query);
        assertTrue(result.hasEntities() && !result.getEntities().isEmpty(),
                String.format("%s - Expected search results", query));
        assertTrue(result.getEntities().stream().noneMatch(e -> e.getMatchedFields().isEmpty()),
                String.format("%s - Expected search results to include matched fields", query));
        assertEquals(result.getEntities().size(), 2);

        query = "bigquery";
        result = search(searchService, query);
        assertTrue(result.hasEntities() && !result.getEntities().isEmpty(),
                String.format("%s - Expected search results", query));
        assertTrue(result.getEntities().stream().noneMatch(e -> e.getMatchedFields().isEmpty()),
                String.format("%s - Expected search results to include matched fields", query));
        assertEquals(result.getEntities().size(), 8);

        query = "covid19";
        result = search(searchService, query);
        assertTrue(result.hasEntities() && !result.getEntities().isEmpty(),
                String.format("%s - Expected search results", query));
        assertTrue(result.getEntities().stream().noneMatch(e -> e.getMatchedFields().isEmpty()),
                String.format("%s - Expected search results to include matched fields", query));
        assertEquals(result.getEntities().size(), 2);
    }

    @Test
    public void testPrefixVsExact() {
        String query = "\"customers\"";
        SearchResult result = search(searchService, query);

        assertTrue(result.hasEntities() && !result.getEntities().isEmpty(),
                String.format("%s - Expected search results", query));
        assertTrue(result.getEntities().stream().noneMatch(e -> e.getMatchedFields().isEmpty()),
                String.format("%s - Expected search results to include matched fields", query));

        assertEquals(result.getEntities().size(), 2);
        assertEquals(result.getEntities().get(0).getEntity().toString(),
                "urn:li:dataset:(urn:li:dataPlatform:dbt,cypress_project.jaffle_shop.customers,PROD)",
                "Expected exact match");
>>>>>>> 7bbabe07
    }

    private Stream<AnalyzeResponse.AnalyzeToken> getTokens(AnalyzeRequest request) throws IOException {
        return _searchClient.indices().analyze(request, RequestOptions.DEFAULT).getTokens().stream();
    }
}<|MERGE_RESOLUTION|>--- conflicted
+++ resolved
@@ -679,7 +679,6 @@
     }
 
     @Test
-<<<<<<< HEAD
     public void testPlatformTest() {
         List<String> testFields = List.of("platform.keyword", "platform");
         final String testPlatform = "urn:li:dataPlatform:dbt";
@@ -731,7 +730,8 @@
                         String.format("Search results for entityClient fields (fulltextFlag: %s): `%s` != 9", fulltextFlag, testFields.get(idx)));
             });
         }
-=======
+    }
+
     public void testStructQueryFieldMatch() {
         String query = STRUCTURED_QUERY_PREFIX + "name: customers";
         SearchResult result = search(searchService, query);
@@ -964,7 +964,6 @@
         assertEquals(result.getEntities().get(0).getEntity().toString(),
                 "urn:li:dataset:(urn:li:dataPlatform:dbt,cypress_project.jaffle_shop.customers,PROD)",
                 "Expected exact match");
->>>>>>> 7bbabe07
     }
 
     private Stream<AnalyzeResponse.AnalyzeToken> getTokens(AnalyzeRequest request) throws IOException {
