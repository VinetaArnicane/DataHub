--- conflicted
+++ resolved
@@ -842,66 +842,15 @@
   @Test
   public void testGetQueryBuilderForObjectFields() {
     final Criterion singleValueCriterion =
-<<<<<<< HEAD
-        new Criterion()
-            .setField("testObjectField.numericField")
-            .setCondition(Condition.EQUAL)
-            .setValues(new StringArray(ImmutableList.of("10")));
-=======
             new Criterion()
                     .setField("testObjectField.numericField")
                     .setCondition(Condition.EQUAL)
                     .setValues(new StringArray(ImmutableList.of("10")));
->>>>>>> 97bb7c51
 
     Map<String, Set<SearchableAnnotation.FieldType>> searchableFieldTypes = new HashMap<>();
     searchableFieldTypes.put("testObjectField", Set.of(SearchableAnnotation.FieldType.DOUBLE));
 
     QueryBuilder result =
-<<<<<<< HEAD
-        ESUtils.getQueryBuilderFromCriterion(
-            singleValueCriterion,
-            false,
-            searchableFieldTypes,
-            mock(OperationContext.class),
-            QueryFilterRewriteChain.EMPTY);
-    String expected =
-        "{\n"
-            + "  \"terms\" : {\n"
-            + "    \"testObjectField.numericField\" : [\n"
-            + "      10.0\n"
-            + "    ],\n"
-            + "    \"boost\" : 1.0,\n"
-            + "    \"_name\" : \"testObjectField.numericField\"\n"
-            + "  }\n"
-            + "}";
-    Assert.assertEquals(result.toString(), expected);
-
-    final Criterion multiValueCriterion =
-        new Criterion()
-            .setField("testObjectField.numericField")
-            .setCondition(Condition.EQUAL)
-            .setValues(new StringArray(ImmutableList.of("10", "20")));
-
-    result =
-        ESUtils.getQueryBuilderFromCriterion(
-            multiValueCriterion,
-            false,
-            searchableFieldTypes,
-            mock(OperationContext.class),
-            QueryFilterRewriteChain.EMPTY);
-    expected =
-        "{\n"
-            + "  \"terms\" : {\n"
-            + "    \"testObjectField.numericField\" : [\n"
-            + "      10.0,\n"
-            + "      20.0\n"
-            + "    ],\n"
-            + "    \"boost\" : 1.0,\n"
-            + "    \"_name\" : \"testObjectField.numericField\"\n"
-            + "  }\n"
-            + "}";
-=======
             ESUtils.getQueryBuilderFromCriterion(
                     singleValueCriterion,
                     false,
@@ -944,7 +893,6 @@
                     + "    \"_name\" : \"testObjectField.numericField\"\n"
                     + "  }\n"
                     + "}";
->>>>>>> 97bb7c51
     Assert.assertEquals(result.toString(), expected);
   }
 }