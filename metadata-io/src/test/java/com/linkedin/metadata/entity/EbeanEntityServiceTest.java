--- conflicted
+++ resolved
@@ -90,7 +90,6 @@
 
     // Ingest CorpUserInfo Aspect #1
     CorpUserInfo writeAspect1 = AspectGenerationUtils.createCorpUserInfo("email@test.com");
-<<<<<<< HEAD
 
     // Ingest CorpUserInfo Aspect #2
     CorpUserInfo writeAspect2 = AspectGenerationUtils.createCorpUserInfo("email2@test.com");
@@ -119,17 +118,6 @@
                     .build(_testEntityRegistry)
     );
     _entityService.ingestAspects(AspectsBatch.builder().items(items).build(), TEST_AUDIT_STAMP, true, true);
-=======
-    _entityServiceImpl.ingestAspect(entityUrn1, aspectName, writeAspect1, TEST_AUDIT_STAMP, metadata1);
-
-    // Ingest CorpUserInfo Aspect #2
-    CorpUserInfo writeAspect2 = AspectGenerationUtils.createCorpUserInfo("email2@test.com");
-    _entityServiceImpl.ingestAspect(entityUrn2, aspectName, writeAspect2, TEST_AUDIT_STAMP, metadata1);
-
-    // Ingest CorpUserInfo Aspect #3
-    CorpUserInfo writeAspect3 = AspectGenerationUtils.createCorpUserInfo("email3@test.com");
-    _entityServiceImpl.ingestAspect(entityUrn3, aspectName, writeAspect3, TEST_AUDIT_STAMP, metadata1);
->>>>>>> 056d3619
 
     // List aspects
     ListResult<RecordTemplate> batch1 = _entityServiceImpl.listLatestAspects(entityUrn1.getEntityType(), aspectName, 0, 2);
@@ -166,7 +154,6 @@
 
     // Ingest CorpUserInfo Aspect #1
     RecordTemplate writeAspect1 = AspectGenerationUtils.createCorpUserKey(entityUrn1);
-<<<<<<< HEAD
 
     // Ingest CorpUserInfo Aspect #2
     RecordTemplate writeAspect2 = AspectGenerationUtils.createCorpUserKey(entityUrn2);
@@ -195,17 +182,6 @@
                     .build(_testEntityRegistry)
     );
     _entityService.ingestAspects(AspectsBatch.builder().items(items).build(), TEST_AUDIT_STAMP, true, true);
-=======
-    _entityServiceImpl.ingestAspect(entityUrn1, aspectName, writeAspect1, TEST_AUDIT_STAMP, metadata1);
-
-    // Ingest CorpUserInfo Aspect #2
-    RecordTemplate writeAspect2 = AspectGenerationUtils.createCorpUserKey(entityUrn2);
-    _entityServiceImpl.ingestAspect(entityUrn2, aspectName, writeAspect2, TEST_AUDIT_STAMP, metadata1);
-
-    // Ingest CorpUserInfo Aspect #3
-    RecordTemplate writeAspect3 = AspectGenerationUtils.createCorpUserKey(entityUrn3);
-    _entityServiceImpl.ingestAspect(entityUrn3, aspectName, writeAspect3, TEST_AUDIT_STAMP, metadata1);
->>>>>>> 056d3619
 
     // List aspects urns
     ListUrnsResult batch1 = _entityServiceImpl.listUrns(entityUrn1.getEntityType(), 0, 2);
