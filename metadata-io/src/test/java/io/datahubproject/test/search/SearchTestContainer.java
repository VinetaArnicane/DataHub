--- conflicted
+++ resolved
@@ -5,11 +5,9 @@
 import java.time.Duration;
 
 public interface SearchTestContainer {
-<<<<<<< HEAD
-    String SEARCH_JAVA_OPTS = "-Xms64m -Xmx400m -XX:MaxDirectMemorySize=368435456";
-=======
+
     String SEARCH_JAVA_OPTS = "-Xms446m -Xmx446m -XX:MaxDirectMemorySize=368435456";
->>>>>>> 63599c95
+
     Duration STARTUP_TIMEOUT = Duration.ofMinutes(5); // usually < 1min
 
     GenericContainer<?> startContainer();
