--- conflicted
+++ resolved
@@ -8,40 +8,23 @@
 import com.linkedin.businessattribute.BusinessAttributes;
 import com.linkedin.common.urn.Urn;
 import com.linkedin.common.urn.UrnUtils;
-<<<<<<< HEAD
-import com.linkedin.data.template.SetMode;
-import com.linkedin.entity.EntityResponse;
-import com.linkedin.entity.EnvelopedAspect;
-import com.linkedin.entity.client.SystemEntityClient;
-import com.linkedin.events.metadata.ChangeType;
-import com.linkedin.metadata.Constants;
-=======
 import com.linkedin.entity.Aspect;
 import com.linkedin.events.metadata.ChangeType;
 import com.linkedin.metadata.Constants;
 import com.linkedin.metadata.aspect.AspectRetriever;
->>>>>>> 826c4bff
 import com.linkedin.metadata.aspect.GraphRetriever;
 import com.linkedin.metadata.aspect.models.graph.Edge;
 import com.linkedin.metadata.aspect.models.graph.RelatedEntitiesScrollResult;
 import com.linkedin.metadata.aspect.models.graph.RelatedEntity;
 import com.linkedin.metadata.query.filter.RelationshipDirection;
 import com.linkedin.metadata.utils.GenericRecordUtils;
-<<<<<<< HEAD
-import com.linkedin.mxe.MetadataChangeProposal;
-=======
 import com.linkedin.metadata.utils.PegasusUtils;
->>>>>>> 826c4bff
 import com.linkedin.mxe.PlatformEvent;
 import com.linkedin.platform.event.v1.EntityChangeEvent;
 import com.linkedin.r2.RemoteInvocationException;
 import io.datahubproject.metadata.context.OperationContext;
 import java.net.URISyntaxException;
 import java.util.Arrays;
-<<<<<<< HEAD
-import java.util.List;
-=======
->>>>>>> 826c4bff
 import java.util.Map;
 import java.util.Set;
 import java.util.function.Consumer;
@@ -57,13 +40,8 @@
 @Component
 public class BusinessAttributeUpdateHookService {
   private static final String BUSINESS_ATTRIBUTE_OF = "BusinessAttributeOf";
-<<<<<<< HEAD
-  private final SystemEntityClient systemEntityClient;
-
-=======
 
   private final UpdateIndicesService updateIndicesService;
->>>>>>> 826c4bff
   private final int relatedEntitiesCount;
   private final int getRelatedEntitiesBatchSize;
 
@@ -72,17 +50,10 @@
   public static final String DOCUMENTATION = "DOCUMENTATION";
 
   public BusinessAttributeUpdateHookService(
-<<<<<<< HEAD
-      @NonNull @Qualifier("systemEntityClient") SystemEntityClient systemEntityClient,
-      @NonNull @Value("${businessAttribute.fetchRelatedEntitiesCount}") int relatedEntitiesCount,
-      @NonNull @Value("${businessAttribute.fetchRelatedEntitiesBatchSize}") int relatedBatchSize) {
-    this.systemEntityClient = systemEntityClient;
-=======
       @NonNull UpdateIndicesService updateIndicesService,
       @NonNull @Value("${businessAttribute.fetchRelatedEntitiesCount}") int relatedEntitiesCount,
       @NonNull @Value("${businessAttribute.fetchRelatedEntitiesBatchSize}") int relatedBatchSize) {
     this.updateIndicesService = updateIndicesService;
->>>>>>> 826c4bff
     this.relatedEntitiesCount = relatedEntitiesCount;
     this.getRelatedEntitiesBatchSize = relatedBatchSize;
   }
@@ -108,60 +79,7 @@
     Urn urn = entityChangeEvent.getEntityUrn();
     log.info("Business Attribute update hook invoked for urn :" + urn);
 
-<<<<<<< HEAD
-    Consumer<RelatedEntitiesScrollResult> consumer =
-        relatedEntitiesScrollResult -> {
-          try {
-            Set<Urn> entityUrns =
-                relatedEntitiesScrollResult.getEntities().stream()
-                    .map(RelatedEntity::getUrn)
-                    .map(UrnUtils::getUrn)
-                    .collect(Collectors.toSet());
-
-            Map<Urn, EntityResponse> entityResponseMap =
-                systemEntityClient.batchGetV2(
-                    opContext, entityUrns, Set.of(Constants.BUSINESS_ATTRIBUTE_ASPECT));
-
-            List<MetadataChangeProposal> mcps =
-                entityResponseMap.entrySet().stream()
-                    .filter(
-                        entry ->
-                            entry
-                                .getValue()
-                                .getAspects()
-                                .containsKey(Constants.BUSINESS_ATTRIBUTE_ASPECT))
-                    .map(
-                        entry -> {
-                          EnvelopedAspect envelopedAspect =
-                              entry
-                                  .getValue()
-                                  .getAspects()
-                                  .get(Constants.BUSINESS_ATTRIBUTE_ASPECT);
-                          BusinessAttributes businessAttributes =
-                              new BusinessAttributes(envelopedAspect.getValue().data());
-                          return new MetadataChangeProposal()
-                              .setChangeType(ChangeType.UPSERT)
-                              .setEntityType(Constants.SCHEMA_FIELD_ENTITY_NAME)
-                              .setEntityUrn(entry.getKey())
-                              .setAspectName(Constants.BUSINESS_ATTRIBUTE_ASPECT)
-                              .setAspect(GenericRecordUtils.serializeAspect(businessAttributes))
-                              .setSystemMetadata(
-                                  envelopedAspect.getSystemMetadata(), SetMode.IGNORE_NULL);
-                        })
-                    .collect(Collectors.toList());
-
-            if (!mcps.isEmpty()) {
-              systemEntityClient.batchIngestProposals(opContext, mcps, true);
-            }
-          } catch (RemoteInvocationException | URISyntaxException e) {
-            throw new RuntimeException(e);
-          }
-        };
-
-    fetchRelatedEntities(opContext, urn, consumer, null, 0);
-=======
     fetchRelatedEntities(opContext, urn, batch -> processBatch(opContext, batch), null, 0);
->>>>>>> 826c4bff
   }
 
   private void fetchRelatedEntities(
