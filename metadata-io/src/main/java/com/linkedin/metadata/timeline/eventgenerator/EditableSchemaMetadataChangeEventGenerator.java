package com.linkedin.metadata.timeline.eventgenerator;

import static com.linkedin.metadata.Constants.*;
import static com.linkedin.metadata.timeline.eventgenerator.ChangeEventGeneratorUtils.*;

import com.datahub.util.RecordUtils;
import com.github.fge.jsonpatch.JsonPatch;
import com.linkedin.businessattribute.BusinessAttributeAssociation;
import com.linkedin.common.AuditStamp;
import com.linkedin.common.GlobalTags;
import com.linkedin.common.GlossaryTerms;
import com.linkedin.common.urn.Urn;
import com.linkedin.common.urn.UrnUtils;
import com.linkedin.metadata.entity.EntityAspect;
import com.linkedin.metadata.timeline.data.ChangeCategory;
import com.linkedin.metadata.timeline.data.ChangeEvent;
import com.linkedin.metadata.timeline.data.ChangeOperation;
import com.linkedin.metadata.timeline.data.ChangeTransaction;
import com.linkedin.metadata.timeline.data.SemanticChangeType;
import com.linkedin.schema.EditableSchemaFieldInfo;
import com.linkedin.schema.EditableSchemaFieldInfoArray;
import com.linkedin.schema.EditableSchemaMetadata;
<<<<<<< HEAD

import javax.annotation.Nonnull;
=======
>>>>>>> 1d514cb0
import java.util.ArrayList;
import java.util.Collections;
import java.util.Comparator;
import java.util.List;
import java.util.Optional;
import java.util.Set;
import java.util.stream.Collectors;
import java.util.stream.Stream;

<<<<<<< HEAD
import static com.linkedin.metadata.Constants.EDITABLE_SCHEMA_METADATA_ASPECT_NAME;
import static com.linkedin.metadata.timeline.eventgenerator.ChangeEventGeneratorUtils.convertEntityGlossaryTermChangeEvents;
import static com.linkedin.metadata.timeline.eventgenerator.ChangeEventGeneratorUtils.convertEntityTagChangeEvents;
import static com.linkedin.metadata.timeline.eventgenerator.ChangeEventGeneratorUtils.getSchemaFieldUrn;


public class EditableSchemaMetadataChangeEventGenerator extends EntityChangeEventGenerator<EditableSchemaMetadata> {
    public static final String FIELD_DOCUMENTATION_ADDED_FORMAT =
            "Documentation for the field '%s' of '%s' has been added: '%s'";
    public static final String FIELD_DOCUMENTATION_REMOVED_FORMAT =
            "Documentation for the field '%s' of '%s' has been removed: '%s'";
    public static final String FIELD_DOCUMENTATION_UPDATED_FORMAT =
            "Documentation for the field '%s' of '%s' has been updated from '%s' to '%s'.";
    private static final Set<ChangeCategory> SUPPORTED_CATEGORIES =
            Stream.of(ChangeCategory.DOCUMENTATION, ChangeCategory.TAG, ChangeCategory.GLOSSARY_TERM)
                    .collect(Collectors.toSet());

    private static void sortEditableSchemaMetadataByFieldPath(EditableSchemaMetadata editableSchemaMetadata) {
        if (editableSchemaMetadata == null) {
            return;
        }
        List<EditableSchemaFieldInfo> editableSchemaFieldInfos =
                new ArrayList<>(editableSchemaMetadata.getEditableSchemaFieldInfo());
        editableSchemaFieldInfos.sort(Comparator.comparing(EditableSchemaFieldInfo::getFieldPath));
        editableSchemaMetadata.setEditableSchemaFieldInfo(new EditableSchemaFieldInfoArray(editableSchemaFieldInfos));
    }

    private static List<ChangeEvent> getAllChangeEvents(EditableSchemaFieldInfo baseFieldInfo,
                                                        EditableSchemaFieldInfo targetFieldInfo, String entityUrn, ChangeCategory changeCategory,
                                                        AuditStamp auditStamp) {
        List<ChangeEvent> changeEvents = new ArrayList<>();
        Urn datasetFieldUrn = getDatasetFieldUrn(baseFieldInfo, targetFieldInfo, entityUrn);
        if (changeCategory == ChangeCategory.DOCUMENTATION) {
            ChangeEvent documentationChangeEvent = getDocumentationChangeEvent(baseFieldInfo, targetFieldInfo, datasetFieldUrn, auditStamp);
            if (documentationChangeEvent != null) {
                changeEvents.add(documentationChangeEvent);
            }
        }
        if (changeCategory == ChangeCategory.TAG) {
            changeEvents.addAll(getTagChangeEvents(baseFieldInfo, targetFieldInfo, datasetFieldUrn, auditStamp));
        }
        if (changeCategory == ChangeCategory.GLOSSARY_TERM) {
            changeEvents.addAll(getGlossaryTermChangeEvents(baseFieldInfo, targetFieldInfo, datasetFieldUrn, auditStamp));
        }
        if (changeCategory == ChangeCategory.BUSINESS_ATTRIBUTE) {
            changeEvents.addAll(getBusinessAttributeAssociationChangeEvents(baseFieldInfo, targetFieldInfo, datasetFieldUrn, auditStamp));
        }

        return changeEvents;
    }

    private static List<ChangeEvent> computeDiffs(EditableSchemaMetadata baseEditableSchemaMetadata,
                                                  EditableSchemaMetadata targetEditableSchemaMetadata,
                                                  String entityUrn, ChangeCategory changeCategory, AuditStamp auditStamp) {
        sortEditableSchemaMetadataByFieldPath(baseEditableSchemaMetadata);
        sortEditableSchemaMetadataByFieldPath(targetEditableSchemaMetadata);
        List<ChangeEvent> changeEvents = new ArrayList<>();
        EditableSchemaFieldInfoArray baseFieldInfos =
                (baseEditableSchemaMetadata != null) ? baseEditableSchemaMetadata.getEditableSchemaFieldInfo()
                        : new EditableSchemaFieldInfoArray();
        EditableSchemaFieldInfoArray targetFieldInfos = targetEditableSchemaMetadata.getEditableSchemaFieldInfo();
        int baseIdx = 0;
        int targetIdx = 0;
        while (baseIdx < baseFieldInfos.size() && targetIdx < targetFieldInfos.size()) {
            EditableSchemaFieldInfo baseFieldInfo = baseFieldInfos.get(baseIdx);
            EditableSchemaFieldInfo targetFieldInfo = targetFieldInfos.get(targetIdx);
            int comparison = baseFieldInfo.getFieldPath().compareTo(targetFieldInfo.getFieldPath());
            if (comparison == 0) {
                changeEvents.addAll(getAllChangeEvents(baseFieldInfo, targetFieldInfo, entityUrn, changeCategory, auditStamp));
                ++baseIdx;
                ++targetIdx;
            } else if (comparison < 0) {
                // EditableFieldInfo got removed.
                changeEvents.addAll(getAllChangeEvents(baseFieldInfo, null, entityUrn, changeCategory, auditStamp));
                ++baseIdx;
            } else {
                // EditableFieldInfo got added.
                changeEvents.addAll(getAllChangeEvents(null, targetFieldInfo, entityUrn, changeCategory, auditStamp));
                ++targetIdx;
            }
        }

        while (baseIdx < baseFieldInfos.size()) {
            // Handle removed baseFieldInfo
            EditableSchemaFieldInfo baseFieldInfo = baseFieldInfos.get(baseIdx);
            changeEvents.addAll(getAllChangeEvents(baseFieldInfo, null, entityUrn, changeCategory, auditStamp));
            ++baseIdx;
        }
        while (targetIdx < targetFieldInfos.size()) {
            // Handle newly added targetFieldInfo
            EditableSchemaFieldInfo targetFieldInfo = targetFieldInfos.get(targetIdx);
            changeEvents.addAll(getAllChangeEvents(null, targetFieldInfo, entityUrn, changeCategory, auditStamp));
            ++targetIdx;
        }
        return changeEvents;
    }

    private static EditableSchemaMetadata getEditableSchemaMetadataFromAspect(EntityAspect entityAspect) {
        if (entityAspect != null && entityAspect.getMetadata() != null) {
            return RecordUtils.toRecordTemplate(EditableSchemaMetadata.class, entityAspect.getMetadata());
        }
        return null;
    }

    private static ChangeEvent getDocumentationChangeEvent(EditableSchemaFieldInfo baseFieldInfo,
                                                           EditableSchemaFieldInfo targetFieldInfo, Urn datasetFieldUrn, AuditStamp auditStamp) {
        String baseFieldDescription = (baseFieldInfo != null) ? baseFieldInfo.getDescription() : null;
        String targetFieldDescription = (targetFieldInfo != null) ? targetFieldInfo.getDescription() : null;

        if (baseFieldDescription == null && targetFieldDescription != null) {
            return ChangeEvent.builder()
                    .modifier(targetFieldInfo.getFieldPath())
                    .entityUrn(datasetFieldUrn.toString())
                    .category(ChangeCategory.DOCUMENTATION)
                    .operation(ChangeOperation.ADD)
                    .semVerChange(SemanticChangeType.MINOR)
                    .description(String.format(FIELD_DOCUMENTATION_ADDED_FORMAT, targetFieldInfo.getFieldPath(), datasetFieldUrn,
                            targetFieldDescription))
                    .auditStamp(auditStamp)
                    .build();
        }

        if (baseFieldDescription != null && targetFieldDescription == null) {
            return ChangeEvent.builder()
                    .modifier(baseFieldInfo.getFieldPath())
                    .entityUrn(datasetFieldUrn.toString())
                    .category(ChangeCategory.DOCUMENTATION)
                    .operation(ChangeOperation.REMOVE)
                    .semVerChange(SemanticChangeType.MINOR)
                    .description(String.format(FIELD_DOCUMENTATION_REMOVED_FORMAT,
                            Optional.ofNullable(targetFieldInfo).map(EditableSchemaFieldInfo::getFieldPath),
                            datasetFieldUrn, baseFieldDescription))
                    .auditStamp(auditStamp)
                    .build();
        }

        if (baseFieldDescription != null && targetFieldDescription != null && !baseFieldDescription.equals(
                targetFieldDescription)) {
            return ChangeEvent.builder()
                    .modifier(targetFieldInfo.getFieldPath())
                    .entityUrn(datasetFieldUrn.toString())
                    .category(ChangeCategory.DOCUMENTATION)
                    .operation(ChangeOperation.MODIFY)
                    .semVerChange(SemanticChangeType.PATCH)
                    .description(String.format(FIELD_DOCUMENTATION_UPDATED_FORMAT, targetFieldInfo.getFieldPath(), datasetFieldUrn,
                            baseFieldDescription, targetFieldDescription))
                    .auditStamp(auditStamp)
                    .build();
        }

        return null;
    }

    private static List<ChangeEvent> getGlossaryTermChangeEvents(EditableSchemaFieldInfo baseFieldInfo,
                                                                 EditableSchemaFieldInfo targetFieldInfo, Urn datasetFieldUrn, AuditStamp auditStamp) {
        GlossaryTerms baseGlossaryTerms = (baseFieldInfo != null) ? baseFieldInfo.getGlossaryTerms() : null;
        GlossaryTerms targetGlossaryTerms = (targetFieldInfo != null) ? targetFieldInfo.getGlossaryTerms() : null;

        // 1. Get EntityGlossaryTermChangeEvent, then rebind into a SchemaFieldGlossaryTermChangeEvent.
        List<ChangeEvent> entityGlossaryTermsChangeEvents =
                GlossaryTermsChangeEventGenerator.computeDiffs(baseGlossaryTerms, targetGlossaryTerms,
                        datasetFieldUrn.toString(), auditStamp);

        if (targetFieldInfo != null || baseFieldInfo != null) {
            String fieldPath = targetFieldInfo != null ? targetFieldInfo.getFieldPath() : baseFieldInfo.getFieldPath();
            // 2. Convert EntityGlossaryTermChangeEvent into a SchemaFieldGlossaryTermChangeEvent.
            return convertEntityGlossaryTermChangeEvents(
                    fieldPath,
                    datasetFieldUrn,
                    entityGlossaryTermsChangeEvents);
        }

        return Collections.emptyList();
=======
public class EditableSchemaMetadataChangeEventGenerator
    extends EntityChangeEventGenerator<EditableSchemaMetadata> {
  public static final String FIELD_DOCUMENTATION_ADDED_FORMAT =
      "Documentation for the field '%s' of '%s' has been added: '%s'";
  public static final String FIELD_DOCUMENTATION_REMOVED_FORMAT =
      "Documentation for the field '%s' of '%s' has been removed: '%s'";
  public static final String FIELD_DOCUMENTATION_UPDATED_FORMAT =
      "Documentation for the field '%s' of '%s' has been updated from '%s' to '%s'.";
  private static final Set<ChangeCategory> SUPPORTED_CATEGORIES =
      Stream.of(ChangeCategory.DOCUMENTATION, ChangeCategory.TAG, ChangeCategory.GLOSSARY_TERM)
          .collect(Collectors.toSet());

  private static void sortEditableSchemaMetadataByFieldPath(
      EditableSchemaMetadata editableSchemaMetadata) {
    if (editableSchemaMetadata == null) {
      return;
    }
    List<EditableSchemaFieldInfo> editableSchemaFieldInfos =
        new ArrayList<>(editableSchemaMetadata.getEditableSchemaFieldInfo());
    editableSchemaFieldInfos.sort(Comparator.comparing(EditableSchemaFieldInfo::getFieldPath));
    editableSchemaMetadata.setEditableSchemaFieldInfo(
        new EditableSchemaFieldInfoArray(editableSchemaFieldInfos));
  }

  private static List<ChangeEvent> getAllChangeEvents(
      EditableSchemaFieldInfo baseFieldInfo,
      EditableSchemaFieldInfo targetFieldInfo,
      String entityUrn,
      ChangeCategory changeCategory,
      AuditStamp auditStamp) {
    List<ChangeEvent> changeEvents = new ArrayList<>();
    Urn datasetFieldUrn = getDatasetFieldUrn(baseFieldInfo, targetFieldInfo, entityUrn);
    if (changeCategory == ChangeCategory.DOCUMENTATION) {
      ChangeEvent documentationChangeEvent =
          getDocumentationChangeEvent(baseFieldInfo, targetFieldInfo, datasetFieldUrn, auditStamp);
      if (documentationChangeEvent != null) {
        changeEvents.add(documentationChangeEvent);
      }
    }
    if (changeCategory == ChangeCategory.TAG) {
      changeEvents.addAll(
          getTagChangeEvents(baseFieldInfo, targetFieldInfo, datasetFieldUrn, auditStamp));
    }
    if (changeCategory == ChangeCategory.GLOSSARY_TERM) {
      changeEvents.addAll(
          getGlossaryTermChangeEvents(baseFieldInfo, targetFieldInfo, datasetFieldUrn, auditStamp));
    }
    return changeEvents;
  }

  private static List<ChangeEvent> computeDiffs(
      EditableSchemaMetadata baseEditableSchemaMetadata,
      EditableSchemaMetadata targetEditableSchemaMetadata,
      String entityUrn,
      ChangeCategory changeCategory,
      AuditStamp auditStamp) {
    sortEditableSchemaMetadataByFieldPath(baseEditableSchemaMetadata);
    sortEditableSchemaMetadataByFieldPath(targetEditableSchemaMetadata);
    List<ChangeEvent> changeEvents = new ArrayList<>();
    EditableSchemaFieldInfoArray baseFieldInfos =
        (baseEditableSchemaMetadata != null)
            ? baseEditableSchemaMetadata.getEditableSchemaFieldInfo()
            : new EditableSchemaFieldInfoArray();
    EditableSchemaFieldInfoArray targetFieldInfos =
        targetEditableSchemaMetadata.getEditableSchemaFieldInfo();
    int baseIdx = 0;
    int targetIdx = 0;
    while (baseIdx < baseFieldInfos.size() && targetIdx < targetFieldInfos.size()) {
      EditableSchemaFieldInfo baseFieldInfo = baseFieldInfos.get(baseIdx);
      EditableSchemaFieldInfo targetFieldInfo = targetFieldInfos.get(targetIdx);
      int comparison = baseFieldInfo.getFieldPath().compareTo(targetFieldInfo.getFieldPath());
      if (comparison == 0) {
        changeEvents.addAll(
            getAllChangeEvents(
                baseFieldInfo, targetFieldInfo, entityUrn, changeCategory, auditStamp));
        ++baseIdx;
        ++targetIdx;
      } else if (comparison < 0) {
        // EditableFieldInfo got removed.
        changeEvents.addAll(
            getAllChangeEvents(baseFieldInfo, null, entityUrn, changeCategory, auditStamp));
        ++baseIdx;
      } else {
        // EditableFieldInfo got added.
        changeEvents.addAll(
            getAllChangeEvents(null, targetFieldInfo, entityUrn, changeCategory, auditStamp));
        ++targetIdx;
      }
    }

    while (baseIdx < baseFieldInfos.size()) {
      // Handle removed baseFieldInfo
      EditableSchemaFieldInfo baseFieldInfo = baseFieldInfos.get(baseIdx);
      changeEvents.addAll(
          getAllChangeEvents(baseFieldInfo, null, entityUrn, changeCategory, auditStamp));
      ++baseIdx;
    }
    while (targetIdx < targetFieldInfos.size()) {
      // Handle newly added targetFieldInfo
      EditableSchemaFieldInfo targetFieldInfo = targetFieldInfos.get(targetIdx);
      changeEvents.addAll(
          getAllChangeEvents(null, targetFieldInfo, entityUrn, changeCategory, auditStamp));
      ++targetIdx;
    }
    return changeEvents;
  }

  private static EditableSchemaMetadata getEditableSchemaMetadataFromAspect(
      EntityAspect entityAspect) {
    if (entityAspect != null && entityAspect.getMetadata() != null) {
      return RecordUtils.toRecordTemplate(EditableSchemaMetadata.class, entityAspect.getMetadata());
    }
    return null;
  }

  private static ChangeEvent getDocumentationChangeEvent(
      EditableSchemaFieldInfo baseFieldInfo,
      EditableSchemaFieldInfo targetFieldInfo,
      Urn datasetFieldUrn,
      AuditStamp auditStamp) {
    String baseFieldDescription = (baseFieldInfo != null) ? baseFieldInfo.getDescription() : null;
    String targetFieldDescription =
        (targetFieldInfo != null) ? targetFieldInfo.getDescription() : null;

    if (baseFieldDescription == null && targetFieldDescription != null) {
      return ChangeEvent.builder()
          .modifier(targetFieldInfo.getFieldPath())
          .entityUrn(datasetFieldUrn.toString())
          .category(ChangeCategory.DOCUMENTATION)
          .operation(ChangeOperation.ADD)
          .semVerChange(SemanticChangeType.MINOR)
          .description(
              String.format(
                  FIELD_DOCUMENTATION_ADDED_FORMAT,
                  targetFieldInfo.getFieldPath(),
                  datasetFieldUrn,
                  targetFieldDescription))
          .auditStamp(auditStamp)
          .build();
    }

    if (baseFieldDescription != null && targetFieldDescription == null) {
      return ChangeEvent.builder()
          .modifier(baseFieldInfo.getFieldPath())
          .entityUrn(datasetFieldUrn.toString())
          .category(ChangeCategory.DOCUMENTATION)
          .operation(ChangeOperation.REMOVE)
          .semVerChange(SemanticChangeType.MINOR)
          .description(
              String.format(
                  FIELD_DOCUMENTATION_REMOVED_FORMAT,
                  Optional.ofNullable(targetFieldInfo).map(EditableSchemaFieldInfo::getFieldPath),
                  datasetFieldUrn,
                  baseFieldDescription))
          .auditStamp(auditStamp)
          .build();
    }

    if (baseFieldDescription != null
        && targetFieldDescription != null
        && !baseFieldDescription.equals(targetFieldDescription)) {
      return ChangeEvent.builder()
          .modifier(targetFieldInfo.getFieldPath())
          .entityUrn(datasetFieldUrn.toString())
          .category(ChangeCategory.DOCUMENTATION)
          .operation(ChangeOperation.MODIFY)
          .semVerChange(SemanticChangeType.PATCH)
          .description(
              String.format(
                  FIELD_DOCUMENTATION_UPDATED_FORMAT,
                  targetFieldInfo.getFieldPath(),
                  datasetFieldUrn,
                  baseFieldDescription,
                  targetFieldDescription))
          .auditStamp(auditStamp)
          .build();
    }

    return null;
  }

  private static List<ChangeEvent> getGlossaryTermChangeEvents(
      EditableSchemaFieldInfo baseFieldInfo,
      EditableSchemaFieldInfo targetFieldInfo,
      Urn datasetFieldUrn,
      AuditStamp auditStamp) {
    GlossaryTerms baseGlossaryTerms =
        (baseFieldInfo != null) ? baseFieldInfo.getGlossaryTerms() : null;
    GlossaryTerms targetGlossaryTerms =
        (targetFieldInfo != null) ? targetFieldInfo.getGlossaryTerms() : null;

    // 1. Get EntityGlossaryTermChangeEvent, then rebind into a SchemaFieldGlossaryTermChangeEvent.
    List<ChangeEvent> entityGlossaryTermsChangeEvents =
        GlossaryTermsChangeEventGenerator.computeDiffs(
            baseGlossaryTerms, targetGlossaryTerms, datasetFieldUrn.toString(), auditStamp);

    if (targetFieldInfo != null || baseFieldInfo != null) {
      String fieldPath =
          targetFieldInfo != null ? targetFieldInfo.getFieldPath() : baseFieldInfo.getFieldPath();
      // 2. Convert EntityGlossaryTermChangeEvent into a SchemaFieldGlossaryTermChangeEvent.
      return convertEntityGlossaryTermChangeEvents(
          fieldPath, datasetFieldUrn, entityGlossaryTermsChangeEvents);
    }

    return Collections.emptyList();
  }

  private static List<ChangeEvent> getTagChangeEvents(
      EditableSchemaFieldInfo baseFieldInfo,
      EditableSchemaFieldInfo targetFieldInfo,
      Urn datasetFieldUrn,
      AuditStamp auditStamp) {
    GlobalTags baseGlobalTags = (baseFieldInfo != null) ? baseFieldInfo.getGlobalTags() : null;
    GlobalTags targetGlobalTags =
        (targetFieldInfo != null) ? targetFieldInfo.getGlobalTags() : null;

    // 1. Get EntityTagChangeEvent, then rebind into a SchemaFieldTagChangeEvent.
    List<ChangeEvent> entityTagChangeEvents =
        GlobalTagsChangeEventGenerator.computeDiffs(
            baseGlobalTags, targetGlobalTags, datasetFieldUrn.toString(), auditStamp);

    if (targetFieldInfo != null || baseFieldInfo != null) {
      String fieldPath =
          targetFieldInfo != null ? targetFieldInfo.getFieldPath() : baseFieldInfo.getFieldPath();
      // 2. Convert EntityTagChangeEvent into a SchemaFieldTagChangeEvent.
      return convertEntityTagChangeEvents(fieldPath, datasetFieldUrn, entityTagChangeEvents);
>>>>>>> 1d514cb0
    }

    private static List<ChangeEvent> getTagChangeEvents(EditableSchemaFieldInfo baseFieldInfo,
                                                        EditableSchemaFieldInfo targetFieldInfo, Urn datasetFieldUrn, AuditStamp auditStamp) {
        GlobalTags baseGlobalTags = (baseFieldInfo != null) ? baseFieldInfo.getGlobalTags() : null;
        GlobalTags targetGlobalTags = (targetFieldInfo != null) ? targetFieldInfo.getGlobalTags() : null;

<<<<<<< HEAD
        // 1. Get EntityTagChangeEvent, then rebind into a SchemaFieldTagChangeEvent.
        List<ChangeEvent> entityTagChangeEvents =
                GlobalTagsChangeEventGenerator.computeDiffs(baseGlobalTags, targetGlobalTags, datasetFieldUrn.toString(),
                        auditStamp);
=======
  @Override
  public ChangeTransaction getSemanticDiff(
      EntityAspect previousValue,
      EntityAspect currentValue,
      ChangeCategory element,
      JsonPatch rawDiff,
      boolean rawDiffsRequested) {
>>>>>>> 1d514cb0

        if (targetFieldInfo != null || baseFieldInfo != null) {
            String fieldPath = targetFieldInfo != null ? targetFieldInfo.getFieldPath() : baseFieldInfo.getFieldPath();
            // 2. Convert EntityTagChangeEvent into a SchemaFieldTagChangeEvent.
            return convertEntityTagChangeEvents(
                    fieldPath,
                    datasetFieldUrn,
                    entityTagChangeEvents);
        }

        return Collections.emptyList();
    }

<<<<<<< HEAD
    private static List<ChangeEvent> getBusinessAttributeAssociationChangeEvents(EditableSchemaFieldInfo baseFieldInfo,
                                                                                 EditableSchemaFieldInfo targetFieldInfo,
                                                                                 Urn datasetFieldUrn, AuditStamp auditStamp) {
        BusinessAttributeAssociation baseBusinessAttributeAssociation = (baseFieldInfo != null) ? baseFieldInfo.getBusinessAttribute() : null;
        BusinessAttributeAssociation targetBusinessAttributeAssociation = (targetFieldInfo != null) ? targetFieldInfo.getBusinessAttribute() : null;

        // 1. Get EntityBusinessAttributeAssociationChangeEvent, then rebind into a SchemaFieldBusinessAttributeAssociationChangeEvent.
        List<ChangeEvent> entityBusinessAttributeAssociationChangeEvents =
                BusinessAttributeAssociationChangeEventGenerator.computeDiffs(baseBusinessAttributeAssociation,
                        targetBusinessAttributeAssociation, datasetFieldUrn.toString(),
                        auditStamp);

        return entityBusinessAttributeAssociationChangeEvents;
    }

    @Override
    public ChangeTransaction getSemanticDiff(EntityAspect previousValue, EntityAspect currentValue,
                                             ChangeCategory element, JsonPatch rawDiff, boolean rawDiffsRequested) {

        if (currentValue == null) {
            throw new IllegalArgumentException("EntityAspect currentValue should not be null");
        }

        if (!previousValue.getAspect().equals(EDITABLE_SCHEMA_METADATA_ASPECT_NAME) || !currentValue.getAspect()
                .equals(EDITABLE_SCHEMA_METADATA_ASPECT_NAME)) {
            throw new IllegalArgumentException("Aspect is not " + EDITABLE_SCHEMA_METADATA_ASPECT_NAME);
        }

        EditableSchemaMetadata baseEditableSchemaMetadata = getEditableSchemaMetadataFromAspect(previousValue);
        EditableSchemaMetadata targetEditableSchemaMetadata = getEditableSchemaMetadataFromAspect(currentValue);
        List<ChangeEvent> changeEvents = new ArrayList<>();
        if (SUPPORTED_CATEGORIES.contains(element)) {
            changeEvents.addAll(
                    computeDiffs(baseEditableSchemaMetadata, targetEditableSchemaMetadata, currentValue.getUrn(), element, null));
        }

        // Assess the highest change at the transaction(schema) level.
        SemanticChangeType highestSemanticChange = SemanticChangeType.NONE;
        ChangeEvent highestChangeEvent =
                changeEvents.stream().max(Comparator.comparing(ChangeEvent::getSemVerChange)).orElse(null);
        if (highestChangeEvent != null) {
            highestSemanticChange = highestChangeEvent.getSemVerChange();
        }

        return ChangeTransaction.builder()
                .semVerChange(highestSemanticChange)
                .changeEvents(changeEvents)
                .timestamp(currentValue.getCreatedOn().getTime())
                .rawDiff(rawDiffsRequested ? rawDiff : null)
                .actor(currentValue.getCreatedBy())
                .build();
=======
    if (!previousValue.getAspect().equals(EDITABLE_SCHEMA_METADATA_ASPECT_NAME)
        || !currentValue.getAspect().equals(EDITABLE_SCHEMA_METADATA_ASPECT_NAME)) {
      throw new IllegalArgumentException("Aspect is not " + EDITABLE_SCHEMA_METADATA_ASPECT_NAME);
    }

    EditableSchemaMetadata baseEditableSchemaMetadata =
        getEditableSchemaMetadataFromAspect(previousValue);
    EditableSchemaMetadata targetEditableSchemaMetadata =
        getEditableSchemaMetadataFromAspect(currentValue);
    List<ChangeEvent> changeEvents = new ArrayList<>();
    if (SUPPORTED_CATEGORIES.contains(element)) {
      changeEvents.addAll(
          computeDiffs(
              baseEditableSchemaMetadata,
              targetEditableSchemaMetadata,
              currentValue.getUrn(),
              element,
              null));
>>>>>>> 1d514cb0
    }

    @Override
    public List<ChangeEvent> getChangeEvents(
            @Nonnull Urn urn,
            @Nonnull String entity,
            @Nonnull String aspect,
            @Nonnull Aspect<EditableSchemaMetadata> from,
            @Nonnull Aspect<EditableSchemaMetadata> to,
            @Nonnull AuditStamp auditStamp) {
        final List<ChangeEvent> changeEvents = new ArrayList<>();
        changeEvents.addAll(computeDiffs(from.getValue(), to.getValue(), urn.toString(), ChangeCategory.DOCUMENTATION, auditStamp));
        changeEvents.addAll(computeDiffs(from.getValue(), to.getValue(), urn.toString(), ChangeCategory.TAG, auditStamp));
        changeEvents.addAll(computeDiffs(from.getValue(), to.getValue(), urn.toString(), ChangeCategory.TECHNICAL_SCHEMA, auditStamp));
        changeEvents.addAll(computeDiffs(from.getValue(), to.getValue(), urn.toString(), ChangeCategory.GLOSSARY_TERM, auditStamp));
        changeEvents.addAll(computeDiffs(from.getValue(), to.getValue(), urn.toString(), ChangeCategory.BUSINESS_ATTRIBUTE, auditStamp));
        return changeEvents;
    }

<<<<<<< HEAD
    private static Urn getDatasetFieldUrn(final EditableSchemaFieldInfo previous, final EditableSchemaFieldInfo latest, String entityUrn) {
        return previous != null
                ? getSchemaFieldUrn(UrnUtils.getUrn(entityUrn), previous.getFieldPath())
                : getSchemaFieldUrn(UrnUtils.getUrn(entityUrn), latest.getFieldPath());
    }
=======
    return ChangeTransaction.builder()
        .semVerChange(highestSemanticChange)
        .changeEvents(changeEvents)
        .timestamp(currentValue.getCreatedOn().getTime())
        .rawDiff(rawDiffsRequested ? rawDiff : null)
        .actor(currentValue.getCreatedBy())
        .build();
  }

  @Override
  public List<ChangeEvent> getChangeEvents(
      @Nonnull Urn urn,
      @Nonnull String entity,
      @Nonnull String aspect,
      @Nonnull Aspect<EditableSchemaMetadata> from,
      @Nonnull Aspect<EditableSchemaMetadata> to,
      @Nonnull AuditStamp auditStamp) {
    final List<ChangeEvent> changeEvents = new ArrayList<>();
    changeEvents.addAll(
        computeDiffs(
            from.getValue(),
            to.getValue(),
            urn.toString(),
            ChangeCategory.DOCUMENTATION,
            auditStamp));
    changeEvents.addAll(
        computeDiffs(
            from.getValue(), to.getValue(), urn.toString(), ChangeCategory.TAG, auditStamp));
    changeEvents.addAll(
        computeDiffs(
            from.getValue(),
            to.getValue(),
            urn.toString(),
            ChangeCategory.TECHNICAL_SCHEMA,
            auditStamp));
    changeEvents.addAll(
        computeDiffs(
            from.getValue(),
            to.getValue(),
            urn.toString(),
            ChangeCategory.GLOSSARY_TERM,
            auditStamp));
    return changeEvents;
  }

  private static Urn getDatasetFieldUrn(
      final EditableSchemaFieldInfo previous,
      final EditableSchemaFieldInfo latest,
      String entityUrn) {
    return previous != null
        ? getSchemaFieldUrn(UrnUtils.getUrn(entityUrn), previous.getFieldPath())
        : getSchemaFieldUrn(UrnUtils.getUrn(entityUrn), latest.getFieldPath());
  }
>>>>>>> 1d514cb0
}<|MERGE_RESOLUTION|>--- conflicted
+++ resolved
@@ -20,11 +20,6 @@
 import com.linkedin.schema.EditableSchemaFieldInfo;
 import com.linkedin.schema.EditableSchemaFieldInfoArray;
 import com.linkedin.schema.EditableSchemaMetadata;
-<<<<<<< HEAD
-
-import javax.annotation.Nonnull;
-=======
->>>>>>> 1d514cb0
 import java.util.ArrayList;
 import java.util.Collections;
 import java.util.Comparator;
@@ -33,182 +28,8 @@
 import java.util.Set;
 import java.util.stream.Collectors;
 import java.util.stream.Stream;
-
-<<<<<<< HEAD
-import static com.linkedin.metadata.Constants.EDITABLE_SCHEMA_METADATA_ASPECT_NAME;
-import static com.linkedin.metadata.timeline.eventgenerator.ChangeEventGeneratorUtils.convertEntityGlossaryTermChangeEvents;
-import static com.linkedin.metadata.timeline.eventgenerator.ChangeEventGeneratorUtils.convertEntityTagChangeEvents;
-import static com.linkedin.metadata.timeline.eventgenerator.ChangeEventGeneratorUtils.getSchemaFieldUrn;
-
-
-public class EditableSchemaMetadataChangeEventGenerator extends EntityChangeEventGenerator<EditableSchemaMetadata> {
-    public static final String FIELD_DOCUMENTATION_ADDED_FORMAT =
-            "Documentation for the field '%s' of '%s' has been added: '%s'";
-    public static final String FIELD_DOCUMENTATION_REMOVED_FORMAT =
-            "Documentation for the field '%s' of '%s' has been removed: '%s'";
-    public static final String FIELD_DOCUMENTATION_UPDATED_FORMAT =
-            "Documentation for the field '%s' of '%s' has been updated from '%s' to '%s'.";
-    private static final Set<ChangeCategory> SUPPORTED_CATEGORIES =
-            Stream.of(ChangeCategory.DOCUMENTATION, ChangeCategory.TAG, ChangeCategory.GLOSSARY_TERM)
-                    .collect(Collectors.toSet());
-
-    private static void sortEditableSchemaMetadataByFieldPath(EditableSchemaMetadata editableSchemaMetadata) {
-        if (editableSchemaMetadata == null) {
-            return;
-        }
-        List<EditableSchemaFieldInfo> editableSchemaFieldInfos =
-                new ArrayList<>(editableSchemaMetadata.getEditableSchemaFieldInfo());
-        editableSchemaFieldInfos.sort(Comparator.comparing(EditableSchemaFieldInfo::getFieldPath));
-        editableSchemaMetadata.setEditableSchemaFieldInfo(new EditableSchemaFieldInfoArray(editableSchemaFieldInfos));
-    }
-
-    private static List<ChangeEvent> getAllChangeEvents(EditableSchemaFieldInfo baseFieldInfo,
-                                                        EditableSchemaFieldInfo targetFieldInfo, String entityUrn, ChangeCategory changeCategory,
-                                                        AuditStamp auditStamp) {
-        List<ChangeEvent> changeEvents = new ArrayList<>();
-        Urn datasetFieldUrn = getDatasetFieldUrn(baseFieldInfo, targetFieldInfo, entityUrn);
-        if (changeCategory == ChangeCategory.DOCUMENTATION) {
-            ChangeEvent documentationChangeEvent = getDocumentationChangeEvent(baseFieldInfo, targetFieldInfo, datasetFieldUrn, auditStamp);
-            if (documentationChangeEvent != null) {
-                changeEvents.add(documentationChangeEvent);
-            }
-        }
-        if (changeCategory == ChangeCategory.TAG) {
-            changeEvents.addAll(getTagChangeEvents(baseFieldInfo, targetFieldInfo, datasetFieldUrn, auditStamp));
-        }
-        if (changeCategory == ChangeCategory.GLOSSARY_TERM) {
-            changeEvents.addAll(getGlossaryTermChangeEvents(baseFieldInfo, targetFieldInfo, datasetFieldUrn, auditStamp));
-        }
-        if (changeCategory == ChangeCategory.BUSINESS_ATTRIBUTE) {
-            changeEvents.addAll(getBusinessAttributeAssociationChangeEvents(baseFieldInfo, targetFieldInfo, datasetFieldUrn, auditStamp));
-        }
-
-        return changeEvents;
-    }
-
-    private static List<ChangeEvent> computeDiffs(EditableSchemaMetadata baseEditableSchemaMetadata,
-                                                  EditableSchemaMetadata targetEditableSchemaMetadata,
-                                                  String entityUrn, ChangeCategory changeCategory, AuditStamp auditStamp) {
-        sortEditableSchemaMetadataByFieldPath(baseEditableSchemaMetadata);
-        sortEditableSchemaMetadataByFieldPath(targetEditableSchemaMetadata);
-        List<ChangeEvent> changeEvents = new ArrayList<>();
-        EditableSchemaFieldInfoArray baseFieldInfos =
-                (baseEditableSchemaMetadata != null) ? baseEditableSchemaMetadata.getEditableSchemaFieldInfo()
-                        : new EditableSchemaFieldInfoArray();
-        EditableSchemaFieldInfoArray targetFieldInfos = targetEditableSchemaMetadata.getEditableSchemaFieldInfo();
-        int baseIdx = 0;
-        int targetIdx = 0;
-        while (baseIdx < baseFieldInfos.size() && targetIdx < targetFieldInfos.size()) {
-            EditableSchemaFieldInfo baseFieldInfo = baseFieldInfos.get(baseIdx);
-            EditableSchemaFieldInfo targetFieldInfo = targetFieldInfos.get(targetIdx);
-            int comparison = baseFieldInfo.getFieldPath().compareTo(targetFieldInfo.getFieldPath());
-            if (comparison == 0) {
-                changeEvents.addAll(getAllChangeEvents(baseFieldInfo, targetFieldInfo, entityUrn, changeCategory, auditStamp));
-                ++baseIdx;
-                ++targetIdx;
-            } else if (comparison < 0) {
-                // EditableFieldInfo got removed.
-                changeEvents.addAll(getAllChangeEvents(baseFieldInfo, null, entityUrn, changeCategory, auditStamp));
-                ++baseIdx;
-            } else {
-                // EditableFieldInfo got added.
-                changeEvents.addAll(getAllChangeEvents(null, targetFieldInfo, entityUrn, changeCategory, auditStamp));
-                ++targetIdx;
-            }
-        }
-
-        while (baseIdx < baseFieldInfos.size()) {
-            // Handle removed baseFieldInfo
-            EditableSchemaFieldInfo baseFieldInfo = baseFieldInfos.get(baseIdx);
-            changeEvents.addAll(getAllChangeEvents(baseFieldInfo, null, entityUrn, changeCategory, auditStamp));
-            ++baseIdx;
-        }
-        while (targetIdx < targetFieldInfos.size()) {
-            // Handle newly added targetFieldInfo
-            EditableSchemaFieldInfo targetFieldInfo = targetFieldInfos.get(targetIdx);
-            changeEvents.addAll(getAllChangeEvents(null, targetFieldInfo, entityUrn, changeCategory, auditStamp));
-            ++targetIdx;
-        }
-        return changeEvents;
-    }
-
-    private static EditableSchemaMetadata getEditableSchemaMetadataFromAspect(EntityAspect entityAspect) {
-        if (entityAspect != null && entityAspect.getMetadata() != null) {
-            return RecordUtils.toRecordTemplate(EditableSchemaMetadata.class, entityAspect.getMetadata());
-        }
-        return null;
-    }
-
-    private static ChangeEvent getDocumentationChangeEvent(EditableSchemaFieldInfo baseFieldInfo,
-                                                           EditableSchemaFieldInfo targetFieldInfo, Urn datasetFieldUrn, AuditStamp auditStamp) {
-        String baseFieldDescription = (baseFieldInfo != null) ? baseFieldInfo.getDescription() : null;
-        String targetFieldDescription = (targetFieldInfo != null) ? targetFieldInfo.getDescription() : null;
-
-        if (baseFieldDescription == null && targetFieldDescription != null) {
-            return ChangeEvent.builder()
-                    .modifier(targetFieldInfo.getFieldPath())
-                    .entityUrn(datasetFieldUrn.toString())
-                    .category(ChangeCategory.DOCUMENTATION)
-                    .operation(ChangeOperation.ADD)
-                    .semVerChange(SemanticChangeType.MINOR)
-                    .description(String.format(FIELD_DOCUMENTATION_ADDED_FORMAT, targetFieldInfo.getFieldPath(), datasetFieldUrn,
-                            targetFieldDescription))
-                    .auditStamp(auditStamp)
-                    .build();
-        }
-
-        if (baseFieldDescription != null && targetFieldDescription == null) {
-            return ChangeEvent.builder()
-                    .modifier(baseFieldInfo.getFieldPath())
-                    .entityUrn(datasetFieldUrn.toString())
-                    .category(ChangeCategory.DOCUMENTATION)
-                    .operation(ChangeOperation.REMOVE)
-                    .semVerChange(SemanticChangeType.MINOR)
-                    .description(String.format(FIELD_DOCUMENTATION_REMOVED_FORMAT,
-                            Optional.ofNullable(targetFieldInfo).map(EditableSchemaFieldInfo::getFieldPath),
-                            datasetFieldUrn, baseFieldDescription))
-                    .auditStamp(auditStamp)
-                    .build();
-        }
-
-        if (baseFieldDescription != null && targetFieldDescription != null && !baseFieldDescription.equals(
-                targetFieldDescription)) {
-            return ChangeEvent.builder()
-                    .modifier(targetFieldInfo.getFieldPath())
-                    .entityUrn(datasetFieldUrn.toString())
-                    .category(ChangeCategory.DOCUMENTATION)
-                    .operation(ChangeOperation.MODIFY)
-                    .semVerChange(SemanticChangeType.PATCH)
-                    .description(String.format(FIELD_DOCUMENTATION_UPDATED_FORMAT, targetFieldInfo.getFieldPath(), datasetFieldUrn,
-                            baseFieldDescription, targetFieldDescription))
-                    .auditStamp(auditStamp)
-                    .build();
-        }
-
-        return null;
-    }
-
-    private static List<ChangeEvent> getGlossaryTermChangeEvents(EditableSchemaFieldInfo baseFieldInfo,
-                                                                 EditableSchemaFieldInfo targetFieldInfo, Urn datasetFieldUrn, AuditStamp auditStamp) {
-        GlossaryTerms baseGlossaryTerms = (baseFieldInfo != null) ? baseFieldInfo.getGlossaryTerms() : null;
-        GlossaryTerms targetGlossaryTerms = (targetFieldInfo != null) ? targetFieldInfo.getGlossaryTerms() : null;
-
-        // 1. Get EntityGlossaryTermChangeEvent, then rebind into a SchemaFieldGlossaryTermChangeEvent.
-        List<ChangeEvent> entityGlossaryTermsChangeEvents =
-                GlossaryTermsChangeEventGenerator.computeDiffs(baseGlossaryTerms, targetGlossaryTerms,
-                        datasetFieldUrn.toString(), auditStamp);
-
-        if (targetFieldInfo != null || baseFieldInfo != null) {
-            String fieldPath = targetFieldInfo != null ? targetFieldInfo.getFieldPath() : baseFieldInfo.getFieldPath();
-            // 2. Convert EntityGlossaryTermChangeEvent into a SchemaFieldGlossaryTermChangeEvent.
-            return convertEntityGlossaryTermChangeEvents(
-                    fieldPath,
-                    datasetFieldUrn,
-                    entityGlossaryTermsChangeEvents);
-        }
-
-        return Collections.emptyList();
-=======
+import javax.annotation.Nonnull;
+
 public class EditableSchemaMetadataChangeEventGenerator
     extends EntityChangeEventGenerator<EditableSchemaMetadata> {
   public static final String FIELD_DOCUMENTATION_ADDED_FORMAT =
@@ -255,6 +76,9 @@
     if (changeCategory == ChangeCategory.GLOSSARY_TERM) {
       changeEvents.addAll(
           getGlossaryTermChangeEvents(baseFieldInfo, targetFieldInfo, datasetFieldUrn, auditStamp));
+    }
+    if (changeCategory == ChangeCategory.BUSINESS_ATTRIBUTE) {
+      changeEvents.addAll(getBusinessAttributeAssociationChangeEvents(baseFieldInfo, targetFieldInfo, datasetFieldUrn, auditStamp));
     }
     return changeEvents;
   }
@@ -435,20 +259,29 @@
           targetFieldInfo != null ? targetFieldInfo.getFieldPath() : baseFieldInfo.getFieldPath();
       // 2. Convert EntityTagChangeEvent into a SchemaFieldTagChangeEvent.
       return convertEntityTagChangeEvents(fieldPath, datasetFieldUrn, entityTagChangeEvents);
->>>>>>> 1d514cb0
-    }
-
-    private static List<ChangeEvent> getTagChangeEvents(EditableSchemaFieldInfo baseFieldInfo,
-                                                        EditableSchemaFieldInfo targetFieldInfo, Urn datasetFieldUrn, AuditStamp auditStamp) {
-        GlobalTags baseGlobalTags = (baseFieldInfo != null) ? baseFieldInfo.getGlobalTags() : null;
-        GlobalTags targetGlobalTags = (targetFieldInfo != null) ? targetFieldInfo.getGlobalTags() : null;
-
-<<<<<<< HEAD
-        // 1. Get EntityTagChangeEvent, then rebind into a SchemaFieldTagChangeEvent.
-        List<ChangeEvent> entityTagChangeEvents =
-                GlobalTagsChangeEventGenerator.computeDiffs(baseGlobalTags, targetGlobalTags, datasetFieldUrn.toString(),
+    }
+
+    return Collections.emptyList();
+  }
+
+    private static List<ChangeEvent> getBusinessAttributeAssociationChangeEvents(EditableSchemaFieldInfo baseFieldInfo,
+                                                                                 EditableSchemaFieldInfo targetFieldInfo,
+                                                                                 Urn datasetFieldUrn, AuditStamp auditStamp) {
+        BusinessAttributeAssociation baseBusinessAttributeAssociation = (baseFieldInfo != null) ? baseFieldInfo.getBusinessAttribute() : null;
+        BusinessAttributeAssociation targetBusinessAttributeAssociation = (targetFieldInfo != null) ? targetFieldInfo.getBusinessAttribute() : null;
+
+        // 1. Get EntityBusinessAttributeAssociationChangeEvent, then rebind into a SchemaFieldBusinessAttributeAssociationChangeEvent.
+        List<ChangeEvent> entityBusinessAttributeAssociationChangeEvents =
+                BusinessAttributeAssociationChangeEventGenerator.computeDiffs(baseBusinessAttributeAssociation,
+                        targetBusinessAttributeAssociation, datasetFieldUrn.toString(),
                         auditStamp);
-=======
+
+        return entityBusinessAttributeAssociationChangeEvents;
+    }
+
+    @Override
+    public ChangeTransaction getSemanticDiff(EntityAspect previousValue, EntityAspect currentValue,
+                                             ChangeCategory element, JsonPatch rawDiff, boolean rawDiffsRequested) {
   @Override
   public ChangeTransaction getSemanticDiff(
       EntityAspect previousValue,
@@ -456,73 +289,11 @@
       ChangeCategory element,
       JsonPatch rawDiff,
       boolean rawDiffsRequested) {
->>>>>>> 1d514cb0
-
-        if (targetFieldInfo != null || baseFieldInfo != null) {
-            String fieldPath = targetFieldInfo != null ? targetFieldInfo.getFieldPath() : baseFieldInfo.getFieldPath();
-            // 2. Convert EntityTagChangeEvent into a SchemaFieldTagChangeEvent.
-            return convertEntityTagChangeEvents(
-                    fieldPath,
-                    datasetFieldUrn,
-                    entityTagChangeEvents);
-        }
-
-        return Collections.emptyList();
-    }
-
-<<<<<<< HEAD
-    private static List<ChangeEvent> getBusinessAttributeAssociationChangeEvents(EditableSchemaFieldInfo baseFieldInfo,
-                                                                                 EditableSchemaFieldInfo targetFieldInfo,
-                                                                                 Urn datasetFieldUrn, AuditStamp auditStamp) {
-        BusinessAttributeAssociation baseBusinessAttributeAssociation = (baseFieldInfo != null) ? baseFieldInfo.getBusinessAttribute() : null;
-        BusinessAttributeAssociation targetBusinessAttributeAssociation = (targetFieldInfo != null) ? targetFieldInfo.getBusinessAttribute() : null;
-
-        // 1. Get EntityBusinessAttributeAssociationChangeEvent, then rebind into a SchemaFieldBusinessAttributeAssociationChangeEvent.
-        List<ChangeEvent> entityBusinessAttributeAssociationChangeEvents =
-                BusinessAttributeAssociationChangeEventGenerator.computeDiffs(baseBusinessAttributeAssociation,
-                        targetBusinessAttributeAssociation, datasetFieldUrn.toString(),
-                        auditStamp);
-
-        return entityBusinessAttributeAssociationChangeEvents;
-    }
-
-    @Override
-    public ChangeTransaction getSemanticDiff(EntityAspect previousValue, EntityAspect currentValue,
-                                             ChangeCategory element, JsonPatch rawDiff, boolean rawDiffsRequested) {
-
-        if (currentValue == null) {
-            throw new IllegalArgumentException("EntityAspect currentValue should not be null");
-        }
-
-        if (!previousValue.getAspect().equals(EDITABLE_SCHEMA_METADATA_ASPECT_NAME) || !currentValue.getAspect()
-                .equals(EDITABLE_SCHEMA_METADATA_ASPECT_NAME)) {
-            throw new IllegalArgumentException("Aspect is not " + EDITABLE_SCHEMA_METADATA_ASPECT_NAME);
-        }
-
-        EditableSchemaMetadata baseEditableSchemaMetadata = getEditableSchemaMetadataFromAspect(previousValue);
-        EditableSchemaMetadata targetEditableSchemaMetadata = getEditableSchemaMetadataFromAspect(currentValue);
-        List<ChangeEvent> changeEvents = new ArrayList<>();
-        if (SUPPORTED_CATEGORIES.contains(element)) {
-            changeEvents.addAll(
-                    computeDiffs(baseEditableSchemaMetadata, targetEditableSchemaMetadata, currentValue.getUrn(), element, null));
-        }
-
-        // Assess the highest change at the transaction(schema) level.
-        SemanticChangeType highestSemanticChange = SemanticChangeType.NONE;
-        ChangeEvent highestChangeEvent =
-                changeEvents.stream().max(Comparator.comparing(ChangeEvent::getSemVerChange)).orElse(null);
-        if (highestChangeEvent != null) {
-            highestSemanticChange = highestChangeEvent.getSemVerChange();
-        }
-
-        return ChangeTransaction.builder()
-                .semVerChange(highestSemanticChange)
-                .changeEvents(changeEvents)
-                .timestamp(currentValue.getCreatedOn().getTime())
-                .rawDiff(rawDiffsRequested ? rawDiff : null)
-                .actor(currentValue.getCreatedBy())
-                .build();
-=======
+
+    if (currentValue == null) {
+      throw new IllegalArgumentException("EntityAspect currentValue should not be null");
+    }
+
     if (!previousValue.getAspect().equals(EDITABLE_SCHEMA_METADATA_ASPECT_NAME)
         || !currentValue.getAspect().equals(EDITABLE_SCHEMA_METADATA_ASPECT_NAME)) {
       throw new IllegalArgumentException("Aspect is not " + EDITABLE_SCHEMA_METADATA_ASPECT_NAME);
@@ -541,8 +312,24 @@
               currentValue.getUrn(),
               element,
               null));
->>>>>>> 1d514cb0
-    }
+    }
+
+    // Assess the highest change at the transaction(schema) level.
+    SemanticChangeType highestSemanticChange = SemanticChangeType.NONE;
+    ChangeEvent highestChangeEvent =
+        changeEvents.stream().max(Comparator.comparing(ChangeEvent::getSemVerChange)).orElse(null);
+    if (highestChangeEvent != null) {
+      highestSemanticChange = highestChangeEvent.getSemVerChange();
+    }
+
+    return ChangeTransaction.builder()
+        .semVerChange(highestSemanticChange)
+        .changeEvents(changeEvents)
+        .timestamp(currentValue.getCreatedOn().getTime())
+        .rawDiff(rawDiffsRequested ? rawDiff : null)
+        .actor(currentValue.getCreatedBy())
+        .build();
+  }
 
     @Override
     public List<ChangeEvent> getChangeEvents(
@@ -553,65 +340,39 @@
             @Nonnull Aspect<EditableSchemaMetadata> to,
             @Nonnull AuditStamp auditStamp) {
         final List<ChangeEvent> changeEvents = new ArrayList<>();
-        changeEvents.addAll(computeDiffs(from.getValue(), to.getValue(), urn.toString(), ChangeCategory.DOCUMENTATION, auditStamp));
-        changeEvents.addAll(computeDiffs(from.getValue(), to.getValue(), urn.toString(), ChangeCategory.TAG, auditStamp));
-        changeEvents.addAll(computeDiffs(from.getValue(), to.getValue(), urn.toString(), ChangeCategory.TECHNICAL_SCHEMA, auditStamp));
-        changeEvents.addAll(computeDiffs(from.getValue(), to.getValue(), urn.toString(), ChangeCategory.GLOSSARY_TERM, auditStamp));
-        changeEvents.addAll(computeDiffs(from.getValue(), to.getValue(), urn.toString(), ChangeCategory.BUSINESS_ATTRIBUTE, auditStamp));
-        return changeEvents;
-    }
-
-<<<<<<< HEAD
-    private static Urn getDatasetFieldUrn(final EditableSchemaFieldInfo previous, final EditableSchemaFieldInfo latest, String entityUrn) {
-        return previous != null
-                ? getSchemaFieldUrn(UrnUtils.getUrn(entityUrn), previous.getFieldPath())
-                : getSchemaFieldUrn(UrnUtils.getUrn(entityUrn), latest.getFieldPath());
-    }
-=======
-    return ChangeTransaction.builder()
-        .semVerChange(highestSemanticChange)
-        .changeEvents(changeEvents)
-        .timestamp(currentValue.getCreatedOn().getTime())
-        .rawDiff(rawDiffsRequested ? rawDiff : null)
-        .actor(currentValue.getCreatedBy())
-        .build();
-  }
-
-  @Override
-  public List<ChangeEvent> getChangeEvents(
-      @Nonnull Urn urn,
-      @Nonnull String entity,
-      @Nonnull String aspect,
-      @Nonnull Aspect<EditableSchemaMetadata> from,
-      @Nonnull Aspect<EditableSchemaMetadata> to,
-      @Nonnull AuditStamp auditStamp) {
-    final List<ChangeEvent> changeEvents = new ArrayList<>();
-    changeEvents.addAll(
+        changeEvents.addAll(
         computeDiffs(
             from.getValue(),
             to.getValue(),
             urn.toString(),
             ChangeCategory.DOCUMENTATION,
             auditStamp));
-    changeEvents.addAll(
+        changeEvents.addAll(
         computeDiffs(
             from.getValue(), to.getValue(), urn.toString(), ChangeCategory.TAG, auditStamp));
-    changeEvents.addAll(
+        changeEvents.addAll(
         computeDiffs(
             from.getValue(),
             to.getValue(),
             urn.toString(),
             ChangeCategory.TECHNICAL_SCHEMA,
             auditStamp));
-    changeEvents.addAll(
+        changeEvents.addAll(
         computeDiffs(
             from.getValue(),
             to.getValue(),
             urn.toString(),
             ChangeCategory.GLOSSARY_TERM,
             auditStamp));
-    return changeEvents;
-  }
+        changeEvents.addAll(
+        computeDiffs(
+            from.getValue(),
+            to.getValue(),
+            urn.toString(),
+            ChangeCategory.BUSINESS_ATTRIBUTE,
+            auditStamp));
+        return changeEvents;
+    }
 
   private static Urn getDatasetFieldUrn(
       final EditableSchemaFieldInfo previous,
@@ -621,5 +382,4 @@
         ? getSchemaFieldUrn(UrnUtils.getUrn(entityUrn), previous.getFieldPath())
         : getSchemaFieldUrn(UrnUtils.getUrn(entityUrn), latest.getFieldPath());
   }
->>>>>>> 1d514cb0
 }