package com.linkedin.metadata.search.client;

import com.codahale.metrics.Timer;
import com.linkedin.metadata.browse.BrowseResult;
import com.linkedin.metadata.query.AutoCompleteResult;
import com.linkedin.metadata.query.SearchFlags;
import com.linkedin.metadata.query.filter.Filter;
import com.linkedin.metadata.query.filter.SortCriterion;
import com.linkedin.metadata.search.EntitySearchService;
import com.linkedin.metadata.search.ScrollResult;
import com.linkedin.metadata.search.SearchResult;
import com.linkedin.metadata.search.cache.CacheableSearcher;
import com.linkedin.metadata.utils.metrics.MetricUtils;
import java.util.List;
import java.util.Optional;
import javax.annotation.Nonnull;
import javax.annotation.Nullable;
import lombok.RequiredArgsConstructor;
import org.javatuples.Quintet;
import org.javatuples.Sextet;
import org.springframework.cache.Cache;
import org.springframework.cache.CacheManager;

import static com.datahub.util.RecordUtils.toJsonString;
import static com.datahub.util.RecordUtils.toRecordTemplate;


@RequiredArgsConstructor
public class CachingEntitySearchService {
  private static final String ENTITY_SEARCH_SERVICE_SEARCH_CACHE_NAME = "entitySearchServiceSearch";
  private static final String ENTITY_SEARCH_SERVICE_AUTOCOMPLETE_CACHE_NAME = "entitySearchServiceAutoComplete";
  private static final String ENTITY_SEARCH_SERVICE_BROWSE_CACHE_NAME = "entitySearchServiceBrowse";
  public static final String ENTITY_SEARCH_SERVICE_SCROLL_CACHE_NAME = "entitySearchServiceScroll";

  private final CacheManager cacheManager;
  private final EntitySearchService entitySearchService; // This is a shared component, also used in search aggregation
  private final int batchSize;
  private final boolean enableCache;

  /**
   * Retrieves cached search results. If the query has been cached, this will return quickly. If not, a full
   * search request will be made.
   *
   * @param entityName the name of the entity to search
   * @param query the search query
   * @param filters the filters to include
   * @param sortCriterion the sort criterion
   * @param from the start offset
   * @param size the count
   * @param flags additional search flags
   * @param facets list of facets we want aggregations for
   *
   * @return a {@link SearchResult} containing the requested batch of search results
   */
  public SearchResult search(
      @Nonnull List<String> entityNames,
      @Nonnull String query,
      @Nullable Filter filters,
      @Nullable SortCriterion sortCriterion,
      int from,
      int size,
      @Nullable SearchFlags flags,
      @Nullable List<String> facets) {
    return getCachedSearchResults(entityNames, query, filters, sortCriterion, from, size, flags, facets);
  }

  /**
   * Retrieves cached auto complete results
   *
   * @param entityName the name of the entity to search
   * @param input the input query
   * @param filters the filters to include
   * @param limit the max number of results to return
   * @param flags additional search flags
   *
   * @return a {@link SearchResult} containing the requested batch of search results
   */
  public AutoCompleteResult autoComplete(
      @Nonnull String entityName,
      @Nonnull String input,
      @Nullable String field,
      @Nullable Filter filters,
      int limit,
      @Nullable SearchFlags flags) {
    return getCachedAutoCompleteResults(entityName, input, field, filters, limit, flags);
  }

  /**
   * Retrieves cached auto complete results
   *
   * @param entityName type of entity to query
   * @param path the path to be browsed
   * @param filters the request map with fields and values as filters
   * @param from index of the first entity located in path
   * @param size the max number of entities contained in the response
   *
   * @return a {@link SearchResult} containing the requested batch of search results
   */
  public BrowseResult browse(
      @Nonnull String entityName,
      @Nonnull String path,
      @Nullable Filter filters,
      int from,
      int size,
      @Nullable SearchFlags flags) {
    return getCachedBrowseResults(entityName, path, filters, from, size, flags);
  }

  /**
   * Retrieves cached scroll results. If the query has been cached, this will return quickly. If not, a full
   * scroll request will be made.
   *
   * @param entities the names of the entities to search
   * @param query the search query
   * @param filters the filters to include
   * @param sortCriterion the sort criterion
   * @param scrollId opaque scroll identifier for a scroll request
   * @param keepAlive the string representation of how long to keep point in time alive
   * @param size the count
   * @param flags additional search flags
   *
   * @return a {@link ScrollResult} containing the requested batch of scroll results
   */
  public ScrollResult scroll(
      @Nonnull List<String> entities,
      @Nonnull String query,
      @Nullable Filter filters,
      @Nullable SortCriterion sortCriterion,
      @Nullable String scrollId,
      @Nonnull String keepAlive,
      int size,
      @Nullable SearchFlags flags) {
    return getCachedScrollResults(entities, query, filters, sortCriterion, scrollId, keepAlive, size, flags);
  }



  /**
   * Get search results corresponding to the input "from" and "size"
   * It goes through batches, starting from the beginning, until we get enough results to return
   * This lets us have batches that return a variable number of results (we have no idea which batch the "from" "size" page corresponds to)
   */
  public SearchResult getCachedSearchResults(
      @Nonnull List<String> entityNames,
      @Nonnull String query,
      @Nullable Filter filters,
      @Nullable SortCriterion sortCriterion,
      int from,
      int size,
      @Nullable SearchFlags flags,
      @Nullable List<String> facets) {
    return new CacheableSearcher<>(
        cacheManager.getCache(ENTITY_SEARCH_SERVICE_SEARCH_CACHE_NAME),
        batchSize,
        querySize -> getRawSearchResults(entityNames, query, filters, sortCriterion, querySize.getFrom(),
                querySize.getSize(), flags, facets),
<<<<<<< HEAD
        querySize -> Quintet.with(entityNames, query, filters != null ? toJsonString(filters) : null,
            sortCriterion != null ? toJsonString(sortCriterion) : null, querySize), flags, enableCache).getSearchResults(from, size);
=======
        querySize -> Sextet.with(entityName, query, filters != null ? toJsonString(filters) : null,
            sortCriterion != null ? toJsonString(sortCriterion) : null, facets, querySize), flags, enableCache).getSearchResults(from, size);
>>>>>>> 392f9f1b
  }


  /**
   * Returns cached auto-complete results.
   */
  public AutoCompleteResult getCachedAutoCompleteResults(
      @Nonnull String entityName,
      @Nonnull String input,
      @Nullable String field,
      @Nullable Filter filters,
      int limit,
      @Nullable SearchFlags flags) {
    try (Timer.Context ignored = MetricUtils.timer(this.getClass(), "getCachedAutoCompleteResults").time()) {
      Cache cache = cacheManager.getCache(ENTITY_SEARCH_SERVICE_AUTOCOMPLETE_CACHE_NAME);
      AutoCompleteResult result;
      if (enableCache(flags)) {
        try (Timer.Context ignored2 = MetricUtils.timer(this.getClass(), "getCachedAutoCompleteResults_cache").time()) {
          Timer.Context cacheAccess = MetricUtils.timer(this.getClass(), "autocomplete_cache_access").time();
          Object cacheKey = Quintet.with(entityName, input, field, filters != null ? toJsonString(filters) : null, limit);
          String json = cache.get(cacheKey, String.class);
          result = json != null ? toRecordTemplate(AutoCompleteResult.class, json) : null;
          cacheAccess.stop();
          if (result == null) {
            Timer.Context cacheMiss = MetricUtils.timer(this.getClass(), "autocomplete_cache_miss").time();
            result = getRawAutoCompleteResults(entityName, input, field, filters, limit);
            cache.put(cacheKey, toJsonString(result));
            cacheMiss.stop();
            MetricUtils.counter(this.getClass(), "autocomplete_cache_miss_count").inc();
          }
        }
      } else {
        result = getRawAutoCompleteResults(entityName, input, field, filters, limit);
      }
      return result;
    }
  }

  /**
   * Returns cached browse results.
   */
  public BrowseResult getCachedBrowseResults(
      @Nonnull String entityName,
      @Nonnull String path,
      @Nullable Filter filters,
      int from,
      int size,
      @Nullable SearchFlags flags) {
    try (Timer.Context ignored = MetricUtils.timer(this.getClass(), "getCachedBrowseResults").time()) {
      Cache cache = cacheManager.getCache(ENTITY_SEARCH_SERVICE_BROWSE_CACHE_NAME);
      BrowseResult result;
      if (enableCache(flags)) {
        try (Timer.Context ignored2 = MetricUtils.timer(this.getClass(), "getCachedBrowseResults_cache").time()) {
          Timer.Context cacheAccess = MetricUtils.timer(this.getClass(), "browse_cache_access").time();
          Object cacheKey = Quintet.with(entityName, path, filters != null ? toJsonString(filters) : null, from, size);
          String json = cache.get(cacheKey, String.class);
          result = json != null ? toRecordTemplate(BrowseResult.class, json) : null;
          cacheAccess.stop();
          if (result == null) {
            Timer.Context cacheMiss = MetricUtils.timer(this.getClass(), "browse_cache_miss").time();
            result = getRawBrowseResults(entityName, path, filters, from, size);
            cache.put(cacheKey, toJsonString(result));
            cacheMiss.stop();
            MetricUtils.counter(this.getClass(), "browse_cache_miss_count").inc();
          }
        }
      } else {
        result = getRawBrowseResults(entityName, path, filters, from, size);
      }
      return result;
    }
  }

  /**
   * Returns cached scroll results.
   */
  public ScrollResult getCachedScrollResults(
      @Nonnull List<String> entities,
      @Nonnull String query,
      @Nullable Filter filters,
      @Nullable SortCriterion sortCriterion,
      @Nullable String scrollId,
      @Nonnull String keepAlive,
      int size,
      @Nullable SearchFlags flags) {
    try (Timer.Context ignored = MetricUtils.timer(this.getClass(), "getCachedScrollResults").time()) {
      boolean isFullText = Boolean.TRUE.equals(Optional.ofNullable(flags).orElse(new SearchFlags()).isFulltext());
      Cache cache = cacheManager.getCache(ENTITY_SEARCH_SERVICE_SCROLL_CACHE_NAME);
      ScrollResult result;
      if (enableCache(flags)) {
        Timer.Context cacheAccess = MetricUtils.timer(this.getClass(), "scroll_cache_access").time();
        Object cacheKey = Sextet.with(entities, query,
            filters != null ? toJsonString(filters) : null,
            sortCriterion != null ? toJsonString(sortCriterion) : null,
            scrollId, size);
        String json = cache.get(cacheKey, String.class);
        result = json != null ? toRecordTemplate(ScrollResult.class, json) : null;
        cacheAccess.stop();
        if (result == null) {
          Timer.Context cacheMiss = MetricUtils.timer(this.getClass(), "scroll_cache_miss").time();
          result = getRawScrollResults(entities, query, filters, sortCriterion, scrollId, keepAlive, size, isFullText);
          cache.put(cacheKey, toJsonString(result));
          cacheMiss.stop();
          MetricUtils.counter(this.getClass(), "scroll_cache_miss_count").inc();
        }
      } else {
        result = getRawScrollResults(entities, query, filters, sortCriterion, scrollId, keepAlive, size, isFullText);
      }
      return result;
    }
  }

  /**
   * Executes the expensive search query using the {@link EntitySearchService}
   */
  private SearchResult getRawSearchResults(
      final List<String> entityNames,
      final String input,
      final Filter filters,
      final SortCriterion sortCriterion,
      final int start,
      final int count,
      @Nullable final SearchFlags searchFlags,
      @Nullable final List<String> facets) {
    return entitySearchService.search(entityNames, input, filters, sortCriterion, start, count, searchFlags, facets);
  }

  /**
   * Executes the expensive autocomplete query using the {@link EntitySearchService}
   */
  private AutoCompleteResult getRawAutoCompleteResults(
      final String entityName,
      final String input,
      final String field,
      final Filter filters,
      final int limit) {
    return entitySearchService.autoComplete(
        entityName,
        input,
        field,
        filters,
        limit);
  }

  /**
   * Executes the expensive autocomplete query using the {@link EntitySearchService}
   */
  private BrowseResult getRawBrowseResults(
      final String entityName,
      final String input,
      final Filter filters,
      final int start,
      final int count) {
    return entitySearchService.browse(
        entityName,
        input,
        filters,
        start,
        count);
  }

  /**
   * Executes the expensive search query using the {@link EntitySearchService}
   */
  private ScrollResult getRawScrollResults(
      final List<String> entities,
      final String input,
      final Filter filters,
      final SortCriterion sortCriterion,
      @Nullable final String scrollId,
      @Nonnull final String keepAlive,
      final int count,
      final boolean fulltext) {
    if (fulltext) {
      return entitySearchService.fullTextScroll(
          entities,
          input,
          filters,
          sortCriterion,
          scrollId,
          keepAlive,
          count);
    } else {
      return entitySearchService.structuredScroll(entities,
          input,
          filters,
          sortCriterion,
          scrollId,
          keepAlive,
          count);
    }
  }

  /**
   * Returns true if the cache should be used or skipped when fetching search results
   */
  private boolean enableCache(final SearchFlags searchFlags) {
    return enableCache && (searchFlags == null || !searchFlags.isSkipCache());
  }

}<|MERGE_RESOLUTION|>--- conflicted
+++ resolved
@@ -154,13 +154,8 @@
         batchSize,
         querySize -> getRawSearchResults(entityNames, query, filters, sortCriterion, querySize.getFrom(),
                 querySize.getSize(), flags, facets),
-<<<<<<< HEAD
-        querySize -> Quintet.with(entityNames, query, filters != null ? toJsonString(filters) : null,
-            sortCriterion != null ? toJsonString(sortCriterion) : null, querySize), flags, enableCache).getSearchResults(from, size);
-=======
-        querySize -> Sextet.with(entityName, query, filters != null ? toJsonString(filters) : null,
+        querySize -> Sextet.with(entityNames, query, filters != null ? toJsonString(filters) : null,
             sortCriterion != null ? toJsonString(sortCriterion) : null, facets, querySize), flags, enableCache).getSearchResults(from, size);
->>>>>>> 392f9f1b
   }
 
 
