package com.linkedin.metadata.search.elasticsearch.query;

import com.codahale.metrics.Timer;
import com.datahub.util.exception.ESQueryException;
import com.fasterxml.jackson.core.type.TypeReference;
import com.linkedin.data.template.StringArray;
import com.linkedin.metadata.config.search.SearchConfiguration;
import com.linkedin.metadata.config.search.custom.CustomSearchConfiguration;
import com.linkedin.metadata.models.EntitySpec;
import com.linkedin.metadata.models.registry.EntityRegistry;
import com.linkedin.metadata.query.AutoCompleteResult;
import com.linkedin.metadata.query.SearchFlags;
import com.linkedin.metadata.query.filter.ConjunctiveCriterion;
import com.linkedin.metadata.query.filter.ConjunctiveCriterionArray;
import com.linkedin.metadata.query.filter.CriterionArray;
import com.linkedin.metadata.query.filter.Filter;
import com.linkedin.metadata.query.filter.SortCriterion;
import com.linkedin.metadata.search.ScrollResult;
import com.linkedin.metadata.search.SearchResult;
import com.linkedin.metadata.search.elasticsearch.query.request.AutocompleteRequestHandler;
import com.linkedin.metadata.search.elasticsearch.query.request.SearchAfterWrapper;
import com.linkedin.metadata.search.elasticsearch.query.request.SearchRequestHandler;
import com.linkedin.metadata.utils.elasticsearch.IndexConvention;
import com.linkedin.metadata.utils.metrics.MetricUtils;
import io.opentelemetry.extension.annotations.WithSpan;
import java.io.IOException;
import java.util.List;
import java.util.Map;
import java.util.stream.Collectors;
import javax.annotation.Nonnull;
import javax.annotation.Nullable;
import lombok.RequiredArgsConstructor;
import lombok.extern.slf4j.Slf4j;
import org.elasticsearch.ElasticsearchStatusException;
import org.elasticsearch.action.search.SearchRequest;
import org.elasticsearch.action.search.SearchResponse;
import org.elasticsearch.client.Request;
import org.elasticsearch.client.RequestOptions;
import org.elasticsearch.client.Response;
import org.elasticsearch.client.RestHighLevelClient;
import org.elasticsearch.client.core.CountRequest;

import static com.linkedin.metadata.Constants.*;
import static com.linkedin.metadata.models.registry.template.util.TemplateUtil.*;
import static com.linkedin.metadata.search.utils.SearchUtils.*;

/**
 * A search DAO for Elasticsearch backend.
 */
@Slf4j
@RequiredArgsConstructor
public class ESSearchDAO {

  private final EntityRegistry entityRegistry;
  private final RestHighLevelClient client;
  private final IndexConvention indexConvention;
  private final boolean pointInTimeCreationEnabled;
  private final String elasticSearchImplementation;
  @Nonnull
  private final SearchConfiguration searchConfiguration;
  @Nullable
  private final CustomSearchConfiguration customSearchConfiguration;

  public long docCount(@Nonnull String entityName) {
    EntitySpec entitySpec = entityRegistry.getEntitySpec(entityName);
    CountRequest countRequest =
        new CountRequest(indexConvention.getIndexName(entitySpec)).query(SearchRequestHandler.getFilterQuery(null));
    try (Timer.Context ignored = MetricUtils.timer(this.getClass(), "docCount").time()) {
      return client.count(countRequest, RequestOptions.DEFAULT).getCount();
    } catch (IOException e) {
      log.error("Count query failed:" + e.getMessage());
      throw new ESQueryException("Count query failed:", e);
    }
  }

  @Nonnull
  @WithSpan
  private SearchResult executeAndExtract(@Nonnull EntitySpec entitySpec, @Nonnull SearchRequest searchRequest,
      @Nullable Filter filter, int from, int size) {
    long id = System.currentTimeMillis();
    try (Timer.Context ignored = MetricUtils.timer(this.getClass(), "executeAndExtract_search").time()) {
      log.debug("Executing request {}: {}", id, searchRequest);
      final SearchResponse searchResponse = client.search(searchRequest, RequestOptions.DEFAULT);
      // extract results, validated against document model as well
      return SearchRequestHandler
              .getBuilder(entitySpec, searchConfiguration, customSearchConfiguration)
              .extractResult(searchResponse, filter, from, size);
    } catch (Exception e) {
      log.error("Search query failed", e);
      throw new ESQueryException("Search query failed:", e);
    } finally {
      log.debug("Returning from request {}.", id);
    }
  }

  @Nonnull
  @WithSpan
  private ScrollResult executeAndExtract(@Nonnull List<EntitySpec> entitySpecs, @Nonnull SearchRequest searchRequest, @Nullable Filter filter,
      @Nullable String scrollId, @Nonnull String keepAlive, int size) {
    try (Timer.Context ignored = MetricUtils.timer(this.getClass(), "executeAndExtract_scroll").time()) {
      final SearchResponse searchResponse = client.search(searchRequest, RequestOptions.DEFAULT);
      // extract results, validated against document model as well
<<<<<<< HEAD
      return SearchRequestHandler.getBuilder(entitySpecs, searchConfiguration).extractScrollResult(searchResponse,
          filter, scrollId, keepAlive, size, supportsPointInTime());
=======
      return SearchRequestHandler
              .getBuilder(entitySpecs, searchConfiguration, customSearchConfiguration)
              .extractScrollResult(searchResponse,
              filter, scrollId, keepAlive, size, supportsPointInTime());
>>>>>>> 5b290c9b
    } catch (Exception e) {
      if (e instanceof ElasticsearchStatusException) {
        final ElasticsearchStatusException statusException = (ElasticsearchStatusException) e;
        if (statusException.status().getStatus() == 400) {
          // Malformed query -- Could indicate bad search syntax. Return empty response.
          log.warn("Received 400 from Elasticsearch. Returning empty search response", e);
          return EMPTY_SCROLL_RESULT;
        }
      }
      log.error("Search query failed", e);
      throw new ESQueryException("Search query failed:", e);
    }
  }

  /**
   * Gets a list of documents that match given search request. The results are aggregated and filters are applied to the
   * search hits and not the aggregation results.
   *
   * @param input the search input text
   * @param postFilters the request map with fields and values as filters to be applied to search hits
   * @param sortCriterion {@link SortCriterion} to be applied to search results
   * @param from index to start the search from
   * @param size the number of search hits to return
   * @param searchFlags Structured or full text search modes, plus other misc options
   * @return a {@link SearchResult} that contains a list of matched documents and related search result metadata
   */
  @Nonnull
  public SearchResult search(@Nonnull String entityName, @Nonnull String input, @Nullable Filter postFilters,
      @Nullable SortCriterion sortCriterion, int from, int size, @Nullable SearchFlags searchFlags) {
    final String finalInput = input.isEmpty() ? "*" : input;
    Timer.Context searchRequestTimer = MetricUtils.timer(this.getClass(), "searchRequest").time();
    EntitySpec entitySpec = entityRegistry.getEntitySpec(entityName);
    Filter transformedFilters = transformFilterForEntities(postFilters, indexConvention);
    // Step 1: construct the query
<<<<<<< HEAD
    final SearchRequest searchRequest = SearchRequestHandler.getBuilder(entitySpec, searchConfiguration)
        .getSearchRequest(finalInput, transformedFilters, sortCriterion, from, size, searchFlags);
=======
    final SearchRequest searchRequest = SearchRequestHandler
            .getBuilder(entitySpec, searchConfiguration, customSearchConfiguration)
            .getSearchRequest(finalInput, postFilters, sortCriterion, from, size, searchFlags);
>>>>>>> 5b290c9b
    searchRequest.indices(indexConvention.getIndexName(entitySpec));
    searchRequestTimer.stop();
    // Step 2: execute the query and extract results, validated against document model as well
    return executeAndExtract(entitySpec, searchRequest, transformedFilters, from, size);
  }

  /**
   * Gets a list of documents after applying the input filters.
   *
   * @param filters the request map with fields and values to be applied as filters to the search query
   * @param sortCriterion {@link SortCriterion} to be applied to search results
   * @param from index to start the search from
   * @param size number of search hits to return
   * @return a {@link SearchResult} that contains a list of filtered documents and related search result metadata
   */
  @Nonnull
  public SearchResult filter(@Nonnull String entityName, @Nullable Filter filters,
      @Nullable SortCriterion sortCriterion, int from, int size) {
    EntitySpec entitySpec = entityRegistry.getEntitySpec(entityName);
    Filter transformedFilters = transformFilterForEntities(filters, indexConvention);
    final SearchRequest searchRequest =
<<<<<<< HEAD
        SearchRequestHandler.getBuilder(entitySpec, searchConfiguration).getFilterRequest(transformedFilters, sortCriterion, from, size);
=======
        SearchRequestHandler
                .getBuilder(entitySpec, searchConfiguration, customSearchConfiguration)
                .getFilterRequest(filters, sortCriterion, from, size);
>>>>>>> 5b290c9b
    searchRequest.indices(indexConvention.getIndexName(entitySpec));
    return executeAndExtract(entitySpec, searchRequest, transformedFilters, from, size);
  }

  /**
   * Returns a list of suggestions given type ahead query.
   *
   * <p>The advanced auto complete can take filters and provides suggestions based on filtered context.
   *
   * @param query the type ahead query text
   * @param field the field name for the auto complete
   * @param requestParams specify the field to auto complete and the input text
   * @param limit the number of suggestions returned
   * @return A list of suggestions as string
   */
  @Nonnull
  public AutoCompleteResult autoComplete(@Nonnull String entityName, @Nonnull String query, @Nullable String field,
      @Nullable Filter requestParams, int limit) {
    try {
      EntitySpec entitySpec = entityRegistry.getEntitySpec(entityName);
      AutocompleteRequestHandler builder = AutocompleteRequestHandler.getBuilder(entitySpec);
      SearchRequest req = builder.getSearchRequest(query, field, transformFilterForEntities(requestParams, indexConvention), limit);
      req.indices(indexConvention.getIndexName(entitySpec));
      SearchResponse searchResponse = client.search(req, RequestOptions.DEFAULT);
      return builder.extractResult(searchResponse, query);
    } catch (Exception e) {
      log.error("Auto complete query failed:" + e.getMessage());
      throw new ESQueryException("Auto complete query failed:", e);
    }
  }

  /**
   * Returns number of documents per field value given the field and filters
   *
   * @param entityName name of the entity, if null, aggregates over all entities
   * @param field the field name for aggregate
   * @param requestParams filters to apply before aggregating
   * @param limit the number of aggregations to return
   * @return
   */
  @Nonnull
  public Map<String, Long> aggregateByValue(@Nullable String entityName, @Nonnull String field,
      @Nullable Filter requestParams, int limit) {
    final SearchRequest searchRequest = SearchRequestHandler.getAggregationRequest(field, transformFilterForEntities(requestParams, indexConvention), limit);
    String indexName;
    if (entityName == null) {
      indexName = indexConvention.getAllEntityIndicesPattern();
    } else {
      EntitySpec entitySpec = entityRegistry.getEntitySpec(entityName);
      indexName = indexConvention.getIndexName(entitySpec);
    }
    searchRequest.indices(indexName);

    try (Timer.Context ignored = MetricUtils.timer(this.getClass(), "aggregateByValue_search").time()) {
      final SearchResponse searchResponse = client.search(searchRequest, RequestOptions.DEFAULT);
      // extract results, validated against document model as well
      return SearchRequestHandler.extractTermAggregations(searchResponse, field);
    } catch (Exception e) {
      log.error("Aggregation query failed", e);
      throw new ESQueryException("Aggregation query failed:", e);
    }
  }

  /**
   * Gets a list of documents that match given search request. The results are aggregated and filters are applied to the
   * search hits and not the aggregation results.
   *
   * @param input the search input text
   * @param postFilters the request map with fields and values as filters to be applied to search hits
   * @param sortCriterion {@link SortCriterion} to be applied to search results
   * @param scrollId opaque scroll Id to convert to a PIT ID and Sort array to pass to ElasticSearch
   * @param keepAlive string representation of the time to keep a point in time alive
   * @param size the number of search hits to return
   * @return a {@link ScrollResult} that contains a list of matched documents and related search result metadata
   */
  @Nonnull
  public ScrollResult scroll(@Nonnull List<String> entities, @Nonnull String input, @Nullable Filter postFilters,
      @Nullable SortCriterion sortCriterion, @Nullable String scrollId, @Nonnull String keepAlive, int size, SearchFlags searchFlags) {
    final String finalInput = input.isEmpty() ? "*" : input;
    String[] indexArray = entities.stream()
        .map(indexConvention::getEntityIndexName)
        .toArray(String[]::new);
    Timer.Context scrollRequestTimer = MetricUtils.timer(this.getClass(), "scrollRequest").time();
    List<EntitySpec> entitySpecs = entities.stream()
        .map(entityRegistry::getEntitySpec)
        .collect(Collectors.toList());
    String pitId = null;
    Object[] sort = null;
    if (scrollId != null) {
      SearchAfterWrapper searchAfterWrapper = SearchAfterWrapper.fromScrollId(scrollId);
      sort = searchAfterWrapper.getSort();
      if (supportsPointInTime()) {
        if (System.currentTimeMillis() + 10000 <= searchAfterWrapper.getExpirationTime()) {
          pitId = searchAfterWrapper.getPitId();
        } else {
          pitId = createPointInTime(indexArray, keepAlive);
        }
      }
    } else if (supportsPointInTime()) {
      pitId = createPointInTime(indexArray, keepAlive);
    }

    Filter transformedFilters = transformFilterForEntities(postFilters, indexConvention);
    // Step 1: construct the query
<<<<<<< HEAD
    final SearchRequest searchRequest = SearchRequestHandler.getBuilder(entitySpecs, searchConfiguration)
        .getSearchRequest(finalInput, transformedFilters, sortCriterion, sort, pitId, keepAlive, size, searchFlags);
=======
    final SearchRequest searchRequest = SearchRequestHandler
            .getBuilder(entitySpecs, searchConfiguration, customSearchConfiguration)
            .getSearchRequest(finalInput, postFilters, sortCriterion, sort, pitId, keepAlive, size, searchFlags);
>>>>>>> 5b290c9b

    // PIT specifies indices in creation so it doesn't support specifying indices on the request, so we only specify if not using PIT
    if (!supportsPointInTime()) {
      searchRequest.indices(indexArray);
    }

    scrollRequestTimer.stop();
    // Step 2: execute the query and extract results, validated against document model as well
    return executeAndExtract(entitySpecs, searchRequest, transformedFilters, scrollId, keepAlive, size);
  }

  /**
   * Allows filtering on entities which are stored as different indices under the hood by transforming the tag
   * _entityType to _index and updating the type to the index name.
   * @param filter The filter to parse and transform if needed
   * @param indexConvention The index convention used to generate the index name for an entity
   * @return A filter, with the changes if necessary
   */
  static Filter transformFilterForEntities(Filter filter, @Nonnull IndexConvention indexConvention) {
    if (filter != null && filter.getOr() != null) {
      return new Filter().setOr(new ConjunctiveCriterionArray(filter.getOr().stream().map(
          conjunctiveCriterion -> new ConjunctiveCriterion().setAnd(conjunctiveCriterion.getAnd().stream().map(
              criterion -> criterion.getField().equals("_entityType") ? criterion.setField("_index").setValues(
                  new StringArray(criterion.getValues().stream().map(
                      indexConvention::getEntityIndexName).collect(
                      Collectors.toList()))).setValue(indexConvention.getEntityIndexName(criterion.getValue())) : criterion).
              collect(Collectors.toCollection(CriterionArray::new)))).collect(Collectors.toList())));
    }
    return filter;
  }

  private boolean supportsPointInTime() {
    return pointInTimeCreationEnabled && ELASTICSEARCH_IMPLEMENTATION_ELASTICSEARCH.equalsIgnoreCase(elasticSearchImplementation);
  }

  private String createPointInTime(String[] indexArray, String keepAlive) {
    String endPoint = String.join(",", indexArray) + "/_pit";
    Request request = new Request("POST", endPoint);
    request.addParameter("keep_alive", keepAlive);
    try {
      Response response = client.getLowLevelClient().performRequest(request);
      Map<String, Object> mappedResponse = OBJECT_MAPPER.readValue(response.getEntity().getContent(),
          new TypeReference<>() { });
      return (String) mappedResponse.get("id");
    } catch (IOException e) {
      log.error("Failed to generate PointInTime Identifier.", e);
      throw new IllegalStateException("Failed to generate PointInTime Identifier.:", e);
    }
  }
}<|MERGE_RESOLUTION|>--- conflicted
+++ resolved
@@ -100,15 +100,10 @@
     try (Timer.Context ignored = MetricUtils.timer(this.getClass(), "executeAndExtract_scroll").time()) {
       final SearchResponse searchResponse = client.search(searchRequest, RequestOptions.DEFAULT);
       // extract results, validated against document model as well
-<<<<<<< HEAD
-      return SearchRequestHandler.getBuilder(entitySpecs, searchConfiguration).extractScrollResult(searchResponse,
-          filter, scrollId, keepAlive, size, supportsPointInTime());
-=======
       return SearchRequestHandler
               .getBuilder(entitySpecs, searchConfiguration, customSearchConfiguration)
               .extractScrollResult(searchResponse,
               filter, scrollId, keepAlive, size, supportsPointInTime());
->>>>>>> 5b290c9b
     } catch (Exception e) {
       if (e instanceof ElasticsearchStatusException) {
         final ElasticsearchStatusException statusException = (ElasticsearchStatusException) e;
@@ -143,14 +138,9 @@
     EntitySpec entitySpec = entityRegistry.getEntitySpec(entityName);
     Filter transformedFilters = transformFilterForEntities(postFilters, indexConvention);
     // Step 1: construct the query
-<<<<<<< HEAD
-    final SearchRequest searchRequest = SearchRequestHandler.getBuilder(entitySpec, searchConfiguration)
-        .getSearchRequest(finalInput, transformedFilters, sortCriterion, from, size, searchFlags);
-=======
     final SearchRequest searchRequest = SearchRequestHandler
             .getBuilder(entitySpec, searchConfiguration, customSearchConfiguration)
-            .getSearchRequest(finalInput, postFilters, sortCriterion, from, size, searchFlags);
->>>>>>> 5b290c9b
+            .getSearchRequest(finalInput, transformedFilters, sortCriterion, from, size, searchFlags);
     searchRequest.indices(indexConvention.getIndexName(entitySpec));
     searchRequestTimer.stop();
     // Step 2: execute the query and extract results, validated against document model as well
@@ -172,13 +162,10 @@
     EntitySpec entitySpec = entityRegistry.getEntitySpec(entityName);
     Filter transformedFilters = transformFilterForEntities(filters, indexConvention);
     final SearchRequest searchRequest =
-<<<<<<< HEAD
-        SearchRequestHandler.getBuilder(entitySpec, searchConfiguration).getFilterRequest(transformedFilters, sortCriterion, from, size);
-=======
         SearchRequestHandler
                 .getBuilder(entitySpec, searchConfiguration, customSearchConfiguration)
-                .getFilterRequest(filters, sortCriterion, from, size);
->>>>>>> 5b290c9b
+                .getFilterRequest(transformedFilters, sortCriterion, from, size);
+
     searchRequest.indices(indexConvention.getIndexName(entitySpec));
     return executeAndExtract(entitySpec, searchRequest, transformedFilters, from, size);
   }
@@ -283,14 +270,9 @@
 
     Filter transformedFilters = transformFilterForEntities(postFilters, indexConvention);
     // Step 1: construct the query
-<<<<<<< HEAD
-    final SearchRequest searchRequest = SearchRequestHandler.getBuilder(entitySpecs, searchConfiguration)
-        .getSearchRequest(finalInput, transformedFilters, sortCriterion, sort, pitId, keepAlive, size, searchFlags);
-=======
     final SearchRequest searchRequest = SearchRequestHandler
             .getBuilder(entitySpecs, searchConfiguration, customSearchConfiguration)
-            .getSearchRequest(finalInput, postFilters, sortCriterion, sort, pitId, keepAlive, size, searchFlags);
->>>>>>> 5b290c9b
+            .getSearchRequest(finalInput, transformedFilters, sortCriterion, sort, pitId, keepAlive, size, searchFlags);
 
     // PIT specifies indices in creation so it doesn't support specifying indices on the request, so we only specify if not using PIT
     if (!supportsPointInTime()) {
