--- conflicted
+++ resolved
@@ -6,7 +6,12 @@
 import com.linkedin.metadata.models.annotation.SearchableAnnotation;
 import com.linkedin.metadata.models.annotation.SearchableAnnotation.FieldType;
 
-import java.util.*;
+import java.util.ArrayList;
+import java.util.Arrays;
+import java.util.HashSet;
+import java.util.List;
+import java.util.Optional;
+import java.util.Set;
 import javax.annotation.Nonnull;
 
 import com.linkedin.util.Pair;
@@ -24,10 +29,6 @@
 import org.elasticsearch.index.query.functionscore.ScoreFunctionBuilders;
 
 import static com.linkedin.metadata.models.SearchableFieldSpecExtractor.PRIMARY_URN_SEARCH_PROPERTIES;
-<<<<<<< HEAD
-import static com.linkedin.metadata.search.elasticsearch.indexbuilder.SettingsBuilder.TEXT_ANALYZER;
-=======
->>>>>>> 0548e779
 
 
 public class SearchQueryBuilder {
@@ -60,7 +61,6 @@
       simpleBuilder.defaultOperator(Operator.AND);
       getStandardFields(entitySpec).forEach(fieldBoost -> simpleBuilder.field(fieldBoost.getFirst(), fieldBoost.getSecond()));
       finalQuery.should(simpleBuilder);
-<<<<<<< HEAD
     } else {
       QueryStringQueryBuilder queryBuilder = QueryBuilders.queryStringQuery(query);
       queryBuilder.defaultOperator(Operator.AND);
@@ -70,23 +70,6 @@
 
     // common prefix query
     getPrefixQuery(entitySpec, query).ifPresent(finalQuery::should);
-
-    return finalQuery;
-  }
-
-  private static Set<Pair<String, Float>> getStandardFields(@Nonnull EntitySpec entitySpec) {
-    Set<Pair<String, Float>> fields = new HashSet<>();
-=======
-
-      // finalQuery.should(getPhraseQuery(entitySpec, query));
-      finalQuery.should(getPrefixQuery(entitySpec, query));
-    } else {
-      QueryStringQueryBuilder queryBuilder = QueryBuilders.queryStringQuery(query);
-      queryBuilder.defaultOperator(Operator.AND);
-      getStandardFields(entitySpec).forEach(fieldBoost -> queryBuilder.field(fieldBoost.getFirst(), fieldBoost.getSecond()));
-      finalQuery.should(queryBuilder);
-    }
->>>>>>> 0548e779
 
     return finalQuery;
   }
@@ -120,11 +103,7 @@
     return fields;
   }
 
-<<<<<<< HEAD
   private static Optional<QueryBuilder> getPrefixQuery(@Nonnull EntitySpec entitySpec, String query) {
-=======
-  private static QueryBuilder getPrefixQuery(@Nonnull EntitySpec entitySpec, String query) {
->>>>>>> 0548e779
     BoolQueryBuilder finalQuery =  QueryBuilders.boolQuery();
     entitySpec.getSearchableFieldSpecs().stream()
             .map(SearchableFieldSpec::getSearchableAnnotation)
@@ -134,11 +113,7 @@
             .forEach(fieldSpec -> finalQuery.should(
                     QueryBuilders.matchPhrasePrefixQuery(fieldSpec.getFieldName() + ".delimited", query)
                             .boost((float) fieldSpec.getBoostScore())));
-<<<<<<< HEAD
     return finalQuery.should().size() > 0 ? Optional.of(finalQuery) : Optional.empty();
-=======
-    return finalQuery;
->>>>>>> 0548e779
   }
 
   private static QueryBuilder getPhraseQuery(@Nonnull EntitySpec entitySpec, String query) {
