--- conflicted
+++ resolved
@@ -112,8 +112,6 @@
     throw new UnsupportedOperationException("Remove edge not supported by Neo4JGraphService at this time.");
   }
 
-<<<<<<< HEAD
-=======
   @Nonnull
   @Override
   public EntityLineageResult getLineage(@Nonnull Urn entityUrn, @Nonnull LineageDirection direction,
@@ -193,7 +191,6 @@
     return statement;
   }
 
->>>>>>> bec93548
   @Nonnull
   public RelatedEntitiesResult findRelatedEntities(
       @Nullable final List<String> sourceTypes,
