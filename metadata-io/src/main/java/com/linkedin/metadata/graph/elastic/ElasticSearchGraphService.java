--- conflicted
+++ resolved
@@ -150,10 +150,7 @@
     criterion.setValue(urn.toString());
     criterionArray.add(criterion);
     filter.setOr(new ConjunctiveCriterionArray(ImmutableList.of(new ConjunctiveCriterion().setAnd(criterionArray))));
-<<<<<<< HEAD
-=======
-
->>>>>>> 61bd7fd0
+
     return filter;
   }
 
