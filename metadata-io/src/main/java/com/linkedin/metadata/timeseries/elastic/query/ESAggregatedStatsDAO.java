package com.linkedin.metadata.timeseries.elastic.query;

import com.google.common.collect.ImmutableList;
import com.linkedin.data.schema.DataSchema;
import com.linkedin.data.template.StringArray;
import com.linkedin.data.template.StringArrayArray;
import com.linkedin.metadata.dao.exception.ESQueryException;
import com.linkedin.metadata.models.AspectSpec;
import com.linkedin.metadata.models.EntitySpec;
import com.linkedin.metadata.models.TimeseriesFieldCollectionSpec;
import com.linkedin.metadata.models.TimeseriesFieldSpec;
import com.linkedin.metadata.models.registry.EntityRegistry;
import com.linkedin.metadata.query.filter.Filter;
import com.linkedin.metadata.search.utils.ESUtils;
import com.linkedin.metadata.utils.elasticsearch.IndexConvention;
import com.linkedin.timeseries.AggregationSpec;
import com.linkedin.timeseries.GenericTable;
import com.linkedin.timeseries.GroupingBucket;
import com.linkedin.timeseries.GroupingBucketType;
import com.linkedin.timeseries.TimeWindowSize;
import java.time.ZonedDateTime;
import java.util.ArrayList;
import java.util.Arrays;
import java.util.List;
import java.util.Stack;
import java.util.stream.Collectors;
import java.util.stream.Stream;
import javax.annotation.Nonnull;
import javax.annotation.Nullable;
import lombok.extern.slf4j.Slf4j;
import org.elasticsearch.action.search.SearchRequest;
import org.elasticsearch.action.search.SearchResponse;
import org.elasticsearch.client.RequestOptions;
import org.elasticsearch.client.RestHighLevelClient;
import org.elasticsearch.index.query.BoolQueryBuilder;
import org.elasticsearch.search.aggregations.AggregationBuilder;
import org.elasticsearch.search.aggregations.AggregationBuilders;
import org.elasticsearch.search.aggregations.Aggregations;
import org.elasticsearch.search.aggregations.BucketOrder;
import org.elasticsearch.search.aggregations.PipelineAggregatorBuilders;
import org.elasticsearch.search.aggregations.bucket.MultiBucketsAggregation;
import org.elasticsearch.search.aggregations.bucket.filter.ParsedFilter;
import org.elasticsearch.search.aggregations.bucket.histogram.DateHistogramInterval;
import org.elasticsearch.search.aggregations.metrics.ParsedCardinality;
import org.elasticsearch.search.aggregations.metrics.ParsedSum;
import org.elasticsearch.search.aggregations.pipeline.MaxBucketPipelineAggregationBuilder;
import org.elasticsearch.search.aggregations.pipeline.ParsedBucketMetricValue;
import org.elasticsearch.search.builder.SearchSourceBuilder;


@Slf4j
public class ESAggregatedStatsDAO {
  private static final String ES_FILTERED_STATS = "filtered_stats";
  private static final String ES_AGGREGATION_PREFIX = "agg_";
  private static final String ES_TERMS_AGGREGATION_PREFIX = "terms_";
  private static final String ES_MAX_AGGREGATION_PREFIX = "max_";
  private static final String ES_FIELD_TIMESTAMP = "timestampMillis";
<<<<<<< HEAD
  private static final String ES_FIELD_URN = "urn";
  private static final String ES_KEYWORD_SUFFIX = ".keyword";
=======
>>>>>>> b044e311
  private static final String ES_AGG_TIMESTAMP = ES_AGGREGATION_PREFIX + ES_FIELD_TIMESTAMP;
  private static final String ES_AGG_MAX_TIMESTAMP =
      ES_AGGREGATION_PREFIX + ES_MAX_AGGREGATION_PREFIX + ES_FIELD_TIMESTAMP;
  private static final int MAX_TERM_BUCKETS = 24 * 60; // minutes in a day.

  private final IndexConvention _indexConvention;
  private final RestHighLevelClient _searchClient;
  private final EntityRegistry _entityRegistry;

  public ESAggregatedStatsDAO(@Nonnull IndexConvention indexConvention, @Nonnull RestHighLevelClient searchClient,
      @Nonnull EntityRegistry entityRegistry) {
    _indexConvention = indexConvention;
    _searchClient = searchClient;
    _entityRegistry = entityRegistry;
  }

  private static String toEsAggName(final String aggName) {
    return aggName.replace(".", "_");
  }

  private static String getAggregationSpecAggESName(final AggregationSpec aggregationSpec) {
    return toEsAggName(getAggregationSpecAggDisplayName(aggregationSpec));
  }

  private static String getAggregationSpecAggDisplayName(final AggregationSpec aggregationSpec) {
    String prefix;
    switch (aggregationSpec.getAggregationType()) {
      case LATEST:
        prefix = "latest_";
        break;
      case SUM:
        prefix = "sum_";
        break;
      case CARDINALITY:
        prefix = "cardinality_";
        break;
      default:
        throw new IllegalArgumentException("Unknown AggregationSpec type" + aggregationSpec.getAggregationType());
    }
    return prefix + aggregationSpec.getFieldPath();
  }

  private static String getGroupingBucketAggName(final GroupingBucket groupingBucket) {
    if (groupingBucket.getType() == GroupingBucketType.DATE_GROUPING_BUCKET) {
      return toEsAggName(ES_AGGREGATION_PREFIX + groupingBucket.getKey());
    }
    return toEsAggName(ES_AGGREGATION_PREFIX + ES_TERMS_AGGREGATION_PREFIX + groupingBucket.getKey());
  }

  private static void rowGenHelper(final Aggregations lowestAggs, final int curLevel, final int lastLevel,
      final List<StringArray> rows, final Stack<String> row, final ImmutableList<GroupingBucket> groupingBuckets,
      final ImmutableList<AggregationSpec> aggregationSpecs, AspectSpec aspectSpec) {
    if (curLevel == lastLevel) {
      // (Base-case): We are at the lowest level of nested bucket aggregations.
      // Append member aggregation values to the row and add the row to the output.
      for (AggregationSpec aggregationSpec : aggregationSpecs) {
        String value = extractAggregationValue(lowestAggs, aspectSpec, aggregationSpec);
        row.push(value);
      }
      // We have a full row now. Append it to the output.
      rows.add(new StringArray(row));
      // prepare for next recursion.
      for (int i = 0; i < aggregationSpecs.size(); ++i) {
        row.pop();
      }
    } else if (curLevel < lastLevel) {
      //(Recursive-case): We are still processing the nested group-by multi-bucket aggregations.
      // For each bucket, add the key to the row and recurse-down for full row construction.
      GroupingBucket curGroupingBucket = groupingBuckets.get(curLevel);
      String curGroupingBucketAggName = getGroupingBucketAggName(curGroupingBucket);
      MultiBucketsAggregation nestedMBAgg = lowestAggs.get(curGroupingBucketAggName);
      for (MultiBucketsAggregation.Bucket b : nestedMBAgg.getBuckets()) {
        if (curGroupingBucket.getType() == GroupingBucketType.DATE_GROUPING_BUCKET) {
          long curDateValue = ((ZonedDateTime) b.getKey()).toInstant().toEpochMilli();
          row.push(String.valueOf(curDateValue));
        } else {
          row.push(b.getKeyAsString());
        }
        // Recurse down
        rowGenHelper(b.getAggregations(), curLevel + 1, lastLevel, rows, row, groupingBuckets, aggregationSpecs,
            aspectSpec);
        // Remove the row value we have added for this level.
        row.pop();
      }
    } else {
      throw new IllegalArgumentException("curLevel:" + curLevel + "> lastLevel:" + lastLevel);
    }
  }

  private static DateHistogramInterval getHistogramInterval(TimeWindowSize timeWindowSize) {
    int multiple = timeWindowSize.getMultiple();
    switch (timeWindowSize.getUnit()) {
      case MINUTE:
        return DateHistogramInterval.minutes(multiple);
      case HOUR:
        return DateHistogramInterval.hours(multiple);
      case WEEK:
        return DateHistogramInterval.weeks(multiple);
      case DAY:
        return DateHistogramInterval.days(multiple);
      case MONTH:
        return new DateHistogramInterval(multiple + "M");
      case QUARTER:
        return new DateHistogramInterval(multiple + "q");
      case YEAR:
        return new DateHistogramInterval(multiple + "y");
      default:
        throw new IllegalArgumentException(
            "Unknown date grouping bucking time window size unit: " + timeWindowSize.getUnit());
    }
  }

  private static DataSchema.Type getTimeseriesFieldType(AspectSpec aspectSpec, String fieldPath) {
    if (fieldPath.equals(ES_FIELD_TIMESTAMP)) {
      return DataSchema.Type.LONG;
    }
    if (fieldPath.equals(ES_FIELD_URN)) {
      return DataSchema.Type.STRING;
    }
    String[] memberParts = fieldPath.split("\\.");
    if (memberParts.length == 1) {
      // Search in the timeseriesFieldSpecs.
      TimeseriesFieldSpec timeseriesFieldSpec = aspectSpec.getTimeseriesFieldSpecMap().get(memberParts[0]);
      if (timeseriesFieldSpec != null) {
        return timeseriesFieldSpec.getPegasusSchema().getType();
      }
      // Could be the collection itself.
      TimeseriesFieldCollectionSpec timeseriesFieldCollectionSpec =
          aspectSpec.getTimeseriesFieldCollectionSpecMap().get(memberParts[0]);
      if (timeseriesFieldCollectionSpec != null) {
        return timeseriesFieldCollectionSpec.getPegasusSchema().getType();
      }
    } else if (memberParts.length == 2) {
      // This is either a collection key/stat.
      TimeseriesFieldCollectionSpec timeseriesFieldCollectionSpec =
          aspectSpec.getTimeseriesFieldCollectionSpecMap().get(memberParts[0]);
      if (timeseriesFieldCollectionSpec != null) {
        if (timeseriesFieldCollectionSpec.getTimeseriesFieldCollectionAnnotation().getKey().equals(memberParts[1])) {
          // Matched against the collection stat key.
          return DataSchema.Type.STRING;
        }
        TimeseriesFieldSpec tsFieldSpec = timeseriesFieldCollectionSpec.getTimeseriesFieldSpecMap().get(memberParts[1]);
        if (tsFieldSpec != null) {
          // Matched against a collection stat field.
          return tsFieldSpec.getPegasusSchema().getType();
        }
      }
    }
    throw new IllegalArgumentException("Unknown TimeseriesField or TimeseriesFieldCollection: " + fieldPath);
  }

  private static DataSchema.Type getGroupingBucketKeyType(@Nonnull AspectSpec aspectSpec,
      @Nonnull GroupingBucket groupingBucket) {
    return getTimeseriesFieldType(aspectSpec, groupingBucket.getKey());
  }

  private static DataSchema.Type getAggregationSpecMemberType(@Nonnull AspectSpec aspectSpec,
      @Nonnull AggregationSpec aggregationSpec) {
    return getTimeseriesFieldType(aspectSpec, aggregationSpec.getFieldPath());
  }

  private static List<String> genColumnNames(GroupingBucket[] groupingBuckets, AggregationSpec[] aggregationSpecs) {
    List<String> groupingBucketNames = Arrays.stream(groupingBuckets).map(t -> t.getKey()).collect(Collectors.toList());

    List<String> aggregationNames = Arrays.stream(aggregationSpecs)
        .map(ESAggregatedStatsDAO::getAggregationSpecAggDisplayName)
        .collect(Collectors.toList());

    List<String> columnNames =
        Stream.concat(groupingBucketNames.stream(), aggregationNames.stream()).collect(Collectors.toList());
    return columnNames;
  }

  private static List<String> genColumnTypes(AspectSpec aspectSpec, GroupingBucket[] groupingBuckets,
      AggregationSpec[] aggregationSpecs) {
    List<String> columnTypes = new ArrayList<>();
    for (GroupingBucket g : groupingBuckets) {
      DataSchema.Type type = getGroupingBucketKeyType(aspectSpec, g);
      String typeStr;
      switch (type) {
        case INT:
        case LONG:
        case DOUBLE:
        case FLOAT:
          typeStr = type.toString().toLowerCase();
          break;
        default:
          // All non-numeric are string types for grouping fields.
          typeStr = "string";
          break;
      }
      columnTypes.add(typeStr);
    }

    for (AggregationSpec aggregationSpec : aggregationSpecs) {
      DataSchema.Type memberType = getAggregationSpecMemberType(aspectSpec, aggregationSpec);
      switch (aggregationSpec.getAggregationType()) {
        case LATEST:
          // same as underlying type
          columnTypes.add(memberType.toString().toLowerCase());
          break;
        case SUM:
          // always a double
          columnTypes.add("double");
          break;
        case CARDINALITY:
          // always a long
          columnTypes.add("long");
          break;
        default:
          throw new IllegalArgumentException(
              "Type generation not yet supported for aggregation type: " + aggregationSpec.getAggregationType());
      }
    }
    return columnTypes;
  }

  private static String extractAggregationValue(@Nonnull final Aggregations aggregations,
      @Nonnull final AspectSpec aspectSpec, @Nonnull final AggregationSpec aggregationSpec) {
    String memberAggName = getAggregationSpecAggESName(aggregationSpec);
    Object memberAgg = aggregations.get(memberAggName);
    DataSchema.Type memberType = getAggregationSpecMemberType(aspectSpec, aggregationSpec);
    String defaultValue = "NULL";
    if (memberAgg instanceof ParsedBucketMetricValue) {
      String[] values = ((ParsedBucketMetricValue) memberAgg).keys();
      if (values.length > 0) {
        return values[0];
      }
    } else if (memberAgg instanceof ParsedSum) {
      // Underling integral type.
      switch (memberType) {
        case INT:
        case LONG:
          return String.valueOf((long) ((ParsedSum) memberAgg).getValue());
        case DOUBLE:
        case FLOAT:
          return String.valueOf(((ParsedSum) memberAgg).getValue());
        default:
          throw new IllegalArgumentException("Unexpected type encountered for sum aggregation: " + memberType);
      }
    } else if (memberAgg instanceof ParsedCardinality) {
      // This will always be a long value as string.
      return String.valueOf(((ParsedCardinality) memberAgg).getValue());
    } else {
      throw new UnsupportedOperationException("Member aggregations other than latest and sum not supported yet.");
    }
    return defaultValue;
  }

  private AspectSpec getTimeseriesAspectSpec(@Nonnull String entityName, @Nonnull String aspectName) {
    EntitySpec entitySpec = _entityRegistry.getEntitySpec(entityName);
    AspectSpec aspectSpec = entitySpec.getAspectSpec(aspectName);
    if (aspectSpec == null) {
      new IllegalArgumentException(String.format("Unrecognized aspect name {} for entity {}", aspectName, entityName));
    } else if (!aspectSpec.isTimeseries()) {
      new IllegalArgumentException(
          String.format("aspect name {} for entity {} is not a timeseries aspect", aspectName, entityName));
    }

    return aspectSpec;
  }

  /**
   * Get the aggregated metrics for the given dataset or column from a time series aspect.
   */
  @Nonnull
  public GenericTable getAggregatedStats(@Nonnull String entityName, @Nonnull String aspectName,
      @Nonnull AggregationSpec[] aggregationSpecs, @Nullable Filter filter,
      @Nullable GroupingBucket[] groupingBuckets) {

    // Setup the filter query builder using the input filter provided.
    final BoolQueryBuilder filterQueryBuilder = ESUtils.buildFilterQuery(filter);
    // Create the high-level aggregation builder with the filter.
    final AggregationBuilder filteredAggBuilder = AggregationBuilders.filter(ES_FILTERED_STATS, filterQueryBuilder);

    AspectSpec aspectSpec = getTimeseriesAspectSpec(entityName, aspectName);
    // Build and attach the grouping aggregations
    final AggregationBuilder baseAggregationForMembers =
        makeGroupingAggregationBuilder(aspectSpec, filteredAggBuilder, groupingBuckets);

    // Add the aggregations for members.
    for (AggregationSpec aggregationSpec : aggregationSpecs) {
      addAggregationBuildersFromAggregationSpec(aspectSpec, baseAggregationForMembers, aggregationSpec);
    }

    final SearchSourceBuilder searchSourceBuilder = new SearchSourceBuilder();
    searchSourceBuilder.aggregation(filteredAggBuilder);

    final SearchRequest searchRequest = new SearchRequest();
    searchRequest.source(searchSourceBuilder);

    final String indexName = _indexConvention.getTimeseriesAspectIndexName(entityName, aspectName);
    searchRequest.indices(indexName);

    log.debug("Search request is: " + searchRequest);

    try {
      final SearchResponse searchResponse = _searchClient.search(searchRequest, RequestOptions.DEFAULT);
      return generateResponseFromElastic(searchResponse, groupingBuckets, aggregationSpecs, aspectSpec);
    } catch (Exception e) {
      log.error("Search query failed: " + e.getMessage());
      throw new ESQueryException("Search query failed:", e);
    }
  }

  private void addAggregationBuildersFromAggregationSpec(AspectSpec aspectSpec, AggregationBuilder baseAggregation,
      AggregationSpec aggregationSpec) {
    String fieldPath = aggregationSpec.getFieldPath();
    String esFieldName = fieldPath;
<<<<<<< HEAD
    if (!isIntegralType(fieldPath, getAggregationSpecMemberType(aspectSpec, aggregationSpec))) {
      esFieldName += ES_KEYWORD_SUFFIX;
    }
=======
>>>>>>> b044e311

    switch (aggregationSpec.getAggregationType()) {
      case LATEST:
        // Construct the terms aggregation with a max timestamp sub-aggregation.
        String termsAggName = toEsAggName(ES_AGGREGATION_PREFIX + ES_TERMS_AGGREGATION_PREFIX + fieldPath);
        AggregationBuilder termsAgg = AggregationBuilders.terms(termsAggName)
            .field(esFieldName)
            .size(MAX_TERM_BUCKETS)
            .subAggregation(AggregationBuilders.max(ES_AGG_MAX_TIMESTAMP).field(ES_FIELD_TIMESTAMP));
        baseAggregation.subAggregation(termsAgg);
        // Construct the max_bucket pipeline aggregation
        MaxBucketPipelineAggregationBuilder maxBucketPipelineAgg =
            PipelineAggregatorBuilders.maxBucket(getAggregationSpecAggESName(aggregationSpec),
                termsAggName + ">" + ES_AGG_MAX_TIMESTAMP);
        baseAggregation.subAggregation(maxBucketPipelineAgg);
        break;
      case SUM:
        AggregationBuilder sumAgg =
            AggregationBuilders.sum(getAggregationSpecAggESName(aggregationSpec)).field(esFieldName);
        baseAggregation.subAggregation(sumAgg);
        break;
      case CARDINALITY:
        AggregationBuilder cardinalityAgg =
            AggregationBuilders.cardinality(getAggregationSpecAggESName(aggregationSpec)).field(esFieldName);
        baseAggregation.subAggregation(cardinalityAgg);
        break;
      default:
        throw new IllegalStateException("Unexpected value: " + aggregationSpec.getAggregationType());
    }
  }

  private AggregationBuilder makeGroupingAggregationBuilder(AspectSpec aspectSpec,
      AggregationBuilder baseAggregationBuilder, GroupingBucket[] groupingBuckets) {

    AggregationBuilder lastAggregationBuilder = baseAggregationBuilder;
    for (int i = 0; i < groupingBuckets.length; ++i) {
      AggregationBuilder curAggregationBuilder = null;
      GroupingBucket curGroupingBucket = groupingBuckets[i];
      if (curGroupingBucket.getType() == GroupingBucketType.DATE_GROUPING_BUCKET) {
        // Process the date grouping bucket using 'date-histogram' aggregation.
        if (!curGroupingBucket.getKey().equals(ES_FIELD_TIMESTAMP)) {
          throw new IllegalArgumentException("Date Grouping bucket is not:" + ES_FIELD_TIMESTAMP);
        }
        curAggregationBuilder = AggregationBuilders.dateHistogram(ES_AGG_TIMESTAMP)
            .field(ES_FIELD_TIMESTAMP)
            .calendarInterval(getHistogramInterval(curGroupingBucket.getTimeWindowSize()));
      } else if (curGroupingBucket.getType() == GroupingBucketType.STRING_GROUPING_BUCKET) {
        // Process the string grouping bucket using the 'terms' aggregation.
        String fieldName = curGroupingBucket.getKey();
        DataSchema.Type fieldType = getGroupingBucketKeyType(aspectSpec, curGroupingBucket);
<<<<<<< HEAD
        if (!isIntegralType(fieldName, fieldType)) {
          fieldName += ES_KEYWORD_SUFFIX;
        }
=======
>>>>>>> b044e311
        curAggregationBuilder = AggregationBuilders.terms(getGroupingBucketAggName(curGroupingBucket))
            .field(fieldName)
            .size(MAX_TERM_BUCKETS)
            .order(BucketOrder.aggregation("_key", true));
      }
      lastAggregationBuilder.subAggregation(curAggregationBuilder);
      lastAggregationBuilder = curAggregationBuilder;
    }

    return lastAggregationBuilder;
  }

  private boolean isIntegralType(String fieldName, DataSchema.Type fieldType) {
    if (fieldName.equals(ES_FIELD_URN)) {
      return true;
    }
    switch (fieldType) {
      case INT:
      case FLOAT:
      case DOUBLE:
      case LONG:
        return true;
      default:
        return false;
    }
  }

  private GenericTable generateResponseFromElastic(SearchResponse searchResponse, GroupingBucket[] groupingBuckets,
      AggregationSpec[] aggregationSpecs, AspectSpec aspectSpec) {
    GenericTable resultTable = new GenericTable();

    // 1. Generate the column names.
    List<String> columnNames = genColumnNames(groupingBuckets, aggregationSpecs);
    resultTable.setColumnNames(new StringArray(columnNames));

    // 2. Generate the column types.
    List<String> columnTypes = genColumnTypes(aspectSpec, groupingBuckets, aggregationSpecs);
    resultTable.setColumnTypes(new StringArray(columnTypes));

    // 3. Extract and populate the table rows.
    List<StringArray> rows = new ArrayList<>();

    Aggregations aggregations = searchResponse.getAggregations();
    ParsedFilter filterAgg = aggregations.get(ES_FILTERED_STATS);
    Stack<String> rowAcc = new Stack<>();
    // 3.1 Do a DFS of the aggregation tree and generate the rows.
    rowGenHelper(filterAgg.getAggregations(), 0, groupingBuckets.length, rows, rowAcc,
        ImmutableList.copyOf(groupingBuckets), ImmutableList.copyOf(aggregationSpecs), aspectSpec);
    assert (rowAcc.isEmpty());

    resultTable.setRows(new StringArrayArray(rows));
    return resultTable;
  }
}<|MERGE_RESOLUTION|>--- conflicted
+++ resolved
@@ -55,11 +55,7 @@
   private static final String ES_TERMS_AGGREGATION_PREFIX = "terms_";
   private static final String ES_MAX_AGGREGATION_PREFIX = "max_";
   private static final String ES_FIELD_TIMESTAMP = "timestampMillis";
-<<<<<<< HEAD
   private static final String ES_FIELD_URN = "urn";
-  private static final String ES_KEYWORD_SUFFIX = ".keyword";
-=======
->>>>>>> b044e311
   private static final String ES_AGG_TIMESTAMP = ES_AGGREGATION_PREFIX + ES_FIELD_TIMESTAMP;
   private static final String ES_AGG_MAX_TIMESTAMP =
       ES_AGGREGATION_PREFIX + ES_MAX_AGGREGATION_PREFIX + ES_FIELD_TIMESTAMP;
@@ -369,12 +365,6 @@
       AggregationSpec aggregationSpec) {
     String fieldPath = aggregationSpec.getFieldPath();
     String esFieldName = fieldPath;
-<<<<<<< HEAD
-    if (!isIntegralType(fieldPath, getAggregationSpecMemberType(aspectSpec, aggregationSpec))) {
-      esFieldName += ES_KEYWORD_SUFFIX;
-    }
-=======
->>>>>>> b044e311
 
     switch (aggregationSpec.getAggregationType()) {
       case LATEST:
@@ -425,12 +415,6 @@
         // Process the string grouping bucket using the 'terms' aggregation.
         String fieldName = curGroupingBucket.getKey();
         DataSchema.Type fieldType = getGroupingBucketKeyType(aspectSpec, curGroupingBucket);
-<<<<<<< HEAD
-        if (!isIntegralType(fieldName, fieldType)) {
-          fieldName += ES_KEYWORD_SUFFIX;
-        }
-=======
->>>>>>> b044e311
         curAggregationBuilder = AggregationBuilders.terms(getGroupingBucketAggName(curGroupingBucket))
             .field(fieldName)
             .size(MAX_TERM_BUCKETS)
@@ -441,21 +425,6 @@
     }
 
     return lastAggregationBuilder;
-  }
-
-  private boolean isIntegralType(String fieldName, DataSchema.Type fieldType) {
-    if (fieldName.equals(ES_FIELD_URN)) {
-      return true;
-    }
-    switch (fieldType) {
-      case INT:
-      case FLOAT:
-      case DOUBLE:
-      case LONG:
-        return true;
-      default:
-        return false;
-    }
   }
 
   private GenericTable generateResponseFromElastic(SearchResponse searchResponse, GroupingBucket[] groupingBuckets,
