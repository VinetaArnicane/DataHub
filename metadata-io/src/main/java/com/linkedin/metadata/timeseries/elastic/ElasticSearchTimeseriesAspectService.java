package com.linkedin.metadata.timeseries.elastic;

import com.codahale.metrics.Timer;
import com.fasterxml.jackson.core.JsonProcessingException;
import com.fasterxml.jackson.databind.JsonNode;
import com.fasterxml.jackson.databind.ObjectMapper;
import com.linkedin.common.urn.Urn;
import com.linkedin.data.ByteString;
import com.linkedin.metadata.aspect.EnvelopedAspect;
import com.linkedin.metadata.dao.exception.ESQueryException;
import com.linkedin.metadata.dao.utils.RecordUtils;
import com.linkedin.metadata.models.registry.EntityRegistry;
import com.linkedin.metadata.query.filter.Condition;
import com.linkedin.metadata.query.filter.Criterion;
import com.linkedin.metadata.query.filter.Filter;
<<<<<<< HEAD
import com.linkedin.metadata.search.elasticsearch.update.BulkListener;
=======
>>>>>>> 0576b76e
import com.linkedin.metadata.search.utils.ESUtils;
import com.linkedin.metadata.timeseries.TimeseriesAspectService;
import com.linkedin.metadata.timeseries.elastic.indexbuilder.MappingsBuilder;
import com.linkedin.metadata.timeseries.elastic.indexbuilder.TimeseriesAspectIndexBuilders;
import com.linkedin.metadata.timeseries.elastic.query.ESAggregatedStatsDAO;
import com.linkedin.metadata.utils.elasticsearch.IndexConvention;
import com.linkedin.metadata.utils.metrics.MetricUtils;
import com.linkedin.mxe.GenericAspect;
import com.linkedin.mxe.SystemMetadata;
import com.linkedin.timeseries.AggregationSpec;
import com.linkedin.timeseries.GenericTable;
import com.linkedin.timeseries.GroupingBucket;
import java.nio.charset.StandardCharsets;
import java.util.Arrays;
import java.util.List;
import java.util.Map;
import java.util.stream.Collectors;
import javax.annotation.Nonnull;
import javax.annotation.Nullable;
import lombok.extern.slf4j.Slf4j;
import org.elasticsearch.action.bulk.BulkProcessor;
import org.elasticsearch.action.index.IndexRequest;
import org.elasticsearch.action.search.SearchRequest;
import org.elasticsearch.action.search.SearchResponse;
import org.elasticsearch.action.update.UpdateRequest;
import org.elasticsearch.client.RequestOptions;
import org.elasticsearch.client.RestHighLevelClient;
import org.elasticsearch.common.xcontent.XContentType;
import org.elasticsearch.index.query.BoolQueryBuilder;
import org.elasticsearch.index.query.QueryBuilders;
import org.elasticsearch.search.SearchHit;
import org.elasticsearch.search.SearchHits;
import org.elasticsearch.search.builder.SearchSourceBuilder;
import org.elasticsearch.search.sort.SortBuilders;
import org.elasticsearch.search.sort.SortOrder;


@Slf4j
public class ElasticSearchTimeseriesAspectService implements TimeseriesAspectService {
  private static final ObjectMapper OBJECT_MAPPER = new ObjectMapper();
  private static final String TIMESTAMP_FIELD = "timestampMillis";
  private static final String EVENT_FIELD = "event";
  private static final Integer DEFAULT_LIMIT = 10000;

  private final IndexConvention _indexConvention;
  private final BulkProcessor _bulkProcessor;
  private final TimeseriesAspectIndexBuilders _indexBuilders;
  private final RestHighLevelClient _searchClient;
  private final ESAggregatedStatsDAO _esAggregatedStatsDAO;

  public ElasticSearchTimeseriesAspectService(@Nonnull RestHighLevelClient searchClient,
      @Nonnull IndexConvention indexConvention, @Nonnull TimeseriesAspectIndexBuilders indexBuilders,
      @Nonnull EntityRegistry entityRegistry, @Nonnull BulkProcessor bulkProcessor) {
    _indexConvention = indexConvention;
    _indexBuilders = indexBuilders;
    _searchClient = searchClient;
<<<<<<< HEAD
    _bulkProcessor = BulkProcessor.builder(
        (request, bulkListener) -> searchClient.bulkAsync(request, RequestOptions.DEFAULT, bulkListener),
        BulkListener.getInstance())
        .setBulkActions(bulkRequestsLimit)
        .setFlushInterval(TimeValue.timeValueSeconds(bulkFlushPeriod))
        .setBackoffPolicy(BackoffPolicy.constantBackoff(TimeValue.timeValueSeconds(retryInterval), numRetries))
        .build();
=======
    _bulkProcessor = bulkProcessor;
>>>>>>> 0576b76e

    _esAggregatedStatsDAO = new ESAggregatedStatsDAO(indexConvention, searchClient, entityRegistry);
  }

  private static EnvelopedAspect parseDocument(@Nonnull SearchHit doc) {
    Map<String, Object> docFields = doc.getSourceAsMap();
    EnvelopedAspect envelopedAspect = new EnvelopedAspect();
    Object event = docFields.get(EVENT_FIELD);
    GenericAspect genericAspect;
    try {
      genericAspect = new GenericAspect().setValue(
          ByteString.unsafeWrap(OBJECT_MAPPER.writeValueAsString(event).getBytes(StandardCharsets.UTF_8)));
    } catch (JsonProcessingException e) {
      throw new RuntimeException("Failed to deserialize event from the timeseries aspect index: " + e);
    }
    genericAspect.setContentType("application/json");
    envelopedAspect.setAspect(genericAspect);
    Object systemMetadata = docFields.get("systemMetadata");
    if (systemMetadata != null) {
      try {
        envelopedAspect.setSystemMetadata(
            RecordUtils.toRecordTemplate(SystemMetadata.class, OBJECT_MAPPER.writeValueAsString(systemMetadata)));
      } catch (JsonProcessingException e) {
        throw new RuntimeException("Failed to deserialize system metadata from the timeseries aspect index: " + e);
      }
    }

    return envelopedAspect;
  }

  @Override
  public void configure() {
    _indexBuilders.buildAll();
  }

  @Override
  public void upsertDocument(@Nonnull String entityName, @Nonnull String aspectName, @Nonnull String docId,
      @Nonnull JsonNode document) {
    String indexName = _indexConvention.getTimeseriesAspectIndexName(entityName, aspectName);
    final IndexRequest indexRequest =
        new IndexRequest(indexName).id(docId).source(document.toString(), XContentType.JSON);
    final UpdateRequest updateRequest = new UpdateRequest(indexName, docId).doc(document.toString(), XContentType.JSON)
        .detectNoop(false)
        .upsert(indexRequest);
    _bulkProcessor.add(updateRequest);
  }

  @Override
  public List<EnvelopedAspect> getAspectValues(@Nonnull final Urn urn, @Nonnull String entityName,
      @Nonnull String aspectName, @Nullable Long startTimeMillis, @Nullable Long endTimeMillis,
      @Nullable Integer limit) {
    final BoolQueryBuilder filterQueryBuilder = ESUtils.buildFilterQuery(null);
    filterQueryBuilder.must(QueryBuilders.matchQuery("urn", urn.toString()));
    // NOTE: We are interested only in the un-exploded rows as only they carry the `event` payload.
    filterQueryBuilder.mustNot(QueryBuilders.termQuery(MappingsBuilder.IS_EXPLODED_FIELD, true));
    if (startTimeMillis != null) {
      Criterion startTimeCriterion = new Criterion().setField(TIMESTAMP_FIELD)
          .setCondition(Condition.GREATER_THAN_OR_EQUAL_TO)
          .setValue(startTimeMillis.toString());
      filterQueryBuilder.must(ESUtils.getQueryBuilderFromCriterionForSearch(startTimeCriterion));
    }
    if (endTimeMillis != null) {
      Criterion endTimeCriterion = new Criterion().setField(TIMESTAMP_FIELD)
          .setCondition(Condition.LESS_THAN_OR_EQUAL_TO)
          .setValue(endTimeMillis.toString());
      filterQueryBuilder.must(ESUtils.getQueryBuilderFromCriterionForSearch(endTimeCriterion));
    }
    final SearchSourceBuilder searchSourceBuilder = new SearchSourceBuilder();
    searchSourceBuilder.query(filterQueryBuilder);
    searchSourceBuilder.size(limit != null ? limit : DEFAULT_LIMIT);
    searchSourceBuilder.sort(SortBuilders.fieldSort("@timestamp").order(SortOrder.DESC));

    final SearchRequest searchRequest = new SearchRequest();
    searchRequest.source(searchSourceBuilder);

    String indexName = _indexConvention.getTimeseriesAspectIndexName(entityName, aspectName);
    searchRequest.indices(indexName);

    log.debug("Search request is: " + searchRequest);
    SearchHits hits;
    try (Timer.Context ignored = MetricUtils.timer(this.getClass(), "esSearch").time()) {
      final SearchResponse searchResponse = _searchClient.search(searchRequest, RequestOptions.DEFAULT);
      hits = searchResponse.getHits();
    } catch (Exception e) {
      log.error("Search query failed:" + e.getMessage());
      throw new ESQueryException("Search query failed:", e);
    }
    return Arrays.stream(hits.getHits())
        .map(ElasticSearchTimeseriesAspectService::parseDocument)
        .collect(Collectors.toList());
  }

  @Override
  @Nonnull
  public GenericTable getAggregatedStats(@Nonnull String entityName, @Nonnull String aspectName,
      @Nonnull AggregationSpec[] aggregationSpecs, @Nullable Filter filter,
      @Nullable GroupingBucket[] groupingBuckets) {
    return _esAggregatedStatsDAO.getAggregatedStats(entityName, aspectName, aggregationSpecs, filter, groupingBuckets);
  }
}<|MERGE_RESOLUTION|>--- conflicted
+++ resolved
@@ -13,10 +13,6 @@
 import com.linkedin.metadata.query.filter.Condition;
 import com.linkedin.metadata.query.filter.Criterion;
 import com.linkedin.metadata.query.filter.Filter;
-<<<<<<< HEAD
-import com.linkedin.metadata.search.elasticsearch.update.BulkListener;
-=======
->>>>>>> 0576b76e
 import com.linkedin.metadata.search.utils.ESUtils;
 import com.linkedin.metadata.timeseries.TimeseriesAspectService;
 import com.linkedin.metadata.timeseries.elastic.indexbuilder.MappingsBuilder;
@@ -73,17 +69,7 @@
     _indexConvention = indexConvention;
     _indexBuilders = indexBuilders;
     _searchClient = searchClient;
-<<<<<<< HEAD
-    _bulkProcessor = BulkProcessor.builder(
-        (request, bulkListener) -> searchClient.bulkAsync(request, RequestOptions.DEFAULT, bulkListener),
-        BulkListener.getInstance())
-        .setBulkActions(bulkRequestsLimit)
-        .setFlushInterval(TimeValue.timeValueSeconds(bulkFlushPeriod))
-        .setBackoffPolicy(BackoffPolicy.constantBackoff(TimeValue.timeValueSeconds(retryInterval), numRetries))
-        .build();
-=======
     _bulkProcessor = bulkProcessor;
->>>>>>> 0576b76e
 
     _esAggregatedStatsDAO = new ESAggregatedStatsDAO(indexConvention, searchClient, entityRegistry);
   }
