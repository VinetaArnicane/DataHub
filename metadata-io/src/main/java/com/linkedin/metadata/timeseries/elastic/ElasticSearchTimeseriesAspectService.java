--- conflicted
+++ resolved
@@ -8,10 +8,6 @@
 import com.linkedin.data.ByteString;
 import com.linkedin.metadata.aspect.EnvelopedAspect;
 import com.linkedin.metadata.dao.exception.ESQueryException;
-<<<<<<< HEAD
-=======
-import com.linkedin.metadata.search.utils.ESUtils;
->>>>>>> 61bd7fd0
 import com.linkedin.metadata.dao.utils.RecordUtils;
 import com.linkedin.metadata.models.registry.EntityRegistry;
 import com.linkedin.metadata.query.filter.Condition;
@@ -77,8 +73,8 @@
     _indexBuilders = indexBuilders;
     _searchClient = searchClient;
     _bulkProcessor = BulkProcessor.builder(
-            (request, bulkListener) -> searchClient.bulkAsync(request, RequestOptions.DEFAULT, bulkListener),
-            BulkListener.getInstance())
+        (request, bulkListener) -> searchClient.bulkAsync(request, RequestOptions.DEFAULT, bulkListener),
+        BulkListener.getInstance())
         .setBulkActions(bulkRequestsLimit)
         .setFlushInterval(TimeValue.timeValueSeconds(bulkFlushPeriod))
         .setBackoffPolicy(BackoffPolicy.constantBackoff(TimeValue.timeValueSeconds(retryInterval), numRetries))
