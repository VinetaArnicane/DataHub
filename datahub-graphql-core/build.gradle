--- conflicted
+++ resolved
@@ -28,11 +28,8 @@
         "$projectDir/src/main/resources/search.graphql".toString(),
         "$projectDir/src/main/resources/analytics.graphql".toString(),
         "$projectDir/src/main/resources/recommendation.graphql".toString(),
-<<<<<<< HEAD
         "$projectDir/src/main/resources/ingestion.graphql".toString(),
-=======
         "$projectDir/src/main/resources/auth.graphql".toString(),
->>>>>>> f49666a2
     ]
     outputDir = new File("$projectDir/src/mainGeneratedGraphQL/java")
     packageName = "com.linkedin.datahub.graphql.generated"
