--- conflicted
+++ resolved
@@ -72,14 +72,11 @@
   input: Input required for creating a test connection request
   """
   createTestConnectionRequest(input: CreateTestConnectionRequestInput!): String
-<<<<<<< HEAD
-=======
 
   """
   Rollback a specific ingestion execution run based on its runId
   """
   rollbackIngestion(input: RollbackIngestionInput!): String
->>>>>>> af6a423f
 }
 
 """
@@ -210,14 +207,11 @@
   A JSON-encoded recipe
   """
   recipe: String!
-<<<<<<< HEAD
-=======
 
   """
   Advanced: The version of the ingestion framework to use
   """
   version: String
->>>>>>> af6a423f
 }
 
 """
