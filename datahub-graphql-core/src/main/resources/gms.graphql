# Extending the GQL type system to include Long type used for dates
scalar Long

schema {
    query: Query
    mutation: Mutation
}

"""
Top-level GMS Entity
"""
interface Entity {
    """
    GMS Entity urn
    """
    urn: String!

    """
    GMS Entity Type
    """
    type: EntityType!
}

"""
Top-level GMS Entity Type
"""
enum EntityType {
    """
    The Dataset Entity
    """
    DATASET
    """
    The CorpUser Entity
    """
    CORP_USER
    """
    The DataPlatform Entity
    """
    DATA_PLATFORM
    """
    The Dashboard Entity
    """
    DASHBOARD
    """
    The Chart Entity
    """
    CHART
    """
    The Tag Entity
    """
    TAG
    """
    The MLModel Entity
    """
    MLMODEL
}

type Query {
    """
    Fetch a Dataset by primary key
    """
    dataset(urn: String!): Dataset

    """
    Fetch a CorpUser by primary key
    """
    corpUser(urn: String!): CorpUser

    """
    Fetch a Dashboard by primary key
    """
    dashboard(urn: String!): Dashboard

    """
    Fetch a Chart by primary key
    """
    chart(urn: String!): Chart
    """
    Fetch a Tag by primary key
    """
    tag(urn: String!): Tag

    """
    Fetch a MLModel by primary key
    """
    mlModel(urn: String!): MLModel

    """
    Search DataHub entities
    """
    search(input: SearchInput!): SearchResults

    """
    Autocomplete a search query against DataHub entities
    """
    autoComplete(input: AutoCompleteInput!): AutoCompleteResults

    """
    Browse DataHub entities by path
    """
    browse(input: BrowseInput!): BrowseResults

    """
    Retrieve the browse path(s) corresponding to an entity
    """
    browsePaths(input: BrowsePathsInput!): [BrowsePath!]
}

type Mutation {
    updateDataset(input: DatasetUpdateInput!): Dataset
}

type AuditStamp {
    """
    When the audited action took place
    """
    time: Long!

    """
    Who performed the audited action
    """
    actor: String
}

type Dataset implements Entity {
    """
    The unique Dataset URN
    """
    urn: String!

    """
    GMS Entity Type
    """
    type: EntityType!

    """
    Standardized platform urn where the dataset is defined
    """
    platform: DataPlatform!

    """
    Dataset native name
    """
    name: String!

    """
    Fabric type where dataset belongs to or where it was generated
    """
    origin: FabricType!

    """
    Human readable description for dataset
    """
    description: String

    """
    The native format for the data platform
    """
    platformNativeType: PlatformNativeType

    """
    Native Dataset Uri. Uri should not include any environment specific properties
    """
    uri: String

    """
    Tags used for searching dataset
    """
    tags: [String!]!

    """
    A list of platform-specific metadata tuples
    """
    properties: [StringMapEntry!]

    """
    Ownership metadata of the dataset
    """
    ownership: Ownership

    """
    The dataset deprecation status
    """
    deprecation: DatasetDeprecation

    """
    References to internal resources related to the dataset
    """
    institutionalMemory: InstitutionalMemory

    """
    Schema metadata of the dataset
    """
    schema: Schema

    """
    Editable schema metadata of the dataset
    """
    editableSchemaMetadata: EditableSchemaMetadata

    """
    Status metadata of the dataset
    """
    status: Status

    """
    Upstream Lineage metadata of the dataset
    """
    upstreamLineage: UpstreamLineage

    """
    Downstream Lineage metadata of the dataset
    """
    downstreamLineage: DownstreamLineage

    """
    The structured tags associated with the dataset
    """
    globalTags: GlobalTags
}

type DataPlatform implements Entity {
    """
    Urn of the data platform
    """
    urn: String!

    """
    GMS Entity Type
    """
    type: EntityType!

    """
    Name of the data platform
    """
    name: String!

    """
    Metadata associated with a dataplatform
    """
    info: DataPlatformInfo
}

type DataPlatformInfo {
    """
    The Platform Type
    """
    type: PlatformType!

    """
    Display name associated with the platform
    """
    displayName: String

    """
    The delimiter in the dataset names on the data platform
    """
    datasetNameDelimiter: String!

    """
    A logo URL associated with the platform
    """
    logoUrl: String
}

enum PlatformType {
    """
    Value for a file system
    """
    FILE_SYSTEM

    """
    Value for a key value store
    """
    KEY_VALUE_STORE

    """
    Value for a message broker
    """
    MESSAGE_BROKER

    """
    Value for an object store
    """
    OBJECT_STORE

    """
    Value for an OLAP datastore
    """
    OLAP_DATASTORE

    """
    Value for a query engine
    """
    QUERY_ENGINE

    """
    Value for a relational database
    """
    RELATIONAL_DB

    """
    Value for a search engine
    """
    SEARCH_ENGINE

    """
    Value for other platforms
    """
    OTHERS
}

enum FabricType {
    """
    Designates development fabrics
    """
    DEV

    """
    Designates early-integration (staging) fabrics
    """
    EI

    """
    Designates production fabrics
    """
    PROD

    """
    Designates corporation fabrics
    """
    CORP
}

type DatasetDeprecation {
    """
    Whether the dataset has been deprecated by owner
    """
    deprecated: Boolean!

    """
    The time user plan to decommission this dataset
    """
    decommissionTime: Long

    """
    Additional information about the dataset deprecation plan
    """
    note: String!

    """
    The user who will be credited for modifying this deprecation content
    """
    actor: String
}

type InstitutionalMemory {
    """
    List of records that represent the institutional memory (internal documentation) of an entity
    """
    elements: [InstitutionalMemoryMetadata!]!
}

type InstitutionalMemoryMetadata {
    """
    Link to a document or wiki page or another internal resource
    """
    url: String!

    """
    Description of the resource
    """
    description: String!

    """
    The author of this metadata
    """
    author: String!

    """
    An AuditStamp corresponding to the creation of this resource
    """
    created: AuditStamp!
}

type Schema {
    """
    Dataset this schema metadata is associated with
    """
    datasetUrn: String

    """
    Schema name
    """
    name: String!

    """
    Platform this schema metadata is associated with
    """
    platformUrn: String!

    """
    The version of the GMS Schema metadata
    """
    version: Long!

    """
    The cluster this schema metadata is derived from
    """
    cluster: String

    """
    The SHA1 hash of the schema content
    """
    hash: String!

    """
    The native schema in the datasets platform, schemaless if it was not provided
    """
    platformSchema: PlatformSchema
    """
    Client provided a list of fields from value schema
    """
    fields: [SchemaField!]!
    """
    Client provided list of fields that define primary keys to access record
    """
    primaryKeys: [String!]
}

union PlatformSchema = TableSchema | KeyValueSchema

type TableSchema {
    """
    Raw table schema
    """
    schema: String!
}

type KeyValueSchema {
    """
    Raw key schema
    """
    keySchema: String!
    """
    Raw value schema
    """
    valueSchema: String!
}

type SchemaField {
    """
    Flattened name of the field computed from jsonPath field
    """
    fieldPath: String!
    """
    Flattened name of a field in JSON Path notation
    """
    jsonPath: String
    """
    Indicates if this field is optional or nullable
    """
    nullable: Boolean!
    """
    Description of the field
    """
    description: String
    """
    Platform independent field type of the field
    """
    type: SchemaFieldDataType!
    """
    The native type of the field in the datasets platform as declared by platform schema
    """
    nativeDataType: String
    """
    Whether the field references its own type recursively
    """
    recursive: Boolean!
}

type EditableSchemaMetadata {
    editableSchemaFieldInfo: [EditableSchemaFieldInfo!]!
}

type EditableSchemaFieldInfo {
    """
    Flattened name of a field identifying the field the editable info is applied to
    """
    fieldPath: String

    """
    Edited description of the field
    """
    description: String

    """
    Tags associated with the field
<<<<<<< HEAD
=======
    """
    globalTags: GlobalTags
}

type EditableSchemaMetadata {
    editableSchemaFieldInfo: [EditableSchemaFieldInfo!]!
}

type EditableSchemaFieldInfo {
    """
    Flattened name of a field identifying the field the editable info is applied to
    """
    fieldPath: String

    """
    Edited description of the field
    """
    description: String

    """
    Tags associated with the field
>>>>>>> 3214fce5
    """
    globalTags: GlobalTags
}

enum SchemaFieldDataType {
    BOOLEAN
    FIXED
    STRING
    BYTES
    NUMBER
    DATE
    TIME
    ENUM
    NULL
    MAP
    ARRAY
    UNION
    STRUCT
}

type UpstreamLineage {
    """
    List of upstream datasets
    """
    upstreams: [RelatedDataset!]!
}

type DownstreamLineage {
    """
    List of downstream datasets
    """
    downstreams: [RelatedDataset!]!
}

type RelatedDataset {
    """
    The upstream dataset the lineage points to
    """
    dataset: Dataset!
    """
    The type of the lineage
    """
    type: DatasetLineageType!
    """
    When the lineage was created
    """
    created: AuditStamp!
}

enum DatasetLineageType {
    """
    Direct copy without modification
    """
    COPY
    """
    Transformed dataset
    """
    TRANSFORMED
    """
    Represents a view defined on the sources
    """
    VIEW
}

type Status {
    """
    Whether the entity is removed or not
    """
    removed: Boolean!
}

enum PlatformNativeType {
    """
    Table
    """
    TABLE

    """
    View
    """
    VIEW

    """
    Directory in file system
    """
    DIRECTORY

    """
    Stream
    """
    STREAM

    """
    Bucket in key value store
    """
    BUCKET
}

type StringMapEntry {
    key: String!
    value: String
}

type Ownership {
    """
    List of owners of the entity
    """
    owners: [Owner!]

    """
      Audit stamp containing who last modified the record and when
    """
    lastModified: AuditStamp!
}

enum OwnershipSourceType {
    """
    Auditing system or audit logs
    """
    AUDIT
    """
    Database, e.g. GRANTS table
    """
    DATABASE
    """
    File system, e.g. file/directory owner
    """
    FILE_SYSTEM
    """
    Issue tracking system, e.g. Jira
    """
    ISSUE_TRACKING_SYSTEM
    """
    Manually provided by a user
    """
    MANUAL
    """
    Other ownership-like service, e.g. Nuage, ACL service etc
    """
    SERVICE
    """
    SCM system, e.g. GIT, SVN
    """
    SOURCE_CONTROL
    """
    Other sources
    """
    OTHER
}

type OwnershipSource {
    """
    The type of the source
    """
    type: OwnershipSourceType!

    """
    A reference URL for the source
    """
    url: String
}

enum OwnershipType {
    """
    A person or group that is in charge of developing the code
    """
    DEVELOPER

    """
    A person or group that is owning the data
    """
    DATAOWNER

    """
    A person or a group that overseas the operation, e.g. a DBA or SRE.
    """
    DELEGATE

    """
    A person, group, or service that produces/generates the data
    """
    PRODUCER

    """
    A person, group, or service that consumes the data
    """
    CONSUMER

    """
    A person or a group that has direct business interest
    """
    STAKEHOLDER
}

type Owner {
    """
    Owner object - This should be extended to support CorpGroups as well
    """
    owner: CorpUser!

    """
    The type of the ownership
    """
    type: OwnershipType!

    """
    Source information for the ownership
    """
    source: OwnershipSource
}

type CorpUser implements Entity {
    """
    The unique user URN
    """
    urn: String!

    """
    GMS Entity Type
    """
    type: EntityType!

    """
    Username of the corp user
    """
    username: String!

    """
    Readable info about the corp user
    """
    info: CorpUserInfo

    """
    Writable info about the corp user
    """
    editableInfo: CorpUserEditableInfo

    """
    The structured tags associated with the user
    """
    globalTags: GlobalTags
}

type CorpUserInfo {
    """
    Whether the user is active
    """
    active: Boolean!

    """
    Display name of the user
    """
    displayName: String

    """
    Email address of the user
    """
    email: String!

    """
    Title of the user
    """
    title: String

    """
    Direct manager of the user
    """
    manager: CorpUser

    """
    department id the user belong to
    """
    departmentId: Long

    """
    department name this user belong to
    """
    departmentName: String

    """
    first name of the user
    """
    firstName: String

    """
    last name of the user
    """
    lastName: String

    """
    Common name of this user, format is firstName plus lastName
    """
    fullName: String

    """
    two uppercase letters country code
    """
    countryCode: String
}

type CorpUserEditableInfo {
    """
    About me section of the user
    """
    aboutMe: String

    """
    Teams that the user belongs to
    """
    teams: [String!]

    """
    Skills that the user possesses
    """
    skills: [String!]

    """
    A URL which points to a picture which user wants to set as a profile photo
    """
    pictureLink: String
}

type Tag implements Entity{
    urn: String!
    """
    GMS Entity Type
    """
    type: EntityType!
    name: String!

    """
    Description of the tag
    """
    description: String

    """
    Ownership metadata of the dataset
    """
    ownership: Ownership
}

type TagAssociation {
    tag: Tag!
}

type GlobalTags {
    tags: [TagAssociation!]
}

input SearchInput {
    """
    Entity type to be searched
    """
	type: EntityType!

	"""
	The query string
	"""
	query: String!

	"""
	The starting point of paginated results
	"""
	start: Int

	"""
	The number of elements included in the results
	"""
	count: Int

	"""
	Faceted filters applied to search results
	"""
	filters: [FacetFilterInput!]
}

input FacetFilterInput {
    """
    Name of field to filter by
    """
	field: String!

	"""
	Value of the field to filter by
	"""
	value: String!
}

type SearchResults {
    """
    The starting point of paginated results
    """
    start: Int!

    """
    The number of elements included in the results
    """
    count: Int!

    """
    The total number of search results matching the query and filters
    """
    total: Int!

    """
    The search results
    """
    entities: [Entity!]!

    """
    Field aggregations used for faceted search
    """
    facets: [FacetMetadata!]
}

type FacetMetadata {
    """
    Name of a field present in the search entity
    """
    field: String!

    """
    Aggregated search result counts by value of the field
    """
    aggregations: [AggregationMetadata!]!
}

type AggregationMetadata {
    """
    A particular value of a facet field
    """
    value: String!

    """
    The number of search results containing the value
    """
    count: Long!
}

input AutoCompleteInput {
    """
    Entity type to be autocompleted against
    """
	type: EntityType!

	"""
	The query string
	"""
	query: String!

	"""
	An optional field to autocomplete against
	"""
	field: String

	"""
	The maximum number of autocomplete results
	"""
	limit: Int

	"""
	Faceted filters applied to autocomplete results
	"""
	filters: [FacetFilterInput!]
}

type AutoCompleteResults {
	"""
	The query string
	"""
	query: String!

	"""
	The autocompletion results
	"""
	suggestions: [String!]!
}

input BrowseInput {
    """
    The browse entity type
    """
	type: EntityType!

	"""
	The browse path.. Should this be an array?
	"""
	path: [String!]

    """
    The starting point of paginated results
    """
	start: Int

    """
    The number of elements included in the results
    """
	count: Int

    """
    Faceted filters applied to browse results
    """
	filters: [FacetFilterInput!]
}

type BrowseResults {
    """
    The browse results
    """
	entities: [Entity!]!

    """
    The starting point of paginated results
    """
	start: Int!

    """
    The number of elements included in the results
    """
	count: Int!

    """
    The total number of browse results under the path with filters applied
    """
	total: Int!

    """
    Metadata containing resulting browse groups
    """
	metadata: BrowseResultMetadata!
}

type BrowseResultMetadata {
    """
    The provided path
    """
	path: [String!]!
	"""
	The groups present at the provided browse path
	"""
	groups: [BrowseResultGroup!]!
    """
    The total number of entities under the provided browse path
    """
	totalNumEntities: Long!
}

type BrowseResultGroup {
    """
    The path name of a group of browse results
    """
  	name: String!

  	"""
  	The number of entities within the group
  	"""
  	count: Long!
}

input BrowsePathsInput {
    """
    The browse entity type
    """
	type: EntityType!

	"""
	The entity urn
	"""
	urn: String!
}

type BrowsePath {
    """
    The components of the browse path
    """
	path: [String!]!
}

input DatasetUpdateInput {
    """
    The dataset urn
    """
   urn: String!

    """
    Update to ownership
    """
    ownership: OwnershipUpdate

    """
    Update to deprecation status
    """
    deprecation: DatasetDeprecationUpdate

    """
    Update to institutional memory, ie documentation
    """
    institutionalMemory: InstitutionalMemoryUpdate
}

input OwnershipUpdate {
    """
    The list of owners
    """
   owners: [OwnerUpdate!]!
}

input OwnerUpdate {
    """
    The owner URN, eg urn:li:corpuser:1
    """
    owner: String!

    """
    The owner role type
    """
    type: OwnershipType!
}

input DatasetDeprecationUpdate {
    """
    Whether the dataset is deprecated
    """
    deprecated: Boolean!

    """
    The time user plan to decommission this dataset
    """
    decommissionTime: Long

    """
    Additional information about the dataset deprecation plan
    """
    note: String!
}

input InstitutionalMemoryUpdate {
    """
    The individual references in the institutional memory
    """
    elements: [InstitutionalMemoryMetadataUpdate!]!
}

input InstitutionalMemoryMetadataUpdate {
    """
    Link to a document or wiki page or another internal resource
    """
    url: String!

    """
    Description of the resource
    """
    description: String!

    """
    The corp user urn of the author of the metadata
    """
    author: String!

    """
    The time at which this metadata was created
    """
    createdAt: Long
}

type Dashboard implements Entity {
    """
    The unique dashboard URN
    """
    urn: String!

    """
    GMS Entity Type
    """
    type: EntityType!

    """
    The dashboard tool name
    """
    tool: String!

    """
    An id unique within the dashboard tool
    """
    dashboardId: String!

    """
    Info about the dashboard
    """
    info: DashboardInfo

    """
    Ownership metadata of the dashboard
    """
    ownership: Ownership

    """
    Status metadata of the dashboard
    """
    status: Status

    """
    The structured tags associated with the dashboard
    """
    globalTags: GlobalTags
}

type DashboardInfo {
    """
    Name of the dashboard
    """
    name: String!

    """
    Description of the dashboard
    """
    description: String!

    """
    Charts that comprise the dashboard
    """
    charts: [Chart!]!

    """
    Native platform URL of the dashboard
    """
    url: String

    """
    Access level for the dashboard
    """
    access: AccessLevel

    """
    The time when this dashboard last refreshed
    """
    lastRefreshed: Long

    """
    An AuditStamp corresponding to the creation of this dashboard
    """
    created: AuditStamp!

    """
    An AuditStamp corresponding to the modification of this dashboard
    """
    lastModified: AuditStamp!

    """
    An optional AuditStamp corresponding to the deletion of this dashboard
    """
    deleted: AuditStamp
}

enum AccessLevel {
    """
    Publicly available
    """
    PUBLIC

    """
    Restricted to a subset of viewers
    """
    PRIVATE
}

type Chart implements Entity {
    """
    The unique user URN
    """
    urn: String!

    """
    GMS Entity Type
    """
    type: EntityType!

    """
    The chart tool name
    """
    tool: String!

    """
    An id unique within the charting tool
    """
    chartId: String!

    """
    Info about the chart
    """
    info: ChartInfo

    """
    Info about the query which is used to render the chart
    """
    query: ChartQuery

    """
    Ownership metadata of the chart
    """
    ownership: Ownership

    """
    Status metadata of the chart
    """
    status: Status

    """
    The structured tags associated with the chart
    """
    globalTags: GlobalTags
}

type ChartInfo {
    """
    Name of the chart
    """
    name: String!

    """
    Description of the chart
    """
    description: String!

    """
    Data sources for the chart
    """
    inputs: [Dataset!]

    """
    Native platform URL of the chart
    """
    url: String

    """
    Access level for the chart
    """
    type: ChartType

    """
    Access level for the chart
    """
    access: AccessLevel

    """
    The time when this chart last refreshed
    """
    lastRefreshed: Long

    """
    An AuditStamp corresponding to the creation of this chart
    """
    created: AuditStamp!

    """
    An AuditStamp corresponding to the modification of this chart
    """
    lastModified: AuditStamp!

    """
    An optional AuditStamp corresponding to the deletion of this chart
    """
    deleted: AuditStamp
}

enum ChartType {
    """
    Bar graph
    """
    BAR

    """
    Pie chart
    """
    PIE

    """
    Scatter plot
    """
    SCATTER

    """
    Table
    """
    TABLE

    """
    Markdown formatted text
    """
    TEXT
}

type ChartQuery {
    """
    Raw query to build a chart from input datasets
    """
    rawQuery: String!

    """
    The type of the chart query
    """
    type: ChartQueryType!
}

enum ChartQueryType {
    """
    Standard ANSI SQL
    """
    SQL

    """
    LookML
    """
    LOOKML
}

type MLModel implements Entity {

    """
    The unique mlmodel URN
    """
    urn: String!

    """
    GMS Entity Type
    """
    type: EntityType!

    """
    MLModel native name
    """
    name: String!

    """
    Fabric type where mlmodel belongs to or where it was generated
    """
    origin: FabricType!

    """
    Human readable description for mlmodel
    """
    description: String

    """
    Tags used for searching mlmodel
    """
    tags: [String!]!

    """
    Ownership metadata of the mlmodel
    """
    ownership: Ownership

    """
    ModelProperties metadata of the mlmodel
    """
    properties: MLModelProperties

    """
    Intended use of the mlmodel
    """
    intendedUse: IntendedUse

    """
    Factors metadata of the mlmodel
    """
    factorPrompts: MLModelFactorPrompts

    """
    Metrics metadata of the mlmodel
    """
    metrics: Metrics

    """
    Evaluation Data of the mlmodel
    """
    evaluationData: [BaseData!]

    """
    Training Data of the mlmodel
    """
    trainingData: [BaseData!]

    """
    Quantitative Analyses of the mlmodel
    """
    quantitativeAnalyses: QuantitativeAnalyses

    """
    Ethical Considerations of the mlmodel
    """
    ethicalConsiderations: EthicalConsiderations

    """
    Caveats and Recommendations of the mlmodel
    """
    caveatsAndRecommendations: CaveatsAndRecommendations

    """
    References to internal resources related to the mlmodel
    """
    institutionalMemory: InstitutionalMemory

    """
    Source Code
    """
    sourceCode: SourceCode

    """
    Status metadata of the mlmodel
    """
    status: Status

    """
    Cost Aspect of the mlmodel
    """
    cost: Cost

    """
    Deprecation
    """
    deprecation: Deprecation
}

type MLModelProperties {

    description: String

    date: Long

    version: String

    type: String

    hyperParameters: HyperParameterMap

    mlFeatures: [String!]

    tags: [String!]
}

type HyperParameterMap {
    key: String!
    value: HyperParameterValueType!
}

type StringBox {
    stringValue: String!
}

type IntBox {
    intValue: Int!
}

type FloatBox {
    floatValue: Float!
}

type BooleanBox {
    booleanValue: Boolean!
}

union HyperParameterValueType = StringBox | IntBox | FloatBox | BooleanBox

type MLModelFactorPrompts {

    """
    What are foreseeable salient factors for which MLModel performance may vary, and how were these determined?
    """
    relevantFactors: [MLModelFactors!]

    """
    Which factors are being reported, and why were these chosen?
    """
    evaluationFactors: [MLModelFactors!]
}

type MLModelFactors {

    """
    Distinct categories with similar characteristics that are present in the evaluation data instances.
    """
    groups: [String!]

    """
    Instrumentation used for MLModel
    """
    instrumentation: [String!]

    """
    Environment in which the MLModel is deployed.
    """
    environment: [String!]
}

type QuantitativeAnalyses {
    """
    Link to a dashboard with results showing how the model performed with respect to each factor
    """
    unitaryResults: ResultsType

    """
    Link to a dashboard with results showing how the model performed with respect to the intersection of evaluated factors?
    """
    intersectionalResults: ResultsType
}

union ResultsType = StringBox

type CaveatsAndRecommendations {

    """
    Caveats on using this MLModel
    """
    caveats: CaveatDetails

    """
    Recommendations on where this MLModel should be used.
    """
    recommendations: String

    """
    Ideal characteristics of an evaluation dataset for this MLModel
    """
    idealDatasetCharacteristics: [String!]
}
type CaveatDetails {

    """
    Did the results suggest any further testing?
    """
    needsFurtherTesting: Boolean

    """
    Caveat Description
    """
    caveatDescription: String

    """
    Relevant groups that were not represented in the evaluation dataset?
    """
    groupsNotRepresented: [String!]
}

type EthicalConsiderations {

    """
    Does the model use any sensitive data (e.g., protected classes)?
    """
    data: [String!]

    """
    Is the model intended to inform decisions about matters central to human life or flourishing – e.g., health or safety? Or could it be used in such a way?
    """
    humanLife: [String!]

    """
    What risk mitigation strategies were used during model development?
    """
    mitigations: [String!]

    """
    What risks may be present in model usage? Try to identify the potential recipients, likelihood, and magnitude of harms. If these cannot be determined, note that they were considered but remain unknown.
    """
    risksAndHarms: [String!]

    """
    Are there any known model use cases that are especially fraught? This may connect directly to the intended use section
    """
    useCases: [String!]
}

type BaseData {

    """
    Dataset used for the Training/Evaluation of the MLModel
    """
    dataset: String!

    """
    Motivation to pick these datasets
    """
    motivation: String

    """
    Details of Data Proprocessing
    """
    preProcessing: [String!]
}

type Metrics {

    """
    Measures of MLModel performance
    """
    performanceMeasures: [String!]

    """
    Decision Thresholds used (if any)?
    """
    decisionThreshold: [String!]

}

type IntendedUse {

    """
    Primary Use cases for the model.
    """
    primaryUses: [String!]

    """
    Primary Intended Users
    """
    primaryUsers: [IntendedUserType!]

    """
    Out of scope uses of the MLModel
    """
    outOfScopeUses: [String!]
}

enum IntendedUserType {

    """
    Developed for Enterprise Users
    """
    ENTERPRISE

    """
    Developed for Hobbyists
    """
    HOBBY

    """
    Developed for Entertainment Purposes
    """
    ENTERTAINMENT
}

type SourceCode {
    """
    Source Code along with types
    """
    sourceCode: [SourceCodeUrl!]
}

type SourceCodeUrl {

    """
    Source Code Url Types
    """
    type: SourceCodeUrlType!

    """
    Source Code Url
    """
    sourceCodeUrl: String!
}

enum SourceCodeUrlType {

    """
    MLModel Source Code
    """
    ML_MODEL_SOURCE_CODE

    """
    Training Pipeline Source Code
    """
    TRAINING_PIPELINE_SOURCE_CODE

    """
    Evaluation Pipeline Source Code
    """
    EVALUATION_PIPELINE_SOURCE_CODE
}

type Cost {

    """
    Type of Cost Code
    """
    costType: CostType!

    """
    Code to which the Cost of this entity should be attributed to i.e. organizational cost ID
    """
    costValue: CostValue!
}

type CostValue {

    """
    Organizational Cost ID
    """
    costId: Float

    """
    Organizational Cost Code
    """
    costCode: String
}

enum CostType {

    """
    Org Cost Type to which the Cost of this entity should be attributed to
    """
    ORG_COST_TYPE
}

type Deprecation {
    """
    Whether the entity has been deprecated by owner
    """
    deprecated: Boolean!

    """
    The time user plan to decommission this entity
    """
    decommissionTime: Long

    """
    Additional information about the entity deprecation plan
    """
    note: String!

    """
    The user who will be credited for modifying this deprecation content
    """
    actor: String
}<|MERGE_RESOLUTION|>--- conflicted
+++ resolved
@@ -495,31 +495,7 @@
     description: String
 
     """
-    Tags associated with the field
-<<<<<<< HEAD
-=======
-    """
-    globalTags: GlobalTags
-}
-
-type EditableSchemaMetadata {
-    editableSchemaFieldInfo: [EditableSchemaFieldInfo!]!
-}
-
-type EditableSchemaFieldInfo {
-    """
-    Flattened name of a field identifying the field the editable info is applied to
-    """
-    fieldPath: String
-
-    """
-    Edited description of the field
-    """
-    description: String
-
-    """
-    Tags associated with the field
->>>>>>> 3214fce5
+    Edited tags associated with the field
     """
     globalTags: GlobalTags
 }
