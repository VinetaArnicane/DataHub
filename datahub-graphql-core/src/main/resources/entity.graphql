--- conflicted
+++ resolved
@@ -11365,6 +11365,7 @@
     description: String
 }
 
+
 """
 Input properties required for update a DataProduct
 """
@@ -11531,7 +11532,6 @@
 }
 
 """
-<<<<<<< HEAD
 A standardized type of a user
 """
 type DataHubPersona {
@@ -11539,7 +11539,9 @@
     The urn of the persona type
     """
     urn: String!
-=======
+}
+
+"""
 Describes a generic filter on a dataset
 """
 type DatasetFilter {
@@ -11628,5 +11630,4 @@
     The description of this type
     """
     description: String
->>>>>>> 4aa26c2a
 }