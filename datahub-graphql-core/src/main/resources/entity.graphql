--- conflicted
+++ resolved
@@ -194,13 +194,11 @@
     Incubating. Updates the description of a resource. Currently only supports Dataset Schema Fields
     """
     updateDescription(input: DescriptionUpdateInput!): Boolean
-<<<<<<< HEAD
     
     """
     Add survey response from a particular Entity. 
     """
     addSurveyResponse(input: AddSurveyResponseInput!): Boolean
-=======
 
     """
     Remove a user. Requires Manage Users & Groups Platform Privilege
@@ -231,7 +229,6 @@
     Create a new group. Returns the urn of the newly created group. Requires Manage Users & Groups Platform Privilege
     """
     createGroup(input: CreateGroupInput!): String
->>>>>>> 781ebaef
 }
 
 """
