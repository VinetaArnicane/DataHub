# Extending the GQL type system to include Long type used for dates
scalar Long

"""
Root GraphQL API Schema
"""
schema {
    query: Query
    mutation: Mutation
}

"""
Root type used for fetching DataHub Metadata
Coming soon listEntity queries for listing all entities of a given type
"""
type Query {
    """
    Fetch a Data Platform by primary key (urn)
    """
    dataPlatform(urn: String!): DataPlatform

    """
    Fetch a CorpUser, representing a DataHub platform user, by primary key (urn)
    """
    corpUser(urn: String!): CorpUser

    """
    Fetch a CorpGroup, representing a DataHub platform group by primary key (urn)
    """
    corpGroup(urn: String!): CorpGroup

    """
    Fetch a Dataset by primary key (urn)
    """
    dataset(urn: String!): Dataset

    """
    Fetch a Dashboard by primary key (urn)
    """
    dashboard(urn: String!): Dashboard

    """
    Fetch a Notebook by primary key (urn)
    """
    notebook(urn: String!): Notebook

    """
    Fetch a Chart by primary key (urn)
    """
    chart(urn: String!): Chart

    """
    Fetch a Data Flow (or Data Pipeline) by primary key (urn)
    """
    dataFlow(urn: String!): DataFlow

    """
    Fetch a Data Job (or Data Task) by primary key (urn)
    """
    dataJob(urn: String!): DataJob

    """
    Fetch a Tag by primary key (urn)
    """
    tag(urn: String!): Tag

    """
    Fetch a Glossary Term by primary key (urn)
    """
    glossaryTerm(urn: String!): GlossaryTerm

    """
    Fetch an Entity Container by primary key (urn)
    """
    container(urn: String!): Container

    """
    Fetch a Domain by primary key (urn)
    """
    domain(urn: String!): Domain

    """
    Fetch an Assertion by primary key (urn)
    """
    assertion(urn: String!): Assertion

    """
    List all DataHub Access Policies
    """
    listPolicies(input: ListPoliciesInput!): ListPoliciesResult

    """
    Get all granted privileges for the given actor and resource
    """
    getGrantedPrivileges(input: GetGrantedPrivilegesInput!): Privileges

    """
    Incubating: Fetch an ML Model by primary key (urn)
    """
    mlModel(urn: String!): MLModel

    """
    Incubating: Fetch an ML Model Group by primary key (urn)
    """
    mlModelGroup(urn: String!): MLModelGroup

    """
    Incubating: Fetch a ML Feature by primary key (urn)
    """
    mlFeature(urn: String!): MLFeature

    """
    Incubating: Fetch a ML Feature Table by primary key (urn)
    """
    mlFeatureTable(urn: String!): MLFeatureTable

    """
    Incubating: Fetch a ML Primary Key by primary key (urn)
    """
    mlPrimaryKey(urn: String!): MLPrimaryKey

    """
    List all DataHub Users
    """
    listUsers(input: ListUsersInput!): ListUsersResult

    """
    List all DataHub Groups
    """
    listGroups(input: ListGroupsInput!): ListGroupsResult

    """
    Fetches the number of entities ingested by type
    """
    getEntityCounts(input: EntityCountInput): EntityCountResults

    """
    List all DataHub Domains
    """
    listDomains(input: ListDomainsInput!): ListDomainsResult
}

"""
Root type used for updating DataHub Metadata
Coming soon createEntity, addOwner, removeOwner mutations
"""
type Mutation {
    """
    Update the metadata about a particular Dataset
    """
    updateDataset(urn: String!, input: DatasetUpdateInput!): Dataset

    """
    Update the metadata about a particular Chart
    """
    updateChart(urn: String!, input: ChartUpdateInput!): Chart

    """
    Update the metadata about a particular Dashboard
    """
    updateDashboard(urn: String!, input: DashboardUpdateInput!): Dashboard

    """
    Update the metadata about a particular Notebook
    """
    updateNotebook(urn: String!, input: NotebookUpdateInput!): Notebook

    """
    Update the metadata about a particular Data Flow (Pipeline)
    """
    updateDataFlow(urn: String!, input: DataFlowUpdateInput!): DataFlow

    """
    Update the metadata about a particular Data Job (Task)
    """
    updateDataJob(urn: String!, input: DataJobUpdateInput!): DataJob

    """
    Update the information about a particular Entity Tag
    """
    updateTag(urn: String!, input: TagUpdateInput!): Tag

    """
    Set the hex color associated with an existing Tag
    """
    setTagColor(urn: String!, colorHex: String!): Boolean

    """
    Create a policy and returns the resulting urn
    """
    createPolicy(input: PolicyUpdateInput!): String

    """
    Update an existing policy and returns the resulting urn
    """
    updatePolicy(urn: String!, input: PolicyUpdateInput!): String

    """
    Remove an existing policy and returns the policy urn
    """
    deletePolicy(urn: String!): String

    """
		Add a tag to a particular Entity or subresource
    """
    addTag(input: TagAssociationInput!): Boolean

    """
		Remove a tag from a particular Entity or subresource
    """
    removeTag(input: TagAssociationInput!): Boolean

    """
		Add a glossary term to a particular Entity or subresource
    """
    addTerm(input: TermAssociationInput!): Boolean

    """
		Remove a glossary term from a particular Entity or subresource
    """
    removeTerm(input: TermAssociationInput!): Boolean

    """
    Add an owner to a particular Entity
    """
    addOwner(input: AddOwnerInput!): Boolean

    """
    Remove an owner from a particular Entity
    """
    removeOwner(input: RemoveOwnerInput!): Boolean

    """
    Add a link, or institutional memory, from a particular Entity
    """
    addLink(input: AddLinkInput!): Boolean

    """
    Remove a link, or institutional memory, from a particular Entity
    """
    removeLink(input: RemoveLinkInput!): Boolean

    """
    Incubating. Updates the description of a resource. Currently only supports Dataset Schema Fields, Containers
    """
    updateDescription(input: DescriptionUpdateInput!): Boolean

    """
    Accepts a proposal for a given entity or subresource
    """
    acceptProposal(urn: String!): Boolean

    """
    Rejects a proposal for a given entity or subresource
    """
    rejectProposal(urn: String!): Boolean

    """
    Adds a term proposal for a given entity or subresource
    """
    proposeTerm(input: TermAssociationInput!): Boolean

    """
    Adds a term proposal for a given entity or subresource
    """
    proposeTag(input: TagAssociationInput!): Boolean

    """
    Remove a user. Requires Manage Users & Groups Platform Privilege
    """
    removeUser(urn: String!): Boolean

    """
    Change the status of a user. Requires Manage Users & Groups Platform Privilege
    """
    updateUserStatus(urn: String!, status: CorpUserStatus!): String

    """
    Remove a group. Requires Manage Users & Groups Platform Privilege
    """
    removeGroup(urn: String!): Boolean

    """
    Add members to a group
    """
    addGroupMembers(input: AddGroupMembersInput!): Boolean

    """
    Remove members from a group
    """
    removeGroupMembers(input: RemoveGroupMembersInput!): Boolean

    """
    Create a new group. Returns the urn of the newly created group. Requires the Manage Users & Groups Platform Privilege
    """
    createGroup(input: CreateGroupInput!): String

    """
    Create a new Domain. Returns the urn of the newly created Domain. Requires the Manage Domains privilege. If a domain with the provided ID already exists,
    it will be overwritten.
    """
    createDomain(input: CreateDomainInput!): String

    """
    Sets the Domain for a Dataset, Chart, Dashboard, Data Flow (Pipeline), or Data Job (Task). Returns true if the Domain was successfully added, or already exists. Requires the Edit Domains privilege for the Entity.
    """
    setDomain(entityUrn: String!, domainUrn: String!): Boolean

    """
    Sets the Domain for a Dataset, Chart, Dashboard, Data Flow (Pipeline), or Data Job (Task). Returns true if the Domain was successfully removed, or was already removed. Requires the Edit Domains privilege for an asset.
    """
    unsetDomain(entityUrn: String!): Boolean

    """
    Sets the Deprecation status for a Metadata Entity. Requires the Edit Deprecation status privilege for an entity.
    """
    updateDeprecation(
      "Input required to set deprecation for an Entity."
      input: UpdateDeprecationInput!): Boolean

    """
    Update a particular Corp User's editable properties
    """
    updateCorpUserProperties(urn: String!, input: CorpUserUpdateInput!): CorpUser

    """
    Update a particular Corp Group's editable properties
    """
    updateCorpGroupProperties(urn: String!, input: CorpGroupUpdateInput!): CorpGroup

    """
    Remove an assertion associated with an entity. Requires the 'Edit Assertions' privilege on the entity.
    """
    deleteAssertion(
      """
      The assertion to remove
      """
      urn: String!): Boolean

    """
    Create a new incident for a resource (asset)
    """
    raiseIncident(
      """
      Input required to create a new incident
      """
      input: RaiseIncidentInput!): String

    """
    Update an existing incident for a resource (asset)
    """
    updateIncidentStatus(
      """
      The urn for an existing incident
      """
      urn: String!

      """
      Input required to update the state of an existing incident
      """
      input: UpdateIncidentStatusInput!): Boolean
}

"""
A top level Metadata Entity
"""
interface Entity {
    """
    A primary key of the Metadata Entity
    """
    urn: String!

    """
    A standard Entity Type
    """
    type: EntityType!

    """
    List of relationships between the source Entity and some destination entities with a given types
    """
    relationships(input: RelationshipsInput!): EntityRelationshipsResult
}

"""
A top level Metadata Entity Type
"""
enum EntityType {
    """
    A Domain containing Metadata Entities
    """
    DOMAIN

    """
    The Dataset Entity
    """
    DATASET

    """
    The CorpUser Entity
    """
    CORP_USER

    """
    The CorpGroup Entity
    """
    CORP_GROUP

    """
    The DataPlatform Entity
    """
    DATA_PLATFORM

    """
    The Dashboard Entity
    """
    DASHBOARD

    """
    The Notebook Entity
    """
    NOTEBOOK

    """
    The Chart Entity
    """
    CHART

    """
    The Data Flow (or Data Pipeline) Entity,
    """
    DATA_FLOW

    """
    The Data Job (or Data Task) Entity
    """
    DATA_JOB

    """
    The Tag Entity
    """
    TAG

    """
    The Glossary Term Entity
    """
    GLOSSARY_TERM

    """
    A container of Metadata Entities
    """
    CONTAINER

    """
    The ML Model Entity
    """
    MLMODEL

    """
    The MLModelGroup Entity
    """
    MLMODEL_GROUP

    """
    ML Feature Table Entity
    """
    MLFEATURE_TABLE

    """
    The ML Feature Entity
    """
    MLFEATURE

    """
    The ML Primary Key Entity
    """
    MLPRIMARY_KEY

    """
    A DataHub Managed Ingestion Source
    """
    INGESTION_SOURCE

    """
    A DataHub ExecutionRequest
    """
    EXECUTION_REQUEST

    """
    A DataHub Assertion
    """
    ASSERTION
}

"""
Input for the get entity counts endpoint
"""
input EntityCountInput {
    types: [EntityType!]
}

"""
Input for the list lineage property of an Entity
"""
input LineageInput {
    """
    The direction of the relationship, either incoming or outgoing from the source entity
    """
    direction: LineageDirection!

    """
    The starting offset of the result set
    """
    start: Int

    """
    The number of results to be returned
    """
    count: Int
}

"""
Input for the list relationships field of an Entity
"""
input RelationshipsInput {
  """
  The types of relationships to query, representing an OR
  """
  types: [String!]!

  """
  The direction of the relationship, either incoming or outgoing from the source entity
  """
  direction: RelationshipDirection!

  """
  The starting offset of the result set
  """
  start: Int

  """
  The number of results to be returned
  """
  count: Int
}

"""
A list of relationship information associated with a source Entity
"""
type EntityRelationshipsResult {

  """
  Start offset of the result set
  """
  start: Int

  """
  Number of results in the returned result set
  """
  count: Int

  """
  Total number of results in the result set
  """
  total: Int

  """
  Relationships in the result set
  """
  relationships: [EntityRelationship!]!
}

"""
A relationship between two entities TODO Migrate all entity relationships to this more generic model
"""
type EntityRelationship {
    """
    The type of the relationship
    """
    type: String!

    """
    The direction of the relationship relative to the source entity
    """
    direction: RelationshipDirection!

    """
    Entity that is related via lineage
    """
    entity: Entity

    """
    An AuditStamp corresponding to the last modification of this relationship
    """
    created: AuditStamp
}

"""
A list of lineage information associated with a source Entity
"""
type EntityLineageResult {
    """
    Start offset of the result set
    """
    start: Int

    """
    Number of results in the returned result set
    """
    count: Int

    """
    Total number of results in the result set
    """
    total: Int

    """
    Relationships in the result set
    """
    relationships: [LineageRelationship!]!
}

"""
Metadata about a lineage relationship between two entities
"""
type LineageRelationship {
    """
    The type of the relationship
    """
    type: String!

    """
    Entity that is related via lineage
    """
    entity: Entity

    """
    Degree of relationship (number of hops to get to entity)
    """
    degree: Int!
}

"""
Direction between two nodes in the lineage graph
"""
enum LineageDirection {
    """
    Upstream, or left-to-right in the lineage visualization
    """
    UPSTREAM,

    """
    Downstream, or right-to-left in the lineage visualization
    """
    DOWNSTREAM
}

"""
Direction between a source and destination node
"""
enum RelationshipDirection {
  """
  A directed edge pointing at the source Entity
  """
  INCOMING,

  """
  A directed edge pointing at the destination Entity
  """
  OUTGOING
}

"""
A versioned aspect, or single group of related metadata, associated with an Entity and having a unique version
"""
interface Aspect {
    """
    The version of the aspect, where zero represents the latest version
    """
    version: Long
}

"""
A time series aspect, or a group of related metadata associated with an Entity and corresponding to a particular timestamp
"""
interface TimeSeriesAspect {
    """
    The timestamp associated with the time series aspect in milliseconds
    """
    timestampMillis: Long!
}

"""
Deprecated, use relationships field instead
"""
interface EntityWithRelationships implements Entity {
    """
    A primary key associated with the Metadata Entity
    """
    urn: String!

    """
    A standard Entity Type
    """
    type: EntityType!

    """
    Granular API for querying edges extending from this entity
    """
    relationships(input: RelationshipsInput!): EntityRelationshipsResult

    """
    Edges extending from this entity grouped by direction in the lineage graph
    """
    lineage(input: LineageInput!): EntityLineageResult
}

"""
A Dataset entity, which encompasses Relational Tables, Document store collections, streaming topics, and other sets of data having an independent lifecycle
"""
type Dataset implements EntityWithRelationships & Entity {
    """
    The primary key of the Dataset
    """
    urn: String!

    """
    The standard Entity Type
    """
    type: EntityType!

    """
    Standardized platform urn where the dataset is defined
    """
    platform: DataPlatform!

    """
    The parent container in which the entity resides
    """
    container: Container

    """
    Unique guid for dataset
    No longer to be used as the Dataset display name. Use properties.name instead
    """
    name: String!

    """
    An additional set of read only properties
    """
    properties: DatasetProperties

    """
    An additional set of of read write properties
    """
    editableProperties: DatasetEditableProperties

    """
    Ownership metadata of the dataset
    """
    ownership: Ownership

    """
    The deprecation status of the dataset
    """
    deprecation: Deprecation

    """
    References to internal resources related to the dataset
    """
    institutionalMemory: InstitutionalMemory

    """
    Schema metadata of the dataset, available by version number
    """
    schemaMetadata(version: Long): SchemaMetadata

    """
    Editable schema metadata of the dataset
    """
    editableSchemaMetadata: EditableSchemaMetadata

    """
    Status of the Dataset
    """
    status: Status

    """
    Tags used for searching dataset
    """
    tags: GlobalTags

    """
    The structured glossary terms associated with the dataset
    """
    glossaryTerms: GlossaryTerms

    """
    The Domain associated with the Dataset
    """
    domain: Domain

    """
    Statistics about how this Dataset is used
    """
    usageStats(resource: String!, range: TimeRange): UsageQueryResult

    """
    Profile Stats resource that retrieves the events in a previous unit of time in descending order
    If no start or end time are provided, the most recent events will be returned
    """
    datasetProfiles(startTimeMillis: Long, endTimeMillis: Long, limit: Int): [DatasetProfile!]

    """
    Operational events for an entity.
    """
    operations(startTimeMillis: Long, endTimeMillis: Long, limit: Int): [Operation!]

    """
    Assertions associated with the Dataset
    """
    assertions(start: Int, count: Int): EntityAssertionsResult

    """
    Incidents associated with the Dataset
    """
    incidents(
      """
      Optional incident state to filter by, defaults to any state.
      """
      state: IncidentState,
      """
      Optional start offset, defaults to 0.
      """
      start: Int,
      """
      Optional start offset, defaults to 20.
      """
      count: Int): EntityIncidentsResult

    """
    Edges extending from this entity
    """
    relationships(input: RelationshipsInput!): EntityRelationshipsResult

    """
    Edges extending from this entity grouped by direction in the lineage graph
    """
    lineage(input: LineageInput!): EntityLineageResult

    """
    Experimental! The resolved health status of the Dataset
    """
    health: Health

    """
    Schema metadata of the dataset
    """
    schema: Schema @deprecated(reason: "Use `schemaMetadata`")

    """
    Deprecated, use properties field instead
    External URL associated with the Dataset
    """
    externalUrl: String @deprecated

    """
    Deprecated, see the properties field instead
    Environment in which the dataset belongs to or where it was generated
    Note that this field will soon be deprecated in favor of a more standardized concept of Environment
    """
    origin: FabricType! @deprecated

    """
    Deprecated, use the properties field instead
    Read only technical description for dataset
    """
    description: String @deprecated

    """
    Deprecated, do not use this field
    The logical type of the dataset ie table, stream, etc
    """
    platformNativeType: PlatformNativeType @deprecated

    """
    Deprecated, use properties instead
    Native Dataset Uri
    Uri should not include any environment specific properties
    """
    uri: String @deprecated

    """
    Deprecated, use tags field instead
    The structured tags associated with the dataset
    """
    globalTags: GlobalTags @deprecated

    """
    Sub Types that this entity implements
    """
    subTypes: SubTypes

    """
    View related properties. Only relevant if subtypes field contains view.
    """
    viewProperties: ViewProperties

    """
    Experimental API.
    For fetching extra entities that do not have custom UI code yet
    """
    aspects(input: AspectParams): [RawAspect!]
}


"""
Params to configure what list of aspects should be fetched by the aspects property
"""
input AspectParams {
    """
    Only fetch auto render aspects
    """
    autoRenderOnly: Boolean
}


"""
Payload representing data about a single aspect
"""
type RawAspect {
    """
    The name of the aspect
    """
    aspectName: String!

    """
    JSON string containing the aspect's payload
    """
    payload: String

    """
    Details for the frontend on how the raw aspect should be rendered
    """
    renderSpec: AspectRenderSpec
}

"""
Details for the frontend on how the raw aspect should be rendered
"""
type AspectRenderSpec {
    """
    Format the aspect should be displayed in for the UI. Powered by the renderSpec annotation on the aspect model
    """
    displayType: String

    """
    Name to refer to the aspect type by for the UI. Powered by the renderSpec annotation on the aspect model
    """
    displayName: String

    """
    Field in the aspect payload to index into for rendering.
    """
    key: String
}

"""
Additional read only properties about a Dataset
"""
type DatasetProperties {

    """
    The name of the dataset used in display
    """
    name: String!

    """
    Fully-qualified name of the Dataset
    """
    qualifiedName: String

    """
    Environment in which the dataset belongs to or where it was generated
    Note that this field will soon be deprecated in favor of a more standardized concept of Environment
    """
    origin: FabricType!

    """
    Read only technical description for dataset
    """
    description: String

    """
    Custom properties of the Dataset
    """
    customProperties: [StringMapEntry!]

    """
    External URL associated with the Dataset
    """
    externalUrl: String
}


"""
A Glossary Term, or a node in a Business Glossary representing a standardized domain
data type
"""
type GlossaryTerm implements Entity {
    """
    The primary key of the glossary term
    """
    urn: String!

    """
    Ownership metadata of the glossary term
    """
    ownership: Ownership

    """
    References to internal resources related to the Glossary Term
    """
    institutionalMemory: InstitutionalMemory

    """
    A standard Entity Type
    """
    type: EntityType!

    """
    Name / id of the glossary term
    """
    name: String! @deprecated

    """
    hierarchicalName of glossary term
    """
    hierarchicalName: String!

    """
    Additional properties associated with the Glossary Term
    """
    properties: GlossaryTermProperties

    """
    Deprecated, use properties field instead
    Details of the Glossary Term
    """
    glossaryTermInfo: GlossaryTermInfo

    """
    The deprecation status of the Glossary Term
    """
    deprecation: Deprecation

    """
    Edges extending from this entity
    """
    relationships(input: RelationshipsInput!): EntityRelationshipsResult

    """
    Schema metadata of the dataset
    """
    schemaMetadata(version: Long): SchemaMetadata

}

"""
Deprecated, use GlossaryTermProperties instead
Information about a glossary term
"""
type GlossaryTermInfo {
    """
    The name of the Glossary Term
    """
    name: String

    """
    Description of the glossary term
    """
    description: String

    """
    Definition of the glossary term. Deprecated - Use 'description' instead.
    """
    definition: String! @deprecated

    """
    Term Source of the glossary term
    """
    termSource: String!

    """
    Source Ref of the glossary term
    """
    sourceRef: String

    """
    Source Url of the glossary term
    """
    sourceUrl: String

    """
    Properties of the glossary term
    """
    customProperties: [StringMapEntry!]

    """
    Schema definition of glossary term
    """
    rawSchema: String
}

"""
Additional read only properties about a Glossary Term
"""
type GlossaryTermProperties {
    """
    The name of the Glossary Term
    """
    name: String!

    """
    Description of the glossary term
    """
    description: String

    """
    Definition of the glossary term. Deprecated - Use 'description' instead.
    """
    definition: String! @deprecated

    """
    Term Source of the glossary term
    """
    termSource: String!

    """
    Source Ref of the glossary term
    """
    sourceRef: String

    """
    Source Url of the glossary term
    """
    sourceUrl: String

    """
    Properties of the glossary term
    """
    customProperties: [StringMapEntry!]

    """
    Schema definition of glossary term
    """
    rawSchema: String
}

"""
A Data Platform represents a specific third party Data System or Tool Examples include
warehouses like Snowflake, orchestrators like Airflow, and dashboarding tools like Looker
"""
type DataPlatform implements Entity {
    """
    Urn of the data platform
    """
    urn: String!

    """
    A standard Entity Type
    """
    type: EntityType!

    """
    Name of the data platform
    """
    name: String!

    """
    Additional read only properties associated with a data platform
    """
    properties: DataPlatformProperties

    """
    Deprecated, use properties displayName instead
    Display name of the data platform
    """
    displayName: String @deprecated

    """
    Deprecated, use properties field instead
    Additional properties associated with a data platform
    """
    info: DataPlatformInfo @deprecated

    """
    Edges extending from this entity
    """
    relationships(input: RelationshipsInput!): EntityRelationshipsResult
}

"""
A Data Platform instance represents an instance of a 3rd party platform like Looker, Snowflake, etc.
"""
type DataPlatformInstance implements Entity {
    """
    Urn of the data platform
    """
    urn: String!

    """
    A standard Entity Type
    """
    type: EntityType!

    """
    Name of the data platform
    """
    platform: DataPlatform!

    """
    The platform instance id
    """
    instanceId: String!

    """
    Edges extending from this entity
    """
    relationships(input: RelationshipsInput!): EntityRelationshipsResult
}

"""
Deprecated, use DataPlatformProperties instead
Additional read only information about a Data Platform
"""
type DataPlatformInfo {
    """
    The platform category
    """
    type: PlatformType!

    """
    Display name associated with the platform
    """
    displayName: String

    """
    The delimiter in the dataset names on the data platform
    """
    datasetNameDelimiter: String!

    """
    A logo URL associated with the platform
    """
    logoUrl: String
}

"""
Additional read only properties about a Data Platform
"""
type DataPlatformProperties {
    """
    The platform category
    """
    type: PlatformType!

    """
    Display name associated with the platform
    """
    displayName: String

    """
    The delimiter in the dataset names on the data platform
    """
    datasetNameDelimiter: String!

    """
    A logo URL associated with the platform
    """
    logoUrl: String
}

"""
The category of a specific Data Platform
"""
enum PlatformType {
    """
    Value for a file system
    """
    FILE_SYSTEM

    """
    Value for a key value store
    """
    KEY_VALUE_STORE

    """
    Value for a message broker
    """
    MESSAGE_BROKER

    """
    Value for an object store
    """
    OBJECT_STORE

    """
    Value for an OLAP datastore
    """
    OLAP_DATASTORE

    """
    Value for a query engine
    """
    QUERY_ENGINE

    """
    Value for a relational database
    """
    RELATIONAL_DB

    """
    Value for a search engine
    """
    SEARCH_ENGINE

    """
    Value for other platforms
    """
    OTHERS
}

"""
An environment identifier for a particular Entity, ie staging or production
Note that this model will soon be deprecated in favor of a more general purpose of notion
of data environment
"""
enum FabricType {
    """
    Designates development fabrics
    """
    DEV

    """
    Designates testing fabrics
    """
    TEST

    """
    Designates quality assurance fabrics
    """
    QA

    """
    Designates user acceptance testing fabrics
    """
    UAT

    """
    Designates early integration fabrics
    """
    EI

    """
    Designates pre-production fabrics
    """
    PRE

    """
    Designates staging fabrics
    """
    STG

    """
    Designates non-production fabrics
    """
    NON_PROD

    """
    Designates production fabrics
    """
    PROD

    """
    Designates corporation fabrics
    """
    CORP
}

"""
A container of other Metadata Entities
"""
type Container implements Entity {
    """
    The primary key of the container
    """
    urn: String!

    """
    A standard Entity Type
    """
    type: EntityType!

    """
    Standardized platform.
    """
    platform: DataPlatform!

    """
    Fetch an Entity Container by primary key (urn)
    """
    container: Container

    """
    Read-only properties that originate in the source data platform
    """
    properties: ContainerProperties

    """
    Read-write properties that originate in DataHub
    """
    editableProperties: ContainerEditableProperties

    """
    Ownership metadata of the dataset
    """
    ownership: Ownership

    """
    References to internal resources related to the dataset
    """
    institutionalMemory: InstitutionalMemory

    """
    Tags used for searching dataset
    """
    tags: GlobalTags

    """
    The structured glossary terms associated with the dataset
    """
    glossaryTerms: GlossaryTerms

    """
    Sub types of the container, e.g. "Database" etc
    """
    subTypes: SubTypes

    """
    The Domain associated with the Dataset
    """
    domain: Domain

    """
<<<<<<< HEAD
    Incidents associated with the Dataset
    """
    incidents(
      """
      Optional incident state to filter by, defaults to any state.
      """
      state: IncidentState,
      """
      Optional start offset, defaults to 0.
      """
      start: Int,
      """
      Optional start offset, defaults to 20.
      """
      count: Int): EntityIncidentsResult

    """
    The deprecation status of the dashboard
=======
    The deprecation status of the container
>>>>>>> 04fd8fcb
    """
    deprecation: Deprecation

    """
    Children entities inside of the Container
    """
    entities(input: ContainerEntitiesInput): SearchResults

    """
    Edges extending from this entity
    """
    relationships(input: RelationshipsInput!): EntityRelationshipsResult
}

"""
Read-only properties that originate in the source data platform
"""
type ContainerProperties {
  """
  Display name of the Container
  """
  name: String!

  """
  System description of the Container
  """
  description: String

  """
  Custom properties of the Container
  """
  customProperties: [StringMapEntry!]

  """
  Native platform URL of the Container
  """
  externalUrl: String
}

"""
Read-write properties that originate in DataHub
"""
type ContainerEditableProperties {
  """
  DataHub description of the Container
  """
  description: String
}

"""
Input required to fetch the entities inside of a container.
"""
input ContainerEntitiesInput {
  """
  Optional query filter for particular entities inside the container
  """
  query: String

  """
  The offset of the result set
  """
  start: Int

  """
  The number of entities to include in result set
  """
  count: Int

  """
  Optional Facet filters to apply to the result set
  """
  filters: [FacetFilterInput!]
}

"""
The data type associated with an individual Machine Learning Feature
"""
enum MLFeatureDataType {
    USELESS
    NOMINAL
    ORDINAL
    BINARY
    COUNT
    TIME
    INTERVAL
    IMAGE
    VIDEO
    AUDIO
    TEXT
    MAP
    SEQUENCE
    SET
    CONTINUOUS
    BYTE
    UNKNOWN
}

"""
Deprecated, use Deprecation instead
Information about Dataset deprecation status
Note that this model will soon be migrated to a more general purpose Entity status
"""
type DatasetDeprecation {
    """
    Whether the dataset has been deprecated by owner
    """
    deprecated: Boolean!

    """
    The time user plan to decommission this dataset
    """
    decommissionTime: Long

    """
    Additional information about the dataset deprecation plan
    """
    note: String!

    """
    The user who will be credited for modifying this deprecation content
    """
    actor: String
}

"""
Institutional memory metadata, meaning internal links and pointers related to an Entity
"""
type InstitutionalMemory {
    """
    List of records that represent the institutional memory or internal documentation of an entity
    """
    elements: [InstitutionalMemoryMetadata!]!
}

"""
An institutional memory resource about a particular Metadata Entity
"""
type InstitutionalMemoryMetadata {
    """
    Link to a document or wiki page or another internal resource
    """
    url: String!

    """
    Label associated with the URL
    """
    label: String!

    """
    The author of this metadata
    """
    author: CorpUser!

    """
    An AuditStamp corresponding to the creation of this resource
    """
    created: AuditStamp!

    """
    Deprecated, use label instead
    Description of the resource
    """
    description: String! @deprecated
}

"""
Metadata about a Dataset schema
"""
type SchemaMetadata implements Aspect {
    """
    The logical version of the schema metadata, where zero represents the latest version
    with otherwise monotonic ordering starting at one
    """
    aspectVersion: Long

    """
    Dataset this schema metadata is associated with
    """
    datasetUrn: String

    """
    Schema name
    """
    name: String!

    """
    Platform this schema metadata is associated with
    """
    platformUrn: String!

    """
    The version of the GMS Schema metadata
    """
    version: Long!

    """
    The cluster this schema metadata is derived from
    """
    cluster: String

    """
    The SHA1 hash of the schema content
    """
    hash: String!

    """
    The native schema in the datasets platform, schemaless if it was not provided
    """
    platformSchema: PlatformSchema

    """
    Client provided a list of fields from value schema
    """
    fields: [SchemaField!]!

    """
    Client provided list of fields that define primary keys to access record
    """
    primaryKeys: [String!]

    """
    Client provided list of foreign key constraints
    """
    foreignKeys: [ForeignKeyConstraint]

    """
    The time at which the schema metadata information was created
    """
    createdAt: Long
}

"""
Metadata around a foreign key constraint between two datasets
"""
type ForeignKeyConstraint {
    """
    The human-readable name of the constraint
    """
    name: String

    """
    List of fields in the foreign dataset
    """
    foreignFields: [SchemaFieldEntity]

    """
    List of fields in this dataset
    """
    sourceFields: [SchemaFieldEntity]

    """
    The foreign dataset for easy reference
    """
    foreignDataset: Dataset
}

"""
Deprecated, use SchemaMetadata instead
Metadata about a Dataset schema
"""
type Schema {
    """
    Dataset this schema metadata is associated with
    """
    datasetUrn: String

    """
    Schema name
    """
    name: String!

    """
    Platform this schema metadata is associated with
    """
    platformUrn: String!

    """
    The version of the GMS Schema metadata
    """
    version: Long!

    """
    The cluster this schema metadata is derived from
    """
    cluster: String

    """
    The SHA1 hash of the schema content
    """
    hash: String!

    """
    The native schema in the datasets platform, schemaless if it was not provided
    """
    platformSchema: PlatformSchema

    """
    Client provided a list of fields from value schema
    """
    fields: [SchemaField!]!

    """
    Client provided list of fields that define primary keys to access record
    """
    primaryKeys: [String!]
}

"""
A type of Schema, either a table schema or a key value schema
"""
union PlatformSchema = TableSchema | KeyValueSchema

"""
Information about a raw Table Schema
"""
type TableSchema {
    """
    Raw table schema
    """
    schema: String!
}

"""
Information about a raw Key Value Schema
"""
type KeyValueSchema {
    """
    Raw key schema
    """
    keySchema: String!

    """
    Raw value schema
    """
    valueSchema: String!
}

"""
Standalone schema field entity. Differs from the SchemaField struct because it is not directly nested inside a
schema field
"""
type SchemaFieldEntity {
    """
    Primary key of the schema field
    """
    urn: String!

    """
    Field path identifying the field in its dataset
    """
    fieldPath: String!

    """
    The primary key of the field's parent.
    """
    parent: String!
}

"""
Information about an individual field in a Dataset schema
"""
type SchemaField {
    """
    Flattened name of the field computed from jsonPath field
    """
    fieldPath: String!

    """
    Flattened name of a field in JSON Path notation
    """
    jsonPath: String

    """
    Indicates if this field is optional or nullable
    """
    nullable: Boolean!

    """
    Description of the field
    """
    description: String

    """
    Platform independent field type of the field
    """
    type: SchemaFieldDataType!

    """
    The native type of the field in the datasets platform as declared by platform schema
    """
    nativeDataType: String

    """
    Whether the field references its own type recursively
    """
    recursive: Boolean!

    """
    Deprecated, use tags field instead
    Tags associated with the field
    """
    globalTags: GlobalTags @deprecated

    """
    Tags associated with the field
    """
    tags: GlobalTags

    """
    Glossary terms associated with the field
    """
    glossaryTerms: GlossaryTerms

    """
    Whether the field is part of a key schema
    """
    isPartOfKey: Boolean
}

"""
Information about schema metadata that is editable via the UI
"""
type EditableSchemaMetadata {
    """
    Editable schema field metadata
    """
    editableSchemaFieldInfo: [EditableSchemaFieldInfo!]!
}

"""
Editable schema field metadata ie descriptions, tags, etc
"""
type EditableSchemaFieldInfo {
    """
    Flattened name of a field identifying the field the editable info is applied to
    """
    fieldPath: String!

    """
    Edited description of the field
    """
    description: String

    """
    Deprecated, use tags field instead
    Tags associated with the field
    """
    globalTags: GlobalTags @deprecated

    """
    Tags associated with the field
    """
    tags: GlobalTags

    """
    Glossary terms associated with the field
    """
    glossaryTerms: GlossaryTerms
}

"""
The type associated with a single Dataset schema field
"""
enum SchemaFieldDataType {
    """
    A boolean type
    """
    BOOLEAN

    """
    A fixed bytestring type
    """
    FIXED

    """
    A string type
    """
    STRING

    """
    A string of bytes
    """
    BYTES

    """
    A number, including integers, floats, and doubles
    """
    NUMBER

    """
    A datestrings type
    """
    DATE

    """
    A timestamp type
    """
    TIME

    """
    An enum type
    """
    ENUM

    """
    A NULL type
    """
    NULL

    """
    A map collection type
    """
    MAP

    """
    An array collection type
    """
    ARRAY

    """
    An union type
    """
    UNION

    """
    An complex struct type
    """
    STRUCT
}

"""
Properties about a Dataset of type view
"""
type ViewProperties {
  """
  Whether the view is materialized or not
  """
  materialized: Boolean!

  """
  The logic associated with the view, most commonly a SQL statement
  """
  logic: String!

  """
  The language in which the view logic is written, for example SQL
  """
  language: String!
}


"""
Dataset properties that are editable via the UI This represents logical metadata,
as opposed to technical metadata
"""
type DatasetEditableProperties {
    """
    Description of the Dataset
    """
    description: String
}

"""
Chart properties that are editable via the UI This represents logical metadata,
as opposed to technical metadata
"""
type ChartEditableProperties {
    """
    Description of the Chart
    """
    description: String
}

"""
Dashboard properties that are editable via the UI This represents logical metadata,
as opposed to technical metadata
"""
type DashboardEditableProperties {
    """
    Description of the Dashboard
    """
    description: String
}

"""
Notebook properties that are editable via the UI This represents logical metadata,
as opposed to technical metadata
"""
type NotebookEditableProperties {
    """
    Description of the Notebook
    """
    description: String
}

"""
Data Job properties that are editable via the UI This represents logical metadata,
as opposed to technical metadata
"""
type DataJobEditableProperties {
    """
    Description of the Data Job
    """
    description: String
}

"""
Data Flow properties that are editable via the UI This represents logical metadata,
as opposed to technical metadata
"""
type DataFlowEditableProperties {
    """
    Description of the Data Flow
    """
    description: String
}

"""
Deprecated, use relationships query instead
"""
type EntityRelationshipLegacy {
    """
    Entity that is related via lineage
    """
    entity: EntityWithRelationships

    """
    An AuditStamp corresponding to the last modification of this relationship
    """
    created: AuditStamp
}

"""
Deprecated, use relationships query instead
"""
type UpstreamEntityRelationships {
    entities: [EntityRelationshipLegacy]
}

"""
Deprecated, use relationships query instead
"""
type DownstreamEntityRelationships {
    entities: [EntityRelationshipLegacy]
}

"""
Deprecated, use relationships query instead
"""
type DataFlowDataJobsRelationships {
    entities: [EntityRelationshipLegacy]
}

"""
Deprecated
The type of an edge between two Datasets
"""
enum DatasetLineageType {
    """
    Direct copy without modification
    """
    COPY

    """
    Transformed dataset
    """
    TRANSFORMED

    """
    Represents a view defined on the sources
    """
    VIEW
}

"""
The status of a particular Metadata Entity
"""
type Status {
    """
    Whether the entity is removed or not
    """
    removed: Boolean!
}

"""
Deprecated, do not use this type
The logical type associated with an individual Dataset
"""
enum PlatformNativeType {
    """
    Table
    """
    TABLE

    """
    View
    """
    VIEW

    """
    Directory in file system
    """
    DIRECTORY

    """
    Stream
    """
    STREAM

    """
    Bucket in key value store
    """
    BUCKET
}

"""
An entry in a string string map represented as a tuple
"""
type StringMapEntry {
    """
    The key of the map entry
    """
    key: String!

    """
    The value fo the map entry
    """
    value: String
}

"""
The origin of Ownership metadata associated with a Metadata Entity
"""
enum OwnershipSourceType {
    """
    Auditing system or audit logs
    """
    AUDIT

    """
    Database, eg GRANTS table
    """
    DATABASE

    """
    File system, eg file or directory owner
    """
    FILE_SYSTEM

    """
    Issue tracking system, eg Jira
    """
    ISSUE_TRACKING_SYSTEM

    """
    Manually provided by a user
    """
    MANUAL

    """
    Other ownership like service, eg Nuage, ACL service etc
    """
    SERVICE

    """
    SCM system, eg GIT, SVN
    """
    SOURCE_CONTROL

    """
    Other sources
    """
    OTHER
}

"""
Information about the source of Ownership metadata about a Metadata Entity
"""
type OwnershipSource {
    """
    The type of the source
    """
    type: OwnershipSourceType!

    """
    An optional reference URL for the source
    """
    url: String
}

"""
The type of the ownership relationship between a Person and a Metadata Entity
Note that this field will soon become deprecated due to low usage
"""
enum OwnershipType {
    """
    A person or group who is responsible for technical aspects of the asset.
    """
    TECHNICAL_OWNER

    """
    A person or group who is responsible for logical, or business related, aspects of the asset.
    """
    BUSINESS_OWNER

    """
    A steward, expert, or delegate responsible for the asset.
    """
    DATA_STEWARD

    """
    No specific type associated with the owner.
    """
    NONE

    """
    A person or group that owns the data.
    Deprecated! This ownership type is no longer supported. Use TECHNICAL_OWNER instead.
    """
    DATAOWNER @deprecated

    """
    A person or group that is in charge of developing the code
    Deprecated! This ownership type is no longer supported. Use TECHNICAL_OWNER instead.
    """
    DEVELOPER @deprecated

    """
    A person or a group that overseas the operation, eg a DBA or SRE
    Deprecated! This ownership type is no longer supported. Use TECHNICAL_OWNER instead.
    """
    DELEGATE @deprecated

    """
    A person, group, or service that produces or generates the data
    Deprecated! This ownership type is no longer supported. Use TECHNICAL_OWNER instead.
    """
    PRODUCER @deprecated

    """
    A person or a group that has direct business interest
    Deprecated! Use BUSINESS_OWNER instead.
    """
    STAKEHOLDER @deprecated

    """
    A person, group, or service that consumes the data
    Deprecated! This ownership type is no longer supported.
    """
    CONSUMER @deprecated
}

"""
The state of a CorpUser
"""
enum CorpUserStatus {
  """
  A User that has been provisioned and logged in
  """
  ACTIVE
}

"""
A DataHub User entity, which represents a Person on the Metadata Entity Graph
"""
type CorpUser implements Entity {
    """
    The primary key of the user
    """
    urn: String!

    """
    The standard Entity Type
    """
    type: EntityType!

    """
    A username associated with the user
    This uniquely identifies the user within DataHub
    """
    username: String!

    """
    Additional read only properties about the corp user
    """
    properties: CorpUserProperties

    """
    Read write properties about the corp user
    """
    editableProperties: CorpUserEditableProperties

    """
    The status of the user
    """
    status: CorpUserStatus

    """
    The tags associated with the user
    """
    tags: GlobalTags

    """
    Granular API for querying edges extending from this entity
    """
    relationships(input: RelationshipsInput!): EntityRelationshipsResult

    """
    Deprecated, use properties field instead
    Additional read only info about the corp user
    """
    info: CorpUserInfo @deprecated

    """
    Deprecated, use editableProperties field instead
    Read write info about the corp user
    """
    editableInfo: CorpUserEditableInfo @deprecated

    """
    Deprecated, use the tags field instead
    The structured tags associated with the user
    """
    globalTags: GlobalTags @deprecated
}

"""
Deprecated, use CorpUserProperties instead
Additional read only info about a user
"""
type CorpUserInfo {
    """
    Whether the user is active
    """
    active: Boolean!

    """
    Display name of the user
    """
    displayName: String

    """
    Email address of the user
    """
    email: String

    """
    Title of the user
    """
    title: String

    """
    Direct manager of the user
    """
    manager: CorpUser

    """
    department id the user belong to
    """
    departmentId: Long

    """
    department name this user belong to
    """
    departmentName: String

    """
    first name of the user
    """
    firstName: String

    """
    last name of the user
    """
    lastName: String

    """
    Common name of this user, format is firstName plus lastName
    """
    fullName: String

    """
    two uppercase letters country code
    """
    countryCode: String
}

"""
Additional read only properties about a user
"""
type CorpUserProperties {
    """
    Whether the user is active
    """
    active: Boolean!

    """
    Display name of the user
    """
    displayName: String

    """
    Email address of the user
    """
    email: String

    """
    Title of the user
    """
    title: String

    """
    Direct manager of the user
    """
    manager: CorpUser

    """
    department id the user belong to
    """
    departmentId: Long

    """
    department name this user belong to
    """
    departmentName: String

    """
    first name of the user
    """
    firstName: String

    """
    last name of the user
    """
    lastName: String

    """
    Common name of this user, format is firstName plus lastName
    """
    fullName: String

    """
    two uppercase letters country code
    """
    countryCode: String
}

"""
Deprecated, use CorpUserEditableProperties instead
Additional read write info about a user
"""
type CorpUserEditableInfo {
    """
    Display name to show on DataHub
    """
    displayName: String

    """
    Title to show on DataHub
    """
    title: String

    """
    About me section of the user
    """
    aboutMe: String

    """
    Teams that the user belongs to
    """
    teams: [String!]

    """
    Skills that the user possesses
    """
    skills: [String!]

    """
    A URL which points to a picture which user wants to set as a profile photo
    """
    pictureLink: String
}

"""
Additional read write properties about a user
"""
type CorpUserEditableProperties {
    """
    Display name to show on DataHub
    """
    displayName: String

    """
    Title to show on DataHub
    """
    title: String

    """
    About me section of the user
    """
    aboutMe: String

    """
    Teams that the user belongs to
    """
    teams: [String!]

    """
    Skills that the user possesses
    """
    skills: [String!]

    """
    A URL which points to a picture which user wants to set as a profile photo
    """
    pictureLink: String

    """
    The slack handle of the user
    """
    slack: String

    """
    Phone number for the user
    """
    phone: String

    """
    Email address for the user
    """
    email: String
}

"""
Arguments provided to update a CorpUser Entity
"""
input CorpUserUpdateInput {
    """
    Display name to show on DataHub
    """
    displayName: String

    """
    Title to show on DataHub
    """
    title: String

    """
    About me section of the user
    """
    aboutMe: String

    """
    Teams that the user belongs to
    """
    teams: [String!]

    """
    Skills that the user possesses
    """
    skills: [String!]

    """
    A URL which points to a picture which user wants to set as a profile photo
    """
    pictureLink: String

    """
    The slack handle of the user
    """
    slack: String

    """
    Phone number for the user
    """
    phone: String

    """
    Email address for the user
    """
    email: String
}

"""
A DataHub Group entity, which represents a Person on the Metadata Entity Graph
"""
type CorpGroup implements Entity {
    """
    The primary key of the group
    """
    urn: String!

    """
    A standard Entity Type
    """
    type: EntityType!

    """
    Group name eg wherehows dev, ask_metadata
    """
    name: String!

    """
    Ownership metadata of the Corp Group
    """
    ownership: Ownership

    """
    Additional read only properties about the group
    """
    properties: CorpGroupProperties

    """
    Additional read write properties about the group
    """
    editableProperties: CorpGroupEditableProperties

    """
    Granular API for querying edges extending from this entity
    """
    relationships(input: RelationshipsInput!): EntityRelationshipsResult

    """
    Deprecated, use properties field instead
    Additional read only info about the group
    """
    info: CorpGroupInfo @deprecated
}

"""
Deprecated, use CorpUserProperties instead
Additional read only info about a group
"""
type CorpGroupInfo {
    """
    The name to display when rendering the group
    """
    displayName: String

    """
    The description provided for the group
    """
    description: String

    """
    email of this group
    """
    email: String

    """
    Deprecated, do not use
    owners of this group
    """
    admins: [CorpUser!] @deprecated

    """
    Deprecated, use relationship IsMemberOfGroup instead
    List of ldap urn in this group
    """
    members: [CorpUser!] @deprecated

    """
    Deprecated, do not use
    List of groups urns in this group
    """
    groups: [String!] @deprecated
}

"""
Additional read only properties about a group
"""
type CorpGroupProperties {
    """
    display name of this group
    """
    displayName: String

    """
    The description provided for the group
    """
    description: String

    """
    email of this group
    """
    email: String
}

"""
Additional read write properties about a group
"""
type CorpGroupEditableProperties {
  """
  DataHub description of the group
  """
  description: String

  """
  Slack handle for the group
  """
  slack: String

  """
  Email address for the group
  """
  email: String
}

"""
Arguments provided to update a CorpGroup Entity
"""
input CorpGroupUpdateInput {
  """
  DataHub description of the group
  """
  description: String

  """
  Slack handle for the group
  """
  slack: String

  """
  Email address for the group
  """
  email: String
}

"""
An owner of a Metadata Entity, either a user or group
"""
union OwnerType = CorpUser | CorpGroup

"""
An owner of a Metadata Entity
"""
type Owner {
    """
    Owner object
    """
    owner: OwnerType!

    """
    The type of the ownership
    """
    type: OwnershipType!

    """
    Source information for the ownership
    """
    source: OwnershipSource
}

"""
Ownership information about a Metadata Entity
"""
type Ownership {
    """
    List of owners of the entity
    """
    owners: [Owner!]

    """
    Audit stamp containing who last modified the record and when
    """
    lastModified: AuditStamp!
}

"""
A Tag Entity, which can be associated with other Metadata Entities and subresources
"""
type Tag implements Entity {

    """
    The primary key of the TAG
    """
    urn: String!

    """
    A standard Entity Type
    """
    type: EntityType!

    """
    The name / id of the tag. Use properties.name instead.
    """
    name: String! @deprecated

    """
    Additional properties about the Tag
    """
    properties: TagProperties

    """
    Additional read write properties about the Tag
    Deprecated! Use 'properties' field instead.
    """
    editableProperties: EditableTagProperties @deprecated

    """
    Ownership metadata of the dataset
    """
    ownership: Ownership

    """
    Granular API for querying edges extending from this entity
    """
    relationships(input: RelationshipsInput!): EntityRelationshipsResult

    """
    Deprecated, use properties.description field instead
    """
    description: String @deprecated
}

"""
Additional read write Tag properties
Deprecated! Replaced by TagProperties.
"""
type EditableTagProperties {
  """
  A display name for the Tag
  """
  name: String

  """
  A description of the Tag
  """
  description: String
}

"""
Properties for a DataHub Tag
"""
type TagProperties {
  """
  A display name for the Tag
  """
  name: String!

  """
  A description of the Tag
  """
  description: String

  """
  An optional RGB hex code for a Tag color, e.g. #FFFFFF
  """
  colorHex: String
}


"""
An edge between a Metadata Entity and a Tag Modeled as a struct to permit
additional attributes
TODO Consider whether this query should be serviced by the relationships field
"""
type TagAssociation {
    """
    The tag itself
    """
    tag: Tag!
}

"""
Tags attached to a particular Metadata Entity
"""
type GlobalTags {
    """
    The set of tags attached to the Metadata Entity
    """
    tags: [TagAssociation!]
}

"""
The technical version associated with a given Metadata Entity
"""
type VersionTag {
    versionTag: String
}

"""
Glossary Terms attached to a particular Metadata Entity
"""
type GlossaryTerms {
     """
     The set of glossary terms attached to the Metadata Entity
     """
    terms: [GlossaryTermAssociation!]
}

"""
An edge between a Metadata Entity and a Glossary Term Modeled as a struct to permit
additional attributes
TODO Consider whether this query should be serviced by the relationships field
"""
type GlossaryTermAssociation {
    """
    The glossary term itself
    """
    term: GlossaryTerm!
}

"""
Arguments provided to update a Chart Entity
"""
input ChartUpdateInput {
    """
    Update to ownership
    """
    ownership: OwnershipUpdate

    """
    Deprecated, use tags field instead
    Update to global tags
    """
    globalTags: GlobalTagsUpdate

    """
    Update to tags
    """
    tags: GlobalTagsUpdate

    """
    Update to editable properties
    """
    editableProperties: ChartEditablePropertiesUpdate
}

"""
Arguments provided to update a Dashboard Entity
"""
input DashboardUpdateInput {
    """
    Update to ownership
    """
    ownership: OwnershipUpdate

    """
    Deprecated, use tags field instead
    Update to global tags
    """
    globalTags: GlobalTagsUpdate

    """
    Update to tags
    """
    tags: GlobalTagsUpdate

    """
    Update to editable properties
    """
    editableProperties: DashboardEditablePropertiesUpdate
}

"""
Arguments provided to update a Notebook Entity
"""
input NotebookUpdateInput {
    """
    Update to ownership
    """
    ownership: OwnershipUpdate

    """
    Update to tags
    """
    tags: GlobalTagsUpdate

    """
    Update to editable properties
    """
    editableProperties: NotebookEditablePropertiesUpdate
}

"""
Arguments provided to update a Data Flow aka Pipeline Entity
"""
input DataFlowUpdateInput {
    """
    Update to ownership
    """
    ownership: OwnershipUpdate

    """
    Deprecated, use tags field instead
    Update to global tags
    """
    globalTags: GlobalTagsUpdate

    """
    Update to tags
    """
    tags: GlobalTagsUpdate

    """
    Update to editable properties
    """
    editableProperties: DataFlowEditablePropertiesUpdate
}

"""
Arguments provided to update a Data Job aka Task Entity
"""
input DataJobUpdateInput {
    """
    Update to ownership
    """
    ownership: OwnershipUpdate

    """
    Deprecated, use tags field instead
    Update to global tags
    """
    globalTags: GlobalTagsUpdate

    """
    Update to tags
    """
    tags: GlobalTagsUpdate

    """
    Update to editable properties
    """
    editableProperties: DataJobEditablePropertiesUpdate
}

"""
Arguments provided to update a Dataset Entity
"""
input DatasetUpdateInput {
    """
    Update to ownership
    """
    ownership: OwnershipUpdate

    """
    Update to deprecation status
    """
    deprecation: DatasetDeprecationUpdate

    """
    Update to institutional memory, ie documentation
    """
    institutionalMemory: InstitutionalMemoryUpdate

    """
    Deprecated, use tags field instead
    Update to global tags
    """
    globalTags: GlobalTagsUpdate

    """
    Update to tags
    """
    tags: GlobalTagsUpdate

    """
    Update to editable schema metadata of the dataset
    """
    editableSchemaMetadata: EditableSchemaMetadataUpdate

    """
    Update to editable properties
    """
    editableProperties: DatasetEditablePropertiesUpdate
}

"""
Update to editable schema metadata of the dataset
"""
input EditableSchemaMetadataUpdate {
    """
    Update to writable schema field metadata
    """
    editableSchemaFieldInfo: [EditableSchemaFieldInfoUpdate!]!
}

"""
Update to writable schema field metadata
"""
input EditableSchemaFieldInfoUpdate {
    """
    Flattened name of a field identifying the field the editable info is applied to
    """
    fieldPath: String!

    """
    Edited description of the field
    """
    description: String

    """
    Tags associated with the field
    """
    globalTags: GlobalTagsUpdate
}

"""
Update to writable Dataset fields
"""
input DatasetEditablePropertiesUpdate {
    """
    Writable description aka documentation for a Dataset
    """
    description: String!
}

"""
Update to writable Chart fields
"""
input ChartEditablePropertiesUpdate {
    """
    Writable description aka documentation for a Chart
    """
    description: String!
}

"""
Update to writable Notebook fields
"""
input NotebookEditablePropertiesUpdate {
    """
    Writable description aka documentation for a Notebook
    """
    description: String!
}

"""
Update to writable Dashboard fields
"""
input DashboardEditablePropertiesUpdate {
    """
    Writable description aka documentation for a Dashboard
    """
    description: String!
}

"""
Update to writable Data Job fields
"""
input DataJobEditablePropertiesUpdate {
    """
    Writable description aka documentation for a Data Job
    """
    description: String!
}

"""
Update to writable Data Flow fields
"""
input DataFlowEditablePropertiesUpdate {
    """
    Writable description aka documentation for a Data Flow
    """
    description: String!
}

"""
Deprecated, use addTag or removeTag mutation instead
Update to the Tags associated with a Metadata Entity
"""
input GlobalTagsUpdate {
    """
    The new set of tags
    """
    tags: [TagAssociationUpdate!]
}

"""
Deprecated, use addTag or removeTag mutation instead
A tag update to be applied
"""
input TagAssociationUpdate {
    """
    The tag being applied
    """
    tag: TagUpdateInput!
}

"""
Deprecated, use addTag or removeTag mutations instead
An update for a particular Tag entity
"""
input TagUpdateInput {
    """
    The primary key of the Tag
    """
    urn: String!

    """
    The display name of a Tag
    """
    name: String!

    """
    Description of the tag
    """
    description: String

    """
    Ownership metadata of the tag
    """
    ownership: OwnershipUpdate
}

"""
An update for the ownership information for a Metadata Entity
"""
input OwnershipUpdate {
    """
    The updated list of owners
    """
   owners: [OwnerUpdate!]!
}

"""
An owner to add to a Metadata Entity
TODO Add a USER or GROUP actor enum
"""
input OwnerUpdate {
    """
    The owner URN, either a corpGroup or corpuser
    """
    owner: String!

    """
    The owner type
    """
    type: OwnershipType!
}

"""
An update for the deprecation information for a Metadata Entity
"""
input DatasetDeprecationUpdate {
    """
    Whether the dataset is deprecated
    """
    deprecated: Boolean!

    """
    The time user plan to decommission this dataset
    """
    decommissionTime: Long

    """
    Additional information about the dataset deprecation plan
    """
    note: String!
}

"""
An update for the institutional memory information for a Metadata Entity
"""
input InstitutionalMemoryUpdate {
    """
    The individual references in the institutional memory
    """
    elements: [InstitutionalMemoryMetadataUpdate!]!
}

"""
An institutional memory to add to a Metadata Entity
TODO Add a USER or GROUP actor enum
"""
input InstitutionalMemoryMetadataUpdate {
    """
    Link to a document or wiki page or another internal resource
    """
    url: String!

    """
    Description of the resource
    """
    description: String

    """
    The corp user urn of the author of the metadata
    """
    author: String!

    """
    The time at which this metadata was created
    """
    createdAt: Long
}

"""
A Notebook Metadata Entity
"""
type Notebook implements Entity {
    """
    The primary key of the Notebook
    """
    urn: String!

    """
    A standard Entity Type
    """
    type: EntityType!

    """
    The Notebook tool name
    """
    tool: String!

    """
    An id unique within the Notebook tool
    """
    notebookId: String!

    """
    Additional read only information about the Notebook
    """
    info: NotebookInfo

    """
    Additional read write properties about the Notebook
    """
    editableProperties: NotebookEditableProperties

    """
    Ownership metadata of the Notebook
    """
    ownership: Ownership

    """
    Status metadata of the Notebook
    """
    status: Status

    """
    The content of this Notebook
    """
    content: NotebookContent!

    """
    The tags associated with the Notebook
    """
    tags: GlobalTags

    """
    References to internal resources related to the Notebook
    """
    institutionalMemory: InstitutionalMemory

    """
    The Domain associated with the Notebook
    """
    domain: Domain

    """
    Edges extending from this entity
    """
    relationships(input: RelationshipsInput!): EntityRelationshipsResult

    """
    Sub Types that this entity implements
    """
    subTypes: SubTypes

    """
    The structured glossary terms associated with the notebook
    """
    glossaryTerms: GlossaryTerms

    """
    Standardized platform.
    """
    platform: DataPlatform!
}

"""
The actual content in a Notebook
"""
type NotebookContent {
    """
    The content of a Notebook which is composed by a list of NotebookCell
    """
    cells: [NotebookCell!]!
}

"""
The Union of every NotebookCell
"""
type NotebookCell {
    """
    The chart cell content. The will be non-null only when all other cell field is null.
    """
    chartCell: ChartCell

    """
    The text cell content. The will be non-null only when all other cell field is null.
    """
    textCell: TextCell

    """
    The query cell content. The will be non-null only when all other cell field is null.
    """
    queryChell: QueryCell

    """
    The type of this Notebook cell
    """
    type: NotebookCellType!
}

"""
The type for a NotebookCell
"""
enum NotebookCellType {
    """
    TEXT Notebook cell type. The cell context is text only.
    """
    TEXT_CELL,

    """
    QUERY Notebook cell type. The cell context is query only.
    """
    QUERY_CELL,

    """
    CHART Notebook cell type. The cell content is chart only.
    """
    CHART_CELL
}

"""
A Notebook cell which contains text as content
"""
type TextCell {

    """
    Title of the cell
    """
    cellTitle: String!

    """
    Unique id for the cell.
    """
    cellId: String!

    """
    Captures information about who created/last modified/deleted this TextCell and when
    """
    changeAuditStamps: ChangeAuditStamps

    """
    The actual text in a TextCell in a Notebook
    """
    text: String!
}

"""
A Notebook cell which contains Query as content
"""
type QueryCell {
    """
    Title of the cell
    """
    cellTitle: String!

    """
    Unique id for the cell.
    """
    cellId: String!

    """
    Captures information about who created/last modified/deleted this TextCell and when
    """
    changeAuditStamps: ChangeAuditStamps

    """
    Raw query to explain some specific logic in a Notebook
    """
    rawQuery: String!

    """
    Captures information about who last executed this query cell and when
    """
    lastExecuted: AuditStamp
}

"""
A Notebook cell which contains chart as content
"""
type ChartCell {
    """
    Title of the cell
    """
    cellTitle: String!

    """
    Unique id for the cell.
    """
    cellId: String!

    """
    Captures information about who created/last modified/deleted this TextCell and when
    """
    changeAuditStamps: ChangeAuditStamps
}

"""
Captures information about who created/last modified/deleted the entity and when
"""
type ChangeAuditStamps {
    """
    An AuditStamp corresponding to the creation
    """
    created: AuditStamp!

    """
    An AuditStamp corresponding to the modification
    """
    lastModified: AuditStamp!

    """
    An optional AuditStamp corresponding to the deletion
    """
    deleted: AuditStamp
}

"""
A Dashboard Metadata Entity
"""
type Dashboard implements EntityWithRelationships & Entity {
    """
    The primary key of the Dashboard
    """
    urn: String!

    """
    A standard Entity Type
    """
    type: EntityType!

    """
    The parent container in which the entity resides
    """
    container: Container

    """
    The dashboard tool name
    Note that this will soon be deprecated in favor of a standardized notion of Data Platform
    """
    tool: String!

    """
    An id unique within the dashboard tool
    """
    dashboardId: String!

    """
    Additional read only properties about the dashboard
    """
    properties: DashboardProperties

    """
    Additional read write properties about the dashboard
    """
    editableProperties: DashboardEditableProperties

    """
    Ownership metadata of the dashboard
    """
    ownership: Ownership

    """
    Status metadata of the dashboard
    """
    status: Status

    """
    The deprecation status of the dashboard
    """
    deprecation: Deprecation

    """
    The tags associated with the dashboard
    """
    tags: GlobalTags

    """
    References to internal resources related to the dashboard
    """
    institutionalMemory: InstitutionalMemory

    """
    The structured glossary terms associated with the dashboard
    """
    glossaryTerms: GlossaryTerms

    """
    The Domain associated with the Dashboard
    """
    domain: Domain

    """
    Granular API for querying edges extending from this entity
    """
    relationships(input: RelationshipsInput!): EntityRelationshipsResult

    """
    Edges extending from this entity grouped by direction in the lineage graph
    """
    lineage(input: LineageInput!): EntityLineageResult

    """
    Deprecated, use properties field instead
    Additional read only information about the dashboard
    """
    info: DashboardInfo @deprecated

    """
    Deprecated, use editableProperties instead
    Additional read write properties about the Dashboard
    """
    editableInfo: DashboardEditableProperties @deprecated

    """
    Deprecated, use tags field instead
    The structured tags associated with the dashboard
    """
    globalTags: GlobalTags @deprecated

    """
    Standardized platform urn where the dashboard is defined
    """
    platform: DataPlatform!
}

"""
Deprecated, use DashboardProperties instead
Additional read only info about a Dashboard
"""
type DashboardInfo {
    """
    Display of the dashboard
    """
    name: String!

    """
    Description of the dashboard
    """
    description: String

    """
    Deprecated, use relationship Contains instead
    Charts that comprise the dashboard
    """
    charts: [Chart!]! @deprecated

    """
    Native platform URL of the dashboard
    """
    externalUrl: String

    """
    Access level for the dashboard
    Note that this will soon be deprecated for low usage
    """
    access: AccessLevel

    """
    A list of platform specific metadata tuples
    """
    customProperties: [StringMapEntry!]

    """
    The time when this dashboard last refreshed
    """
    lastRefreshed: Long

    """
    An AuditStamp corresponding to the creation of this dashboard
    """
    created: AuditStamp!

    """
    An AuditStamp corresponding to the modification of this dashboard
    """
    lastModified: AuditStamp!

    """
    An optional AuditStamp corresponding to the deletion of this dashboard
    """
    deleted: AuditStamp
}

"""
Additional read only information about a Notebook
"""
type NotebookInfo {
    """
    Display of the Notebook
    """
    title: String

    """
    Description of the Notebook
    """
    description: String

    """
    Native platform URL of the Notebook
    """
    externalUrl: String

    """
    A list of platform specific metadata tuples
    """
    customProperties: [StringMapEntry!]

    """
    Captures information about who created/last modified/deleted this Notebook and when
    """
    changeAuditStamps: ChangeAuditStamps
}

"""
Additional read only properties about a Dashboard
"""
type DashboardProperties {
    """
    Display of the dashboard
    """
    name: String!

    """
    Description of the dashboard
    """
    description: String

    """
    Native platform URL of the dashboard
    """
    externalUrl: String

    """
    Access level for the dashboard
    Note that this will soon be deprecated for low usage
    """
    access: AccessLevel

    """
    A list of platform specific metadata tuples
    """
    customProperties: [StringMapEntry!]

    """
    The time when this dashboard last refreshed
    """
    lastRefreshed: Long

    """
    An AuditStamp corresponding to the creation of this dashboard
    """
    created: AuditStamp!

    """
    An AuditStamp corresponding to the modification of this dashboard
    """
    lastModified: AuditStamp!

    """
    An optional AuditStamp corresponding to the deletion of this dashboard
    """
    deleted: AuditStamp
}

"""
A Chart Metadata Entity
"""
type Chart implements EntityWithRelationships & Entity {
    """
    The primary key of the Chart
    """
    urn: String!

    """
    A standard Entity Type
    """
    type: EntityType!

    """
    The parent container in which the entity resides
    """
    container: Container

    """
    The chart tool name
    Note that this field will soon be deprecated in favor a unified notion of Data Platform
    """
    tool: String!

    """
    An id unique within the charting tool
    """
    chartId: String!

    """
    Additional read only properties about the Chart
    """
    properties: ChartProperties

    """
    Additional read write properties about the Chart
    """
    editableProperties: ChartEditableProperties

    """
    Info about the query which is used to render the chart
    """
    query: ChartQuery

    """
    Ownership metadata of the chart
    """
    ownership: Ownership

    """
    Status metadata of the chart
    """
    status: Status

    """
    The deprecation status of the chart
    """
    deprecation: Deprecation

    """
    The tags associated with the chart
    """
    tags: GlobalTags

    """
    References to internal resources related to the dashboard
    """
    institutionalMemory: InstitutionalMemory

    """
    The structured glossary terms associated with the dashboard
    """
    glossaryTerms: GlossaryTerms

    """
    The Domain associated with the Chart
    """
    domain: Domain

    """
    Granular API for querying edges extending from this entity
    """
    relationships(input: RelationshipsInput!): EntityRelationshipsResult

    """
    Edges extending from this entity grouped by direction in the lineage graph
    """
    lineage(input: LineageInput!): EntityLineageResult

    """
    Deprecated, use properties field instead
    Additional read only information about the chart
    """
    info: ChartInfo @deprecated

    """
    Deprecated, use editableProperties field instead
    Additional read write information about the Chart
    """
    editableInfo: ChartEditableProperties @deprecated

    """
    Deprecated, use tags instead
    The structured tags associated with the chart
    """
    globalTags: GlobalTags @deprecated

    """
    Standardized platform urn where the chart is defined
    """
    platform: DataPlatform!
}

"""
Deprecated, use ChartProperties instead
Additional read only information about the chart
"""
type ChartInfo {
    """
    Display name of the chart
    """
    name: String!

    """
    Description of the chart
    """
    description: String

    """
    Deprecated, use relationship Consumes instead
    Data sources for the chart
    """
    inputs: [Dataset!] @deprecated

    """
    Native platform URL of the chart
    """
    externalUrl: String

    """
    Access level for the chart
    """
    type: ChartType

    """
    Access level for the chart
    """
    access: AccessLevel

    """
    A list of platform specific metadata tuples
    """
    customProperties: [StringMapEntry!]

    """
    The time when this chart last refreshed
    """
    lastRefreshed: Long

    """
    An AuditStamp corresponding to the creation of this chart
    """
    created: AuditStamp!

    """
    An AuditStamp corresponding to the modification of this chart
    """
    lastModified: AuditStamp!

    """
    An optional AuditStamp corresponding to the deletion of this chart
    """
    deleted: AuditStamp
}

"""
Additional read only properties about the chart
"""
type ChartProperties {
    """
    Display name of the chart
    """
    name: String!

    """
    Description of the chart
    """
    description: String

    """
    Native platform URL of the chart
    """
    externalUrl: String

    """
    Access level for the chart
    """
    type: ChartType

    """
    Access level for the chart
    """
    access: AccessLevel

    """
    A list of platform specific metadata tuples
    """
    customProperties: [StringMapEntry!]

    """
    The time when this chart last refreshed
    """
    lastRefreshed: Long

    """
    An AuditStamp corresponding to the creation of this chart
    """
    created: AuditStamp!

    """
    An AuditStamp corresponding to the modification of this chart
    """
    lastModified: AuditStamp!

    """
    An optional AuditStamp corresponding to the deletion of this chart
    """
    deleted: AuditStamp
}

"""
The access level for a Metadata Entity, either public or private
"""
enum AccessLevel {
    """
    Publicly available
    """
    PUBLIC

    """
    Restricted to a subset of viewers
    """
    PRIVATE
}

"""
The type of a Chart Entity
"""
enum ChartType {
    """
    Bar graph
    """
    BAR

    """
    Pie chart
    """
    PIE

    """
    Scatter plot
    """
    SCATTER

    """
    Table
    """
    TABLE

    """
    Markdown formatted text
    """
    TEXT

    """
    A line chart
    """
    LINE

    """
    An area chart
    """
    AREA

    """
    A histogram chart
    """
    HISTOGRAM

    """
    A box plot chart
    """
    BOX_PLOT
}

"""
The query that was used to populate a Chart
"""
type ChartQuery {
    """
    Raw query to build a chart from input datasets
    """
    rawQuery: String!

    """
    The type of the chart query
    """
    type: ChartQueryType!
}

"""
The type of the Chart Query
"""
enum ChartQueryType {
    """
    Standard ANSI SQL
    """
    SQL

    """
    LookML
    """
    LOOKML
}


"""
A Data Flow Metadata Entity, representing an set of pipelined Data Job or Tasks required
to produce an output Dataset Also known as a Data Pipeline
"""
type DataFlow implements EntityWithRelationships & Entity {
    """
    The primary key of a Data Flow
    """
    urn: String!

    """
    A standard Entity Type
    """
    type: EntityType!

    """
    Workflow orchestrator ei Azkaban, Airflow
    """
    orchestrator: String!

    """
    Id of the flow
    """
    flowId: String!

    """
    Cluster of the flow
    """
    cluster: String!

    """
    Additional read only properties about a Data flow
    """
    properties: DataFlowProperties

    """
    Additional read write properties about a Data Flow
    """
    editableProperties: DataFlowEditableProperties

    """
    Ownership metadata of the flow
    """
    ownership: Ownership

    """
    The tags associated with the dataflow
    """
    tags: GlobalTags

    """
    Status metadata of the dataflow
    """
    status: Status

    """
    The deprecation status of the Data Flow
    """
    deprecation: Deprecation

    """
    References to internal resources related to the dashboard
    """
    institutionalMemory: InstitutionalMemory

    """
    The structured glossary terms associated with the dashboard
    """
    glossaryTerms: GlossaryTerms

    """
    The Domain associated with the DataFlow
    """
    domain: Domain

    """
    Incidents associated with the Data Flow
    """
    incidents(
      """
      Optional incident state to filter by, defaults to any state.
      """
      state: IncidentState,
      """
      Optional start offset, defaults to 0.
      """
      start: Int,
      """
      Optional start offset, defaults to 20.
      """
      count: Int): EntityIncidentsResult

    """
    Granular API for querying edges extending from this entity
    """
    relationships(input: RelationshipsInput!): EntityRelationshipsResult

    """
    Edges extending from this entity grouped by direction in the lineage graph
    """
    lineage(input: LineageInput!): EntityLineageResult

    """
    Deprecated, use properties field instead
    Additional read only information about a Data flow
    """
    info: DataFlowInfo @deprecated

    """
    Deprecated, use tags field instead
    The structured tags associated with the dataflow
    """
    globalTags: GlobalTags @deprecated

    """
    Deprecated, use relationship IsPartOf instead
    Data Jobs
    """
    dataJobs: DataFlowDataJobsRelationships @deprecated

    """
    Standardized platform urn where the datflow is defined
    """
    platform: DataPlatform!
}

"""
Deprecated, use DataFlowProperties instead
Additional read only properties about a Data Flow aka Pipeline
"""
type DataFlowInfo {
    """
    Display name of the flow
    """
    name: String!

    """
    Description of the flow
    """
    description: String

    """
    Optional project or namespace associated with the flow
    """
    project: String

    """
    External URL associated with the DataFlow
    """
    externalUrl: String

    """
    A list of platform specific metadata tuples
    """
    customProperties: [StringMapEntry!]
}

"""
Additional read only properties about a Data Flow aka Pipeline
"""
type DataFlowProperties {
    """
    Display name of the flow
    """
    name: String!

    """
    Description of the flow
    """
    description: String

    """
    Optional project or namespace associated with the flow
    """
    project: String

    """
    External URL associated with the DataFlow
    """
    externalUrl: String

    """
    A list of platform specific metadata tuples
    """
    customProperties: [StringMapEntry!]
}

"""
A Data Job Metadata Entity, representing an individual unit of computation or Task
to produce an output Dataset Always part of a parent Data Flow aka Pipeline
"""
type DataJob implements EntityWithRelationships & Entity {
    """
    The primary key of the Data Job
    """
    urn: String!

    """
    A standard Entity Type
    """
    type: EntityType!

    """
    Deprecated, use relationship IsPartOf instead
    The associated data flow
    """
    dataFlow: DataFlow

    """
    Id of the job
    """
    jobId: String!

    """
    Additional read only properties associated with the Data Job
    """
    properties: DataJobProperties

    """
    Additional read write properties associated with the Data Job
    """
    editableProperties: DataJobEditableProperties

    """
    The tags associated with the DataJob
    """
    tags: GlobalTags

    """
    Ownership metadata of the job
    """
    ownership: Ownership

    """
    Status metadata of the DataJob
    """
    status: Status

    """
    The deprecation status of the Data Flow
    """
    deprecation: Deprecation

    """
    References to internal resources related to the dashboard
    """
    institutionalMemory: InstitutionalMemory

    """
    The structured glossary terms associated with the dashboard
    """
    glossaryTerms: GlossaryTerms

    """
    The Domain associated with the Data Job
    """
    domain: Domain

    """
    Incidents associated with the Data Job
    """
    incidents(
      """
      Optional incident state to filter by, defaults to any state.
      """
      state: IncidentState,
      """
      Optional start offset, defaults to 0.
      """
      start: Int,
      """
      Optional start offset, defaults to 20.
      """
      count: Int): EntityIncidentsResult

    """
    Granular API for querying edges extending from this entity
    """
    relationships(input: RelationshipsInput!): EntityRelationshipsResult

    """
    Edges extending from this entity grouped by direction in the lineage graph
    """
    lineage(input: LineageInput!): EntityLineageResult

    """
    Deprecated, use properties field instead
    Additional read only information about a Data processing job
    """
    info: DataJobInfo @deprecated

    """
    Deprecated, use relationship Produces, Consumes, DownstreamOf instead
    Information about the inputs and outputs of a Data processing job
    """
    inputOutput: DataJobInputOutput @deprecated


    """
    Deprecated, use the tags field instead
    The structured tags associated with the DataJob
    """
    globalTags: GlobalTags @deprecated
}

"""
Deprecated, use DataJobProperties instead
Additional read only information about a Data Job aka Task
"""
type DataJobInfo {
    """
    Job display name
    """
    name: String!

    """
    Job description
    """
    description: String

    """
    External URL associated with the DataJob
    """
    externalUrl: String

    """
    A list of platform specific metadata tuples
    """
    customProperties: [StringMapEntry!]
}

"""
Additional read only properties about a Data Job aka Task
"""
type DataJobProperties {
    """
    Job display name
    """
    name: String!

    """
    Job description
    """
    description: String

    """
    External URL associated with the DataJob
    """
    externalUrl: String

    """
    A list of platform specific metadata tuples
    """
    customProperties: [StringMapEntry!]
}

"""
The lineage information for a DataJob
TODO Rename this to align with other Lineage models
"""
type DataJobInputOutput {
    """
    Deprecated, use relationship Consumes instead
    Input datasets produced by the data job during processing
    """
    inputDatasets: [Dataset!] @deprecated

    """
    Deprecated, use relationship Produces instead
    Output datasets produced by the data job during processing
    """
    outputDatasets: [Dataset!] @deprecated

    """
    Deprecated, use relationship DownstreamOf instead
    Input datajobs that this data job depends on
    """
    inputDatajobs: [DataJob!] @deprecated
}

"""
Information about individual user usage of a Dataset
"""
type UserUsageCounts {
    """
    The user of the Dataset
    """
    user: CorpUser

    """
    The number of queries issued by the user
    """
    count: Int

    """
    The extracted user email
    Note that this field will soon be deprecated and merged with user
    """
    userEmail: String
}

"""
The result of a Dataset usage query
"""
type UsageQueryResult {
    """
    A set of relevant time windows for use in displaying usage statistics
    """
    buckets: [UsageAggregation]

    """
    A set of rolled up aggregations about the Dataset usage
    """
    aggregations: UsageQueryResultAggregations
}

"""
A set of rolled up aggregations about the Dataset usage
"""
type UsageQueryResultAggregations {
    """
    The count of unique Dataset users within the queried time range
    """
    uniqueUserCount: Int

    """
    The specific per user usage counts within the queried time range
    """
    users: [UserUsageCounts]

    """
    The specific per field usage counts within the queried time range
    """
    fields: [FieldUsageCounts]

    """
    The total number of queries executed within the queried time range
    Note that this field will likely be deprecated in favor of a totalQueries field
    """
    totalSqlQueries: Int
}

"""
An aggregation of Dataset usage statistics
"""
type UsageAggregation {
    """
    The time window start time
    """
    bucket: Long

    """
    The time window span
    """
    duration: WindowDuration

    """
    The resource urn associated with the usage information, eg a Dataset urn
    """
    resource: String

    """
    The rolled up usage metrics
    """
    metrics: UsageAggregationMetrics
}

"""
Rolled up metrics about Dataset usage over time
"""
type UsageAggregationMetrics {
    """
    The unique number of users who have queried the dataset within the time range
    """
    uniqueUserCount: Int

    """
    Usage statistics within the time range by user
    """
    users: [UserUsageCounts]

    """
    The total number of queries issued against the dataset within the time range
    """
    totalSqlQueries: Int

    """
    A set of common queries issued against the dataset within the time range
    """
    topSqlQueries: [String]

    """
    Per field usage statistics within the time range
    """
    fields: [FieldUsageCounts]
}

"""
The usage for a particular Dataset field
"""
type FieldUsageCounts {
    """
    The path of the field
    """
    fieldName: String

    """
    The count of usages
    """
    count: Int
}

"""
The duration of a fixed window of time
"""
enum WindowDuration {
    """
    A one day window
    """
    DAY

    """
    A one week window
    """
    WEEK

    """
    A one month window
    """
    MONTH

    """
    A one year window
    """
    YEAR
}

"""
A time range used in fetching Dataset Usage statistics
"""
enum TimeRange {
    """
    Last day
    """
    DAY

    """
    Last week
    """
    WEEK

    """
    Last month
    """
    MONTH

    """
    Last quarter
    """
    QUARTER

    """
    Last year
    """
    YEAR

    """
    All time
    """
    ALL
}

"""
A Dataset Profile associated with a Dataset, containing profiling statistics about the Dataset
"""
type DatasetProfile implements TimeSeriesAspect {
  """
  The time at which the profile was reported
  """
  timestampMillis: Long!

  """
  An optional row count of the Dataset
  """
  rowCount: Long

  """
  An optional column count of the Dataset
  """
  columnCount: Long

  """
  An optional set of per field statistics obtained in the profile
  """
  fieldProfiles: [DatasetFieldProfile!]

  """
  Information about the partition that was profiled
  """
  partitionSpec: PartitionSpec
}

"""
An individual Dataset Field Profile
"""
type DatasetFieldProfile {
  """
  The standardized path of the field
  """
	fieldPath: String!

  """
  The unique value count for the field across the Dataset
  """
	uniqueCount: Long

  """
  The proportion of rows with unique values across the Dataset
  """
	uniqueProportion: Float

  """
  The number of NULL row values across the Dataset
  """
	nullCount: Long

  """
  The proportion of rows with NULL values across the Dataset
  """
	nullProportion: Float

  """
  The min value for the field
  """
	min: String

  """
  The max value for the field
  """
	max: String

  """
  The mean value for the field
  """
	mean: String

  """
  The median value for the field
  """
	median: String

  """
  The standard deviation for the field
  """
	stdev: String

  """
  A set of sample values for the field
  """
	sampleValues: [String!]
}

"""
Information about the partition being profiled
"""
type PartitionSpec {

  """
  The partition type
  """
  type: PartitionType!

  """
  The partition identifier
  """
  partition: String!

  """
  The optional time window partition information
  """
  timePartition: TimeWindow
}

enum PartitionType {
    FULL_TABLE,
    QUERY,
    PARTITION
}

"""
A time window with a finite start and end time
"""
type TimeWindow {
  """
  The start time of the time window
  """
  startTimeMillis: Long!

  """
  The end time of the time window
  """
  durationMillis: Long!
}


"""
An assertion represents a programmatic validation, check, or test performed periodically against another Entity.
"""
type Assertion implements EntityWithRelationships & Entity {
    """
    The primary key of the Assertion
    """
    urn: String!

    """
    The standard Entity Type
    """
    type: EntityType!

    """
    Standardized platform urn where the assertion is evaluated
    """
    platform: DataPlatform!

    """
    Details about assertion
    """
    info: AssertionInfo

    """
    Lifecycle events detailing individual runs of this assertion. If startTimeMillis & endTimeMillis are not provided, the most
    recent events will be returned.
    """
    runEvents(status: AssertionRunStatus, startTimeMillis: Long, endTimeMillis: Long, limit: Int): AssertionRunEventsResult

    """
    Edges extending from this entity
    """
    relationships(input: RelationshipsInput!): EntityRelationshipsResult

    """
    Edges extending from this entity grouped by direction in the lineage graph
    """
    lineage(input: LineageInput!): EntityLineageResult
}

"""
Type of assertion. Assertion types can evolve to span Datasets, Flows (Pipelines), Models, Features etc.
"""
type AssertionInfo {
    """
    Top-level type of the assertion.
    """
    type: AssertionType!

    """
    Dataset-specific assertion information
    """
    datasetAssertion: DatasetAssertionInfo
}

"""
Detailed information about a Dataset Assertion
"""
type DatasetAssertionInfo {
    """
    The urn of the dataset that the assertion is related to
    """
    datasetUrn: String!

    """
    The scope of the Dataset assertion.
    """
    scope: DatasetAssertionScope!

    """
    The fields serving as input to the assertion. Empty if there are none.
    """
    fields: [SchemaFieldRef!]

    """
    Standardized assertion operator
    """
    aggregation: AssertionStdAggregation

    """
    Standardized assertion operator
    """
    operator: AssertionStdOperator!

    """
    Standard parameters required for the assertion. e.g. min_value, max_value, value, columns
    """
    parameters: AssertionStdParameters

    """
    The native operator for the assertion. For Great Expectations, this will contain the original expectation name.
    """
    nativeType: String

    """
    Native parameters required for the assertion.
    """
    nativeParameters: [StringMapEntry!]

    """
    Logic comprising a raw, unstructured assertion.
    """
    logic: String
}

"""
A Dataset schema field (i.e. column)
"""
type SchemaFieldRef {
  """
  A schema field urn
  """
  urn: String!

  """
  A schema field path
  """
  path: String!
}

"""
An event representing an event in the assertion evaluation lifecycle.
"""
type AssertionRunEvent implements TimeSeriesAspect {
  """
  The time at which the assertion was evaluated
  """
  timestampMillis: Long!

  """
  Urn of assertion which is evaluated
  """
  assertionUrn: String!

  """
  Urn of entity on which the assertion is applicable
  """
  asserteeUrn: String!

  """
  Native (platform-specific) identifier for this run
  """
  runId: String!

  """
  The status of the assertion run as per this timeseries event.
  """
  status: AssertionRunStatus!

  """
  Specification of the batch which this run is evaluating
  """
  batchSpec: BatchSpec

  """
  Information about the partition that was evaluated
  """
  partitionSpec: PartitionSpec

  """
  Runtime parameters of evaluation
  """
  runtimeContext: [StringMapEntry!]

  """
  Results of assertion, present if the status is COMPLETE
  """
  result: AssertionResult

}

"""
The result of evaluating an assertion.
"""
type AssertionResult {
    """
    The final result, e.g. either SUCCESS or FAILURE.
    """
    type: AssertionResultType!

    """
    Number of rows for evaluated batch
    """
    rowCount: Long

    """
    Number of rows with missing value for evaluated batch
    """
    missingCount: Long

    """
    Number of rows with unexpected value for evaluated batch
    """
    unexpectedCount: Long

    """
    Observed aggregate value for evaluated batch
    """
    actualAggValue: Float

    """
    URL where full results are available
    """
    externalUrl: String

    """
    Native results / properties of evaluation
    """
    nativeResults: [StringMapEntry!]

}

type BatchSpec {
    """
    The native identifier as specified by the system operating on the batch.
    """
    nativeBatchId: String

    """
    A query that identifies a batch of data
    """
    query: String

    """
    Any limit to the number of rows in the batch, if applied
    """
    limit: Int

    """
    Custom properties of the Batch
    """
    customProperties: [StringMapEntry!]
}

"""
The result type of an assertion, success or failure.
"""
enum AssertionResultType {
    """
    The assertion succeeded.
    """
    SUCCESS

    """
    The assertion failed.
    """
    FAILURE
}

"""
The state of an assertion run, as defined within an Assertion Run Event.
"""
enum AssertionRunStatus {
    """
    An assertion run has completed.
    """
    COMPLETE
}

"""
An "aggregation" function that can be applied to column values of a Dataset to create the input to an Assertion Operator.
"""
enum AssertionStdAggregation {
    """
    Assertion is applied on individual column value
    """
    IDENTITY

    """
    Assertion is applied on column mean
    """
    MEAN

    """
    Assertion is applied on column median
    """
    MEDIAN

    """
    Assertion is applied on number of distinct values in column
    """
    UNIQUE_COUNT

    """
    Assertion is applied on proportion of distinct values in column
    """
    UNIQUE_PROPOTION

    """
    Assertion is applied on number of null values in column
    """
    NULL_COUNT

    """
    Assertion is applied on proportion of null values in column
    """
    NULL_PROPORTION

    """
    Assertion is applied on column std deviation
    """
    STDDEV

    """
    Assertion is applied on column min
    """
    MIN

    """
    Assertion is applied on column std deviation
    """
    MAX

    """
    Assertion is applied on column sum
    """
    SUM

    """
    Assertion is applied on all columns
    """
    COLUMNS

    """
    Assertion is applied on number of columns
    """
    COLUMN_COUNT

    """
    Assertion is applied on number of rows
    """
    ROW_COUNT

    """
    Other
    """
    _NATIVE_
}

"""
A standard operator or condition that constitutes an assertion definition
"""
enum AssertionStdOperator {
    """
    Value being asserted is between min_value and max_value
    """
    BETWEEN

    """
    Value being asserted is less than max_value
    """
    LESS_THAN

    """
    Value being asserted is less than or equal to max_value
    """
    LESS_THAN_OR_EQUAL_TO

    """
    Value being asserted is greater than min_value
    """
    GREATER_THAN

    """
    Value being asserted is greater than or equal to min_value
    """
    GREATER_THAN_OR_EQUAL_TO

    """
    Value being asserted is equal to value
    """
    EQUAL_TO

    """
    Value being asserted is not null
    """
    NOT_NULL

    """
    Value being asserted contains value
    """
    CONTAIN

    """
    Value being asserted ends with value
    """
    END_WITH

    """
    Value being asserted starts with value
    """
    START_WITH

    """
    Value being asserted is one of the array values
    """
    IN

    """
    Other
    """
    _NATIVE_
}


"""
Parameters for AssertionStdOperators
"""
type AssertionStdParameters {
  """
  The value parameter of an assertion
  """
  value: AssertionStdParameter

  """
  The maxValue parameter of an assertion
  """
  maxValue: AssertionStdParameter

  """
  The minValue parameter of an assertion
  """
  minValue: AssertionStdParameter
}

"""
Parameter for AssertionStdOperator.
"""
type AssertionStdParameter {
  """
  The parameter value
  """
  value: String!

  """
  The type of the parameter
  """
  type: AssertionStdParameterType!
}

"""
The type of an AssertionStdParameter
"""
enum AssertionStdParameterType {
  STRING
  NUMBER
  LIST
  SET
  UNKNOWN
}

"""
The scope that a Dataset-level assertion applies to.
"""
enum DatasetAssertionScope {
    """
    Assertion applies to columns of a dataset.
    """
    DATASET_COLUMN,

    """
    Assertion applies to rows of a dataset.
    """
    DATASET_ROWS,

    """
    Assertion applies to schema of a dataset.
    """
    DATASET_SCHEMA

    """
    The scope of an assertion is unknown.
    """
    UNKNOWN
}

"""
The top-level assertion type. Currently single Dataset assertions are the only type supported.
"""
enum AssertionType {
    DATASET
}

"""
Result returned when fetching run events for an assertion.
"""
type AssertionRunEventsResult {
  """
  The total number of run events returned
  """
  total: Int!

  """
  The number of failed run events
  """
  failed: Int!

  """
  The number of succeeded run events
  """
  succeeded: Int!

  """
  The run events themselves
  """
  runEvents: [AssertionRunEvent!]!
}

"""
A list of Assertions Associated with an Entity
"""
type EntityAssertionsResult {
  """
  The starting offset of the result set returned
  """
  start: Int!

  """
  The number of assertions in the returned result set
  """
  count: Int!

  """
  The total number of assertions in the result set
  """
  total: Int!

  """
  The assertions themselves
  """
  assertions: [Assertion!]!
}

"""
Operational info for an entity.
"""
type Operation implements TimeSeriesAspect {
    """
    The time at which the profile was reported
    """
    timestampMillis: Long!

    """
    When the entity was last updated.
    """
    lastUpdatedTimestamp: Long!

    """
    Actor who issued this operation.
    """
    actor: String

    """
    Operation type of change.
    """
    operationType: OperationType!

    """
    How many rows were affected by this operation.
    """
    numAffectedRows: Long

    """
    Which other datasets were affected by this operation.
    """
    affectedDatasets: [String!]
}

"""
Enum to define the operation type when an entity changes.
"""
enum OperationType {
    """
    When data is inserted.
    """
    INSERT

    """
    When data is updated.
    """
    UPDATE
    """
    When data is deleted.
    """
    DELETE
    """
    When data is created.
    """
    CREATE
}

"""
Information about Metadata Entity deprecation status
"""
type Deprecation {
    """
    Whether the entity has been deprecated by owner
    """
    deprecated: Boolean!

    """
    The time user plan to decommission this entity
    """
    decommissionTime: Long

    """
    Additional information about the entity deprecation plan
    """
    note: String

    """
    The user who will be credited for modifying this deprecation content
    """
    actor: String
}

"""
Input provided when updating the association between a Metadata Entity and a Glossary Term
"""
input TermAssociationInput {
    """
    The primary key of the Glossary Term to add or remove
    """
    termUrn: String!

    """
    The target Metadata Entity to add or remove the Glossary Term from
    """
    resourceUrn: String!

    """
    An optional type of a sub resource to attach the Glossary Term to
    """
    subResourceType: SubResourceType

    """
    An optional sub resource identifier to attach the Glossary Term to
    """
    subResource: String
}

"""
A type of Metadata Entity sub resource
"""
enum SubResourceType {
    """
    A Dataset field or column
    """
    DATASET_FIELD
}

"""
Input provided when updating the association between a Metadata Entity and a Tag
"""
input TagAssociationInput {
    """
    The primary key of the Tag to add or remove
    """
    tagUrn: String!

    """
    The target Metadata Entity to add or remove the Tag to
    """
    resourceUrn: String!

    """
    An optional type of a sub resource to attach the Tag to
    """
    subResourceType: SubResourceType

    """
    An optional sub resource identifier to attach the Tag to
    """
    subResource: String
}

"""
Entities that are able to own other entities
"""
enum OwnerEntityType {
  """
  A corp user owner
  """
  CORP_USER,

  """
  A corp group owner
  """
  CORP_GROUP
}

"""
Input provided when adding the association between a Metadata Entity and an user or group owner
"""
input AddOwnerInput {
    """
    The primary key of the Owner to add or remove
    """
    ownerUrn: String!

    """
    The owner type, either a user or group
    """
    ownerEntityType: OwnerEntityType!

    """
    The ownership type for the new owner. If none is provided, then a new NONE will be added.
    """
    type: OwnershipType

    """
    The urn of the resource or entity to attach or remove the owner from, for example a dataset urn
    """
    resourceUrn: String!
}

"""
Input provided when removing the association between a Metadata Entity and an user or group owner
"""
input RemoveOwnerInput {
    """
    The primary key of the Owner to add or remove
    """
    ownerUrn: String!

    """
    The urn of the resource or entity to attach or remove the owner from, for example a dataset urn
    """
    resourceUrn: String!
}

"""
Input provided when adding the association between a Metadata Entity and a Link
"""
input AddLinkInput {
    """
    The url of the link to add or remove
    """
    linkUrl: String!

    """
    A label to attach to the link
    """
    label: String!

    """
    The urn of the resource or entity to attach the link to, for example a dataset urn
    """
    resourceUrn: String!
}

"""
Input provided when removing the association between a Metadata Entity and a Link
"""
input RemoveLinkInput {
    """
    The url of the link to add or remove, which uniquely identifies the Link
    """
    linkUrl: String!

    """
    The urn of the resource or entity to attach the link to, for example a dataset urn
    """
    resourceUrn: String!
}

"""
Incubating. Updates the description of a resource. Currently supports DatasetField descriptions only
"""
input DescriptionUpdateInput {
    """
    The new description
    """
    description: String!

    """
    The primary key of the resource to attach the description to, eg dataset urn
    """
    resourceUrn: String!

    """
    An optional sub resource type
    """
    subResourceType: SubResourceType

    """
    A sub resource identifier, eg dataset field path
    """
    subResource: String
}

"""
Input provided when setting the Deprecation status for an Entity.
"""
input UpdateDeprecationInput {
    """
    The urn of the Entity to set deprecation for.
    """
    urn: String!

    """
    Whether the Entity is marked as deprecated.
    """
    deprecated: Boolean!

    """
    Optional - The time user plan to decommission this entity
    """
    decommissionTime: Long

    """
    Optional - Additional information about the entity deprecation plan
    """
    note: String
}

"""
Input provided when creating or updating an Access Policy
"""
input PolicyUpdateInput {
  """
  The Policy Type
  """
  type: PolicyType!

  """
  The Policy name
  """
  name: String!

  """
  The Policy state
  """
  state: PolicyState!

  """
  A Policy description
  """
  description: String

  """
  The set of resources that the Policy privileges apply to
  """
  resources: ResourceFilterInput

  """
  The set of privileges that the Policy grants
  """
  privileges: [String!]!

  """
  The set of actors that the Policy privileges are granted to
  """
  actors: ActorFilterInput!
}

"""
Input required to add members to a DataHub group
"""
input AddGroupMembersInput {
  """
  The group to add members to
  """
  groupUrn: String!

  """
  The members to add to the group
  """
  userUrns: [String!]!
}

"""
Input required to remove members from a DataHub group
"""
input RemoveGroupMembersInput {
  """
  The group to remove members from
  """
  groupUrn: String!

  """
  The members to remove from the group
  """
  userUrns: [String!]!
}

"""
The type of the Access Policy
"""
enum PolicyType {
  """
  An access policy that grants privileges pertaining to Metadata Entities
  """
  METADATA

  """
  An access policy that grants top level administrative privileges pertaining to the DataHub Platform itself
  """
  PLATFORM
}

"""
The state of an Access Policy
"""
enum PolicyState {
  """
  A Policy that has not been officially created, but in progress
  Currently unused
  """
  DRAFT

  """
  A Policy that is active and being enforced
  """
  ACTIVE

  """
  A Policy that is not active or being enforced
  """
  INACTIVE
}

"""
An DataHub Platform Access Policy Access Policies determine who can perform what actions against which resources on the platform
"""
type Policy {
  """
  The primary key of the Policy
  """
  urn: String!

  """
  The type of the Policy
  """
  type: PolicyType!

  """
  The name of the Policy
  """
  name: String!

  """
  The present state of the Policy
  """
  state: PolicyState!

  """
  The description of the Policy
  """
  description: String

  """
  The resources that the Policy privileges apply to
  """
  resources: ResourceFilter

  """
  The privileges that the Policy grants
  """
  privileges: [String!]!

  """
  The actors that the Policy grants privileges to
  """
  actors: ActorFilter!

  """
  Whether the Policy is editable, ie system policies, or not
  """
  editable: Boolean!
}

"""
The resources that a DataHub Access Policy applies to
"""
type ResourceFilter {
  """
  The type of the resource the policy should apply to Not required because in the future we want to support filtering by type OR by domain
  """
  type: String

  """
  A list of specific resource urns to apply the filter to
  """
  resources: [String!]

  """
  Whether of not to apply the filter to all resources of the type
  """
  allResources: Boolean

  """
  Whether of not to apply the filter to all resources of the type
  """
  filter: PolicyMatchFilter
}

"""
The actors that a DataHub Access Policy applies to
"""
type ActorFilter {
  """
  A disjunctive set of users to apply the policy to
  """
  users: [String!]

  """
  A disjunctive set of groups to apply the policy to
  """
  groups: [String!]

  """
  Whether the filter should return TRUE for owners of a particular resource
  Only applies to policies of type METADATA, which have a resource associated with them
  """
  resourceOwners: Boolean!

  """
  Whether the filter should apply to all users
  """
  allUsers: Boolean!

  """
  Whether the filter should apply to all groups
  """
  allGroups: Boolean!

  """
  The list of users on the Policy, resolved.
  """
  resolvedUsers: [CorpUser!]

  """
  The list of groups on the Policy, resolved.
  """
  resolvedGroups: [CorpGroup!]
}

"""
Filter object that encodes a complex filter logic with OR + AND
"""
type PolicyMatchFilter {
  """
  List of criteria to apply
  """
  criteria: [PolicyMatchCriterion!]
}

"""
Criterion to define relationship between field and values
"""
type PolicyMatchCriterion {
  """
  The name of the field that the criterion refers to
  e.g. entity_type, entity_urn, domain
  """
  field: String!

  """
  Values. Matches criterion if any one of the values matches condition (OR-relationship)
  """
  values: [PolicyMatchCriterionValue!]!

  """
  The name of the field that the criterion refers to
  """
  condition: PolicyMatchCondition!
}

"""
Value in PolicyMatchCriterion with hydrated entity if value is urn
"""
type PolicyMatchCriterionValue {
  """
  The value of the field to match
  """
  value: String!

  """
  Hydrated entities of the above values. Only set if the value is an urn
  """
  entity: Entity
}

"""
Match condition
"""
enum PolicyMatchCondition {
  """
  Whether the field matches the value
  """
  EQUALS
}

"""
Input required when creating or updating an Access Policies Determines which resources the Policy applies to
"""
input ResourceFilterInput {
  """
  The type of the resource the policy should apply to
  Not required because in the future we want to support filtering by type OR by domain
  """
  type: String

  """
  A list of specific resource urns to apply the filter to
  """
  resources: [String!]

  """
  Whether of not to apply the filter to all resources of the type
  """
  allResources: Boolean

  """
  Whether of not to apply the filter to all resources of the type
  """
  filter: PolicyMatchFilterInput
}

"""
Input required when creating or updating an Access Policies Determines which actors the Policy applies to
"""
input ActorFilterInput {
  """
  A disjunctive set of users to apply the policy to
  """
  users: [String!]

  """
  A disjunctive set of groups to apply the policy to
  """
  groups: [String!]

  """
  Whether the filter should return TRUE for owners of a particular resource
  Only applies to policies of type METADATA, which have a resource associated with them
  """
  resourceOwners: Boolean!

  """
  Whether the filter should apply to all users
  """
  allUsers: Boolean!

  """
  Whether the filter should apply to all groups
  """
  allGroups: Boolean!
}

"""
Filter object that encodes a complex filter logic with OR + AND
"""
input PolicyMatchFilterInput {
  """
  List of criteria to apply
  """
  criteria: [PolicyMatchCriterionInput!]
}

"""
Criterion to define relationship between field and values
"""
input PolicyMatchCriterionInput {
  """
  The name of the field that the criterion refers to
  e.g. entity_type, entity_urn, domain
  """
  field: String!

  """
  Values. Matches criterion if any one of the values matches condition (OR-relationship)
  """
  values: [String!]!

  """
  The name of the field that the criterion refers to
  """
  condition: PolicyMatchCondition!
}

"""
Input required when listing DataHub Access Policies
"""
input ListPoliciesInput {
  """
  The starting offset of the result set returned
  """
  start: Int

  """
  The maximum number of Policies to be returned in the result set
  """
  count: Int
}

"""
The result obtained when listing DataHub Access Policies
"""
type ListPoliciesResult {
  """
  The starting offset of the result set returned
  """
  start: Int!

  """
  The number of Policies in the returned result set
  """
  count: Int!

  """
  The total number of Policies in the result set
  """
  total: Int!

  """
  The Policies themselves
  """
  policies: [Policy!]!
}

"""
Input for getting granted privileges
"""
input GetGrantedPrivilegesInput {
  """
  Urn of the actor
  """
  actorUrn: String!

  """
  Spec to identify resource. If empty, gets privileges granted to the actor
  """
  resourceSpec: ResourceSpec
}

"""
Spec to identify resource
"""
input ResourceSpec {
  """
  Resource type
  """
  resourceType: EntityType!

  """
  Resource urn
  """
  resourceUrn: String!
}

"""
Object that encodes the privileges the actor has for a given resource
"""
type Privileges {
  """
  Granted Privileges
  """
  privileges: [String!]!
}

"""
Input required when listing DataHub Users
"""
input ListUsersInput {
  """
  The starting offset of the result set returned
  """
  start: Int

  """
  The maximum number of Policies to be returned in the result set
  """
  count: Int
}

"""
The result obtained when listing DataHub Users
"""
type ListUsersResult {
  """
  The starting offset of the result set returned
  """
  start: Int!

  """
  The number of Policies in the returned result set
  """
  count: Int!

  """
  The total number of Policies in the result set
  """
  total: Int!

  """
  The users themselves
  """
  users: [CorpUser!]!
}

"""
Input required when listing DataHub Groups
"""
input ListGroupsInput {
  """
  The starting offset of the result set returned
  """
  start: Int

  """
  The maximum number of Policies to be returned in the result set
  """
  count: Int
}

type EntityCountResults {
    counts: [EntityCountResult!]
}

type EntityCountResult {
    entityType: EntityType!
    count: Int!
}

"""
The result obtained when listing DataHub Groups
"""
type ListGroupsResult {
  """
  The starting offset of the result set returned
  """
  start: Int!

  """
  The number of Policies in the returned result set
  """
  count: Int!

  """
  The total number of Policies in the result set
  """
  total: Int!

  """
  The groups themselves
  """
  groups: [CorpGroup!]!
}

"""
A time stamp along with an optional actor
"""
type AuditStamp {
    """
    When the audited action took place
    """
    time: Long!

    """
    Who performed the audited action
    """
    actor: String
}

"""
Input for creating a new group
"""
input CreateGroupInput {
  """
  Optional! A custom id to use as the primary key identifier for the group. If not provided, a random UUID will be generated as the id.
  """
  id: String

  """
  The display name of the group
  """
  name: String!

  """
  The description of the group
  """
  description: String
}

"""
An ML Model Metadata Entity Note that this entity is incubating
"""
type MLModel implements EntityWithRelationships & Entity {
    """
    The primary key of the ML model
    """
    urn: String!

    """
    A standard Entity Type
    """
    type: EntityType!

    """
    ML model display name
    """
    name: String!

    """
    Standardized platform urn where the MLModel is defined
    """
    platform: DataPlatform!

    """
    Fabric type where mlmodel belongs to or where it was generated
    """
    origin: FabricType!

    """
    Human readable description for mlmodel
    """
    description: String

    """
    Deprecated, use tags field instead
    The standard tags for the ML Model
    """
    globalTags: GlobalTags @deprecated

    """
    The standard tags for the ML Model
    """
    tags: GlobalTags

    """
    Ownership metadata of the mlmodel
    """
    ownership: Ownership

    """
    Additional read only information about the ML Model
    """
    properties: MLModelProperties

    """
    Intended use of the mlmodel
    """
    intendedUse: IntendedUse

    """
    Factors metadata of the mlmodel
    """
    factorPrompts: MLModelFactorPrompts

    """
    Metrics metadata of the mlmodel
    """
    metrics: Metrics

    """
    Evaluation Data of the mlmodel
    """
    evaluationData: [BaseData!]

    """
    Training Data of the mlmodel
    """
    trainingData: [BaseData!]

    """
    Quantitative Analyses of the mlmodel
    """
    quantitativeAnalyses: QuantitativeAnalyses

    """
    Ethical Considerations of the mlmodel
    """
    ethicalConsiderations: EthicalConsiderations

    """
    Caveats and Recommendations of the mlmodel
    """
    caveatsAndRecommendations: CaveatsAndRecommendations

    """
    References to internal resources related to the mlmodel
    """
    institutionalMemory: InstitutionalMemory

    """
    Source Code
    """
    sourceCode: SourceCode

    """
    Status metadata of the mlmodel
    """
    status: Status

    """
    Cost Aspect of the mlmodel
    """
    cost: Cost

    """
    Deprecation
    """
    deprecation: Deprecation

    """
    Granular API for querying edges extending from this entity
    """
    relationships(input: RelationshipsInput!): EntityRelationshipsResult

    """
    Edges extending from this entity grouped by direction in the lineage graph
    """
    lineage(input: LineageInput!): EntityLineageResult
}

"""
An ML Model Group Metadata Entity
Note that this entity is incubating
"""
type MLModelGroup implements EntityWithRelationships & Entity {
    """
    The primary key of the ML Model Group
    """
    urn: String!

    """
    A standard Entity Type
    """
    type: EntityType!

    """
    The display name for the Entity
    """
    name: String!

    """
    Standardized platform urn where the MLModelGroup is defined
    """
    platform: DataPlatform!

    """
    Fabric type where MLModelGroup belongs to or where it was generated
    """
    origin: FabricType!

    """
    Human readable description for MLModelGroup
    """
    description: String

    """
    Additional read only properties about the ML Model Group
    """
    properties: MLModelGroupProperties

    """
    Ownership metadata of the MLModelGroup
    """
    ownership: Ownership

    """
    Status metadata of the MLFeature
    """
    status: Status

    """
    Deprecation
    """
    deprecation: Deprecation

    """
    Granular API for querying edges extending from this entity
    """
    relationships(input: RelationshipsInput!): EntityRelationshipsResult

    """
    Edges extending from this entity grouped by direction in the lineage graph
    """
    lineage(input: LineageInput!): EntityLineageResult
}

type MLModelGroupProperties {

    description: String

    createdAt: Long

    version: VersionTag
}

"""
An ML Feature Metadata Entity Note that this entity is incubating
"""
type MLFeature implements Entity {
    """
    The primary key of the ML Feature
    """
    urn: String!

    """
    A standard Entity Type
    """
    type: EntityType!

    """
    The display name for the ML Feature
    """
    name: String!

    """
    MLFeature featureNamespace
    """
    featureNamespace: String!

    """
    The description about the ML Feature
    """
    description: String

    """
    MLFeature data type
    """
    dataType: MLFeatureDataType

    """
    Ownership metadata of the MLFeature
    """
    ownership: Ownership

    """
    ModelProperties metadata of the MLFeature
    """
    featureProperties: MLFeatureProperties

    """
    References to internal resources related to the MLFeature
    """
    institutionalMemory: InstitutionalMemory

    """
    Status metadata of the MLFeature
    """
    status: Status

    """
    Deprecation
    """
    deprecation: Deprecation

    """
    Granular API for querying edges extending from this entity
    """
    relationships(input: RelationshipsInput!): EntityRelationshipsResult

    """
    Edges extending from this entity grouped by direction in the lineage graph
    """
    lineage(input: LineageInput!): EntityLineageResult
}

type MLHyperParam {
    name: String

    description: String

    value: String

    createdAt: Long
}

type MLMetric {
    name: String

    description: String

    value: String

    createdAt: Long
}

type MLModelProperties {

    description: String

    date: Long

    version: String

    type: String

    hyperParameters: HyperParameterMap

    hyperParams:  [MLHyperParam]

    trainingMetrics: [MLMetric]

    mlFeatures: [String!]

    tags: [String!]

    groups: [MLModelGroup]

    customProperties: [StringMapEntry!]
}

type MLFeatureProperties {

    description: String

    dataType: MLFeatureDataType

    version: VersionTag

    sources: [Dataset]
}

"""
An ML Primary Key Entity Note that this entity is incubating
"""
type MLPrimaryKey implements Entity {
    """
    The primary key of the ML Primary Key
    """
    urn: String!

    """
    A standard Entity Type
    """
    type: EntityType!

    """
    The display name
    """
    name: String!

    """
    MLPrimaryKey featureNamespace
    """
    featureNamespace: String!

    """
    MLPrimaryKey description
    """
    description: String

    """
    MLPrimaryKey data type
    """
    dataType: MLFeatureDataType

    """
    Additional read only properties of the ML Primary Key
    """
    properties: MLPrimaryKeyProperties

    """
    Deprecated, use properties field instead
    MLPrimaryKeyProperties
    """
    primaryKeyProperties: MLPrimaryKeyProperties @deprecated

    """
    Ownership metadata of the MLPrimaryKey
    """
    ownership: Ownership

    """
    References to internal resources related to the MLPrimaryKey
    """
    institutionalMemory: InstitutionalMemory

    """
    Status metadata of the MLPrimaryKey
    """
    status: Status

    """
    Deprecation
    """
    deprecation: Deprecation

    """
    Granular API for querying edges extending from this entity
    """
    relationships(input: RelationshipsInput!): EntityRelationshipsResult

    """
    Edges extending from this entity grouped by direction in the lineage graph
    """
    lineage(input: LineageInput!): EntityLineageResult
}

type MLPrimaryKeyProperties {

    description: String

    dataType: MLFeatureDataType

    version: VersionTag

    sources: [Dataset]
}

"""
An ML Feature Table Entity Note that this entity is incubating
"""
type MLFeatureTable implements Entity {
    """
    The primary key of the ML Feature Table
    """
    urn: String!

    """
    A standard Entity Type
    """
    type: EntityType!

    """
    The display name
    """
    name: String!

    """
    Standardized platform urn where the MLFeatureTable is defined
    """
    platform: DataPlatform!

    """
    MLFeatureTable description
    """
    description: String

    """
    Ownership metadata of the MLFeatureTable
    """
    ownership: Ownership

    """
    Additional read only properties associated the the ML Feature Table
    """
    properties: MLFeatureTableProperties

    """
    Deprecated, use properties field instead
    ModelProperties metadata of the MLFeature
    """
    featureTableProperties: MLFeatureTableProperties @deprecated

    """
    References to internal resources related to the MLFeature
    """
    institutionalMemory: InstitutionalMemory

    """
    Status metadata of the MLFeatureTable
    """
    status: Status

    """
    Deprecation
    """
    deprecation: Deprecation

    """
    Granular API for querying edges extending from this entity
    """
    relationships(input: RelationshipsInput!): EntityRelationshipsResult

    """
    Edges extending from this entity grouped by direction in the lineage graph
    """
    lineage(input: LineageInput!): EntityLineageResult
}

type MLFeatureTableProperties {

    description: String

    mlFeatures: [MLFeature]

    mlPrimaryKeys: [MLPrimaryKey]
}

type HyperParameterMap {
    key: String!
    value: HyperParameterValueType!
}

type StringBox {
    stringValue: String!
}

type IntBox {
    intValue: Int!
}

type FloatBox {
    floatValue: Float!
}

type BooleanBox {
    booleanValue: Boolean!
}

union HyperParameterValueType = StringBox | IntBox | FloatBox | BooleanBox

type MLModelFactorPrompts {
    """
    What are foreseeable salient factors for which MLModel performance may vary, and how were these determined
    """
    relevantFactors: [MLModelFactors!]

    """
    Which factors are being reported, and why were these chosen
    """
    evaluationFactors: [MLModelFactors!]
}

type MLModelFactors {
    """
    Distinct categories with similar characteristics that are present in the evaluation data instances
    """
    groups: [String!]

    """
    Instrumentation used for MLModel
    """
    instrumentation: [String!]

    """
    Environment in which the MLModel is deployed
    """
    environment: [String!]
}

type QuantitativeAnalyses {
    """
    Link to a dashboard with results showing how the model performed with respect to each factor
    """
    unitaryResults: ResultsType

    """
    Link to a dashboard with results showing how the model performed with respect to the intersection of evaluated factors
    """
    intersectionalResults: ResultsType
}

union ResultsType = StringBox

type CaveatsAndRecommendations {
    """
    Caveats on using this MLModel
    """
    caveats: CaveatDetails

    """
    Recommendations on where this MLModel should be used
    """
    recommendations: String

    """
    Ideal characteristics of an evaluation dataset for this MLModel
    """
    idealDatasetCharacteristics: [String!]
}

type CaveatDetails {
    """
    Did the results suggest any further testing
    """
    needsFurtherTesting: Boolean

    """
    Caveat Description
    """
    caveatDescription: String

    """
    Relevant groups that were not represented in the evaluation dataset
    """
    groupsNotRepresented: [String!]
}

type EthicalConsiderations {
    """
    Does the model use any sensitive data eg, protected classes
    """
    data: [String!]

    """
    Is the model intended to inform decisions about matters central to human life or flourishing eg, health or safety
    """
    humanLife: [String!]

    """
    What risk mitigation strategies were used during model development
    """
    mitigations: [String!]

    """
    What risks may be present in model usage
    Try to identify the potential recipients, likelihood, and magnitude of harms
    If these cannot be determined, note that they were considered but remain unknown
    """
    risksAndHarms: [String!]

    """
    Are there any known model use cases that are especially fraught
    This may connect directly to the intended use section
    """
    useCases: [String!]
}

type BaseData {
    """
    Dataset used for the Training or Evaluation of the MLModel
    """
    dataset: String!

    """
    Motivation to pick these datasets
    """
    motivation: String

    """
    Details of Data Proprocessing
    """
    preProcessing: [String!]
}

type Metrics {
    """
    Measures of ML Model performance
    """
    performanceMeasures: [String!]

    """
    Decision Thresholds used if any
    """
    decisionThreshold: [String!]
}

type IntendedUse {
    """
    Primary Use cases for the model
    """
    primaryUses: [String!]

    """
    Primary Intended Users
    """
    primaryUsers: [IntendedUserType!]

    """
    Out of scope uses of the MLModel
    """
    outOfScopeUses: [String!]
}

enum IntendedUserType {
    """
    Developed for Enterprise Users
    """
    ENTERPRISE

    """
    Developed for Hobbyists
    """
    HOBBY

    """
    Developed for Entertainment Purposes
    """
    ENTERTAINMENT
}

type SourceCode {
    """
    Source Code along with types
    """
    sourceCode: [SourceCodeUrl!]
}

type SourceCodeUrl {
    """
    Source Code Url Types
    """
    type: SourceCodeUrlType!

    """
    Source Code Url
    """
    sourceCodeUrl: String!
}

enum SourceCodeUrlType {
    """
    MLModel Source Code
    """
    ML_MODEL_SOURCE_CODE

    """
    Training Pipeline Source Code
    """
    TRAINING_PIPELINE_SOURCE_CODE

    """
    Evaluation Pipeline Source Code
    """
    EVALUATION_PIPELINE_SOURCE_CODE
}

type Cost {
    """
    Type of Cost Code
    """
    costType: CostType!

    """
    Code to which the Cost of this entity should be attributed to ie organizational cost ID
    """
    costValue: CostValue!
}

type CostValue {
    """
    Organizational Cost ID
    """
    costId: Float

    """
    Organizational Cost Code
    """
    costCode: String
}

enum CostType {
    """
    Org Cost Type to which the Cost of this entity should be attributed to
    """
    ORG_COST_TYPE
}


"""
Audit stamp containing a resolved actor
"""
type ResolvedAuditStamp {
    """
    When the audited action took place
    """
    time: Long!

    """
    Who performed the audited action
    """
    actor: CorpUser
}

type SubTypes {
   """
    The sub-types that this entity implements. e.g. Datasets that are views will implement the "view" subtype
   """
   typeNames: [String!]
}

"""
A domain, or a logical grouping of Metadata Entities
"""
type Domain implements Entity {
    """
    The primary key of the domain
    """
    urn: String!

    """
    A standard Entity Type
    """
    type: EntityType!

    """
    Id of the domain
    """
    id: String!

    """
    Properties about a domain
    """
    properties: DomainProperties

    """
    Ownership metadata of the dataset
    """
    ownership: Ownership

    """
    References to internal resources related to the dataset
    """
    institutionalMemory: InstitutionalMemory

    """
    Children entities inside of the Domain
    """
    entities(input: DomainEntitiesInput): SearchResults

    """
    Edges extending from this entity
    """
    relationships(input: RelationshipsInput!): EntityRelationshipsResult
}

"""
Properties about a domain
"""
type DomainProperties {
  """
  Display name of the domain
  """
  name: String!

  """
  Description of the Domain
  """
  description: String
}

"""
Input required to fetch the entities inside of a Domain.
"""
input DomainEntitiesInput {
  """
  Optional query filter for particular entities inside the domain
  """
  query: String

  """
  The offset of the result set
  """
  start: Int

  """
  The number of entities to include in result set
  """
  count: Int

  """
  Optional Facet filters to apply to the result set
  """
  filters: [FacetFilterInput!]
}

"""
Input required to create a new Domain.
"""
input CreateDomainInput {
  """
  Optional! A custom id to use as the primary key identifier for the domain. If not provided, a random UUID will be generated as the id.
  """
  id: String

  """
  Display name for the Domain
  """
  name: String!

  """
  Optional description for the Domain
  """
  description: String
}

"""
Input required when listing DataHub Domains
"""
input ListDomainsInput {
  """
  The starting offset of the result set returned
  """
  start: Int

  """
  The maximum number of Domains to be returned in the result set
  """
  count: Int
}

"""
The result obtained when listing DataHub Domains
"""
type ListDomainsResult {
  """
  The starting offset of the result set returned
  """
  start: Int!

  """
  The number of Domains in the returned result set
  """
  count: Int!

  """
  The total number of Domains in the result set
  """
  total: Int!

  """
  The Domains themselves
  """
  domains: [Domain!]!
}

enum HealthStatus {
  """
  The Asset is in a healthy state
  """
  PASS

  """
  The Asset is in a warning state
  """
  WARN

  """
  The Asset is in a failing (unhealthy) state
  """
  FAIL
}

"""
The resolved Health of an Asset
"""
type Health {
  """
  An enum representing the resolved Health status of an Asset
  """
  status: HealthStatus!

  """
  An optional message describing the resolved health status
  """
  message: String

  """
  The causes responsible for the health status
  """
  causes: [String!]
}

"""
A list of Incidents Associated with an Entity
"""
type EntityIncidentsResult {
  """
  The starting offset of the result set returned
  """
  start: Int!

  """
  The number of assertions in the returned result set
  """
  count: Int!

  """
  The total number of assertions in the result set
  """
  total: Int!

  """
  The incidents themselves
  """
  incidents: [Incident!]!
}

"""
An incident represents an active issue on a data asset.
"""
type Incident {
  """
  The primary key of the Incident
  """
  urn: String!

  """
  The type of incident
  """
  type: IncidentType!

  """
  A custom type of incident. Present only if type is 'CUSTOM'
  """
  customType: String

  """
  An optional title associated with the incident
  """
  title: String

  """
  An optional description associated with the incident
  """
  description: String

  """
  The status of an incident
  """
  status: IncidentStatus!

  """
  The entity that the incident is associated with.
  """
  entity: Entity!

  """
  The source of the incident, i.e. how it was generated
  """
  source: IncidentSource

  """
  The time at which the incident was initially created
  """
  created: AuditStamp!
}

"""
The state of an incident.
"""
enum IncidentState {
  """
  The incident is ongoing, or active.
  """
  ACTIVE
  """
  The incident is resolved.
  """
  RESOLVED
}

"""
A specific type of incident
"""
enum IncidentType {
  """
  An operational incident, e.g. failure to materialize a dataset, or failure to execute a task / pipeline.
  """
  OPERATIONAL
  """
  A custom type of incident
  """
  CUSTOM
}

"""
Details about the status of an asset incident
"""
type IncidentStatus {
  """
  The state of the incident
  """
  state: IncidentState!
  """
  An optional message associated with the status
  """
  message: String
  """
  The time that the status last changed
  """
  lastUpdated: AuditStamp!
}

"""
The source type of an incident, implying how it was created.
"""
enum IncidentSourceType {
  """
  The incident was created manually, from either the API or the UI.
  """
  MANUAL
}

"""
Details about the source of an incident, e.g. how it was created.
"""
type IncidentSource {
  """
  The type of the incident source
  """
  type: IncidentSourceType!
}

"""
Input required to create a new incident in the 'Active' state.
"""
input RaiseIncidentInput {
  """
  The type of incident
  """
  type: IncidentType!
  """
  A custom type of incident. Present only if type is 'CUSTOM'
  """
  customType: String
  """
  An optional title associated with the incident
  """
  title: String
  """
  An optional description associated with the incident
  """
  description: String
  """
  The resource (dataset, dashboard, chart, dataFlow, etc) that the incident is associated with.
  """
  resourceUrn: String!

  """
  The source of the incident, i.e. how it was generated
  """
  source: IncidentSourceInput
}

"""
Input required to create an incident source
"""
input IncidentSourceInput {
  """
  The type of the incident source
  """
  type: IncidentSourceType!
}

"""
Input required to update status of an existing incident
"""
input UpdateIncidentStatusInput {
  """
  The new state of the incident
  """
  state: IncidentState!
  """
  An optional message associated with the new state
  """
  message: String
}

"""
Information about an individual subscription association
"""
type SubscriptionAssociation {
  """
  The entity being referenced
  """
  entity: Entity!
  """
  When the subscription was created
  """
  created: AuditStamp!
}

"""
A set of asset subscriptions
"""
type Subscriptions {
  """
  A set of asset subscriptions
  """
  subscriptions: [SubscriptionAssociation!]!
}

"""
Input provided when creating a subscription between an actor and an asset / resource
"""
input AddSubscriptionInput {
    """
    Actor urn that is subscribing, currently only users are supported.
    """
    actorUrn: String!
    """
    The urn of the resource (asset) to subscribe to, e.g. a dataset, chart, dashboard, data flow, or data job.
    """
    resourceUrn: String!
}

"""
Input provided when removing an existing subscription between an actor and an asset / resource
"""
input RemoveSubscriptionInput {
    """
    Actor urn that is subscribed, currently only users are supported.
    """
    actorUrn: String!
    """
    The urn of the resource (asset) that is subscribed to, e.g. a dataset, chart, dashboard, data flow, or data job.
    """
    resourceUrn: String!
}<|MERGE_RESOLUTION|>--- conflicted
+++ resolved
@@ -1452,7 +1452,6 @@
     domain: Domain
 
     """
-<<<<<<< HEAD
     Incidents associated with the Dataset
     """
     incidents(
@@ -1470,10 +1469,7 @@
       count: Int): EntityIncidentsResult
 
     """
-    The deprecation status of the dashboard
-=======
     The deprecation status of the container
->>>>>>> 04fd8fcb
     """
     deprecation: Deprecation
 
