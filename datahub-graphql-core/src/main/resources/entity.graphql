# Extending the GQL type system to include Long type used for dates
scalar Long

"""
Root GraphQL API Schema
"""
schema {
    query: Query
    mutation: Mutation
}

"""
Root type used for fetching DataHub Metadata
Coming soon listEntity queries for listing all entities of a given type
"""
type Query {
    """
    Fetch a CorpUser, representing a DataHub platform user, by primary key (urn)
    """
    corpUser(urn: String!): CorpUser

    """
    Fetch a CorpGroup, representing a DataHub platform group by primary key (urn)
    """
    corpGroup(urn: String!): CorpGroup

    """
    Fetch a Dataset by primary key (urn)
    """
    dataset(urn: String!): Dataset

    """
    Fetch a Dashboard by primary key (urn)
    """
    dashboard(urn: String!): Dashboard

    """
    Fetch a Chart by primary key (urn)
    """
    chart(urn: String!): Chart

    """
    Fetch a Data Flow (or Data Pipeline) by primary key (urn)
    """
    dataFlow(urn: String!): DataFlow

    """
    Fetch a Data Job (or Data Task) by primary key (urn)
    """
    dataJob(urn: String!): DataJob

    """
    Fetch a Tag by primary key (urn)
    """
    tag(urn: String!): Tag

    """
    Fetch a Glossary Term by primary key (urn)
    """
    glossaryTerm(urn: String!): GlossaryTerm

    """
    List all DataHub Access Policies
    """
    listPolicies(input: ListPoliciesInput!): ListPoliciesResult

    """
    Incubating: Fetch an ML Model by primary key (urn)
    """
    mlModel(urn: String!): MLModel

    """
    Incubating: Fetch an ML Model Group by primary key (urn)
    """
    mlModelGroup(urn: String!): MLModelGroup

    """
    Incubating: Fetch a ML Feature by primary key (urn)
    """
    mlFeature(urn: String!): MLFeature

    """
    Incubating: Fetch a ML Feature Table by primary key (urn)
    """
    mlFeatureTable(urn: String!): MLFeatureTable

    """
    Incubating: Fetch a ML Primary Key by primary key (urn)
    """
    mlPrimaryKey(urn: String!): MLPrimaryKey

    """
    List all DataHub Users
    """
    listUsers(input: ListUsersInput!): ListUsersResult

    """
    List all DataHub Groups
    """
    listGroups(input: ListGroupsInput!): ListGroupsResult
}

"""
Root type used for updating DataHub Metadata
Coming soon createEntity, addOwner, removeOwner mutations
"""
type Mutation {
    """
    Update the metadata about a particular Dataset
    """
    updateDataset(urn: String!, input: DatasetUpdateInput!): Dataset

    """
    Update the metadata about a particular Chart
    """
    updateChart(urn: String!, input: ChartUpdateInput!): Chart

    """
    Update the metadata about a particular Dashboard
    """
    updateDashboard(urn: String!, input: DashboardUpdateInput!): Dashboard

    """
    Update the metadata about a particular Data Flow (Pipeline)
    """
    updateDataFlow(urn: String!, input: DataFlowUpdateInput!): DataFlow

    """
    Update the metadata about a particular Data Job (Task)
    """
    updateDataJob(urn: String!, input: DataJobUpdateInput!): DataJob

    """
    Update the information about a particular Entity Tag
    """
    updateTag(urn: String!, input: TagUpdateInput!): Tag

    """
    Create a policy and returns the resulting urn
    """
    createPolicy(input: PolicyUpdateInput!): String

    """
    Update an existing policy and returns the resulting urn
    """
    updatePolicy(urn: String!, input: PolicyUpdateInput!): String

    """
    Remove an existing policy and returns the policy urn
    """
    deletePolicy(urn: String!): String

    """
		Add a tag to a particular Entity or subresource
    """
    addTag(input: TagAssociationInput!): Boolean

    """
		Remove a tag from a particular Entity or subresource
    """
    removeTag(input: TagAssociationInput!): Boolean

    """
		Add a glossary term to a particular Entity or subresource
    """
    addTerm(input: TermAssociationInput!): Boolean

    """
		Remove a glossary term from a particular Entity or subresource
    """
    removeTerm(input: TermAssociationInput!): Boolean

    """
    Add an owner to a particular Entity
    """
    addOwner(input: AddOwnerInput!): Boolean

    """
    Remove an owner from a particular Entity
    """
    removeOwner(input: RemoveOwnerInput!): Boolean

    """
    Add a link, or institutional memory, from a particular Entity
    """
    addLink(input: AddLinkInput!): Boolean

    """
    Remove a link, or institutional memory, from a particular Entity
    """
    removeLink(input: RemoveLinkInput!): Boolean

    """
    Incubating. Updates the description of a resource. Currently only supports Dataset Schema Fields
    """
    updateDescription(input: DescriptionUpdateInput!): Boolean

    """
    Remove a user. Requires Manage Users & Groups Platform Privilege
    """
    removeUser(urn: String!): Boolean

    """
    Change the status of a user. Requires Manage Users & Groups Platform Privilege
    """
    updateUserStatus(urn: String!, status: CorpUserStatus!): String

    """
    Remove a group. Requires Manage Users & Groups Platform Privilege
    """
    removeGroup(urn: String!): Boolean

    """
    Add members to a group
    """
    addGroupMembers(input: AddGroupMembersInput!): Boolean

    """
    Remove members from a group
    """
    removeGroupMembers(input: RemoveGroupMembersInput!): Boolean

    """
    Create a new group. Returns the urn of the newly created group. Requires Manage Users & Groups Platform Privilege
    """
    createGroup(input: CreateGroupInput!): String
}

"""
A top level Metadata Entity
"""
interface Entity {
    """
    A primary key of the Metadata Entity
    """
    urn: String!

    """
    A standard Entity Type
    """
    type: EntityType!

    """
    List of relationships between the source Entity and some destination entities with a given types
    """
    relationships(input: RelationshipsInput!): EntityRelationshipsResult
}

"""
A top level Metadata Entity Type
"""
enum EntityType {
    """
    The Dataset Entity
    """
    DATASET

    """
    The CorpUser Entity
    """
    CORP_USER

    """
    The CorpGroup Entity
    """
    CORP_GROUP

    """
    The DataPlatform Entity
    """
    DATA_PLATFORM

    """
    The Dashboard Entity
    """
    DASHBOARD

    """
    The Chart Entity
    """
    CHART

    """
    The Data Flow (or Data Pipeline) Entity,
    """
    DATA_FLOW

    """
    The Data Job (or Data Task) Entity
    """
    DATA_JOB

    """
    The Tag Entity
    """
    TAG

    """
    The Glossary Term Entity
    """
    GLOSSARY_TERM

    """
    The ML Model Entity
    """
    MLMODEL

    """
    The MLModelGroup Entity
    """
    MLMODEL_GROUP

    """
    ML Feature Table Entity
    """
    MLFEATURE_TABLE

    """
    The ML Feature Entity
    """
    MLFEATURE

    """
    The ML Primary Key Entity
    """
    MLPRIMARY_KEY
}

"""
Input for the list relationships field of an Entity
"""
input RelationshipsInput {
  """
  The types of relationships to query, representing an OR
  """
  types: [String!]!

  """
  The direction of the relationship, either incoming or outgoing from the source entity
  """
  direction: RelationshipDirection!

  """
  The starting offset of the result set
  """
  start: Int

  """
  The number of results to be returned
  """
  count: Int
}

"""
A list of relationship information associated with a source Entity
"""
type EntityRelationshipsResult {

  """
  Start offset of the result set
  """
  start: Int

  """
  Number of results in the returned result set
  """
  count: Int

  """
  Total number of results in the result set
  """
  total: Int

  """
  Relationships in the result set
  """
  relationships: [EntityRelationship!]!
}

"""
A relationship between two entities TODO Migrate all entity relationships to this more generic model
"""
type EntityRelationship {
    """
    The type of the relationship
    """
    type: String!

    """
    The direction of the relationship relative to the source entity
    """
    direction: RelationshipDirection!

    """
    Entity that is related via lineage
    """
    entity: Entity!

    """
    An AuditStamp corresponding to the last modification of this relationship
    """
    created: AuditStamp
}

"""
Direction between a source and destination node
"""
enum RelationshipDirection {
  """
  A directed edge pointing at the source Entity
  """
  INCOMING,

  """
  A directed edge pointing at the destination Entity
  """
  OUTGOING
}

"""
A versioned aspect, or single group of related metadata, associated with an Entity and having a unique version
"""
interface Aspect {
    """
    The version of the aspect, where zero represents the latest version
    """
    version: Long
}

"""
A time series aspect, or a group of related metadata associated with an Entity and corresponding to a particular timestamp
"""
interface TimeSeriesAspect {
    """
    The timestamp associated with the time series aspect in milliseconds
    """
    timestampMillis: Long!
}

"""
Deprecated, use relationships field instead
"""
interface EntityWithRelationships implements Entity {
    """
    A primary key associated with the Metadata Entity
    """
    urn: String!

    """
    A standard Entity Type
    """
    type: EntityType!

    """
    Entities upstream of the given entity
    """
    upstreamLineage: UpstreamEntityRelationships

    """
    Entities downstream of the given entity
    """
    downstreamLineage: DownstreamEntityRelationships

    """
    Edges extending from this entity
    """
    relationships(input: RelationshipsInput!): EntityRelationshipsResult
}

"""
A Dataset entity, which encompasses Relational Tables, Document store collections, streaming topics, and other sets of data having an independent lifecycle
"""
type Dataset implements EntityWithRelationships & Entity {
    """
    The primary key of the Dataset
    """
    urn: String!

    """
    The standard Entity Type
    """
    type: EntityType!

    """
    Standardized platform urn where the dataset is defined
    """
    platform: DataPlatform!

    """
    The Dataset display name
    """
    name: String!

    """
    An additional set of read only properties
    """
    properties: DatasetProperties

    """
    An additional set of of read write properties
    """
    editableProperties: DatasetEditableProperties

    """
    Ownership metadata of the dataset
    """
    ownership: Ownership

    """
    The deprecation status
    """
    deprecation: Deprecation

    """
    References to internal resources related to the dataset
    """
    institutionalMemory: InstitutionalMemory

    """
    Schema metadata of the dataset, available by version number
    """
    schemaMetadata(version: Long): SchemaMetadata

    """
    Editable schema metadata of the dataset
    """
    editableSchemaMetadata: EditableSchemaMetadata

    """
    Status of the Dataset
    """
    status: Status

    """
    Tags used for searching dataset
    """
    tags: GlobalTags

    """
    The structured glossary terms associated with the dataset
    """
    glossaryTerms: GlossaryTerms

    """
    Statistics about how this Dataset is used
    """
    usageStats(resource: String!, range: TimeRange): UsageQueryResult

    """
    Profile Stats resource that retrieves the events in a previous unit of time in descending order
    If no start or end time are provided, the most recent events will be returned
    """
    datasetProfiles(startTimeMillis: Long, endTimeMillis: Long, limit: Int): [DatasetProfile!]

    """
    Edges extending from this entity
    """
    relationships(input: RelationshipsInput!): EntityRelationshipsResult

    """
    Schema metadata of the dataset
    """
    schema: Schema @deprecated(reason: "Use `schemaMetadata`")

    """
    Deprecated, use properties field instead
    External URL associated with the Dataset
    """
    externalUrl: String @deprecated

    """
    Deprecated,se the properties field instead
    Environment in which the dataset belongs to or where it was generated
    Note that this field will soon be deprecated in favor of a more standardized concept of Environment
    """
    origin: FabricType! @deprecated

    """
    Deprecated, use the properties field instead
    Read only technical description for dataset
    """
    description: String @deprecated

    """
    Deprecated, do not use this field
    The logical type of the dataset ie table, stream, etc
    """
    platformNativeType: PlatformNativeType @deprecated

    """
    Deprecated, use properties instead
    Native Dataset Uri
    Uri should not include any environment specific properties
    """
    uri: String @deprecated

    """
    Deprecated, use relationships DownstreamOf, UpstreamOf instead
    Entities upstream of the given entity
    """
    upstreamLineage: UpstreamEntityRelationships @deprecated

    """
    Deprecated, use relationships DownstreamOf, UpstreamOf instead
    Entities downstream of the given entity
    """
    downstreamLineage: DownstreamEntityRelationships @deprecated

    """
    Deprecated, use tags field instead
    The structured tags associated with the dataset
    """
    globalTags: GlobalTags @deprecated

    """
    Sub Types that this entity implements
    """
    subTypes: SubTypes
}

"""
Additional read only properties about a Dataset
"""
type DatasetProperties {
    """
    Environment in which the dataset belongs to or where it was generated
    Note that this field will soon be deprecated in favor of a more standardized concept of Environment
    """
    origin: FabricType!

    """
    Read only technical description for dataset
    """
    description: String

    """
    Custom properties of the Dataset
    """
    customProperties: [StringMapEntry!]

    """
    External URL associated with the Dataset
    """
    externalUrl: String
}


"""
A Glossary Term, or a node in a Business Glossary representing a standardized domain
data type
"""
type GlossaryTerm implements Entity {
    """
    The primary key of the glossary term
    """
    urn: String!

    """
    Ownership metadata of the dataset
    """
    ownership: Ownership

    """
    A standard Entity Type
    """
    type: EntityType!

    """
    Display name of the glossary term
    """
    name: String!

    """
    hierarchicalName of glossary term
    """
    hierarchicalName: String!

    """
    Additional read only properties associated with the Glossary Term
    """
    properties: GlossaryTermProperties

    """
    Deprecated, use properties field instead
    Details of the Glossary Term
    """
    glossaryTermInfo: GlossaryTermInfo!

    """
    Edges extending from this entity
    """
    relationships(input: RelationshipsInput!): EntityRelationshipsResult
}

"""
Deprecated, use GlossaryTermProperties instead
Information about a glossary term
"""
type GlossaryTermInfo {
    """
    Definition of the glossary term
    """
    definition: String!

    """
    Term Source of the glossary term
    """
    termSource: String!

    """
    Source Ref of the glossary term
    """
    sourceRef: String

    """
    Source Url of the glossary term
    """
    sourceUrl: String

    """
    Properties of the glossary term
    """
    customProperties: [StringMapEntry!]

    """
    Schema definition of glossary term
    """
    rawSchema: String
}

"""
Additional read only properties about a Glossary Term
"""
type GlossaryTermProperties {
    """
    Definition of the glossary term
    """
    definition: String!

    """
    Term Source of the glossary term
    """
    termSource: String!

    """
    Source Ref of the glossary term
    """
    sourceRef: String

    """
    Source Url of the glossary term
    """
    sourceUrl: String

    """
    Properties of the glossary term
    """
    customProperties: [StringMapEntry!]

    """
    Schema definition of glossary term
    """
    rawSchema: String
}

"""
A Data Platform represents a specific third party Data System or Tool Examples include
warehouses like Snowflake, orchestrators like Airflow, and dashboarding tools like Looker
"""
type DataPlatform implements Entity {
    """
    Urn of the data platform
    """
    urn: String!

    """
    A standard Entity Type
    """
    type: EntityType!

    """
    Name of the data platform
    """
    name: String!

    """
    Additional read only properties associated with a data platform
    """
    properties: DataPlatformProperties

    """
    Deprecated, use properties displayName instead
    Display name of the data platform
    """
    displayName: String @deprecated

    """
    Deprecated, use properties field instead
    Additional properties associated with a data platform
    """
    info: DataPlatformInfo @deprecated

    """
    Edges extending from this entity
    """
    relationships(input: RelationshipsInput!): EntityRelationshipsResult
}

"""
Deprecated, use DataPlatformProperties instead
Additional read only information about a Data Platform
"""
type DataPlatformInfo {
    """
    The platform category
    """
    type: PlatformType!

    """
    Display name associated with the platform
    """
    displayName: String

    """
    The delimiter in the dataset names on the data platform
    """
    datasetNameDelimiter: String!

    """
    A logo URL associated with the platform
    """
    logoUrl: String
}

"""
Additional read only properties about a Data Platform
"""
type DataPlatformProperties {
    """
    The platform category
    """
    type: PlatformType!

    """
    Display name associated with the platform
    """
    displayName: String

    """
    The delimiter in the dataset names on the data platform
    """
    datasetNameDelimiter: String!

    """
    A logo URL associated with the platform
    """
    logoUrl: String
}

"""
The category of a specific Data Platform
"""
enum PlatformType {
    """
    Value for a file system
    """
    FILE_SYSTEM

    """
    Value for a key value store
    """
    KEY_VALUE_STORE

    """
    Value for a message broker
    """
    MESSAGE_BROKER

    """
    Value for an object store
    """
    OBJECT_STORE

    """
    Value for an OLAP datastore
    """
    OLAP_DATASTORE

    """
    Value for a query engine
    """
    QUERY_ENGINE

    """
    Value for a relational database
    """
    RELATIONAL_DB

    """
    Value for a search engine
    """
    SEARCH_ENGINE

    """
    Value for other platforms
    """
    OTHERS
}

"""
An environment identifier for a particular Entity, ie staging or production
Note that this model will soon be deprecated in favor of a more general purpose of notion
of data environment
"""
enum FabricType {
    """
    Designates development fabrics
    """
    DEV

    """
    Designates early integration or staging fabrics
    """
    EI

    """
    Designates production fabrics
    """
    PROD

    """
    Designates corporation fabrics
    """
    CORP
}

"""
The data type associated with an individual Machine Learning Feature
"""
enum MLFeatureDataType {
    USELESS
    NOMINAL
    ORDINAL
    BINARY
    COUNT
    TIME
    INTERVAL
    IMAGE
    VIDEO
    AUDIO
    TEXT
    MAP
    SEQUENCE
    SET
    CONTINUOUS
    BYTE
    UNKNOWN
}

"""
Deprecated, use Deprecation instead
Information about Dataset deprecation status
Note that this model will soon be migrated to a more general purpose Entity status
"""
type DatasetDeprecation {
    """
    Whether the dataset has been deprecated by owner
    """
    deprecated: Boolean!

    """
    The time user plan to decommission this dataset
    """
    decommissionTime: Long

    """
    Additional information about the dataset deprecation plan
    """
    note: String!

    """
    The user who will be credited for modifying this deprecation content
    """
    actor: String
}

"""
Institutional memory metadata, meaning internal links and pointers related to an Entity
"""
type InstitutionalMemory {
    """
    List of records that represent the institutional memory or internal documentation of an entity
    """
    elements: [InstitutionalMemoryMetadata!]!
}

"""
An institutional memory resource about a particular Metadata Entity
"""
type InstitutionalMemoryMetadata {
    """
    Link to a document or wiki page or another internal resource
    """
    url: String!

    """
    Label associated with the URL
    """
    label: String!

    """
    The author of this metadata
    """
    author: CorpUser!

    """
    An AuditStamp corresponding to the creation of this resource
    """
    created: AuditStamp!

    """
    Deprecated, use label instead
    Description of the resource
    """
    description: String! @deprecated
}

"""
Metadata about a Dataset schema
"""
type SchemaMetadata implements Aspect {
    """
    The logical version of the schema metadata, where zero represents the latest version
    with otherwise monotonic ordering starting at one
    """
    aspectVersion: Long

    """
    Dataset this schema metadata is associated with
    """
    datasetUrn: String

    """
    Schema name
    """
    name: String!

    """
    Platform this schema metadata is associated with
    """
    platformUrn: String!

    """
    The version of the GMS Schema metadata
    """
    version: Long!

    """
    The cluster this schema metadata is derived from
    """
    cluster: String

    """
    The SHA1 hash of the schema content
    """
    hash: String!

    """
    The native schema in the datasets platform, schemaless if it was not provided
    """
    platformSchema: PlatformSchema

    """
    Client provided a list of fields from value schema
    """
    fields: [SchemaField!]!

    """
    Client provided list of fields that define primary keys to access record
    """
    primaryKeys: [String!]

    """
    Client provided list of foreign key constraints
    """
    foreignKeys: [ForeignKeyConstraint]

    """
    The time at which the schema metadata information was created
    """
    createdAt: Long
}

"""
Metadata around a foreign key constraint between two datasets
"""
type ForeignKeyConstraint {
    """
    The human-readable name of the constraint
    """
    name: String

    """
    List of fields in the foreign dataset
    """
    foreignFields: [SchemaFieldEntity]

    """
    List of fields in this dataset
    """
    sourceFields: [SchemaFieldEntity]

    """
    The foreign dataset for easy reference
    """
    foreignDataset: Dataset
}

"""
Deprecated, use SchemaMetadata instead
Metadata about a Dataset schema
"""
type Schema {
    """
    Dataset this schema metadata is associated with
    """
    datasetUrn: String

    """
    Schema name
    """
    name: String!

    """
    Platform this schema metadata is associated with
    """
    platformUrn: String!

    """
    The version of the GMS Schema metadata
    """
    version: Long!

    """
    The cluster this schema metadata is derived from
    """
    cluster: String

    """
    The SHA1 hash of the schema content
    """
    hash: String!

    """
    The native schema in the datasets platform, schemaless if it was not provided
    """
    platformSchema: PlatformSchema

    """
    Client provided a list of fields from value schema
    """
    fields: [SchemaField!]!

    """
    Client provided list of fields that define primary keys to access record
    """
    primaryKeys: [String!]
}

"""
A type of Schema, either a table schema or a key value schema
"""
union PlatformSchema = TableSchema | KeyValueSchema

"""
Information about a raw Table Schema
"""
type TableSchema {
    """
    Raw table schema
    """
    schema: String!
}

"""
Information about a raw Key Value Schema
"""
type KeyValueSchema {
    """
    Raw key schema
    """
    keySchema: String!

    """
    Raw value schema
    """
    valueSchema: String!
}

"""
Standalone schema field entity. Differs from the SchemaField struct because it is not directly nested inside a
schema field
"""
type SchemaFieldEntity {
    """
    Primary key of the schema field
    """
    urn: String!

    """
    Field path identifying the field in its dataset
    """
    fieldPath: String!

    """
    The primary key of the field's parent.
    """
    parent: String!
}

"""
Information about an individual field in a Dataset schema
"""
type SchemaField {
    """
    Flattened name of the field computed from jsonPath field
    """
    fieldPath: String!

    """
    Flattened name of a field in JSON Path notation
    """
    jsonPath: String

    """
    Indicates if this field is optional or nullable
    """
    nullable: Boolean!

    """
    Description of the field
    """
    description: String

    """
    Platform independent field type of the field
    """
    type: SchemaFieldDataType!

    """
    The native type of the field in the datasets platform as declared by platform schema
    """
    nativeDataType: String

    """
    Whether the field references its own type recursively
    """
    recursive: Boolean!

    """
    Deprecated, use tags field instead
    Tags associated with the field
    """
    globalTags: GlobalTags @deprecated

    """
    Tags associated with the field
    """
    tags: GlobalTags

    """
    Glossary terms associated with the field
    """
    glossaryTerms: GlossaryTerms

    """
    Whether the field is part of a key schema
    """
    isPartOfKey: Boolean
}

"""
Information about schema metadata that is editable via the UI
"""
type EditableSchemaMetadata {
    """
    Editable schema field metadata
    """
    editableSchemaFieldInfo: [EditableSchemaFieldInfo!]!
}

"""
Editable schema field metadata ie descriptions, tags, etc
"""
type EditableSchemaFieldInfo {
    """
    Flattened name of a field identifying the field the editable info is applied to
    """
    fieldPath: String!

    """
    Edited description of the field
    """
    description: String

    """
    Deprecated, use tags field instead
    Tags associated with the field
    """
    globalTags: GlobalTags @deprecated

    """
    Tags associated with the field
    """
    tags: GlobalTags

    """
    Glossary terms associated with the field
    """
    glossaryTerms: GlossaryTerms
}

"""
The type associated with a single Dataset schema field
"""
enum SchemaFieldDataType {
    """
    A boolean type
    """
    BOOLEAN

    """
    A fixed bytestring type
    """
    FIXED

    """
    A string type
    """
    STRING

    """
    A string of bytes
    """
    BYTES

    """
    A number, including integers, floats, and doubles
    """
    NUMBER

    """
    A datestrings type
    """
    DATE

    """
    A timestamp type
    """
    TIME

    """
    An enum type
    """
    ENUM

    """
    A NULL type
    """
    NULL

    """
    A map collection type
    """
    MAP

    """
    An array collection type
    """
    ARRAY

    """
    An union type
    """
    UNION

    """
    An complex struct type
    """
    STRUCT
}

"""
Dataset properties that are editable via the UI This represents logical metadata,
as opposed to technical metadata
"""
type DatasetEditableProperties {
    """
    Description of the Dataset
    """
    description: String
}

"""
Chart properties that are editable via the UI This represents logical metadata,
as opposed to technical metadata
"""
type ChartEditableProperties {
    """
    Description of the Chart
    """
    description: String
}

"""
Dashboard properties that are editable via the UI This represents logical metadata,
as opposed to technical metadata
"""
type DashboardEditableProperties {
    """
    Description of the Dashboard
    """
    description: String
}

"""
Data Job properties that are editable via the UI This represents logical metadata,
as opposed to technical metadata
"""
type DataJobEditableProperties {
    """
    Description of the Data Job
    """
    description: String
}

"""
Data Flow properties that are editable via the UI This represents logical metadata,
as opposed to technical metadata
"""
type DataFlowEditableProperties {
    """
    Description of the Data Flow
    """
    description: String
}

"""
Deprecated, use relationships query instead
"""
type EntityRelationshipLegacy {
    """
    Entity that is related via lineage
    """
    entity: EntityWithRelationships

    """
    An AuditStamp corresponding to the last modification of this relationship
    """
    created: AuditStamp
}

"""
Deprecated, use relationships query instead
"""
type UpstreamEntityRelationships {
    entities: [EntityRelationshipLegacy]
}

"""
Deprecated, use relationships query instead
"""
type DownstreamEntityRelationships {
    entities: [EntityRelationshipLegacy]
}

"""
Deprecated, use relationships query instead
"""
type DataFlowDataJobsRelationships {
    entities: [EntityRelationshipLegacy]
}

"""
Deprecated, use relationships query instead
"""
type UpstreamLineage {
    """
    List of upstream datasets
    """
    upstreams: [RelatedDataset!]!
}

"""
Deprecated, use relationships query instead
"""
type DownstreamLineage {
    """
    List of downstream datasets
    """
    downstreams: [RelatedDataset!]!
}

"""
Deprecated, use relationships query instead
"""
type RelatedDataset {
    """
    The upstream dataset the lineage points to
    """
    dataset: Dataset!

    """
    The type of the lineage
    """
    type: DatasetLineageType!

    """
    When the lineage was created
    """
    created: AuditStamp!
}

"""
Deprecated
The type of an edge between two Datasets
"""
enum DatasetLineageType {
    """
    Direct copy without modification
    """
    COPY

    """
    Transformed dataset
    """
    TRANSFORMED

    """
    Represents a view defined on the sources
    """
    VIEW
}

"""
The status of a particular Metadata Entity
"""
type Status {
    """
    Whether the entity is removed or not
    """
    removed: Boolean!
}

"""
Deprecated, do not use this type
The logical type associated with an individual Dataset
"""
enum PlatformNativeType {
    """
    Table
    """
    TABLE

    """
    View
    """
    VIEW

    """
    Directory in file system
    """
    DIRECTORY

    """
    Stream
    """
    STREAM

    """
    Bucket in key value store
    """
    BUCKET
}

"""
An entry in a string string map represented as a tuple
"""
type StringMapEntry {
    """
    The key of the map entry
    """
    key: String!

    """
    The value fo the map entry
    """
    value: String
}

"""
The origin of Ownership metadata associated with a Metadata Entity
"""
enum OwnershipSourceType {
    """
    Auditing system or audit logs
    """
    AUDIT

    """
    Database, eg GRANTS table
    """
    DATABASE

    """
    File system, eg file or directory owner
    """
    FILE_SYSTEM

    """
    Issue tracking system, eg Jira
    """
    ISSUE_TRACKING_SYSTEM

    """
    Manually provided by a user
    """
    MANUAL

    """
    Other ownership like service, eg Nuage, ACL service etc
    """
    SERVICE

    """
    SCM system, eg GIT, SVN
    """
    SOURCE_CONTROL

    """
    Other sources
    """
    OTHER
}

"""
Information about the source of Ownership metadata about a Metadata Entity
"""
type OwnershipSource {
    """
    The type of the source
    """
    type: OwnershipSourceType!

    """
    An optional reference URL for the source
    """
    url: String
}

"""
The type of the ownership relationship between a Person and a Metadata Entity
Note that this field will soon become deprecated due to low usage
"""
enum OwnershipType {
    """
    A person or group that is in charge of developing the code
    """
    DEVELOPER

    """
    A person or group that is owning the data
    """
    DATAOWNER

    """
    A person or a group that overseas the operation, eg a DBA or SRE
    """
    DELEGATE

    """
    A person, group, or service that produces or generates the data
    """
    PRODUCER

    """
    A person, group, or service that consumes the data
    """
    CONSUMER

    """
    A person or a group that has direct business interest
    """
    STAKEHOLDER
}

"""
The state of a CorpUser
"""
enum CorpUserStatus {
  """
  A User that has been provisioned and logged in
  """
  ACTIVE
}

"""
A DataHub User entity, which represents a Person on the Metadata Entity Graph
"""
type CorpUser implements Entity {
    """
    The primary key of the user
    """
    urn: String!

    """
    The standard Entity Type
    """
    type: EntityType!

    """
    A username associated with the user
    This uniquely identifies the user within DataHub
    """
    username: String!

    """
    Additional read only properties about the corp user
    """
    properties: CorpUserProperties

    """
    Read write properties about the corp user
    """
    editableProperties: CorpUserEditableProperties

    """
    The status of the user
    """
    status: CorpUserStatus

    """
    The tags associated with the user
    """
    tags: GlobalTags

    """
    Edges extending from this entity
    """
    relationships(input: RelationshipsInput!): EntityRelationshipsResult

    """
    Deprecated, use properties field instead
    Additional read only info about the corp user
    """
    info: CorpUserInfo @deprecated

    """
    Deprecated, use editableProperties field instead
    Read write info about the corp user
    """
    editableInfo: CorpUserEditableInfo @deprecated

    """
    Deprecated, use the tags field instead
    The structured tags associated with the user
    """
    globalTags: GlobalTags @deprecated
}

"""
Deprecated, use CorpUserProperties instead
Additional read only info about a user
"""
type CorpUserInfo {
    """
    Whether the user is active
    """
    active: Boolean!

    """
    Display name of the user
    """
    displayName: String

    """
    Email address of the user
    """
    email: String

    """
    Title of the user
    """
    title: String

    """
    Direct manager of the user
    """
    manager: CorpUser

    """
    department id the user belong to
    """
    departmentId: Long

    """
    department name this user belong to
    """
    departmentName: String

    """
    first name of the user
    """
    firstName: String

    """
    last name of the user
    """
    lastName: String

    """
    Common name of this user, format is firstName plus lastName
    """
    fullName: String

    """
    two uppercase letters country code
    """
    countryCode: String
}

"""
Additional read only properties about a user
"""
type CorpUserProperties {
    """
    Whether the user is active
    """
    active: Boolean!

    """
    Display name of the user
    """
    displayName: String

    """
    Email address of the user
    """
    email: String

    """
    Title of the user
    """
    title: String

    """
    Direct manager of the user
    """
    manager: CorpUser

    """
    department id the user belong to
    """
    departmentId: Long

    """
    department name this user belong to
    """
    departmentName: String

    """
    first name of the user
    """
    firstName: String

    """
    last name of the user
    """
    lastName: String

    """
    Common name of this user, format is firstName plus lastName
    """
    fullName: String

    """
    two uppercase letters country code
    """
    countryCode: String
}

"""
Deprecated, use CorpUserEditableProperties instead
Additional read write info about a user
"""
type CorpUserEditableInfo {
    """
    About me section of the user
    """
    aboutMe: String

    """
    Teams that the user belongs to
    """
    teams: [String!]

    """
    Skills that the user possesses
    """
    skills: [String!]

    """
    A URL which points to a picture which user wants to set as a profile photo
    """
    pictureLink: String
}

"""
Additional read write properties about a user
"""
type CorpUserEditableProperties {
    """
    About me section of the user
    """
    aboutMe: String

    """
    Teams that the user belongs to
    """
    teams: [String!]

    """
    Skills that the user possesses
    """
    skills: [String!]

    """
    A URL which points to a picture which user wants to set as a profile photo
    """
    pictureLink: String
}

"""
A DataHub Group entity, which represents a Person on the Metadata Entity Graph
"""
type CorpGroup implements Entity {
    """
    The primary key of the group
    """
    urn: String!

    """
    A standard Entity Type
    """
    type: EntityType!

    """
    Group name eg wherehows dev, ask_metadata
    """
    name: String!

    """
    Additional read only properties about the group
    """
    properties: CorpGroupProperties

    """
    Edges extending from this entity
    """
    relationships(input: RelationshipsInput!): EntityRelationshipsResult

    """
    Deprecated, use properties field instead
    Additional read only info about the group
    """
    info: CorpGroupInfo @deprecated
}

"""
Deprecated, use CorpUserProperties instead
Additional read only info about a group
"""
type CorpGroupInfo {
    """
    The name to display when rendering the group
    """
    displayName: String

    """
    The description provided for the group
    """
    description: String

    """
    email of this group
    """
    email: String

    """
    Deprecated, do not use
    owners of this group
    """
    admins: [CorpUser!] @deprecated

    """
    Deprecated, use relationship IsMemberOfGroup instead
    List of ldap urn in this group
    """
    members: [CorpUser!] @deprecated

    """
    Deprecated, do not use
    List of groups urns in this group
    """
    groups: [String!] @deprecated
}

"""
Additional read only properties about a group
"""
type CorpGroupProperties {
    """
    display name of this group
    """
    displayName: String

    """
    The description provided for the group
    """
    description: String

    """
    email of this group
    """
    email: String
}

"""
An owner of a Metadata Entity, either a user or group
"""
union OwnerType = CorpUser | CorpGroup

"""
An owner of a Metadata Entity
"""
type Owner {
    """
    Owner object
    """
    owner: OwnerType!

    """
    The type of the ownership
    """
    type: OwnershipType!

    """
    Source information for the ownership
    """
    source: OwnershipSource
}

"""
Ownership information about a Metadata Entity
"""
type Ownership {
    """
    List of owners of the entity
    """
    owners: [Owner!]

    """
    Audit stamp containing who last modified the record and when
    """
    lastModified: AuditStamp!
}

"""
A Tag Entity, which can be associated with other Metadata Entities and subresources
"""
type Tag implements Entity {

    """
    The primary key of the TAG
    """
    urn: String!

    """
    A standard Entity Type
    """
    type: EntityType!

    """
    The display name of the tag
    """
    name: String!

    """
    Additional read write properties about the Tag
    """
    editableProperties: EditableTagProperties

    """
    Ownership metadata of the dataset
    """
    ownership: Ownership

    """
    Edges extending from this entity
    """
    relationships(input: RelationshipsInput!): EntityRelationshipsResult

    """
    Deprecated, use editableProperties field instead
    Description of the tag
    """
    description: String @deprecated
}

"""
Additional read write Tag properties
"""
type EditableTagProperties {
  """
  A description of the Tag
  """
  description: String
}

"""
An edge between a Metadata Entity and a Tag Modeled as a struct to permit
additional attributes
TODO Consider whether this query should be serviced by the relationships field
"""
type TagAssociation {
    """
    The tag itself
    """
    tag: Tag!
}

"""
Tags attached to a particular Metadata Entity
"""
type GlobalTags {
    """
    The set of tags attached to the Metadata Entity
    """
    tags: [TagAssociation!]
}

"""
The technical version associated with a given Metadata Entity
"""
type VersionTag {
    versionTag: String
}

"""
Glossary Terms attached to a particular Metadata Entity
"""
type GlossaryTerms {
     """
     The set of glossary terms attached to the Metadata Entity
     """
    terms: [GlossaryTermAssociation!]
}

"""
An edge between a Metadata Entity and a Glossary Term Modeled as a struct to permit
additional attributes
TODO Consider whether this query should be serviced by the relationships field
"""
type GlossaryTermAssociation {
    """
    The glossary term itself
    """
    term: GlossaryTerm!
}

"""
Arguments provided to update a Chart Entity
"""
input ChartUpdateInput {
    """
    Update to ownership
    """
    ownership: OwnershipUpdate

    """
    Deprecated, use tags field instead
    Update to global tags
    """
    globalTags: GlobalTagsUpdate

    """
    Update to tags
    """
    tags: GlobalTagsUpdate

    """
    Update to editable properties
    """
    editableProperties: ChartEditablePropertiesUpdate
}

"""
Arguments provided to update a Chart Entity
"""
input DashboardUpdateInput {
    """
    Update to ownership
    """
    ownership: OwnershipUpdate

    """
    Deprecated, use tags field instead
    Update to global tags
    """
    globalTags: GlobalTagsUpdate

    """
    Update to tags
    """
    tags: GlobalTagsUpdate

    """
    Update to editable properties
    """
    editableProperties: DashboardEditablePropertiesUpdate
}

"""
Arguments provided to update a Data Flow aka Pipeline Entity
"""
input DataFlowUpdateInput {
    """
    Update to ownership
    """
    ownership: OwnershipUpdate

    """
    Deprecated, use tags field instead
    Update to global tags
    """
    globalTags: GlobalTagsUpdate

    """
    Update to tags
    """
    tags: GlobalTagsUpdate

    """
    Update to editable properties
    """
    editableProperties: DataFlowEditablePropertiesUpdate
}

"""
Arguments provided to update a Data Job aka Task Entity
"""
input DataJobUpdateInput {
    """
    Update to ownership
    """
    ownership: OwnershipUpdate

    """
    Deprecated, use tags field instead
    Update to global tags
    """
    globalTags: GlobalTagsUpdate

    """
    Update to tags
    """
    tags: GlobalTagsUpdate

    """
    Update to editable properties
    """
    editableProperties: DataJobEditablePropertiesUpdate
}

"""
Arguments provided to update a Dataset Entity
"""
input DatasetUpdateInput {
    """
    Update to ownership
    """
    ownership: OwnershipUpdate

    """
    Update to deprecation status
    """
    deprecation: DatasetDeprecationUpdate

    """
    Update to institutional memory, ie documentation
    """
    institutionalMemory: InstitutionalMemoryUpdate

    """
    Deprecated, use tags field instead
    Update to global tags
    """
    globalTags: GlobalTagsUpdate

    """
    Update to tags
    """
    tags: GlobalTagsUpdate

    """
    Update to editable schema metadata of the dataset
    """
    editableSchemaMetadata: EditableSchemaMetadataUpdate

    """
    Update to editable properties
    """
    editableProperties: DatasetEditablePropertiesUpdate
}

"""
Update to editable schema metadata of the dataset
"""
input EditableSchemaMetadataUpdate {
    """
    Update to writable schema field metadata
    """
    editableSchemaFieldInfo: [EditableSchemaFieldInfoUpdate!]!
}

"""
Update to writable schema field metadata
"""
input EditableSchemaFieldInfoUpdate {
    """
    Flattened name of a field identifying the field the editable info is applied to
    """
    fieldPath: String!

    """
    Edited description of the field
    """
    description: String

    """
    Tags associated with the field
    """
    globalTags: GlobalTagsUpdate
}

"""
Update to writable Dataset fields
"""
input DatasetEditablePropertiesUpdate {
    """
    Writable description aka documentation for a Dataset
    """
    description: String!
}

"""
Update to writable Chart fields
"""
input ChartEditablePropertiesUpdate {
    """
    Writable description aka documentation for a Chart
    """
    description: String!
}

"""
Update to writable Dashboard fields
"""
input DashboardEditablePropertiesUpdate {
    """
    Writable description aka documentation for a Dashboard
    """
    description: String!
}

"""
Update to writable Data Job fields
"""
input DataJobEditablePropertiesUpdate {
    """
    Writable description aka documentation for a Data Job
    """
    description: String!
}

"""
Update to writable Data Flow fields
"""
input DataFlowEditablePropertiesUpdate {
    """
    Writable description aka documentation for a Data Flow
    """
    description: String!
}

"""
Deprecated, use addTag or removeTag mutation instead
Update to the Tags associated with a Metadata Entity
"""
input GlobalTagsUpdate {
    """
    The new set of tags
    """
    tags: [TagAssociationUpdate!]
}

"""
Deprecated, use addTag or removeTag mutation instead
A tag update to be applied
"""
input TagAssociationUpdate {
    """
    The tag being applied
    """
    tag: TagUpdateInput!
}

"""
Deprecated, use addTag or removeTag mutations instead
An update for a particular Tag entity
"""
input TagUpdateInput {
    """
    The primary key of the Tag
    """
    urn: String!

    """
    The display name of a Tag
    """
    name: String!

    """
    Description of the tag
    """
    description: String

    """
    Ownership metadata of the tag
    """
    ownership: OwnershipUpdate
}

"""
An update for the ownership information for a Metadata Entity
"""
input OwnershipUpdate {
    """
    The updated list of owners
    """
   owners: [OwnerUpdate!]!
}

"""
An owner to add to a Metadata Entity
TODO Add a USER or GROUP actor enum
"""
input OwnerUpdate {
    """
    The owner URN, either a corpGroup or corpuser
    """
    owner: String!

    """
    The owner type
    """
    type: OwnershipType!
}

"""
An update for the deprecation information for a Metadata Entity
"""
input DatasetDeprecationUpdate {
    """
    Whether the dataset is deprecated
    """
    deprecated: Boolean!

    """
    The time user plan to decommission this dataset
    """
    decommissionTime: Long

    """
    Additional information about the dataset deprecation plan
    """
    note: String!
}

"""
An update for the institutional memory information for a Metadata Entity
"""
input InstitutionalMemoryUpdate {
    """
    The individual references in the institutional memory
    """
    elements: [InstitutionalMemoryMetadataUpdate!]!
}

"""
An institutional memory to add to a Metadata Entity
TODO Add a USER or GROUP actor enum
"""
input InstitutionalMemoryMetadataUpdate {
    """
    Link to a document or wiki page or another internal resource
    """
    url: String!

    """
    Description of the resource
    """
    description: String

    """
    The corp user urn of the author of the metadata
    """
    author: String!

    """
    The time at which this metadata was created
    """
    createdAt: Long
}

"""
A Dashboard Metadata Entity
"""
type Dashboard implements EntityWithRelationships & Entity {
    """
    The primary key of the Dashboard
    """
    urn: String!

    """
    A standard Entity Type
    """
    type: EntityType!

    """
    The dashboard tool name
    Note that this will soon be deprecated in favor of a standardized notion of Data Platform
    """
    tool: String!

    """
    An id unique within the dashboard tool
    """
    dashboardId: String!

    """
    Additional read only properties about the dashboard
    """
    properties: DashboardProperties

    """
    Additional read write properties about the dashboard
    """
    editableProperties: DashboardEditableProperties

    """
    Ownership metadata of the dashboard
    """
    ownership: Ownership

    """
    Status metadata of the dashboard
    """
    status: Status

    """
    The tags associated with the dashboard
    """
    tags: GlobalTags

    """
    References to internal resources related to the dashboard
    """
    institutionalMemory: InstitutionalMemory

    """
    The structured glossary terms associated with the dashboard
    """
    glossaryTerms: GlossaryTerms

    """
    Edges extending from this entity
    """
    relationships(input: RelationshipsInput!): EntityRelationshipsResult

    """
    Deprecated, use properties field instead
    Additional read only information about the dashboard
    """
    info: DashboardInfo @deprecated

    """
    Deprecated, use editableProperties instead
    Additional read write properties about the Dashboard
    """
    editableInfo: DashboardEditableProperties @deprecated

    """
    Deprecated, use tags field instead
    The structured tags associated with the dashboard
    """
    globalTags: GlobalTags @deprecated

    """
    Deprecated, use relationships DownstreamOf, UpstreamOf instead
    Entities upstream of the given entity
    """
    upstreamLineage: UpstreamEntityRelationships @deprecated

    """
    Deprecated, use relationships DownstreamOf, UpstreamOf instead
    Entities downstream of the given entity
    """
    downstreamLineage: DownstreamEntityRelationships @deprecated
}

"""
Deprecated, use DashboardProperties instead
Additional read only info about a Dashboard
"""
type DashboardInfo {
    """
    Display of the dashboard
    """
    name: String!

    """
    Description of the dashboard
    """
    description: String

    """
    Deprecated, use relationship Contains instead
    Charts that comprise the dashboard
    """
    charts: [Chart!]! @deprecated

    """
    Native platform URL of the dashboard
    """
    externalUrl: String

    """
    Access level for the dashboard
    Note that this will soon be deprecated for low usage
    """
    access: AccessLevel

    """
    A list of platform specific metadata tuples
    """
    customProperties: [StringMapEntry!]

    """
    The time when this dashboard last refreshed
    """
    lastRefreshed: Long

    """
    An AuditStamp corresponding to the creation of this dashboard
    """
    created: AuditStamp!

    """
    An AuditStamp corresponding to the modification of this dashboard
    """
    lastModified: AuditStamp!

    """
    An optional AuditStamp corresponding to the deletion of this dashboard
    """
    deleted: AuditStamp
}

"""
Additional read only properties about a Dashboard
"""
type DashboardProperties {
    """
    Display of the dashboard
    """
    name: String!

    """
    Description of the dashboard
    """
    description: String

    """
    Native platform URL of the dashboard
    """
    externalUrl: String

    """
    Access level for the dashboard
    Note that this will soon be deprecated for low usage
    """
    access: AccessLevel

    """
    A list of platform specific metadata tuples
    """
    customProperties: [StringMapEntry!]

    """
    The time when this dashboard last refreshed
    """
    lastRefreshed: Long

    """
    An AuditStamp corresponding to the creation of this dashboard
    """
    created: AuditStamp!

    """
    An AuditStamp corresponding to the modification of this dashboard
    """
    lastModified: AuditStamp!

    """
    An optional AuditStamp corresponding to the deletion of this dashboard
    """
    deleted: AuditStamp
}

"""
A Chart Metadata Entity
"""
type Chart implements EntityWithRelationships & Entity {
    """
    The primary key of the Chart
    """
    urn: String!

    """
    A standard Entity Type
    """
    type: EntityType!

    """
    The chart tool name
    Note that this field will soon be deprecated in favor a unified notion of Data Platform
    """
    tool: String!

    """
    An id unique within the charting tool
    """
    chartId: String!

    """
    Additional read only properties about the Chart
    """
    properties: ChartProperties

    """
    Additional read write properties about the Chart
    """
    editableProperties: ChartEditableProperties

    """
    Info about the query which is used to render the chart
    """
    query: ChartQuery

    """
    Ownership metadata of the chart
    """
    ownership: Ownership

    """
    Status metadata of the chart
    """
    status: Status

    """
    The tags associated with the chart
    """
    tags: GlobalTags

    """
    References to internal resources related to the dashboard
    """
    institutionalMemory: InstitutionalMemory

    """
    The structured glossary terms associated with the dashboard
    """
    glossaryTerms: GlossaryTerms

    """
    Edges extending from this entity
    """
    relationships(input: RelationshipsInput!): EntityRelationshipsResult

    """
    Deprecated, use properties field instead
    Additional read only information about the chart
    """
    info: ChartInfo @deprecated

    """
    Deprecated, use editableProperties field instead
    Additional read write information about the Chart
    """
    editableInfo: ChartEditableProperties @deprecated

    """
    Deprecated, use tags instead
    The structured tags associated with the chart
    """
    globalTags: GlobalTags @deprecated

    """
    Deprecated, use relationships DownstreamOf, UpstreamOf instead
    Entities upstream of the given entity
    """
    upstreamLineage: UpstreamEntityRelationships @deprecated

    """
    Deprecated, use relationships DownstreamOf, UpstreamOf instead
    Entities downstream of the given entity
    """
    downstreamLineage: DownstreamEntityRelationships @deprecated
}

"""
Deprecated, use ChartProperties instead
Additional read only information about the chart
"""
type ChartInfo {
    """
    Display name of the chart
    """
    name: String!

    """
    Description of the chart
    """
    description: String

    """
    Deprecated, use relationship Consumes instead
    Data sources for the chart
    """
    inputs: [Dataset!] @deprecated

    """
    Native platform URL of the chart
    """
    externalUrl: String

    """
    Access level for the chart
    """
    type: ChartType

    """
    Access level for the chart
    """
    access: AccessLevel

    """
    A list of platform specific metadata tuples
    """
    customProperties: [StringMapEntry!]

    """
    The time when this chart last refreshed
    """
    lastRefreshed: Long

    """
    An AuditStamp corresponding to the creation of this chart
    """
    created: AuditStamp!

    """
    An AuditStamp corresponding to the modification of this chart
    """
    lastModified: AuditStamp!

    """
    An optional AuditStamp corresponding to the deletion of this chart
    """
    deleted: AuditStamp
}

"""
Additional read only properties about the chart
"""
type ChartProperties {
    """
    Display name of the chart
    """
    name: String!

    """
    Description of the chart
    """
    description: String

    """
    Native platform URL of the chart
    """
    externalUrl: String

    """
    Access level for the chart
    """
    type: ChartType

    """
    Access level for the chart
    """
    access: AccessLevel

    """
    A list of platform specific metadata tuples
    """
    customProperties: [StringMapEntry!]

    """
    The time when this chart last refreshed
    """
    lastRefreshed: Long

    """
    An AuditStamp corresponding to the creation of this chart
    """
    created: AuditStamp!

    """
    An AuditStamp corresponding to the modification of this chart
    """
    lastModified: AuditStamp!

    """
    An optional AuditStamp corresponding to the deletion of this chart
    """
    deleted: AuditStamp
}

"""
The access level for a Metadata Entity, either public or private
"""
enum AccessLevel {
    """
    Publicly available
    """
    PUBLIC

    """
    Restricted to a subset of viewers
    """
    PRIVATE
}

"""
The type of a Chart Entity
"""
enum ChartType {
    """
    Bar graph
    """
    BAR

    """
    Pie chart
    """
    PIE

    """
    Scatter plot
    """
    SCATTER

    """
    Table
    """
    TABLE

    """
    Markdown formatted text
    """
    TEXT

    """
    A line chart
    """
    LINE

    """
    An area chart
    """
    AREA

    """
    A histogram chart
    """
    HISTOGRAM

    """
    A box plot chart
    """
    BOX_PLOT
}

"""
The query that was used to populate a Chart
"""
type ChartQuery {
    """
    Raw query to build a chart from input datasets
    """
    rawQuery: String!

    """
    The type of the chart query
    """
    type: ChartQueryType!
}

"""
The type of the Chart Query
"""
enum ChartQueryType {
    """
    Standard ANSI SQL
    """
    SQL

    """
    LookML
    """
    LOOKML
}


"""
A Data Flow Metadata Entity, representing an set of pipelined Data Job or Tasks required
to produce an output Dataset Also known as a Data Pipeline
"""
type DataFlow implements Entity {
    """
    The primary key of a Data Flow
    """
    urn: String!

    """
    A standard Entity Type
    """
    type: EntityType!

    """
    Workflow orchestrator ei Azkaban, Airflow
    """
    orchestrator: String!

    """
    Id of the flow
    """
    flowId: String!

    """
    Cluster of the flow
    """
    cluster: String!

    """
    Additional read only properties about a Data flow
    """
    properties: DataFlowProperties

    """
    Additional read write properties about a Data Flow
    """
    editableProperties: DataFlowEditableProperties

    """
    Ownership metadata of the flow
    """
    ownership: Ownership

    """
    The tags associated with the dataflow
    """
    tags: GlobalTags

    """
    Status metadata of the dataflow
    """
    status: Status

    """
    References to internal resources related to the dashboard
    """
    institutionalMemory: InstitutionalMemory

    """
    The structured glossary terms associated with the dashboard
    """
    glossaryTerms: GlossaryTerms

    """
    Edges extending from this entity
    """
    relationships(input: RelationshipsInput!): EntityRelationshipsResult

    """
    Deprecated, use properties field instead
    Additional read only information about a Data flow
    """
    info: DataFlowInfo @deprecated

    """
    Deprecated, use tags field instead
    The structured tags associated with the dataflow
    """
    globalTags: GlobalTags @deprecated

    """
    Deprecated, use relationship IsPartOf instead
    Data Jobs
    """
    dataJobs: DataFlowDataJobsRelationships @deprecated
}

"""
Deprecated, use DataFlowProperties instead
Additional read only properties about a Data Flow aka Pipeline
"""
type DataFlowInfo {
    """
    Display name of the flow
    """
    name: String!

    """
    Description of the flow
    """
    description: String

    """
    Optional project or namespace associated with the flow
    """
    project: String

    """
    External URL associated with the DataFlow
    """
    externalUrl: String

    """
    A list of platform specific metadata tuples
    """
    customProperties: [StringMapEntry!]
}

"""
Additional read only properties about a Data Flow aka Pipeline
"""
type DataFlowProperties {
    """
    Display name of the flow
    """
    name: String!

    """
    Description of the flow
    """
    description: String

    """
    Optional project or namespace associated with the flow
    """
    project: String

    """
    External URL associated with the DataFlow
    """
    externalUrl: String

    """
    A list of platform specific metadata tuples
    """
    customProperties: [StringMapEntry!]
}

"""
A Data Job Metadata Entity, representing an individual unit of computation or Task
to produce an output Dataset Always part of a parent Data Flow aka Pipeline
"""
type DataJob implements EntityWithRelationships & Entity {
    """
    The primary key of the Data Job
    """
    urn: String!

    """
    A standard Entity Type
    """
    type: EntityType!

    """
    Deprecated, use relationship IsPartOf instead
    The associated data flow
    """
    dataFlow: DataFlow

    """
    Id of the job
    """
    jobId: String!

    """
    Additional read only properties associated with the Data Job
    """
    properties: DataJobProperties

    """
    Additional read write properties associated with the Data Job
    """
    editableProperties: DataJobEditableProperties

    """
    The tags associated with the DataJob
    """
    tags: GlobalTags

    """
    Ownership metadata of the job
    """
    ownership: Ownership

    """
    Status metadata of the DataJob
    """
    status: Status

    """
    References to internal resources related to the dashboard
    """
    institutionalMemory: InstitutionalMemory

    """
    The structured glossary terms associated with the dashboard
    """
    glossaryTerms: GlossaryTerms

    """
    Edges extending from this entity
    """
    relationships(input: RelationshipsInput!): EntityRelationshipsResult

    """
    Deprecated, use properties field instead
    Additional read only information about a Data processing job
    """
    info: DataJobInfo @deprecated

    """
    Deprecated, use relationship Produces, Consumes, DownstreamOf instead
    Information about the inputs and outputs of a Data processing job
    """
    inputOutput: DataJobInputOutput @deprecated

    """
    Deprecated, use relationships Produces, Consumes, DownstreamOf instead
    Entities upstream of the given entity
    """
    upstreamLineage: UpstreamEntityRelationships @deprecated

    """
    Deprecated, use relationships Produces, Consumes, DownstreamOf instead
    Entities downstream of the given entity
    """
    downstreamLineage: DownstreamEntityRelationships @deprecated

    """
    Deprecated, use the tags field instead
    The structured tags associated with the DataJob
    """
    globalTags: GlobalTags @deprecated
}

"""
Deprecated, use DataJobProperties instead
Additional read only information about a Data Job aka Task
"""
type DataJobInfo {
    """
    Job display name
    """
    name: String!

    """
    Job description
    """
    description: String

    """
    External URL associated with the DataJob
    """
    externalUrl: String

    """
    A list of platform specific metadata tuples
    """
    customProperties: [StringMapEntry!]
}

"""
Additional read only properties about a Data Job aka Task
"""
type DataJobProperties {
    """
    Job display name
    """
    name: String!

    """
    Job description
    """
    description: String

    """
    External URL associated with the DataJob
    """
    externalUrl: String

    """
    A list of platform specific metadata tuples
    """
    customProperties: [StringMapEntry!]
}

"""
The lineage information for a DataJob
TODO Rename this to align with other Lineage models
"""
type DataJobInputOutput {
    """
    Deprecated, use relationship Consumes instead
    Input datasets produced by the data job during processing
    """
    inputDatasets: [Dataset!] @deprecated

    """
    Deprecated, use relationship Produces instead
    Output datasets produced by the data job during processing
    """
    outputDatasets: [Dataset!] @deprecated

    """
    Deprecated, use relationship DownstreamOf instead
    Input datajobs that this data job depends on
    """
    inputDatajobs: [DataJob!] @deprecated
}

"""
Information about individual user usage of a Dataset
"""
type UserUsageCounts {
    """
    The user of the Dataset
    """
    user: CorpUser

    """
    The number of queries issued by the user
    """
    count: Int

    """
    The extracted user email
    Note that this field will soon be deprecated and merged with user
    """
    userEmail: String
}

"""
The result of a Dataset usage query
"""
type UsageQueryResult {
    """
    A set of relevant time windows for use in displaying usage statistics
    """
    buckets: [UsageAggregation]

    """
    A set of rolled up aggregations about the Dataset usage
    """
    aggregations: UsageQueryResultAggregations
}

"""
A set of rolled up aggregations about the Dataset usage
"""
type UsageQueryResultAggregations {
    """
    The count of unique Dataset users within the queried time range
    """
    uniqueUserCount: Int

    """
    The specific per user usage counts within the queried time range
    """
    users: [UserUsageCounts]

    """
    The specific per field usage counts within the queried time range
    """
    fields: [FieldUsageCounts]

    """
    The total number of queries executed within the queried time range
    Note that this field will likely be deprecated in favor of a totalQueries field
    """
    totalSqlQueries: Int
}

"""
An aggregation of Dataset usage statistics
"""
type UsageAggregation {
    """
    The time window start time
    """
    bucket: Long

    """
    The time window span
    """
    duration: WindowDuration

    """
    The resource urn associated with the usage information, eg a Dataset urn
    """
    resource: String

    """
    The rolled up usage metrics
    """
    metrics: UsageAggregationMetrics
}

"""
Rolled up metrics about Dataset usage over time
"""
type UsageAggregationMetrics {
    """
    The unique number of users who have queried the dataset within the time range
    """
    uniqueUserCount: Int

    """
    Usage statistics within the time range by user
    """
    users: [UserUsageCounts]

    """
    The total number of queries issued against the dataset within the time range
    """
    totalSqlQueries: Int

    """
    A set of common queries issued against the dataset within the time range
    """
    topSqlQueries: [String]

    """
    Per field usage statistics within the time range
    """
    fields: [FieldUsageCounts]
}

"""
The usage for a particular Dataset field
"""
type FieldUsageCounts {
    """
    The path of the field
    """
    fieldName: String

    """
    The count of usages
    """
    count: Int
}

"""
The duration of a fixed window of time
"""
enum WindowDuration {
    """
    A one day window
    """
    DAY

    """
    A one week window
    """
    WEEK

    """
    A one month window
    """
    MONTH

    """
    A one year window
    """
    YEAR
}

"""
A time range used in fetching Dataset Usage statistics
"""
enum TimeRange {
    """
    Last day
    """
    DAY

    """
    Last week
    """
    WEEK

    """
    Last month
    """
    MONTH

    """
    Last quarter
    """
    QUARTER

    """
    Last year
    """
    YEAR

    """
    All time
    """
    ALL
}

"""
A Dataset Profile associated with a Dataset, containing profiling statistics about the Dataset
"""
type DatasetProfile implements TimeSeriesAspect {
  """
  The time at which the profile was reported
  """
  timestampMillis: Long!

  """
  An optional row count of the Dataset
  """
  rowCount: Long

  """
  An optional column count of the Dataset
  """
  columnCount: Long

  """
  An optional set of per field statistics obtained in the profile
  """
  fieldProfiles: [DatasetFieldProfile!]

  """
  Information about the partition that was profiled
  """
  partitionSpec: PartitionSpec
}

"""
An individual Dataset Field Profile
"""
type DatasetFieldProfile {
  """
  The standardized path of the field
  """
	fieldPath: String!

  """
  The unique value count for the field across the Dataset
  """
	uniqueCount: Long

  """
  The proportion of rows with unique values across the Dataset
  """
	uniqueProportion: Float

  """
  The number of NULL row values across the Dataset
  """
	nullCount: Long

  """
  The proportion of rows with NULL values across the Dataset
  """
	nullProportion: Float

  """
  The min value for the field
  """
	min: String

  """
  The max value for the field
  """
	max: String

  """
  The mean value for the field
  """
	mean: String

  """
  The median value for the field
  """
	median: String

  """
  The standard deviation for the field
  """
	stdev: String

  """
  A set of sample values for the field
  """
	sampleValues: [String!]
}

"""
Information about the partition being profiled
"""
type PartitionSpec {
  """
  The partition identifier
  """
  partition: String!

  """
  The optional time window partition information
  """
  timePartition: TimeWindow
}

"""
A time window with a finite start and end time
"""
type TimeWindow {
  """
  The start time of the time window
  """
  startTimeMillis: Long!

  """
  The end time of the time window
  """
  durationMillis: Long!
}

"""
Information about Metadata Entity deprecation status
"""
type Deprecation {
    """
    Whether the entity has been deprecated by owner
    """
    deprecated: Boolean!

    """
    The time user plan to decommission this entity
    """
    decommissionTime: Long

    """
    Additional information about the entity deprecation plan
    """
    note: String!

    """
    The user who will be credited for modifying this deprecation content
    """
    actor: String
}

"""
Input provided when updating the association between a Metadata Entity and a Glossary Term
"""
input TermAssociationInput {
    """
    The primary key of the Glossary Term to add or remove
    """
    termUrn: String!

    """
    The target Metadata Entity to add or remove the Glossary Term from
    """
    resourceUrn: String!

    """
    An optional type of a sub resource to attach the Glossary Term to
    """
    subResourceType: SubResourceType

    """
    An optional sub resource identifier to attach the Glossary Term to
    """
    subResource: String
}

"""
A type of Metadata Entity sub resource
"""
enum SubResourceType {
    """
    A Dataset field or column
    """
    DATASET_FIELD
}

"""
Input provided when updating the association between a Metadata Entity and a Tag
"""
input TagAssociationInput {
    """
    The primary key of the Tag to add or remove
    """
    tagUrn: String!

    """
    The target Metadata Entity to add or remove the Tag to
    """
    resourceUrn: String!

    """
    An optional type of a sub resource to attach the Tag to
    """
    subResourceType: SubResourceType

    """
    An optional sub resource identifier to attach the Tag to
    """
    subResource: String
}

"""
Entities that are able to own other entities
"""
enum OwnerEntityType {
  """
  A corp user owner
  """
  CORP_USER,

  """
  A corp group owner
  """
  CORP_GROUP
}

"""
Input provided when adding the association between a Metadata Entity and an user or group owner
"""
input AddOwnerInput {
    """
    The primary key of the Owner to add or remove
    """
    ownerUrn: String!

    """
    The owner type, either a user or group
    """
    ownerEntityType: OwnerEntityType!

    """
    The urn of the resource or entity to attach or remove the owner from, for example a dataset urn
    """
    resourceUrn: String!
}

"""
Input provided when removing the association between a Metadata Entity and an user or group owner
"""
input RemoveOwnerInput {
    """
    The primary key of the Owner to add or remove
    """
    ownerUrn: String!

    """
    The urn of the resource or entity to attach or remove the owner from, for example a dataset urn
    """
    resourceUrn: String!
}

"""
Input provided when adding the association between a Metadata Entity and a Link
"""
input AddLinkInput {
    """
    The url of the link to add or remove
    """
    linkUrl: String!

    """
    A label to attach to the link
    """
    label: String!

    """
    The urn of the resource or entity to attach the link to, for example a dataset urn
    """
    resourceUrn: String!
}

"""
Input provided when removing the association between a Metadata Entity and a Link
"""
input RemoveLinkInput {
    """
    The url of the link to add or remove, which uniquely identifies the Link
    """
    linkUrl: String!

    """
    The urn of the resource or entity to attach the link to, for example a dataset urn
    """
    resourceUrn: String!
}

"""
Incubating. Updates the description of a resource. Currently supports DatasetField descriptions only
"""
input DescriptionUpdateInput {
    """
    The new description
    """
    description: String!

    """
    The primary key of the resource to attach the description to, eg dataset urn
    """
    resourceUrn: String!

    """
    An optional sub resource type
    """
    subResourceType: SubResourceType

    """
    A sub resource identitifer, eg dataset field path
    """
    subResource: String
}

"""
Input provided when creating or updating an Access Policy
"""
input PolicyUpdateInput {
  """
  The Policy Type
  """
  type: PolicyType!

  """
  The Policy name
  """
  name: String!

  """
  The Policy state
  """
  state: PolicyState!

  """
  A Policy description
  """
  description: String

  """
  The set of resources that the Policy privileges apply to
  """
  resources: ResourceFilterInput

  """
  The set of privileges that the Policy grants
  """
  privileges: [String!]!

  """
  The set of actors that the Policy privileges are granted to
  """
  actors: ActorFilterInput!
}

"""
Input required to add members to a DataHub group
"""
input AddGroupMembersInput {
  """
  The group to add members to
  """
  groupUrn: String!

  """
  The members to add to the group
  """
  userUrns: [String!]!
}

"""
Input required to remove members from a DataHub group
"""
input RemoveGroupMembersInput {
  """
  The group to remove members from
  """
  groupUrn: String!

  """
  The members to remove from the group
  """
  userUrns: [String!]!
}

"""
The type of the Access Policy
"""
enum PolicyType {
  """
  An access policy that grants privileges pertaining to Metadata Entities
  """
  METADATA

  """
  An access policy that grants top level administrative privileges pertaining to the DataHub Platform itself
  """
  PLATFORM
}

"""
The state of an Access Policy
"""
enum PolicyState {
  """
  A Policy that has not been officially created, but in progress
  Currently unused
  """
  DRAFT

  """
  A Policy that is active and being enforced
  """
  ACTIVE

  """
  A Policy that is not active or being enforced
  """
  INACTIVE
}

"""
An DataHub Platform Access Policy Access Policies determine who can perform what actions against which resources on the platform
"""
type Policy {
  """
  The primary key of the Policy
  """
  urn: String!

  """
  The type of the Policy
  """
  type: PolicyType!

  """
  The name of the Policy
  """
  name: String!

  """
  The present state of the Policy
  """
  state: PolicyState!

  """
  The description of the Policy
  """
  description: String

  """
  The resources that the Policy privileges apply to
  """
  resources: ResourceFilter

  """
  The privileges that the Policy grants
  """
  privileges: [String!]!

  """
  The actors that the Policy grants privileges to
  """
  actors: ActorFilter!

  """
  Whether the Policy is editable, ie system policies, or not
  """
  editable: Boolean!
}

"""
The resources that a DataHub Access Policy applies to
"""
type ResourceFilter {
  """
  The type of the resource the policy should apply to Not required because in the future we want to support filtering by type OR by domain
  """
  type: String!

  """
  A list of specific resource urns to apply the filter to
  """
  resources: [String!]

  """
  Whether of not to apply the filter to all resources of the type
  """
  allResources: Boolean!
}

"""
The actors that a DataHub Access Policy applies to
"""
type ActorFilter {
  """
  A disjunctive set of users to apply the policy to
  """
  users: [String!]

  """
  A disjunctive set of groups to apply the policy to
  """
  groups: [String!]

  """
  Whether the filter should return TRUE for owners of a particular resource
  Only applies to policies of type METADATA, which have a resource associated with them
  """
  resourceOwners: Boolean!

  """
  Whether the filter should apply to all users
  """
  allUsers: Boolean!

  """
  Whether the filter should apply to all groups
  """
  allGroups: Boolean!
}

"""
Input required when creating or updating an Access Policies Determines which resources the Policy applies to
"""
input ResourceFilterInput {
  """
  The type of the resource the policy should apply to
  Not required because in the future we want to support filtering by type OR by domain
  """
  type: String!

  """
  A list of specific resource urns to apply the filter to
  """
  resources: [String!]

  """
  Whether of not to apply the filter to all resources of the type
  """
  allResources: Boolean!
}

"""
Input required when creating or updating an Access Policies Determines which actors the Policy applies to
"""
input ActorFilterInput {
  """
  A disjunctive set of users to apply the policy to
  """
  users: [String!]

  """
  A disjunctive set of groups to apply the policy to
  """
  groups: [String!]

  """
  Whether the filter should return TRUE for owners of a particular resource
  Only applies to policies of type METADATA, which have a resource associated with them
  """
  resourceOwners: Boolean!

  """
  Whether the filter should apply to all users
  """
  allUsers: Boolean!

  """
  Whether the filter should apply to all groups
  """
  allGroups: Boolean!
}

"""
Input required when listing DataHub Access Policies
"""
input ListPoliciesInput {
  """
  The starting offset of the result set returned
  """
  start: Int

  """
  The maximum number of Policies to be returned in the result set
  """
  count: Int
}

"""
The result obtained when listing DataHub Access Policies
"""
type ListPoliciesResult {
  """
  The starting offset of the result set returned
  """
  start: Int!

  """
  The number of Policies in the returned result set
  """
  count: Int!

  """
  The total number of Policies in the result set
  """
  total: Int!

  """
  The Policies themselves
  """
  policies: [Policy!]!
}

"""
Input required when listing DataHub Users
"""
input ListUsersInput {
  """
  The starting offset of the result set returned
  """
  start: Int

  """
  The maximum number of Policies to be returned in the result set
  """
  count: Int
}

"""
The result obtained when listing DataHub Users
"""
type ListUsersResult {
  """
  The starting offset of the result set returned
  """
  start: Int!

  """
  The number of Policies in the returned result set
  """
  count: Int!

  """
  The total number of Policies in the result set
  """
  total: Int!

  """
  The users themselves
  """
  users: [CorpUser!]!
}

"""
Input required when listing DataHub Groups
"""
input ListGroupsInput {
  """
  The starting offset of the result set returned
  """
  start: Int

  """
  The maximum number of Policies to be returned in the result set
  """
  count: Int
}

"""
The result obtained when listing DataHub Groups
"""
type ListGroupsResult {
  """
  The starting offset of the result set returned
  """
  start: Int!

  """
  The number of Policies in the returned result set
  """
  count: Int!

  """
  The total number of Policies in the result set
  """
  total: Int!

  """
  The groups themselves
  """
  groups: [CorpGroup!]!
}

"""
A time stamp along with an optional actor
"""
type AuditStamp {
    """
    When the audited action took place
    """
    time: Long!

    """
    Who performed the audited action
    """
    actor: String
}

"""
Input for creating a new group
"""
input CreateGroupInput {
  """
  The display name of the group
  """
  name: String!

  """
  The description of the group
  """
  description: String
}

"""
An ML Model Metadata Entity Note that this entity is incubating
"""
type MLModel implements EntityWithRelationships & Entity {
    """
    The primary key of the ML model
    """
    urn: String!

    """
    A standard Entity Type
    """
    type: EntityType!

    """
    ML model display name
    """
    name: String!

    """
    Standardized platform urn where the MLModel is defined
    """
    platform: DataPlatform!

    """
    Fabric type where mlmodel belongs to or where it was generated
    """
    origin: FabricType!

    """
    Human readable description for mlmodel
    """
    description: String

    """
    Deprecated, use tags field instead
    The standard tags for the ML Model
    """
    globalTags: GlobalTags @deprecated

    """
    The standard tags for the ML Model
    """
    tags: GlobalTags

    """
    Ownership metadata of the mlmodel
    """
    ownership: Ownership

    """
    Additional read only information about the ML Model
    """
    properties: MLModelProperties

    """
    Intended use of the mlmodel
    """
    intendedUse: IntendedUse

    """
    Factors metadata of the mlmodel
    """
    factorPrompts: MLModelFactorPrompts

    """
    Metrics metadata of the mlmodel
    """
    metrics: Metrics

    """
    Evaluation Data of the mlmodel
    """
    evaluationData: [BaseData!]

    """
    Training Data of the mlmodel
    """
    trainingData: [BaseData!]

    """
    Quantitative Analyses of the mlmodel
    """
    quantitativeAnalyses: QuantitativeAnalyses

    """
    Ethical Considerations of the mlmodel
    """
    ethicalConsiderations: EthicalConsiderations

    """
    Caveats and Recommendations of the mlmodel
    """
    caveatsAndRecommendations: CaveatsAndRecommendations

    """
    References to internal resources related to the mlmodel
    """
    institutionalMemory: InstitutionalMemory

    """
    Source Code
    """
    sourceCode: SourceCode

    """
    Status metadata of the mlmodel
    """
    status: Status

    """
    Cost Aspect of the mlmodel
    """
    cost: Cost

    """
    Deprecation
    """
    deprecation: Deprecation

    """
    Deprecated, use relationships DownstreamOf, UpstreamOf instead
    Entities upstream of the given entity
    """
    upstreamLineage: UpstreamEntityRelationships @deprecated

    """
    Deprecated, use relationships DownstreamOf, UpstreamOf instead
    Entities downstream of the given entity
    """
    downstreamLineage: DownstreamEntityRelationships @deprecated

    """
    Edges extending from this entity
    """
    relationships(input: RelationshipsInput!): EntityRelationshipsResult
}

"""
An ML Model Group Metadata Entity
Note that this entity is incubating
"""
type MLModelGroup implements EntityWithRelationships & Entity {
    """
    The primary key of the ML Model Group
    """
    urn: String!

    """
    A standard Entity Type
    """
    type: EntityType!

    """
    The display name for the Entity
    """
    name: String!

    """
    Standardized platform urn where the MLModelGroup is defined
    """
    platform: DataPlatform!

    """
    Fabric type where MLModelGroup belongs to or where it was generated
    """
    origin: FabricType!

    """
    Human readable description for MLModelGroup
    """
    description: String

    """
    Additional read only properties about the ML Model Group
    """
    properties: MLModelGroupProperties

    """
    Ownership metadata of the MLModelGroup
    """
    ownership: Ownership

    """
    Status metadata of the MLFeature
    """
    status: Status

    """
    Deprecation
    """
    deprecation: Deprecation

    """
    Deprecated, use relationships DownstreamOf, UpstreamOf instead
    Entities upstream of the given entity
    """
    upstreamLineage: UpstreamEntityRelationships @deprecated

    """
    Deprecated, use relationships DownstreamOf, UpstreamOf instead
    Entities downstream of the given entity
    """
    downstreamLineage: DownstreamEntityRelationships @deprecated

    """
    Edges extending from this entity
    """
    relationships(input: RelationshipsInput!): EntityRelationshipsResult
}

type MLModelGroupProperties {

    description: String

    createdAt: Long

    version: VersionTag
}

"""
An ML Feature Metadata Entity Note that this entity is incubating
"""
type MLFeature implements Entity {
    """
    The primary key of the ML Feature
    """
    urn: String!

    """
    A standard Entity Type
    """
    type: EntityType!

    """
    The display name for the ML Feature
    """
    name: String!

    """
    MLFeature featureNamespace
    """
    featureNamespace: String!

    """
    The description about the ML Feature
    """
    description: String

    """
    MLFeature data type
    """
    dataType: MLFeatureDataType

    """
    Ownership metadata of the MLFeature
    """
    ownership: Ownership

    """
    ModelProperties metadata of the MLFeature
    """
    featureProperties: MLFeatureProperties

    """
    References to internal resources related to the MLFeature
    """
    institutionalMemory: InstitutionalMemory

    """
    Status metadata of the MLFeature
    """
    status: Status

    """
    Deprecation
    """
    deprecation: Deprecation

    """
    Edges extending from this entity
    """
    relationships(input: RelationshipsInput!): EntityRelationshipsResult
}

type MLHyperParam {
    name: String

    description: String

    value: String

    createdAt: Long
}

type MLMetric {
    name: String

    description: String

    value: String

    createdAt: Long
}

type MLModelProperties {

    description: String

    date: Long

    version: String

    type: String

    hyperParameters: HyperParameterMap

    hyperParams:  [MLHyperParam]

    trainingMetrics: [MLMetric]

    mlFeatures: [String!]

    tags: [String!]

    groups: [MLModelGroup]

    customProperties: [StringMapEntry!]
}

type MLFeatureProperties {

    description: String

    dataType: MLFeatureDataType

    version: VersionTag

    sources: [Dataset]
}

"""
An ML Primary Key Entity Note that this entity is incubating
"""
type MLPrimaryKey implements Entity {
    """
    The primary key of the ML Primary Key
    """
    urn: String!

    """
    A standard Entity Type
    """
    type: EntityType!

    """
    The display name
    """
    name: String!

    """
    MLPrimaryKey featureNamespace
    """
    featureNamespace: String!

    """
    MLPrimaryKey description
    """
    description: String

    """
    MLPrimaryKey data type
    """
    dataType: MLFeatureDataType

    """
    Additional read only properties of the ML Primary Key
    """
    properties: MLPrimaryKeyProperties

    """
    Deprecated, use properties field instead
    MLPrimaryKeyProperties
    """
    primaryKeyProperties: MLPrimaryKeyProperties @deprecated

    """
    Ownership metadata of the MLPrimaryKey
    """
    ownership: Ownership

    """
    References to internal resources related to the MLPrimaryKey
    """
    institutionalMemory: InstitutionalMemory

    """
    Status metadata of the MLPrimaryKey
    """
    status: Status

    """
    Deprecation
    """
    deprecation: Deprecation

    """
    Edges extending from this entity
    """
    relationships(input: RelationshipsInput!): EntityRelationshipsResult
}

type MLPrimaryKeyProperties {

    description: String

    dataType: MLFeatureDataType

    version: VersionTag

    sources: [Dataset]
}

"""
An ML Feature Table Entity Note that this entity is incubating
"""
type MLFeatureTable implements Entity {
    """
    The primary key of the ML Feature Table
    """
    urn: String!

    """
    A standard Entity Type
    """
    type: EntityType!

    """
    The display name
    """
    name: String!

    """
    Standardized platform urn where the MLFeatureTable is defined
    """
    platform: DataPlatform!

    """
    MLFeatureTable description
    """
    description: String

    """
    Ownership metadata of the MLFeatureTable
    """
    ownership: Ownership

    """
    Additional read only properties associated the the ML Feature Table
    """
    properties: MLFeatureTableProperties

    """
    Deprecated, use properties field instead
    ModelProperties metadata of the MLFeature
    """
    featureTableProperties: MLFeatureTableProperties @deprecated

    """
    References to internal resources related to the MLFeature
    """
    institutionalMemory: InstitutionalMemory

    """
    Status metadata of the MLFeatureTable
    """
    status: Status

    """
    Deprecation
    """
    deprecation: Deprecation

    """
    Edges extending from this entity
    """
    relationships(input: RelationshipsInput!): EntityRelationshipsResult
}

type MLFeatureTableProperties {

    description: String

    mlFeatures: [MLFeature]

    mlPrimaryKeys: [MLPrimaryKey]
}

type HyperParameterMap {
    key: String!
    value: HyperParameterValueType!
}

type StringBox {
    stringValue: String!
}

type IntBox {
    intValue: Int!
}

type FloatBox {
    floatValue: Float!
}

type BooleanBox {
    booleanValue: Boolean!
}

union HyperParameterValueType = StringBox | IntBox | FloatBox | BooleanBox

type MLModelFactorPrompts {
    """
    What are foreseeable salient factors for which MLModel performance may vary, and how were these determined
    """
    relevantFactors: [MLModelFactors!]

    """
    Which factors are being reported, and why were these chosen
    """
    evaluationFactors: [MLModelFactors!]
}

type MLModelFactors {
    """
    Distinct categories with similar characteristics that are present in the evaluation data instances
    """
    groups: [String!]

    """
    Instrumentation used for MLModel
    """
    instrumentation: [String!]

    """
    Environment in which the MLModel is deployed
    """
    environment: [String!]
}

type QuantitativeAnalyses {
    """
    Link to a dashboard with results showing how the model performed with respect to each factor
    """
    unitaryResults: ResultsType

    """
    Link to a dashboard with results showing how the model performed with respect to the intersection of evaluated factors
    """
    intersectionalResults: ResultsType
}

union ResultsType = StringBox

type CaveatsAndRecommendations {
    """
    Caveats on using this MLModel
    """
    caveats: CaveatDetails

    """
    Recommendations on where this MLModel should be used
    """
    recommendations: String

    """
    Ideal characteristics of an evaluation dataset for this MLModel
    """
    idealDatasetCharacteristics: [String!]
}

type CaveatDetails {
    """
    Did the results suggest any further testing
    """
    needsFurtherTesting: Boolean

    """
    Caveat Description
    """
    caveatDescription: String

    """
    Relevant groups that were not represented in the evaluation dataset
    """
    groupsNotRepresented: [String!]
}

type EthicalConsiderations {
    """
    Does the model use any sensitive data eg, protected classes
    """
    data: [String!]

    """
    Is the model intended to inform decisions about matters central to human life or flourishing eg, health or safety
    """
    humanLife: [String!]

    """
    What risk mitigation strategies were used during model development
    """
    mitigations: [String!]

    """
    What risks may be present in model usage
    Try to identify the potential recipients, likelihood, and magnitude of harms
    If these cannot be determined, note that they were considered but remain unknown
    """
    risksAndHarms: [String!]

    """
    Are there any known model use cases that are especially fraught
    This may connect directly to the intended use section
    """
    useCases: [String!]
}

type BaseData {
    """
    Dataset used for the Training or Evaluation of the MLModel
    """
    dataset: String!

    """
    Motivation to pick these datasets
    """
    motivation: String

    """
    Details of Data Proprocessing
    """
    preProcessing: [String!]
}

type Metrics {
    """
    Measures of ML Model performance
    """
    performanceMeasures: [String!]

    """
    Decision Thresholds used if any
    """
    decisionThreshold: [String!]
}

type IntendedUse {
    """
    Primary Use cases for the model
    """
    primaryUses: [String!]

    """
    Primary Intended Users
    """
    primaryUsers: [IntendedUserType!]

    """
    Out of scope uses of the MLModel
    """
    outOfScopeUses: [String!]
}

enum IntendedUserType {
    """
    Developed for Enterprise Users
    """
    ENTERPRISE

    """
    Developed for Hobbyists
    """
    HOBBY

    """
    Developed for Entertainment Purposes
    """
    ENTERTAINMENT
}

type SourceCode {
    """
    Source Code along with types
    """
    sourceCode: [SourceCodeUrl!]
}

type SourceCodeUrl {
    """
    Source Code Url Types
    """
    type: SourceCodeUrlType!

    """
    Source Code Url
    """
    sourceCodeUrl: String!
}

enum SourceCodeUrlType {
    """
    MLModel Source Code
    """
    ML_MODEL_SOURCE_CODE

    """
    Training Pipeline Source Code
    """
    TRAINING_PIPELINE_SOURCE_CODE

    """
    Evaluation Pipeline Source Code
    """
    EVALUATION_PIPELINE_SOURCE_CODE
}

type Cost {
    """
    Type of Cost Code
    """
    costType: CostType!

    """
    Code to which the Cost of this entity should be attributed to ie organizational cost ID
    """
    costValue: CostValue!
}

type CostValue {
    """
    Organizational Cost ID
    """
    costId: Float

    """
    Organizational Cost Code
    """
    costCode: String
}

enum CostType {
    """
    Org Cost Type to which the Cost of this entity should be attributed to
    """
    ORG_COST_TYPE
}
<<<<<<< HEAD
=======

type SubTypes {
   """
    The sub-types that this entity implements. e.g. Datasets that are views will implement the "view" subtype
   """
   typeNames: [String!]
}
>>>>>>> 0d2454bf
<|MERGE_RESOLUTION|>--- conflicted
+++ resolved
@@ -5047,13 +5047,10 @@
     """
     ORG_COST_TYPE
 }
-<<<<<<< HEAD
-=======
 
 type SubTypes {
    """
     The sub-types that this entity implements. e.g. Datasets that are views will implement the "view" subtype
    """
    typeNames: [String!]
-}
->>>>>>> 0d2454bf
+}