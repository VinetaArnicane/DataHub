# Extending the GQL type system to include Long type used for dates
scalar Long

"""
Root GraphQL API Schema
"""
schema {
    query: Query
    mutation: Mutation
}

"""
Root type used for fetching DataHub Metadata
Coming soon listEntity queries for listing all entities of a given type
"""
type Query {
    """
    Fetch a Data Platform by primary key (urn)
    """
    dataPlatform(urn: String!): DataPlatform

    """
    Fetch a CorpUser, representing a DataHub platform user, by primary key (urn)
    """
    corpUser(urn: String!): CorpUser

    """
    Fetch a CorpGroup, representing a DataHub platform group by primary key (urn)
    """
    corpGroup(urn: String!): CorpGroup

    """
    Fetch a Dataset by primary key (urn)
    """
    dataset(urn: String!): Dataset

    """
    Fetch a Dataset by primary key (urn) at a point in time based on aspect versions (versionStamp)
    """
    versionedDataset(urn: String!, versionStamp: String): VersionedDataset

    """
    Fetch a Dashboard by primary key (urn)
    """
    dashboard(urn: String!): Dashboard

    """
    Fetch a Notebook by primary key (urn)
    """
    notebook(urn: String!): Notebook

    """
    Fetch a Chart by primary key (urn)
    """
    chart(urn: String!): Chart

    """
    Fetch a Data Flow (or Data Pipeline) by primary key (urn)
    """
    dataFlow(urn: String!): DataFlow

    """
    Fetch a Data Job (or Data Task) by primary key (urn)
    """
    dataJob(urn: String!): DataJob

    """
    Fetch a Tag by primary key (urn)
    """
    tag(urn: String!): Tag

    """
    Fetch a Glossary Term by primary key (urn)
    """
    glossaryTerm(urn: String!): GlossaryTerm

    """
    Fetch an Entity Container by primary key (urn)
    """
    container(urn: String!): Container

    """
    Fetch a Domain by primary key (urn)
    """
    domain(urn: String!): Domain

    """
    Fetch an Assertion by primary key (urn)
    """
    assertion(urn: String!): Assertion

    """
    List all DataHub Access Policies
    """
    listPolicies(input: ListPoliciesInput!): ListPoliciesResult

    """
    Get all granted privileges for the given actor and resource
    """
    getGrantedPrivileges(input: GetGrantedPrivilegesInput!): Privileges

    """
    Incubating: Fetch an ML Model by primary key (urn)
    """
    mlModel(urn: String!): MLModel

    """
    Incubating: Fetch an ML Model Group by primary key (urn)
    """
    mlModelGroup(urn: String!): MLModelGroup

    """
    Incubating: Fetch a ML Feature by primary key (urn)
    """
    mlFeature(urn: String!): MLFeature

    """
    Incubating: Fetch a ML Feature Table by primary key (urn)
    """
    mlFeatureTable(urn: String!): MLFeatureTable

    """
    Incubating: Fetch a ML Primary Key by primary key (urn)
    """
    mlPrimaryKey(urn: String!): MLPrimaryKey

    """
    List all DataHub Users
    """
    listUsers(input: ListUsersInput!): ListUsersResult

    """
    List all DataHub Groups
    """
    listGroups(input: ListGroupsInput!): ListGroupsResult

    """
    Fetches the number of entities ingested by type
    """
    getEntityCounts(input: EntityCountInput): EntityCountResults

    """
    List all DataHub Domains
    """
    listDomains(input: ListDomainsInput!): ListDomainsResult
}

"""
Root type used for updating DataHub Metadata
Coming soon createEntity, addOwner, removeOwner mutations
"""
type Mutation {
    """
    Update the metadata about a particular Dataset
    """
    updateDataset(urn: String!, input: DatasetUpdateInput!): Dataset

    """
    Update the metadata about a particular Chart
    """
    updateChart(urn: String!, input: ChartUpdateInput!): Chart

    """
    Update the metadata about a particular Dashboard
    """
    updateDashboard(urn: String!, input: DashboardUpdateInput!): Dashboard

    """
    Update the metadata about a particular Notebook
    """
    updateNotebook(urn: String!, input: NotebookUpdateInput!): Notebook

    """
    Update the metadata about a particular Data Flow (Pipeline)
    """
    updateDataFlow(urn: String!, input: DataFlowUpdateInput!): DataFlow

    """
    Update the metadata about a particular Data Job (Task)
    """
    updateDataJob(urn: String!, input: DataJobUpdateInput!): DataJob

    """
    Update the information about a particular Entity Tag
    """
    updateTag(urn: String!, input: TagUpdateInput!): Tag

    """
    Set the hex color associated with an existing Tag
    """
    setTagColor(urn: String!, colorHex: String!): Boolean

    """
    Create a policy and returns the resulting urn
    """
    createPolicy(input: PolicyUpdateInput!): String

    """
    Update an existing policy and returns the resulting urn
    """
    updatePolicy(urn: String!, input: PolicyUpdateInput!): String

    """
    Remove an existing policy and returns the policy urn
    """
    deletePolicy(urn: String!): String

    """
		Add a tag to a particular Entity or subresource
    """
    addTag(input: TagAssociationInput!): Boolean

    """
		Add multiple tags to a particular Entity or subresource
    """
    addTags(input: AddTagsInput!): Boolean

    """
		Remove a tag from a particular Entity or subresource
    """
    removeTag(input: TagAssociationInput!): Boolean

    """
		Add a glossary term to a particular Entity or subresource
    """
    addTerm(input: TermAssociationInput!): Boolean

    """
		Add multiple glossary terms to a particular Entity or subresource
    """
    addTerms(input: AddTermsInput!): Boolean

    """
		Remove a glossary term from a particular Entity or subresource
    """
    removeTerm(input: TermAssociationInput!): Boolean

    """
    Add an owner to a particular Entity
    """
    addOwner(input: AddOwnerInput!): Boolean

    """
    Add multiple owners to a particular Entity
    """
    addOwners(input: AddOwnersInput!): Boolean

    """
    Remove an owner from a particular Entity
    """
    removeOwner(input: RemoveOwnerInput!): Boolean

    """
    Add a link, or institutional memory, from a particular Entity
    """
    addLink(input: AddLinkInput!): Boolean

    """
    Remove a link, or institutional memory, from a particular Entity
    """
    removeLink(input: RemoveLinkInput!): Boolean

    """
    Incubating. Updates the description of a resource. Currently only supports Dataset Schema Fields, Containers
    """
    updateDescription(input: DescriptionUpdateInput!): Boolean

    """
    Accepts a proposal for a given entity or subresource
    """
    acceptProposal(urn: String!): Boolean

    """
    Rejects a proposal for a given entity or subresource
    """
    rejectProposal(urn: String!): Boolean

    """
    Adds a term proposal for a given entity or subresource
    """
    proposeTerm(input: TermAssociationInput!): Boolean

    """
    Adds a term proposal for a given entity or subresource
    """
    proposeTag(input: TagAssociationInput!): Boolean

    """
    Remove a user. Requires Manage Users & Groups Platform Privilege
    """
    removeUser(urn: String!): Boolean

    """
    Change the status of a user. Requires Manage Users & Groups Platform Privilege
    """
    updateUserStatus(urn: String!, status: CorpUserStatus!): String

    """
    Remove a group. Requires Manage Users & Groups Platform Privilege
    """
    removeGroup(urn: String!): Boolean

    """
    Add members to a group
    """
    addGroupMembers(input: AddGroupMembersInput!): Boolean

    """
    Remove members from a group
    """
    removeGroupMembers(input: RemoveGroupMembersInput!): Boolean

    """
    Create a new group. Returns the urn of the newly created group. Requires the Manage Users & Groups Platform Privilege
    """
    createGroup(input: CreateGroupInput!): String

    """
    Create a new Domain. Returns the urn of the newly created Domain. Requires the Manage Domains privilege. If a domain with the provided ID already exists,
    it will be overwritten.
    """
    createDomain(input: CreateDomainInput!): String

    """
    Sets the Domain for a Dataset, Chart, Dashboard, Data Flow (Pipeline), or Data Job (Task). Returns true if the Domain was successfully added, or already exists. Requires the Edit Domains privilege for the Entity.
    """
    setDomain(entityUrn: String!, domainUrn: String!): Boolean

    """
    Sets the Domain for a Dataset, Chart, Dashboard, Data Flow (Pipeline), or Data Job (Task). Returns true if the Domain was successfully removed, or was already removed. Requires the Edit Domains privilege for an asset.
    """
    unsetDomain(entityUrn: String!): Boolean

    """
    Sets the Deprecation status for a Metadata Entity. Requires the Edit Deprecation status privilege for an entity.
    """
    updateDeprecation(
      "Input required to set deprecation for an Entity."
      input: UpdateDeprecationInput!): Boolean

    """
    Update a particular Corp User's editable properties
    """
    updateCorpUserProperties(urn: String!, input: CorpUserUpdateInput!): CorpUser

    """
    Update a particular Corp Group's editable properties
    """
    updateCorpGroupProperties(urn: String!, input: CorpGroupUpdateInput!): CorpGroup

    """
    Remove an assertion associated with an entity. Requires the 'Edit Assertions' privilege on the entity.
    """
    deleteAssertion(
      """
      The assertion to remove
      """
      urn: String!): Boolean

    """
    Create a new incident for a resource (asset)
    """
    raiseIncident(
      """
      Input required to create a new incident
      """
      input: RaiseIncidentInput!): String

    """
    Update an existing incident for a resource (asset)
    """
    updateIncidentStatus(
      """
      The urn for an existing incident
      """
      urn: String!

      """
      Input required to update the state of an existing incident
      """
      input: UpdateIncidentStatusInput!): Boolean
}

"""
A top level Metadata Entity
"""
interface Entity {
    """
    A primary key of the Metadata Entity
    """
    urn: String!

    """
    A standard Entity Type
    """
    type: EntityType!

    """
    List of relationships between the source Entity and some destination entities with a given types
    """
    relationships(input: RelationshipsInput!): EntityRelationshipsResult
}

"""
A top level Metadata Entity Type
"""
enum EntityType {
    """
    A Domain containing Metadata Entities
    """
    DOMAIN

    """
    The Dataset Entity
    """
    DATASET

    """
    The CorpUser Entity
    """
    CORP_USER

    """
    The CorpGroup Entity
    """
    CORP_GROUP

    """
    The DataPlatform Entity
    """
    DATA_PLATFORM

    """
    The Dashboard Entity
    """
    DASHBOARD

    """
    The Notebook Entity
    """
    NOTEBOOK

    """
    The Chart Entity
    """
    CHART

    """
    The Data Flow (or Data Pipeline) Entity,
    """
    DATA_FLOW

    """
    The Data Job (or Data Task) Entity
    """
    DATA_JOB

    """
    The Tag Entity
    """
    TAG

    """
    The Glossary Term Entity
    """
    GLOSSARY_TERM

    """
    A container of Metadata Entities
    """
    CONTAINER

    """
    The ML Model Entity
    """
    MLMODEL

    """
    The MLModelGroup Entity
    """
    MLMODEL_GROUP

    """
    ML Feature Table Entity
    """
    MLFEATURE_TABLE

    """
    The ML Feature Entity
    """
    MLFEATURE

    """
    The ML Primary Key Entity
    """
    MLPRIMARY_KEY

    """
    A DataHub Managed Ingestion Source
    """
    INGESTION_SOURCE

    """
    A DataHub ExecutionRequest
    """
    EXECUTION_REQUEST

    """
    A DataHub Assertion
    """
    ASSERTION

    """
    An instance of an individual run of a data job or data flow
    """
    DATA_PROCESS_INSTANCE

    """
    Data Platform Instance Entity
    """
    DATA_PLATFORM_INSTANCE
}

"""
Input for the get entity counts endpoint
"""
input EntityCountInput {
    types: [EntityType!]
}

"""
Input for the list lineage property of an Entity
"""
input LineageInput {
    """
    The direction of the relationship, either incoming or outgoing from the source entity
    """
    direction: LineageDirection!

    """
    The starting offset of the result set
    """
    start: Int

    """
    The number of results to be returned
    """
    count: Int
}

"""
Input for the list relationships field of an Entity
"""
input RelationshipsInput {
  """
  The types of relationships to query, representing an OR
  """
  types: [String!]!

  """
  The direction of the relationship, either incoming or outgoing from the source entity
  """
  direction: RelationshipDirection!

  """
  The starting offset of the result set
  """
  start: Int

  """
  The number of results to be returned
  """
  count: Int
}

"""
A list of relationship information associated with a source Entity
"""
type EntityRelationshipsResult {

  """
  Start offset of the result set
  """
  start: Int

  """
  Number of results in the returned result set
  """
  count: Int

  """
  Total number of results in the result set
  """
  total: Int

  """
  Relationships in the result set
  """
  relationships: [EntityRelationship!]!
}

"""
A relationship between two entities TODO Migrate all entity relationships to this more generic model
"""
type EntityRelationship {
    """
    The type of the relationship
    """
    type: String!

    """
    The direction of the relationship relative to the source entity
    """
    direction: RelationshipDirection!

    """
    Entity that is related via lineage
    """
    entity: Entity

    """
    An AuditStamp corresponding to the last modification of this relationship
    """
    created: AuditStamp
}

"""
A list of lineage information associated with a source Entity
"""
type EntityLineageResult {
    """
    Start offset of the result set
    """
    start: Int

    """
    Number of results in the returned result set
    """
    count: Int

    """
    Total number of results in the result set
    """
    total: Int

    """
    Relationships in the result set
    """
    relationships: [LineageRelationship!]!
}

"""
Metadata about a lineage relationship between two entities
"""
type LineageRelationship {
    """
    The type of the relationship
    """
    type: String!

    """
    Entity that is related via lineage
    """
    entity: Entity

    """
    Degree of relationship (number of hops to get to entity)
    """
    degree: Int!
}

"""
Direction between two nodes in the lineage graph
"""
enum LineageDirection {
    """
    Upstream, or left-to-right in the lineage visualization
    """
    UPSTREAM,

    """
    Downstream, or right-to-left in the lineage visualization
    """
    DOWNSTREAM
}

"""
Direction between a source and destination node
"""
enum RelationshipDirection {
  """
  A directed edge pointing at the source Entity
  """
  INCOMING,

  """
  A directed edge pointing at the destination Entity
  """
  OUTGOING
}

"""
A versioned aspect, or single group of related metadata, associated with an Entity and having a unique version
"""
interface Aspect {
    """
    The version of the aspect, where zero represents the latest version
    """
    version: Long
}

"""
A time series aspect, or a group of related metadata associated with an Entity and corresponding to a particular timestamp
"""
interface TimeSeriesAspect {
    """
    The timestamp associated with the time series aspect in milliseconds
    """
    timestampMillis: Long!
}

"""
Deprecated, use relationships field instead
"""
interface EntityWithRelationships implements Entity {
    """
    A primary key associated with the Metadata Entity
    """
    urn: String!

    """
    A standard Entity Type
    """
    type: EntityType!

    """
    Granular API for querying edges extending from this entity
    """
    relationships(input: RelationshipsInput!): EntityRelationshipsResult

    """
    Edges extending from this entity grouped by direction in the lineage graph
    """
    lineage(input: LineageInput!): EntityLineageResult
}

"""
A Dataset entity, which encompasses Relational Tables, Document store collections, streaming topics, and other sets of data having an independent lifecycle
"""
type Dataset implements EntityWithRelationships & Entity {
    """
    The primary key of the Dataset
    """
    urn: String!

    """
    The standard Entity Type
    """
    type: EntityType!

    """
    Standardized platform urn where the dataset is defined
    """
    platform: DataPlatform!

    """
    The parent container in which the entity resides
    """
    container: Container

    """
    Recursively get the lineage of containers for this entity
    """
    parentContainers: ParentContainersResult

    """
    Unique guid for dataset
    No longer to be used as the Dataset display name. Use properties.name instead
    """
    name: String!

    """
    An additional set of read only properties
    """
    properties: DatasetProperties

    """
    An additional set of of read write properties
    """
    editableProperties: DatasetEditableProperties

    """
    Ownership metadata of the dataset
    """
    ownership: Ownership

    """
    The deprecation status of the dataset
    """
    deprecation: Deprecation

    """
    References to internal resources related to the dataset
    """
    institutionalMemory: InstitutionalMemory

    """
    Schema metadata of the dataset, available by version number
    """
    schemaMetadata(version: Long): SchemaMetadata

    """
    Editable schema metadata of the dataset
    """
    editableSchemaMetadata: EditableSchemaMetadata

    """
    Status of the Dataset
    """
    status: Status

    """
    Tags used for searching dataset
    """
    tags: GlobalTags

    """
    The structured glossary terms associated with the dataset
    """
    glossaryTerms: GlossaryTerms

    """
    The specific instance of the data platform that this entity belongs to
    """
    dataPlatformInstance: DataPlatformInstance

    """
    The Domain associated with the Dataset
    """
    domain: Domain

    """
    Statistics about how this Dataset is used
    The first parameter, `resource`, is deprecated and no longer needs to be provided
    """
    usageStats(resource: String, range: TimeRange): UsageQueryResult

    """
    Profile Stats resource that retrieves the events in a previous unit of time in descending order
    If no start or end time are provided, the most recent events will be returned
    """
    datasetProfiles(startTimeMillis: Long, endTimeMillis: Long, filter: FilterInput, limit: Int): [DatasetProfile!]

    """
    Operational events for an entity.
    """
    operations(startTimeMillis: Long, endTimeMillis: Long, filter: FilterInput, limit: Int): [Operation!]

    """
    Assertions associated with the Dataset
    """
    assertions(start: Int, count: Int): EntityAssertionsResult

    """
    Incidents associated with the Dataset
    """
    incidents(
      """
      Optional incident state to filter by, defaults to any state.
      """
      state: IncidentState,
      """
      Optional start offset, defaults to 0.
      """
      start: Int,
      """
      Optional start offset, defaults to 20.
      """
      count: Int): EntityIncidentsResult

    """
    Edges extending from this entity
    """
    relationships(input: RelationshipsInput!): EntityRelationshipsResult

    """
    Edges extending from this entity grouped by direction in the lineage graph
    """
    lineage(input: LineageInput!): EntityLineageResult

    """
    Experimental! The resolved health status of the Dataset
    """
    health: Health

    """
    Schema metadata of the dataset
    """
    schema: Schema @deprecated(reason: "Use `schemaMetadata`")

    """
    Deprecated, use properties field instead
    External URL associated with the Dataset
    """
    externalUrl: String @deprecated

    """
    Deprecated, see the properties field instead
    Environment in which the dataset belongs to or where it was generated
    Note that this field will soon be deprecated in favor of a more standardized concept of Environment
    """
    origin: FabricType! @deprecated

    """
    Deprecated, use the properties field instead
    Read only technical description for dataset
    """
    description: String @deprecated

    """
    Deprecated, do not use this field
    The logical type of the dataset ie table, stream, etc
    """
    platformNativeType: PlatformNativeType @deprecated

    """
    Deprecated, use properties instead
    Native Dataset Uri
    Uri should not include any environment specific properties
    """
    uri: String @deprecated

    """
    Deprecated, use tags field instead
    The structured tags associated with the dataset
    """
    globalTags: GlobalTags @deprecated

    """
    Sub Types that this entity implements
    """
    subTypes: SubTypes

    """
    View related properties. Only relevant if subtypes field contains view.
    """
    viewProperties: ViewProperties

    """
    Experimental API.
    For fetching extra entities that do not have custom UI code yet
    """
    aspects(input: AspectParams): [RawAspect!]

    """
    History of datajob runs that either produced or consumed this dataset
    """
    runs(start: Int, count: Int, direction: RelationshipDirection!): DataProcessInstanceResult

    """
    Metadata about the datasets siblings
    """
    siblings: SiblingProperties
}

"""
Metadata about the entity's siblings
"""
type SiblingProperties {
    """
    If this entity is the primary sibling among the sibling set
    """
    isPrimary: Boolean

    """
    The sibling entities
    """
    siblings: [Entity]
}

"""
All of the parent containers for a given entity
"""
type ParentContainersResult {
    """
    The number of containers bubbling up for this entity
    """
    count: Int!

    """
    A list of parent containers in order from direct parent, to parent's parent etc. If there are no containers, return an emty list
    """
    containers: [Container!]!
}

"""
All of the parent containers for a given entity
"""
type ParentContainersResult {
    """
    The number of containers bubbling up for this entity
    """
    count: Int!

    """
    A list of parent containers in order from direct parent, to parent's parent etc. If there are no containers, return an emty list
    """
    containers: [Container!]!
}

"""
A Dataset entity, which encompasses Relational Tables, Document store collections, streaming topics, and other sets of data having an independent lifecycle
"""
type VersionedDataset implements Entity {
    """
    The primary key of the Dataset
    """
    urn: String!

    """
    The standard Entity Type
    """
    type: EntityType!

    """
    Standardized platform urn where the dataset is defined
    """
    platform: DataPlatform!

    """
    The parent container in which the entity resides
    """
    container: Container

    """
    Recursively get the lineage of containers for this entity
    """
    parentContainers: ParentContainersResult

    """
    Unique guid for dataset
    No longer to be used as the Dataset display name. Use properties.name instead
    """
    name: String!

    """
    An additional set of read only properties
    """
    properties: DatasetProperties

    """
    An additional set of of read write properties
    """
    editableProperties: DatasetEditableProperties

    """
    Ownership metadata of the dataset
    """
    ownership: Ownership

    """
    The deprecation status of the dataset
    """
    deprecation: Deprecation

    """
    References to internal resources related to the dataset
    """
    institutionalMemory: InstitutionalMemory

    """
    Editable schema metadata of the dataset
    """
    editableSchemaMetadata: EditableSchemaMetadata

    """
    Status of the Dataset
    """
    status: Status

    """
    Tags used for searching dataset
    """
    tags: GlobalTags

    """
    The structured glossary terms associated with the dataset
    """
    glossaryTerms: GlossaryTerms

    """
    The Domain associated with the Dataset
    """
    domain: Domain

    """
    Experimental! The resolved health status of the Dataset
    """
    health: Health

    """
    Schema metadata of the dataset
    """
    schema: Schema

    """
    Sub Types that this entity implements
    """
    subTypes: SubTypes

    """
    View related properties. Only relevant if subtypes field contains view.
    """
    viewProperties: ViewProperties

    """
    Deprecated, see the properties field instead
    Environment in which the dataset belongs to or where it was generated
    Note that this field will soon be deprecated in favor of a more standardized concept of Environment
    """
    origin: FabricType! @deprecated

    """
    No-op, has to be included due to model
    """
    relationships(input: RelationshipsInput!): EntityRelationshipsResult @deprecated
}

"""
Data Process instances that match the provided query
"""
type DataProcessInstanceResult {
    """
    The number of entities to include in result set
    """
    count: Int

    """
    The offset of the result set
    """
    start: Int

    """
    The total number of run events returned
    """
    total: Int

    """
    The data process instances that produced or consumed the entity
    """
    runs: [DataProcessInstance]
}


"""
Params to configure what list of aspects should be fetched by the aspects property
"""
input AspectParams {
    """
    Only fetch auto render aspects
    """
    autoRenderOnly: Boolean
}


"""
Payload representing data about a single aspect
"""
type RawAspect {
    """
    The name of the aspect
    """
    aspectName: String!

    """
    JSON string containing the aspect's payload
    """
    payload: String

    """
    Details for the frontend on how the raw aspect should be rendered
    """
    renderSpec: AspectRenderSpec
}

"""
Details for the frontend on how the raw aspect should be rendered
"""
type AspectRenderSpec {
    """
    Format the aspect should be displayed in for the UI. Powered by the renderSpec annotation on the aspect model
    """
    displayType: String

    """
    Name to refer to the aspect type by for the UI. Powered by the renderSpec annotation on the aspect model
    """
    displayName: String

    """
    Field in the aspect payload to index into for rendering.
    """
    key: String
}

"""
Additional read only properties about a Dataset
"""
type DatasetProperties {

    """
    The name of the dataset used in display
    """
    name: String!

    """
    Fully-qualified name of the Dataset
    """
    qualifiedName: String

    """
    Environment in which the dataset belongs to or where it was generated
    Note that this field will soon be deprecated in favor of a more standardized concept of Environment
    """
    origin: FabricType!

    """
    Read only technical description for dataset
    """
    description: String

    """
    Custom properties of the Dataset
    """
    customProperties: [StringMapEntry!]

    """
    External URL associated with the Dataset
    """
    externalUrl: String
}


"""
A Glossary Term, or a node in a Business Glossary representing a standardized domain
data type
"""
type GlossaryTerm implements Entity {
    """
    The primary key of the glossary term
    """
    urn: String!

    """
    Ownership metadata of the glossary term
    """
    ownership: Ownership

    """
    References to internal resources related to the Glossary Term
    """
    institutionalMemory: InstitutionalMemory

    """
    A standard Entity Type
    """
    type: EntityType!

    """
    Name / id of the glossary term
    """
    name: String! @deprecated

    """
    hierarchicalName of glossary term
    """
    hierarchicalName: String!

    """
    Additional properties associated with the Glossary Term
    """
    properties: GlossaryTermProperties

    """
    Deprecated, use properties field instead
    Details of the Glossary Term
    """
    glossaryTermInfo: GlossaryTermInfo

    """
    The deprecation status of the Glossary Term
    """
    deprecation: Deprecation

    """
    Edges extending from this entity
    """
    relationships(input: RelationshipsInput!): EntityRelationshipsResult

    """
    Schema metadata of the dataset
    """
    schemaMetadata(version: Long): SchemaMetadata

}

"""
Deprecated, use GlossaryTermProperties instead
Information about a glossary term
"""
type GlossaryTermInfo {
    """
    The name of the Glossary Term
    """
    name: String

    """
    Description of the glossary term
    """
    description: String

    """
    Definition of the glossary term. Deprecated - Use 'description' instead.
    """
    definition: String! @deprecated

    """
    Term Source of the glossary term
    """
    termSource: String!

    """
    Source Ref of the glossary term
    """
    sourceRef: String

    """
    Source Url of the glossary term
    """
    sourceUrl: String

    """
    Properties of the glossary term
    """
    customProperties: [StringMapEntry!]

    """
    Schema definition of glossary term
    """
    rawSchema: String
}

"""
Additional read only properties about a Glossary Term
"""
type GlossaryTermProperties {
    """
    The name of the Glossary Term
    """
    name: String!

    """
    Description of the glossary term
    """
    description: String

    """
    Definition of the glossary term. Deprecated - Use 'description' instead.
    """
    definition: String! @deprecated

    """
    Term Source of the glossary term
    """
    termSource: String!

    """
    Source Ref of the glossary term
    """
    sourceRef: String

    """
    Source Url of the glossary term
    """
    sourceUrl: String

    """
    Properties of the glossary term
    """
    customProperties: [StringMapEntry!]

    """
    Schema definition of glossary term
    """
    rawSchema: String
}

"""
A Data Platform represents a specific third party Data System or Tool Examples include
warehouses like Snowflake, orchestrators like Airflow, and dashboarding tools like Looker
"""
type DataPlatform implements Entity {
    """
    Urn of the data platform
    """
    urn: String!

    """
    A standard Entity Type
    """
    type: EntityType!

    """
    Name of the data platform
    """
    name: String!

    """
    Additional read only properties associated with a data platform
    """
    properties: DataPlatformProperties

    """
    Deprecated, use properties displayName instead
    Display name of the data platform
    """
    displayName: String @deprecated

    """
    Deprecated, use properties field instead
    Additional properties associated with a data platform
    """
    info: DataPlatformInfo @deprecated

    """
    Edges extending from this entity
    """
    relationships(input: RelationshipsInput!): EntityRelationshipsResult
}

"""
A Data Platform instance represents an instance of a 3rd party platform like Looker, Snowflake, etc.
"""
type DataPlatformInstance implements Entity {
    """
    Urn of the data platform
    """
    urn: String!

    """
    A standard Entity Type
    """
    type: EntityType!

    """
    Name of the data platform
    """
    platform: DataPlatform!

    """
    The platform instance id
    """
    instanceId: String!

    """
    Edges extending from this entity
    """
    relationships(input: RelationshipsInput!): EntityRelationshipsResult
}

"""
Deprecated, use DataPlatformProperties instead
Additional read only information about a Data Platform
"""
type DataPlatformInfo {
    """
    The platform category
    """
    type: PlatformType!

    """
    Display name associated with the platform
    """
    displayName: String

    """
    The delimiter in the dataset names on the data platform
    """
    datasetNameDelimiter: String!

    """
    A logo URL associated with the platform
    """
    logoUrl: String
}

"""
Additional read only properties about a Data Platform
"""
type DataPlatformProperties {
    """
    The platform category
    """
    type: PlatformType!

    """
    Display name associated with the platform
    """
    displayName: String

    """
    The delimiter in the dataset names on the data platform
    """
    datasetNameDelimiter: String!

    """
    A logo URL associated with the platform
    """
    logoUrl: String
}

"""
The category of a specific Data Platform
"""
enum PlatformType {
    """
    Value for a file system
    """
    FILE_SYSTEM

    """
    Value for a key value store
    """
    KEY_VALUE_STORE

    """
    Value for a message broker
    """
    MESSAGE_BROKER

    """
    Value for an object store
    """
    OBJECT_STORE

    """
    Value for an OLAP datastore
    """
    OLAP_DATASTORE

    """
    Value for a query engine
    """
    QUERY_ENGINE

    """
    Value for a relational database
    """
    RELATIONAL_DB

    """
    Value for a search engine
    """
    SEARCH_ENGINE

    """
    Value for other platforms
    """
    OTHERS
}

"""
An environment identifier for a particular Entity, ie staging or production
Note that this model will soon be deprecated in favor of a more general purpose of notion
of data environment
"""
enum FabricType {
    """
    Designates development fabrics
    """
    DEV

    """
    Designates testing fabrics
    """
    TEST

    """
    Designates quality assurance fabrics
    """
    QA

    """
    Designates user acceptance testing fabrics
    """
    UAT

    """
    Designates early integration fabrics
    """
    EI

    """
    Designates pre-production fabrics
    """
    PRE

    """
    Designates staging fabrics
    """
    STG

    """
    Designates non-production fabrics
    """
    NON_PROD

    """
    Designates production fabrics
    """
    PROD

    """
    Designates corporation fabrics
    """
    CORP
}

"""
A container of other Metadata Entities
"""
type Container implements Entity {
    """
    The primary key of the container
    """
    urn: String!

    """
    A standard Entity Type
    """
    type: EntityType!

    """
    Standardized platform.
    """
    platform: DataPlatform!

    """
    Fetch an Entity Container by primary key (urn)
    """
    container: Container

    """
    Recursively get the lineage of containers for this entity
    """
    parentContainers: ParentContainersResult

    """
    Read-only properties that originate in the source data platform
    """
    properties: ContainerProperties

    """
    Read-write properties that originate in DataHub
    """
    editableProperties: ContainerEditableProperties

    """
    Ownership metadata of the dataset
    """
    ownership: Ownership

    """
    References to internal resources related to the dataset
    """
    institutionalMemory: InstitutionalMemory

    """
    Tags used for searching dataset
    """
    tags: GlobalTags

    """
    The structured glossary terms associated with the dataset
    """
    glossaryTerms: GlossaryTerms

    """
    Sub types of the container, e.g. "Database" etc
    """
    subTypes: SubTypes

    """
    The Domain associated with the Dataset
    """
    domain: Domain

    """
    Incidents associated with the Dataset
    """
    incidents(
      """
      Optional incident state to filter by, defaults to any state.
      """
      state: IncidentState,
      """
      Optional start offset, defaults to 0.
      """
      start: Int,
      """
      Optional start offset, defaults to 20.
      """
      count: Int): EntityIncidentsResult

    """
    The deprecation status of the container
    """
    deprecation: Deprecation

    """
    The specific instance of the data platform that this entity belongs to
    """
    dataPlatformInstance: DataPlatformInstance

    """
    Children entities inside of the Container
    """
    entities(input: ContainerEntitiesInput): SearchResults

    """
    Edges extending from this entity
    """
    relationships(input: RelationshipsInput!): EntityRelationshipsResult
}

"""
Read-only properties that originate in the source data platform
"""
type ContainerProperties {
  """
  Display name of the Container
  """
  name: String!

  """
  System description of the Container
  """
  description: String

  """
  Custom properties of the Container
  """
  customProperties: [StringMapEntry!]

  """
  Native platform URL of the Container
  """
  externalUrl: String
}

"""
Read-write properties that originate in DataHub
"""
type ContainerEditableProperties {
  """
  DataHub description of the Container
  """
  description: String
}

"""
Input required to fetch the entities inside of a container.
"""
input ContainerEntitiesInput {
  """
  Optional query filter for particular entities inside the container
  """
  query: String

  """
  The offset of the result set
  """
  start: Int

  """
  The number of entities to include in result set
  """
  count: Int

  """
  Optional Facet filters to apply to the result set
  """
  filters: [FacetFilterInput!]
}

"""
The data type associated with an individual Machine Learning Feature
"""
enum MLFeatureDataType {
    USELESS
    NOMINAL
    ORDINAL
    BINARY
    COUNT
    TIME
    INTERVAL
    IMAGE
    VIDEO
    AUDIO
    TEXT
    MAP
    SEQUENCE
    SET
    CONTINUOUS
    BYTE
    UNKNOWN
}

"""
Deprecated, use Deprecation instead
Information about Dataset deprecation status
Note that this model will soon be migrated to a more general purpose Entity status
"""
type DatasetDeprecation {
    """
    Whether the dataset has been deprecated by owner
    """
    deprecated: Boolean!

    """
    The time user plan to decommission this dataset
    """
    decommissionTime: Long

    """
    Additional information about the dataset deprecation plan
    """
    note: String!

    """
    The user who will be credited for modifying this deprecation content
    """
    actor: String
}

"""
Institutional memory metadata, meaning internal links and pointers related to an Entity
"""
type InstitutionalMemory {
    """
    List of records that represent the institutional memory or internal documentation of an entity
    """
    elements: [InstitutionalMemoryMetadata!]!
}

"""
An institutional memory resource about a particular Metadata Entity
"""
type InstitutionalMemoryMetadata {
    """
    Link to a document or wiki page or another internal resource
    """
    url: String!

    """
    Label associated with the URL
    """
    label: String!

    """
    The author of this metadata
    """
    author: CorpUser!

    """
    An AuditStamp corresponding to the creation of this resource
    """
    created: AuditStamp!

    """
    Deprecated, use label instead
    Description of the resource
    """
    description: String! @deprecated
}

"""
Metadata about a Dataset schema
"""
type SchemaMetadata implements Aspect {
    """
    The logical version of the schema metadata, where zero represents the latest version
    with otherwise monotonic ordering starting at one
    """
    aspectVersion: Long

    """
    Dataset this schema metadata is associated with
    """
    datasetUrn: String

    """
    Schema name
    """
    name: String!

    """
    Platform this schema metadata is associated with
    """
    platformUrn: String!

    """
    The version of the GMS Schema metadata
    """
    version: Long!

    """
    The cluster this schema metadata is derived from
    """
    cluster: String

    """
    The SHA1 hash of the schema content
    """
    hash: String!

    """
    The native schema in the datasets platform, schemaless if it was not provided
    """
    platformSchema: PlatformSchema

    """
    Client provided a list of fields from value schema
    """
    fields: [SchemaField!]!

    """
    Client provided list of fields that define primary keys to access record
    """
    primaryKeys: [String!]

    """
    Client provided list of foreign key constraints
    """
    foreignKeys: [ForeignKeyConstraint]

    """
    The time at which the schema metadata information was created
    """
    createdAt: Long
}

"""
Metadata around a foreign key constraint between two datasets
"""
type ForeignKeyConstraint {
    """
    The human-readable name of the constraint
    """
    name: String

    """
    List of fields in the foreign dataset
    """
    foreignFields: [SchemaFieldEntity]

    """
    List of fields in this dataset
    """
    sourceFields: [SchemaFieldEntity]

    """
    The foreign dataset for easy reference
    """
    foreignDataset: Dataset
}

"""
Deprecated, use SchemaMetadata instead
Metadata about a Dataset schema
"""
type Schema {
    """
    Dataset this schema metadata is associated with
    """
    datasetUrn: String

    """
    Schema name
    """
    name: String!

    """
    Platform this schema metadata is associated with
    """
    platformUrn: String!

    """
    The version of the GMS Schema metadata
    """
    version: Long!

    """
    The cluster this schema metadata is derived from
    """
    cluster: String

    """
    The SHA1 hash of the schema content
    """
    hash: String!

    """
    The native schema in the datasets platform, schemaless if it was not provided
    """
    platformSchema: PlatformSchema

    """
    Client provided a list of fields from value schema
    """
    fields: [SchemaField!]!

    """
    Client provided list of fields that define primary keys to access record
    """
    primaryKeys: [String!]

    """
    Client provided list of foreign key constraints
    """
    foreignKeys: [ForeignKeyConstraint]

    """
    The time at which the schema metadata information was created
    """
    createdAt: Long
}

"""
A type of Schema, either a table schema or a key value schema
"""
union PlatformSchema = TableSchema | KeyValueSchema

"""
Information about a raw Table Schema
"""
type TableSchema {
    """
    Raw table schema
    """
    schema: String!
}

"""
Information about a raw Key Value Schema
"""
type KeyValueSchema {
    """
    Raw key schema
    """
    keySchema: String!

    """
    Raw value schema
    """
    valueSchema: String!
}

"""
Standalone schema field entity. Differs from the SchemaField struct because it is not directly nested inside a
schema field
"""
type SchemaFieldEntity {
    """
    Primary key of the schema field
    """
    urn: String!

    """
    Field path identifying the field in its dataset
    """
    fieldPath: String!

    """
    The primary key of the field's parent.
    """
    parent: String!
}

"""
Information about an individual field in a Dataset schema
"""
type SchemaField {
    """
    Flattened name of the field computed from jsonPath field
    """
    fieldPath: String!

    """
    Flattened name of a field in JSON Path notation
    """
    jsonPath: String

    """
    Indicates if this field is optional or nullable
    """
    nullable: Boolean!

    """
    Description of the field
    """
    description: String

    """
    Platform independent field type of the field
    """
    type: SchemaFieldDataType!

    """
    The native type of the field in the datasets platform as declared by platform schema
    """
    nativeDataType: String

    """
    Whether the field references its own type recursively
    """
    recursive: Boolean!

    """
    Deprecated, use tags field instead
    Tags associated with the field
    """
    globalTags: GlobalTags @deprecated

    """
    Tags associated with the field
    """
    tags: GlobalTags

    """
    Glossary terms associated with the field
    """
    glossaryTerms: GlossaryTerms

    """
    Whether the field is part of a key schema
    """
    isPartOfKey: Boolean
}

"""
Information about schema metadata that is editable via the UI
"""
type EditableSchemaMetadata {
    """
    Editable schema field metadata
    """
    editableSchemaFieldInfo: [EditableSchemaFieldInfo!]!
}

"""
Editable schema field metadata ie descriptions, tags, etc
"""
type EditableSchemaFieldInfo {
    """
    Flattened name of a field identifying the field the editable info is applied to
    """
    fieldPath: String!

    """
    Edited description of the field
    """
    description: String

    """
    Deprecated, use tags field instead
    Tags associated with the field
    """
    globalTags: GlobalTags @deprecated

    """
    Tags associated with the field
    """
    tags: GlobalTags

    """
    Glossary terms associated with the field
    """
    glossaryTerms: GlossaryTerms
}

"""
The type associated with a single Dataset schema field
"""
enum SchemaFieldDataType {
    """
    A boolean type
    """
    BOOLEAN

    """
    A fixed bytestring type
    """
    FIXED

    """
    A string type
    """
    STRING

    """
    A string of bytes
    """
    BYTES

    """
    A number, including integers, floats, and doubles
    """
    NUMBER

    """
    A datestrings type
    """
    DATE

    """
    A timestamp type
    """
    TIME

    """
    An enum type
    """
    ENUM

    """
    A NULL type
    """
    NULL

    """
    A map collection type
    """
    MAP

    """
    An array collection type
    """
    ARRAY

    """
    An union type
    """
    UNION

    """
    An complex struct type
    """
    STRUCT
}

"""
Properties about a Dataset of type view
"""
type ViewProperties {
  """
  Whether the view is materialized or not
  """
  materialized: Boolean!

  """
  The logic associated with the view, most commonly a SQL statement
  """
  logic: String!

  """
  The language in which the view logic is written, for example SQL
  """
  language: String!
}


"""
Dataset properties that are editable via the UI This represents logical metadata,
as opposed to technical metadata
"""
type DatasetEditableProperties {
    """
    Description of the Dataset
    """
    description: String
}

"""
Chart properties that are editable via the UI This represents logical metadata,
as opposed to technical metadata
"""
type ChartEditableProperties {
    """
    Description of the Chart
    """
    description: String
}

"""
Dashboard properties that are editable via the UI This represents logical metadata,
as opposed to technical metadata
"""
type DashboardEditableProperties {
    """
    Description of the Dashboard
    """
    description: String
}

"""
Notebook properties that are editable via the UI This represents logical metadata,
as opposed to technical metadata
"""
type NotebookEditableProperties {
    """
    Description of the Notebook
    """
    description: String
}

"""
Data Job properties that are editable via the UI This represents logical metadata,
as opposed to technical metadata
"""
type DataJobEditableProperties {
    """
    Description of the Data Job
    """
    description: String
}

"""
Data Flow properties that are editable via the UI This represents logical metadata,
as opposed to technical metadata
"""
type DataFlowEditableProperties {
    """
    Description of the Data Flow
    """
    description: String
}

"""
Deprecated, use relationships query instead
"""
type EntityRelationshipLegacy {
    """
    Entity that is related via lineage
    """
    entity: EntityWithRelationships

    """
    An AuditStamp corresponding to the last modification of this relationship
    """
    created: AuditStamp
}

"""
Deprecated, use relationships query instead
"""
type UpstreamEntityRelationships {
    entities: [EntityRelationshipLegacy]
}

"""
Deprecated, use relationships query instead
"""
type DownstreamEntityRelationships {
    entities: [EntityRelationshipLegacy]
}

"""
Deprecated, use relationships query instead
"""
type DataFlowDataJobsRelationships {
    entities: [EntityRelationshipLegacy]
}

"""
Deprecated
The type of an edge between two Datasets
"""
enum DatasetLineageType {
    """
    Direct copy without modification
    """
    COPY

    """
    Transformed dataset
    """
    TRANSFORMED

    """
    Represents a view defined on the sources
    """
    VIEW
}

"""
The status of a particular Metadata Entity
"""
type Status {
    """
    Whether the entity is removed or not
    """
    removed: Boolean!
}

"""
Deprecated, do not use this type
The logical type associated with an individual Dataset
"""
enum PlatformNativeType {
    """
    Table
    """
    TABLE

    """
    View
    """
    VIEW

    """
    Directory in file system
    """
    DIRECTORY

    """
    Stream
    """
    STREAM

    """
    Bucket in key value store
    """
    BUCKET
}

"""
An entry in a string string map represented as a tuple
"""
type StringMapEntry {
    """
    The key of the map entry
    """
    key: String!

    """
    The value fo the map entry
    """
    value: String
}

"""
The origin of Ownership metadata associated with a Metadata Entity
"""
enum OwnershipSourceType {
    """
    Auditing system or audit logs
    """
    AUDIT

    """
    Database, eg GRANTS table
    """
    DATABASE

    """
    File system, eg file or directory owner
    """
    FILE_SYSTEM

    """
    Issue tracking system, eg Jira
    """
    ISSUE_TRACKING_SYSTEM

    """
    Manually provided by a user
    """
    MANUAL

    """
    Other ownership like service, eg Nuage, ACL service etc
    """
    SERVICE

    """
    SCM system, eg GIT, SVN
    """
    SOURCE_CONTROL

    """
    Other sources
    """
    OTHER
}

"""
Information about the source of Ownership metadata about a Metadata Entity
"""
type OwnershipSource {
    """
    The type of the source
    """
    type: OwnershipSourceType!

    """
    An optional reference URL for the source
    """
    url: String
}

"""
The type of the ownership relationship between a Person and a Metadata Entity
Note that this field will soon become deprecated due to low usage
"""
enum OwnershipType {
    """
    A person or group who is responsible for technical aspects of the asset.
    """
    TECHNICAL_OWNER

    """
    A person or group who is responsible for logical, or business related, aspects of the asset.
    """
    BUSINESS_OWNER

    """
    A steward, expert, or delegate responsible for the asset.
    """
    DATA_STEWARD

    """
    No specific type associated with the owner.
    """
    NONE

    """
    A person or group that owns the data.
    Deprecated! This ownership type is no longer supported. Use TECHNICAL_OWNER instead.
    """
    DATAOWNER @deprecated

    """
    A person or group that is in charge of developing the code
    Deprecated! This ownership type is no longer supported. Use TECHNICAL_OWNER instead.
    """
    DEVELOPER @deprecated

    """
    A person or a group that overseas the operation, eg a DBA or SRE
    Deprecated! This ownership type is no longer supported. Use TECHNICAL_OWNER instead.
    """
    DELEGATE @deprecated

    """
    A person, group, or service that produces or generates the data
    Deprecated! This ownership type is no longer supported. Use TECHNICAL_OWNER instead.
    """
    PRODUCER @deprecated

    """
    A person or a group that has direct business interest
    Deprecated! Use BUSINESS_OWNER instead.
    """
    STAKEHOLDER @deprecated

    """
    A person, group, or service that consumes the data
    Deprecated! This ownership type is no longer supported.
    """
    CONSUMER @deprecated
}

"""
The state of a CorpUser
"""
enum CorpUserStatus {
  """
  A User that has been provisioned and logged in
  """
  ACTIVE
}

"""
A DataHub User entity, which represents a Person on the Metadata Entity Graph
"""
type CorpUser implements Entity {
    """
    The primary key of the user
    """
    urn: String!

    """
    The standard Entity Type
    """
    type: EntityType!

    """
    A username associated with the user
    This uniquely identifies the user within DataHub
    """
    username: String!

    """
    Additional read only properties about the corp user
    """
    properties: CorpUserProperties

    """
    Read write properties about the corp user
    """
    editableProperties: CorpUserEditableProperties

    """
    The status of the user
    """
    status: CorpUserStatus

    """
    The tags associated with the user
    """
    tags: GlobalTags

    """
    Granular API for querying edges extending from this entity
    """
    relationships(input: RelationshipsInput!): EntityRelationshipsResult

    """
    Deprecated, use properties field instead
    Additional read only info about the corp user
    """
    info: CorpUserInfo @deprecated

    """
    Deprecated, use editableProperties field instead
    Read write info about the corp user
    """
    editableInfo: CorpUserEditableInfo @deprecated

    """
    Deprecated, use the tags field instead
    The structured tags associated with the user
    """
    globalTags: GlobalTags @deprecated
}

"""
Deprecated, use CorpUserProperties instead
Additional read only info about a user
"""
type CorpUserInfo {
    """
    Whether the user is active
    """
    active: Boolean!

    """
    Display name of the user
    """
    displayName: String

    """
    Email address of the user
    """
    email: String

    """
    Title of the user
    """
    title: String

    """
    Direct manager of the user
    """
    manager: CorpUser

    """
    department id the user belong to
    """
    departmentId: Long

    """
    department name this user belong to
    """
    departmentName: String

    """
    first name of the user
    """
    firstName: String

    """
    last name of the user
    """
    lastName: String

    """
    Common name of this user, format is firstName plus lastName
    """
    fullName: String

    """
    two uppercase letters country code
    """
    countryCode: String
}

"""
Additional read only properties about a user
"""
type CorpUserProperties {
    """
    Whether the user is active
    """
    active: Boolean!

    """
    Display name of the user
    """
    displayName: String

    """
    Email address of the user
    """
    email: String

    """
    Title of the user
    """
    title: String

    """
    Direct manager of the user
    """
    manager: CorpUser

    """
    department id the user belong to
    """
    departmentId: Long

    """
    department name this user belong to
    """
    departmentName: String

    """
    first name of the user
    """
    firstName: String

    """
    last name of the user
    """
    lastName: String

    """
    Common name of this user, format is firstName plus lastName
    """
    fullName: String

    """
    two uppercase letters country code
    """
    countryCode: String
}

"""
Deprecated, use CorpUserEditableProperties instead
Additional read write info about a user
"""
type CorpUserEditableInfo {
    """
    Display name to show on DataHub
    """
    displayName: String

    """
    Title to show on DataHub
    """
    title: String

    """
    About me section of the user
    """
    aboutMe: String

    """
    Teams that the user belongs to
    """
    teams: [String!]

    """
    Skills that the user possesses
    """
    skills: [String!]

    """
    A URL which points to a picture which user wants to set as a profile photo
    """
    pictureLink: String
}

"""
Additional read write properties about a user
"""
type CorpUserEditableProperties {
    """
    Display name to show on DataHub
    """
    displayName: String

    """
    Title to show on DataHub
    """
    title: String

    """
    About me section of the user
    """
    aboutMe: String

    """
    Teams that the user belongs to
    """
    teams: [String!]

    """
    Skills that the user possesses
    """
    skills: [String!]

    """
    A URL which points to a picture which user wants to set as a profile photo
    """
    pictureLink: String

    """
    The slack handle of the user
    """
    slack: String

    """
    Phone number for the user
    """
    phone: String

    """
    Email address for the user
    """
    email: String
}

"""
Arguments provided to update a CorpUser Entity
"""
input CorpUserUpdateInput {
    """
    Display name to show on DataHub
    """
    displayName: String

    """
    Title to show on DataHub
    """
    title: String

    """
    About me section of the user
    """
    aboutMe: String

    """
    Teams that the user belongs to
    """
    teams: [String!]

    """
    Skills that the user possesses
    """
    skills: [String!]

    """
    A URL which points to a picture which user wants to set as a profile photo
    """
    pictureLink: String

    """
    The slack handle of the user
    """
    slack: String

    """
    Phone number for the user
    """
    phone: String

    """
    Email address for the user
    """
    email: String
}

"""
A DataHub Group entity, which represents a Person on the Metadata Entity Graph
"""
type CorpGroup implements Entity {
    """
    The primary key of the group
    """
    urn: String!

    """
    A standard Entity Type
    """
    type: EntityType!

    """
    Group name eg wherehows dev, ask_metadata
    """
    name: String!

    """
    Ownership metadata of the Corp Group
    """
    ownership: Ownership

    """
    Additional read only properties about the group
    """
    properties: CorpGroupProperties

    """
    Additional read write properties about the group
    """
    editableProperties: CorpGroupEditableProperties

    """
    Granular API for querying edges extending from this entity
    """
    relationships(input: RelationshipsInput!): EntityRelationshipsResult

    """
    Deprecated, use properties field instead
    Additional read only info about the group
    """
    info: CorpGroupInfo @deprecated
}

"""
Deprecated, use CorpUserProperties instead
Additional read only info about a group
"""
type CorpGroupInfo {
    """
    The name to display when rendering the group
    """
    displayName: String

    """
    The description provided for the group
    """
    description: String

    """
    email of this group
    """
    email: String

    """
    Deprecated, do not use
    owners of this group
    """
    admins: [CorpUser!] @deprecated

    """
    Deprecated, use relationship IsMemberOfGroup instead
    List of ldap urn in this group
    """
    members: [CorpUser!] @deprecated

    """
    Deprecated, do not use
    List of groups urns in this group
    """
    groups: [String!] @deprecated
}

"""
Additional read only properties about a group
"""
type CorpGroupProperties {
    """
    display name of this group
    """
    displayName: String

    """
    The description provided for the group
    """
    description: String

    """
    email of this group
    """
    email: String
}

"""
Additional read write properties about a group
"""
type CorpGroupEditableProperties {
  """
  DataHub description of the group
  """
  description: String

  """
  Slack handle for the group
  """
  slack: String

  """
  Email address for the group
  """
  email: String
}

"""
Arguments provided to update a CorpGroup Entity
"""
input CorpGroupUpdateInput {
  """
  DataHub description of the group
  """
  description: String

  """
  Slack handle for the group
  """
  slack: String

  """
  Email address for the group
  """
  email: String
}

"""
An owner of a Metadata Entity, either a user or group
"""
union OwnerType = CorpUser | CorpGroup

"""
An owner of a Metadata Entity
"""
type Owner {
    """
    Owner object
    """
    owner: OwnerType!

    """
    The type of the ownership
    """
    type: OwnershipType!

    """
    Source information for the ownership
    """
    source: OwnershipSource
}

"""
Ownership information about a Metadata Entity
"""
type Ownership {
    """
    List of owners of the entity
    """
    owners: [Owner!]

    """
    Audit stamp containing who last modified the record and when
    """
    lastModified: AuditStamp!
}

"""
A Tag Entity, which can be associated with other Metadata Entities and subresources
"""
type Tag implements Entity {

    """
    The primary key of the TAG
    """
    urn: String!

    """
    A standard Entity Type
    """
    type: EntityType!

    """
    The name / id of the tag. Use properties.name instead.
    """
    name: String! @deprecated

    """
    Additional properties about the Tag
    """
    properties: TagProperties

    """
    Additional read write properties about the Tag
    Deprecated! Use 'properties' field instead.
    """
    editableProperties: EditableTagProperties @deprecated

    """
    Ownership metadata of the dataset
    """
    ownership: Ownership

    """
    Granular API for querying edges extending from this entity
    """
    relationships(input: RelationshipsInput!): EntityRelationshipsResult

    """
    Deprecated, use properties.description field instead
    """
    description: String @deprecated
}

"""
Additional read write Tag properties
Deprecated! Replaced by TagProperties.
"""
type EditableTagProperties {
  """
  A display name for the Tag
  """
  name: String

  """
  A description of the Tag
  """
  description: String
}

"""
Properties for a DataHub Tag
"""
type TagProperties {
  """
  A display name for the Tag
  """
  name: String!

  """
  A description of the Tag
  """
  description: String

  """
  An optional RGB hex code for a Tag color, e.g. #FFFFFF
  """
  colorHex: String
}


"""
An edge between a Metadata Entity and a Tag Modeled as a struct to permit
additional attributes
TODO Consider whether this query should be serviced by the relationships field
"""
type TagAssociation {
    """
    The tag itself
    """
    tag: Tag!
}

"""
Tags attached to a particular Metadata Entity
"""
type GlobalTags {
    """
    The set of tags attached to the Metadata Entity
    """
    tags: [TagAssociation!]
}

"""
The technical version associated with a given Metadata Entity
"""
type VersionTag {
    versionTag: String
}

"""
Glossary Terms attached to a particular Metadata Entity
"""
type GlossaryTerms {
     """
     The set of glossary terms attached to the Metadata Entity
     """
    terms: [GlossaryTermAssociation!]
}

"""
An edge between a Metadata Entity and a Glossary Term Modeled as a struct to permit
additional attributes
TODO Consider whether this query should be serviced by the relationships field
"""
type GlossaryTermAssociation {
    """
    The glossary term itself
    """
    term: GlossaryTerm!
}

"""
Arguments provided to update a Chart Entity
"""
input ChartUpdateInput {
    """
    Update to ownership
    """
    ownership: OwnershipUpdate

    """
    Deprecated, use tags field instead
    Update to global tags
    """
    globalTags: GlobalTagsUpdate

    """
    Update to tags
    """
    tags: GlobalTagsUpdate

    """
    Update to editable properties
    """
    editableProperties: ChartEditablePropertiesUpdate
}

"""
Arguments provided to update a Dashboard Entity
"""
input DashboardUpdateInput {
    """
    Update to ownership
    """
    ownership: OwnershipUpdate

    """
    Deprecated, use tags field instead
    Update to global tags
    """
    globalTags: GlobalTagsUpdate

    """
    Update to tags
    """
    tags: GlobalTagsUpdate

    """
    Update to editable properties
    """
    editableProperties: DashboardEditablePropertiesUpdate
}

"""
Arguments provided to update a Notebook Entity
"""
input NotebookUpdateInput {
    """
    Update to ownership
    """
    ownership: OwnershipUpdate

    """
    Update to tags
    """
    tags: GlobalTagsUpdate

    """
    Update to editable properties
    """
    editableProperties: NotebookEditablePropertiesUpdate
}

"""
Arguments provided to update a Data Flow aka Pipeline Entity
"""
input DataFlowUpdateInput {
    """
    Update to ownership
    """
    ownership: OwnershipUpdate

    """
    Deprecated, use tags field instead
    Update to global tags
    """
    globalTags: GlobalTagsUpdate

    """
    Update to tags
    """
    tags: GlobalTagsUpdate

    """
    Update to editable properties
    """
    editableProperties: DataFlowEditablePropertiesUpdate
}

"""
Arguments provided to update a Data Job aka Task Entity
"""
input DataJobUpdateInput {
    """
    Update to ownership
    """
    ownership: OwnershipUpdate

    """
    Deprecated, use tags field instead
    Update to global tags
    """
    globalTags: GlobalTagsUpdate

    """
    Update to tags
    """
    tags: GlobalTagsUpdate

    """
    Update to editable properties
    """
    editableProperties: DataJobEditablePropertiesUpdate
}

"""
Arguments provided to update a Dataset Entity
"""
input DatasetUpdateInput {
    """
    Update to ownership
    """
    ownership: OwnershipUpdate

    """
    Update to deprecation status
    """
    deprecation: DatasetDeprecationUpdate

    """
    Update to institutional memory, ie documentation
    """
    institutionalMemory: InstitutionalMemoryUpdate

    """
    Deprecated, use tags field instead
    Update to global tags
    """
    globalTags: GlobalTagsUpdate

    """
    Update to tags
    """
    tags: GlobalTagsUpdate

    """
    Update to editable schema metadata of the dataset
    """
    editableSchemaMetadata: EditableSchemaMetadataUpdate

    """
    Update to editable properties
    """
    editableProperties: DatasetEditablePropertiesUpdate
}

"""
Update to editable schema metadata of the dataset
"""
input EditableSchemaMetadataUpdate {
    """
    Update to writable schema field metadata
    """
    editableSchemaFieldInfo: [EditableSchemaFieldInfoUpdate!]!
}

"""
Update to writable schema field metadata
"""
input EditableSchemaFieldInfoUpdate {
    """
    Flattened name of a field identifying the field the editable info is applied to
    """
    fieldPath: String!

    """
    Edited description of the field
    """
    description: String

    """
    Tags associated with the field
    """
    globalTags: GlobalTagsUpdate
}

"""
Update to writable Dataset fields
"""
input DatasetEditablePropertiesUpdate {
    """
    Writable description aka documentation for a Dataset
    """
    description: String!
}

"""
Update to writable Chart fields
"""
input ChartEditablePropertiesUpdate {
    """
    Writable description aka documentation for a Chart
    """
    description: String!
}

"""
Update to writable Notebook fields
"""
input NotebookEditablePropertiesUpdate {
    """
    Writable description aka documentation for a Notebook
    """
    description: String!
}

"""
Update to writable Dashboard fields
"""
input DashboardEditablePropertiesUpdate {
    """
    Writable description aka documentation for a Dashboard
    """
    description: String!
}

"""
Update to writable Data Job fields
"""
input DataJobEditablePropertiesUpdate {
    """
    Writable description aka documentation for a Data Job
    """
    description: String!
}

"""
Update to writable Data Flow fields
"""
input DataFlowEditablePropertiesUpdate {
    """
    Writable description aka documentation for a Data Flow
    """
    description: String!
}

"""
Deprecated, use addTag or removeTag mutation instead
Update to the Tags associated with a Metadata Entity
"""
input GlobalTagsUpdate {
    """
    The new set of tags
    """
    tags: [TagAssociationUpdate!]
}

"""
Deprecated, use addTag or removeTag mutation instead
A tag update to be applied
"""
input TagAssociationUpdate {
    """
    The tag being applied
    """
    tag: TagUpdateInput!
}

"""
Deprecated, use addTag or removeTag mutations instead
An update for a particular Tag entity
"""
input TagUpdateInput {
    """
    The primary key of the Tag
    """
    urn: String!

    """
    The display name of a Tag
    """
    name: String!

    """
    Description of the tag
    """
    description: String

    """
    Ownership metadata of the tag
    """
    ownership: OwnershipUpdate
}

"""
An update for the ownership information for a Metadata Entity
"""
input OwnershipUpdate {
    """
    The updated list of owners
    """
   owners: [OwnerUpdate!]!
}

"""
An owner to add to a Metadata Entity
TODO Add a USER or GROUP actor enum
"""
input OwnerUpdate {
    """
    The owner URN, either a corpGroup or corpuser
    """
    owner: String!

    """
    The owner type
    """
    type: OwnershipType!
}

"""
An update for the deprecation information for a Metadata Entity
"""
input DatasetDeprecationUpdate {
    """
    Whether the dataset is deprecated
    """
    deprecated: Boolean!

    """
    The time user plan to decommission this dataset
    """
    decommissionTime: Long

    """
    Additional information about the dataset deprecation plan
    """
    note: String!
}

"""
An update for the institutional memory information for a Metadata Entity
"""
input InstitutionalMemoryUpdate {
    """
    The individual references in the institutional memory
    """
    elements: [InstitutionalMemoryMetadataUpdate!]!
}

"""
An institutional memory to add to a Metadata Entity
TODO Add a USER or GROUP actor enum
"""
input InstitutionalMemoryMetadataUpdate {
    """
    Link to a document or wiki page or another internal resource
    """
    url: String!

    """
    Description of the resource
    """
    description: String

    """
    The corp user urn of the author of the metadata
    """
    author: String!

    """
    The time at which this metadata was created
    """
    createdAt: Long
}

"""
A Notebook Metadata Entity
"""
type Notebook implements Entity {
    """
    The primary key of the Notebook
    """
    urn: String!

    """
    A standard Entity Type
    """
    type: EntityType!

    """
    The Notebook tool name
    """
    tool: String!

    """
    An id unique within the Notebook tool
    """
    notebookId: String!

    """
    Additional read only information about the Notebook
    """
    info: NotebookInfo

    """
    Additional read write properties about the Notebook
    """
    editableProperties: NotebookEditableProperties

    """
    Ownership metadata of the Notebook
    """
    ownership: Ownership

    """
    Status metadata of the Notebook
    """
    status: Status

    """
    The content of this Notebook
    """
    content: NotebookContent!

    """
    The tags associated with the Notebook
    """
    tags: GlobalTags

    """
    References to internal resources related to the Notebook
    """
    institutionalMemory: InstitutionalMemory

    """
    The Domain associated with the Notebook
    """
    domain: Domain

    """
    The specific instance of the data platform that this entity belongs to
    """
    dataPlatformInstance: DataPlatformInstance

    """
    Edges extending from this entity
    """
    relationships(input: RelationshipsInput!): EntityRelationshipsResult

    """
    Sub Types that this entity implements
    """
    subTypes: SubTypes

    """
    The structured glossary terms associated with the notebook
    """
    glossaryTerms: GlossaryTerms

    """
    Standardized platform.
    """
    platform: DataPlatform!
}

"""
The actual content in a Notebook
"""
type NotebookContent {
    """
    The content of a Notebook which is composed by a list of NotebookCell
    """
    cells: [NotebookCell!]!
}

"""
The Union of every NotebookCell
"""
type NotebookCell {
    """
    The chart cell content. The will be non-null only when all other cell field is null.
    """
    chartCell: ChartCell

    """
    The text cell content. The will be non-null only when all other cell field is null.
    """
    textCell: TextCell

    """
    The query cell content. The will be non-null only when all other cell field is null.
    """
    queryChell: QueryCell

    """
    The type of this Notebook cell
    """
    type: NotebookCellType!
}

"""
The type for a NotebookCell
"""
enum NotebookCellType {
    """
    TEXT Notebook cell type. The cell context is text only.
    """
    TEXT_CELL,

    """
    QUERY Notebook cell type. The cell context is query only.
    """
    QUERY_CELL,

    """
    CHART Notebook cell type. The cell content is chart only.
    """
    CHART_CELL
}

"""
A Notebook cell which contains text as content
"""
type TextCell {

    """
    Title of the cell
    """
    cellTitle: String!

    """
    Unique id for the cell.
    """
    cellId: String!

    """
    Captures information about who created/last modified/deleted this TextCell and when
    """
    changeAuditStamps: ChangeAuditStamps

    """
    The actual text in a TextCell in a Notebook
    """
    text: String!
}

"""
A Notebook cell which contains Query as content
"""
type QueryCell {
    """
    Title of the cell
    """
    cellTitle: String!

    """
    Unique id for the cell.
    """
    cellId: String!

    """
    Captures information about who created/last modified/deleted this TextCell and when
    """
    changeAuditStamps: ChangeAuditStamps

    """
    Raw query to explain some specific logic in a Notebook
    """
    rawQuery: String!

    """
    Captures information about who last executed this query cell and when
    """
    lastExecuted: AuditStamp
}

"""
A Notebook cell which contains chart as content
"""
type ChartCell {
    """
    Title of the cell
    """
    cellTitle: String!

    """
    Unique id for the cell.
    """
    cellId: String!

    """
    Captures information about who created/last modified/deleted this TextCell and when
    """
    changeAuditStamps: ChangeAuditStamps
}

"""
Captures information about who created/last modified/deleted the entity and when
"""
type ChangeAuditStamps {
    """
    An AuditStamp corresponding to the creation
    """
    created: AuditStamp!

    """
    An AuditStamp corresponding to the modification
    """
    lastModified: AuditStamp!

    """
    An optional AuditStamp corresponding to the deletion
    """
    deleted: AuditStamp
}

"""
A Dashboard Metadata Entity
"""
type Dashboard implements EntityWithRelationships & Entity {
    """
    The primary key of the Dashboard
    """
    urn: String!

    """
    A standard Entity Type
    """
    type: EntityType!

    """
    The parent container in which the entity resides
    """
    container: Container

    """
    Recursively get the lineage of containers for this entity
    """
    parentContainers: ParentContainersResult

    """
    The dashboard tool name
    Note that this will soon be deprecated in favor of a standardized notion of Data Platform
    """
    tool: String!

    """
    An id unique within the dashboard tool
    """
    dashboardId: String!

    """
    Additional read only properties about the dashboard
    """
    properties: DashboardProperties

    """
    Additional read write properties about the dashboard
    """
    editableProperties: DashboardEditableProperties

    """
    Ownership metadata of the dashboard
    """
    ownership: Ownership

    """
    Status metadata of the dashboard
    """
    status: Status

    """
    The deprecation status of the dashboard
    """
    deprecation: Deprecation

    """
    The tags associated with the dashboard
    """
    tags: GlobalTags

    """
    References to internal resources related to the dashboard
    """
    institutionalMemory: InstitutionalMemory

    """
    The structured glossary terms associated with the dashboard
    """
    glossaryTerms: GlossaryTerms

    """
    The Domain associated with the Dashboard
    """
    domain: Domain

    """
    The specific instance of the data platform that this entity belongs to
    """
    dataPlatformInstance: DataPlatformInstance

    """
    Granular API for querying edges extending from this entity
    """
    relationships(input: RelationshipsInput!): EntityRelationshipsResult

    """
    Edges extending from this entity grouped by direction in the lineage graph
    """
    lineage(input: LineageInput!): EntityLineageResult

    """
    Deprecated, use properties field instead
    Additional read only information about the dashboard
    """
    info: DashboardInfo @deprecated

    """
    Deprecated, use editableProperties instead
    Additional read write properties about the Dashboard
    """
    editableInfo: DashboardEditableProperties @deprecated

    """
    Deprecated, use tags field instead
    The structured tags associated with the dashboard
    """
    globalTags: GlobalTags @deprecated

    """
    Standardized platform urn where the dashboard is defined
    """
    platform: DataPlatform!
}

"""
Deprecated, use DashboardProperties instead
Additional read only info about a Dashboard
"""
type DashboardInfo {
    """
    Display of the dashboard
    """
    name: String!

    """
    Description of the dashboard
    """
    description: String

    """
    Deprecated, use relationship Contains instead
    Charts that comprise the dashboard
    """
    charts: [Chart!]! @deprecated

    """
    Native platform URL of the dashboard
    """
    externalUrl: String

    """
    Access level for the dashboard
    Note that this will soon be deprecated for low usage
    """
    access: AccessLevel

    """
    A list of platform specific metadata tuples
    """
    customProperties: [StringMapEntry!]

    """
    The time when this dashboard last refreshed
    """
    lastRefreshed: Long

    """
    An AuditStamp corresponding to the creation of this dashboard
    """
    created: AuditStamp!

    """
    An AuditStamp corresponding to the modification of this dashboard
    """
    lastModified: AuditStamp!

    """
    An optional AuditStamp corresponding to the deletion of this dashboard
    """
    deleted: AuditStamp
}

"""
Additional read only information about a Notebook
"""
type NotebookInfo {
    """
    Display of the Notebook
    """
    title: String

    """
    Description of the Notebook
    """
    description: String

    """
    Native platform URL of the Notebook
    """
    externalUrl: String

    """
    A list of platform specific metadata tuples
    """
    customProperties: [StringMapEntry!]

    """
    Captures information about who created/last modified/deleted this Notebook and when
    """
    changeAuditStamps: ChangeAuditStamps
}

"""
Additional read only properties about a Dashboard
"""
type DashboardProperties {
    """
    Display of the dashboard
    """
    name: String!

    """
    Description of the dashboard
    """
    description: String

    """
    Native platform URL of the dashboard
    """
    externalUrl: String

    """
    Access level for the dashboard
    Note that this will soon be deprecated for low usage
    """
    access: AccessLevel

    """
    A list of platform specific metadata tuples
    """
    customProperties: [StringMapEntry!]

    """
    The time when this dashboard last refreshed
    """
    lastRefreshed: Long

    """
    An AuditStamp corresponding to the creation of this dashboard
    """
    created: AuditStamp!

    """
    An AuditStamp corresponding to the modification of this dashboard
    """
    lastModified: AuditStamp!

    """
    An optional AuditStamp corresponding to the deletion of this dashboard
    """
    deleted: AuditStamp
}

"""
A Chart Metadata Entity
"""
type Chart implements EntityWithRelationships & Entity {
    """
    The primary key of the Chart
    """
    urn: String!

    """
    A standard Entity Type
    """
    type: EntityType!

    """
    The parent container in which the entity resides
    """
    container: Container

    """
    Recursively get the lineage of containers for this entity
    """
    parentContainers: ParentContainersResult

    """
    The chart tool name
    Note that this field will soon be deprecated in favor a unified notion of Data Platform
    """
    tool: String!

    """
    An id unique within the charting tool
    """
    chartId: String!

    """
    Additional read only properties about the Chart
    """
    properties: ChartProperties

    """
    Additional read write properties about the Chart
    """
    editableProperties: ChartEditableProperties

    """
    Info about the query which is used to render the chart
    """
    query: ChartQuery

    """
    Ownership metadata of the chart
    """
    ownership: Ownership

    """
    Status metadata of the chart
    """
    status: Status

    """
    The deprecation status of the chart
    """
    deprecation: Deprecation

    """
    The tags associated with the chart
    """
    tags: GlobalTags

    """
    References to internal resources related to the dashboard
    """
    institutionalMemory: InstitutionalMemory

    """
    The structured glossary terms associated with the dashboard
    """
    glossaryTerms: GlossaryTerms

    """
    The Domain associated with the Chart
    """
    domain: Domain

    """
    The specific instance of the data platform that this entity belongs to
    """
    dataPlatformInstance: DataPlatformInstance

    """
    Granular API for querying edges extending from this entity
    """
    relationships(input: RelationshipsInput!): EntityRelationshipsResult

    """
    Edges extending from this entity grouped by direction in the lineage graph
    """
    lineage(input: LineageInput!): EntityLineageResult

    """
    Deprecated, use properties field instead
    Additional read only information about the chart
    """
    info: ChartInfo @deprecated

    """
    Deprecated, use editableProperties field instead
    Additional read write information about the Chart
    """
    editableInfo: ChartEditableProperties @deprecated

    """
    Deprecated, use tags instead
    The structured tags associated with the chart
    """
    globalTags: GlobalTags @deprecated

    """
    Standardized platform urn where the chart is defined
    """
    platform: DataPlatform!
}

"""
Deprecated, use ChartProperties instead
Additional read only information about the chart
"""
type ChartInfo {
    """
    Display name of the chart
    """
    name: String!

    """
    Description of the chart
    """
    description: String

    """
    Deprecated, use relationship Consumes instead
    Data sources for the chart
    """
    inputs: [Dataset!] @deprecated

    """
    Native platform URL of the chart
    """
    externalUrl: String

    """
    Access level for the chart
    """
    type: ChartType

    """
    Access level for the chart
    """
    access: AccessLevel

    """
    A list of platform specific metadata tuples
    """
    customProperties: [StringMapEntry!]

    """
    The time when this chart last refreshed
    """
    lastRefreshed: Long

    """
    An AuditStamp corresponding to the creation of this chart
    """
    created: AuditStamp!

    """
    An AuditStamp corresponding to the modification of this chart
    """
    lastModified: AuditStamp!

    """
    An optional AuditStamp corresponding to the deletion of this chart
    """
    deleted: AuditStamp
}

"""
Additional read only properties about the chart
"""
type ChartProperties {
    """
    Display name of the chart
    """
    name: String!

    """
    Description of the chart
    """
    description: String

    """
    Native platform URL of the chart
    """
    externalUrl: String

    """
    Access level for the chart
    """
    type: ChartType

    """
    Access level for the chart
    """
    access: AccessLevel

    """
    A list of platform specific metadata tuples
    """
    customProperties: [StringMapEntry!]

    """
    The time when this chart last refreshed
    """
    lastRefreshed: Long

    """
    An AuditStamp corresponding to the creation of this chart
    """
    created: AuditStamp!

    """
    An AuditStamp corresponding to the modification of this chart
    """
    lastModified: AuditStamp!

    """
    An optional AuditStamp corresponding to the deletion of this chart
    """
    deleted: AuditStamp
}

"""
The access level for a Metadata Entity, either public or private
"""
enum AccessLevel {
    """
    Publicly available
    """
    PUBLIC

    """
    Restricted to a subset of viewers
    """
    PRIVATE
}

"""
The type of a Chart Entity
"""
enum ChartType {
    """
    Bar graph
    """
    BAR

    """
    Pie chart
    """
    PIE

    """
    Scatter plot
    """
    SCATTER

    """
    Table
    """
    TABLE

    """
    Markdown formatted text
    """
    TEXT

    """
    A line chart
    """
    LINE

    """
    An area chart
    """
    AREA

    """
    A histogram chart
    """
    HISTOGRAM

    """
    A box plot chart
    """
    BOX_PLOT
}

"""
The query that was used to populate a Chart
"""
type ChartQuery {
    """
    Raw query to build a chart from input datasets
    """
    rawQuery: String!

    """
    The type of the chart query
    """
    type: ChartQueryType!
}

"""
The type of the Chart Query
"""
enum ChartQueryType {
    """
    Standard ANSI SQL
    """
    SQL

    """
    LookML
    """
    LOOKML
}


"""
A Data Flow Metadata Entity, representing an set of pipelined Data Job or Tasks required
to produce an output Dataset Also known as a Data Pipeline
"""
type DataFlow implements EntityWithRelationships & Entity {
    """
    The primary key of a Data Flow
    """
    urn: String!

    """
    A standard Entity Type
    """
    type: EntityType!

    """
    Workflow orchestrator ei Azkaban, Airflow
    """
    orchestrator: String!

    """
    Id of the flow
    """
    flowId: String!

    """
    Cluster of the flow
    """
    cluster: String!

    """
    Additional read only properties about a Data flow
    """
    properties: DataFlowProperties

    """
    Additional read write properties about a Data Flow
    """
    editableProperties: DataFlowEditableProperties

    """
    Ownership metadata of the flow
    """
    ownership: Ownership

    """
    The tags associated with the dataflow
    """
    tags: GlobalTags

    """
    Status metadata of the dataflow
    """
    status: Status

    """
    The deprecation status of the Data Flow
    """
    deprecation: Deprecation

    """
    References to internal resources related to the dashboard
    """
    institutionalMemory: InstitutionalMemory

    """
    The structured glossary terms associated with the dashboard
    """
    glossaryTerms: GlossaryTerms

    """
    The Domain associated with the DataFlow
    """
    domain: Domain

    """
    The specific instance of the data platform that this entity belongs to
    """
    dataPlatformInstance: DataPlatformInstance

    """
<<<<<<< HEAD
    Incidents associated with the Data Flow
    """
    incidents(
      """
      Optional incident state to filter by, defaults to any state.
      """
      state: IncidentState,
      """
      Optional start offset, defaults to 0.
      """
      start: Int,
      """
      Optional start offset, defaults to 20.
      """
      count: Int): EntityIncidentsResult

    """
=======
>>>>>>> 8fbc6157
    Granular API for querying edges extending from this entity
    """
    relationships(input: RelationshipsInput!): EntityRelationshipsResult

    """
    Edges extending from this entity grouped by direction in the lineage graph
    """
    lineage(input: LineageInput!): EntityLineageResult

    """
    Deprecated, use properties field instead
    Additional read only information about a Data flow
    """
    info: DataFlowInfo @deprecated

    """
    Deprecated, use tags field instead
    The structured tags associated with the dataflow
    """
    globalTags: GlobalTags @deprecated

    """
    Deprecated, use relationship IsPartOf instead
    Data Jobs
    """
    dataJobs: DataFlowDataJobsRelationships @deprecated

    """
    Standardized platform urn where the datflow is defined
    """
    platform: DataPlatform!
}

"""
Deprecated, use DataFlowProperties instead
Additional read only properties about a Data Flow aka Pipeline
"""
type DataFlowInfo {
    """
    Display name of the flow
    """
    name: String!

    """
    Description of the flow
    """
    description: String

    """
    Optional project or namespace associated with the flow
    """
    project: String

    """
    External URL associated with the DataFlow
    """
    externalUrl: String

    """
    A list of platform specific metadata tuples
    """
    customProperties: [StringMapEntry!]
}

"""
Additional read only properties about a Data Flow aka Pipeline
"""
type DataFlowProperties {
    """
    Display name of the flow
    """
    name: String!

    """
    Description of the flow
    """
    description: String

    """
    Optional project or namespace associated with the flow
    """
    project: String

    """
    External URL associated with the DataFlow
    """
    externalUrl: String

    """
    A list of platform specific metadata tuples
    """
    customProperties: [StringMapEntry!]
}

"""
A Data Job Metadata Entity, representing an individual unit of computation or Task
to produce an output Dataset Always part of a parent Data Flow aka Pipeline
"""
type DataJob implements EntityWithRelationships & Entity {
    """
    The primary key of the Data Job
    """
    urn: String!

    """
    A standard Entity Type
    """
    type: EntityType!

    """
    Deprecated, use relationship IsPartOf instead
    The associated data flow
    """
    dataFlow: DataFlow

    """
    Id of the job
    """
    jobId: String!

    """
    Additional read only properties associated with the Data Job
    """
    properties: DataJobProperties

    """
    The specific instance of the data platform that this entity belongs to
    """
    dataPlatformInstance: DataPlatformInstance

    """
    Additional read write properties associated with the Data Job
    """
    editableProperties: DataJobEditableProperties

    """
    The tags associated with the DataJob
    """
    tags: GlobalTags

    """
    Ownership metadata of the job
    """
    ownership: Ownership

    """
    Status metadata of the DataJob
    """
    status: Status

    """
    The deprecation status of the Data Flow
    """
    deprecation: Deprecation

    """
    References to internal resources related to the dashboard
    """
    institutionalMemory: InstitutionalMemory

    """
    The structured glossary terms associated with the dashboard
    """
    glossaryTerms: GlossaryTerms

    """
    The Domain associated with the Data Job
    """
    domain: Domain

    """
    Incidents associated with the Data Job
    """
    incidents(
      """
      Optional incident state to filter by, defaults to any state.
      """
      state: IncidentState,
      """
      Optional start offset, defaults to 0.
      """
      start: Int,
      """
      Optional start offset, defaults to 20.
      """
      count: Int): EntityIncidentsResult

    """
    Granular API for querying edges extending from this entity
    """
    relationships(input: RelationshipsInput!): EntityRelationshipsResult

    """
    Edges extending from this entity grouped by direction in the lineage graph
    """
    lineage(input: LineageInput!): EntityLineageResult

    """
    Deprecated, use properties field instead
    Additional read only information about a Data processing job
    """
    info: DataJobInfo @deprecated

    """
    Deprecated, use relationship Produces, Consumes, DownstreamOf instead
    Information about the inputs and outputs of a Data processing job
    """
    inputOutput: DataJobInputOutput @deprecated


    """
    Deprecated, use the tags field instead
    The structured tags associated with the DataJob
    """
    globalTags: GlobalTags @deprecated

    """
    History of runs of this task
    """
    runs(start: Int, count: Int): DataProcessInstanceResult
}

"""
A DataProcessInstance Metadata Entity, representing an individual run of
a task or datajob.
"""
type DataProcessInstance implements EntityWithRelationships & Entity {
    """
    The primary key of the DataProcessInstance
    """
    urn: String!

    """
    The standard Entity Type
    """
    type: EntityType!

    """
    The history of state changes for the run
    """
    state(startTimeMillis: Long, endTimeMillis: Long, limit: Int): [DataProcessRunEvent]

    """
    When the run was kicked off
    """
    created: AuditStamp

    """
    The name of the data process
    """
    name: String

    """
    Edges extending from this entity.
    In the UI, used for inputs, outputs and parentTemplate
    """
    relationships(input: RelationshipsInput!): EntityRelationshipsResult

    """
    Edges extending from this entity grouped by direction in the lineage graph
    """
    lineage(input: LineageInput!): EntityLineageResult

    """
    The link to view the task run in the source system
    """
    externalUrl: String
}

"""
A state change event in the data process instance lifecycle
"""
type DataProcessRunEvent implements TimeSeriesAspect {
    """
    The status of the data process instance
    """
    status: DataProcessRunStatus

    """
    The try number that this instance run is in
    """
    attempt: Int

    """
    The result of a run
    """
    result: DataProcessInstanceRunResult

    """
    The timestamp associated with the run event in milliseconds
    """
    timestampMillis: Long!
}

"""
The status of the data process instance
"""
enum DataProcessRunStatus {
    """
    The data process instance has started but not completed
    """
    STARTED

    """
    The data process instance has completed
    """
    COMPLETE
}

"""
the result of a run, part of the run state
"""
type DataProcessInstanceRunResult {
    """
    The outcome of the run
    """
    resultType: DataProcessInstanceRunResultType

    """
    The outcome of the run in the data platforms native language
    """
    nativeResultType: String
}

"""
The result of the data process run
"""
enum DataProcessInstanceRunResultType {
    """
    The run finished successfully
    """
    SUCCESS

    """
    The run finished in failure
    """
    FAILURE

    """
    The run was skipped
    """
    SKIPPED
}


"""
Deprecated, use DataJobProperties instead
Additional read only information about a Data Job aka Task
"""
type DataJobInfo {
    """
    Job display name
    """
    name: String!

    """
    Job description
    """
    description: String

    """
    External URL associated with the DataJob
    """
    externalUrl: String

    """
    A list of platform specific metadata tuples
    """
    customProperties: [StringMapEntry!]
}

"""
Additional read only properties about a Data Job aka Task
"""
type DataJobProperties {
    """
    Job display name
    """
    name: String!

    """
    Job description
    """
    description: String

    """
    External URL associated with the DataJob
    """
    externalUrl: String

    """
    A list of platform specific metadata tuples
    """
    customProperties: [StringMapEntry!]
}

"""
The lineage information for a DataJob
TODO Rename this to align with other Lineage models
"""
type DataJobInputOutput {
    """
    Deprecated, use relationship Consumes instead
    Input datasets produced by the data job during processing
    """
    inputDatasets: [Dataset!] @deprecated

    """
    Deprecated, use relationship Produces instead
    Output datasets produced by the data job during processing
    """
    outputDatasets: [Dataset!] @deprecated

    """
    Deprecated, use relationship DownstreamOf instead
    Input datajobs that this data job depends on
    """
    inputDatajobs: [DataJob!] @deprecated
}

"""
Information about individual user usage of a Dataset
"""
type UserUsageCounts {
    """
    The user of the Dataset
    """
    user: CorpUser

    """
    The number of queries issued by the user
    """
    count: Int

    """
    The extracted user email
    Note that this field will soon be deprecated and merged with user
    """
    userEmail: String
}

"""
The result of a Dataset usage query
"""
type UsageQueryResult {
    """
    A set of relevant time windows for use in displaying usage statistics
    """
    buckets: [UsageAggregation]

    """
    A set of rolled up aggregations about the Dataset usage
    """
    aggregations: UsageQueryResultAggregations
}

"""
A set of rolled up aggregations about the Dataset usage
"""
type UsageQueryResultAggregations {
    """
    The count of unique Dataset users within the queried time range
    """
    uniqueUserCount: Int

    """
    The specific per user usage counts within the queried time range
    """
    users: [UserUsageCounts]

    """
    The specific per field usage counts within the queried time range
    """
    fields: [FieldUsageCounts]

    """
    The total number of queries executed within the queried time range
    Note that this field will likely be deprecated in favor of a totalQueries field
    """
    totalSqlQueries: Int
}

"""
An aggregation of Dataset usage statistics
"""
type UsageAggregation {
    """
    The time window start time
    """
    bucket: Long

    """
    The time window span
    """
    duration: WindowDuration

    """
    The resource urn associated with the usage information, eg a Dataset urn
    """
    resource: String

    """
    The rolled up usage metrics
    """
    metrics: UsageAggregationMetrics
}

"""
Rolled up metrics about Dataset usage over time
"""
type UsageAggregationMetrics {
    """
    The unique number of users who have queried the dataset within the time range
    """
    uniqueUserCount: Int

    """
    Usage statistics within the time range by user
    """
    users: [UserUsageCounts]

    """
    The total number of queries issued against the dataset within the time range
    """
    totalSqlQueries: Int

    """
    A set of common queries issued against the dataset within the time range
    """
    topSqlQueries: [String]

    """
    Per field usage statistics within the time range
    """
    fields: [FieldUsageCounts]
}

"""
The usage for a particular Dataset field
"""
type FieldUsageCounts {
    """
    The path of the field
    """
    fieldName: String

    """
    The count of usages
    """
    count: Int
}

"""
The duration of a fixed window of time
"""
enum WindowDuration {
    """
    A one day window
    """
    DAY

    """
    A one week window
    """
    WEEK

    """
    A one month window
    """
    MONTH

    """
    A one year window
    """
    YEAR
}

"""
A time range used in fetching Dataset Usage statistics
"""
enum TimeRange {
    """
    Last day
    """
    DAY

    """
    Last week
    """
    WEEK

    """
    Last month
    """
    MONTH

    """
    Last quarter
    """
    QUARTER

    """
    Last year
    """
    YEAR

    """
    All time
    """
    ALL
}

"""
A Dataset Profile associated with a Dataset, containing profiling statistics about the Dataset
"""
type DatasetProfile implements TimeSeriesAspect {
  """
  The time at which the profile was reported
  """
  timestampMillis: Long!

  """
  An optional row count of the Dataset
  """
  rowCount: Long

  """
  An optional column count of the Dataset
  """
  columnCount: Long

  """
  An optional set of per field statistics obtained in the profile
  """
  fieldProfiles: [DatasetFieldProfile!]

  """
  Information about the partition that was profiled
  """
  partitionSpec: PartitionSpec
}

"""
An individual Dataset Field Profile
"""
type DatasetFieldProfile {
  """
  The standardized path of the field
  """
	fieldPath: String!

  """
  The unique value count for the field across the Dataset
  """
	uniqueCount: Long

  """
  The proportion of rows with unique values across the Dataset
  """
	uniqueProportion: Float

  """
  The number of NULL row values across the Dataset
  """
	nullCount: Long

  """
  The proportion of rows with NULL values across the Dataset
  """
	nullProportion: Float

  """
  The min value for the field
  """
	min: String

  """
  The max value for the field
  """
	max: String

  """
  The mean value for the field
  """
	mean: String

  """
  The median value for the field
  """
	median: String

  """
  The standard deviation for the field
  """
	stdev: String

  """
  A set of sample values for the field
  """
	sampleValues: [String!]
}

"""
Information about the partition being profiled
"""
type PartitionSpec {

  """
  The partition type
  """
  type: PartitionType!

  """
  The partition identifier
  """
  partition: String!

  """
  The optional time window partition information
  """
  timePartition: TimeWindow
}

enum PartitionType {
    FULL_TABLE,
    QUERY,
    PARTITION
}

"""
A time window with a finite start and end time
"""
type TimeWindow {
  """
  The start time of the time window
  """
  startTimeMillis: Long!

  """
  The end time of the time window
  """
  durationMillis: Long!
}


"""
An assertion represents a programmatic validation, check, or test performed periodically against another Entity.
"""
type Assertion implements EntityWithRelationships & Entity {
    """
    The primary key of the Assertion
    """
    urn: String!

    """
    The standard Entity Type
    """
    type: EntityType!

    """
    Standardized platform urn where the assertion is evaluated
    """
    platform: DataPlatform!

    """
    Details about assertion
    """
    info: AssertionInfo

    """
    The specific instance of the data platform that this entity belongs to
    """
    dataPlatformInstance: DataPlatformInstance

    """
    Lifecycle events detailing individual runs of this assertion. If startTimeMillis & endTimeMillis are not provided, the most
    recent events will be returned.
    """
    runEvents(status: AssertionRunStatus, startTimeMillis: Long, endTimeMillis: Long, filter: FilterInput, limit: Int): AssertionRunEventsResult

    """
    Edges extending from this entity
    """
    relationships(input: RelationshipsInput!): EntityRelationshipsResult

    """
    Edges extending from this entity grouped by direction in the lineage graph
    """
    lineage(input: LineageInput!): EntityLineageResult
}

"""
Type of assertion. Assertion types can evolve to span Datasets, Flows (Pipelines), Models, Features etc.
"""
type AssertionInfo {
    """
    Top-level type of the assertion.
    """
    type: AssertionType!

    """
    Dataset-specific assertion information
    """
    datasetAssertion: DatasetAssertionInfo
}

"""
Detailed information about a Dataset Assertion
"""
type DatasetAssertionInfo {
    """
    The urn of the dataset that the assertion is related to
    """
    datasetUrn: String!

    """
    The scope of the Dataset assertion.
    """
    scope: DatasetAssertionScope!

    """
    The fields serving as input to the assertion. Empty if there are none.
    """
    fields: [SchemaFieldRef!]

    """
    Standardized assertion operator
    """
    aggregation: AssertionStdAggregation

    """
    Standardized assertion operator
    """
    operator: AssertionStdOperator!

    """
    Standard parameters required for the assertion. e.g. min_value, max_value, value, columns
    """
    parameters: AssertionStdParameters

    """
    The native operator for the assertion. For Great Expectations, this will contain the original expectation name.
    """
    nativeType: String

    """
    Native parameters required for the assertion.
    """
    nativeParameters: [StringMapEntry!]

    """
    Logic comprising a raw, unstructured assertion.
    """
    logic: String
}

"""
A Dataset schema field (i.e. column)
"""
type SchemaFieldRef {
  """
  A schema field urn
  """
  urn: String!

  """
  A schema field path
  """
  path: String!
}

"""
An event representing an event in the assertion evaluation lifecycle.
"""
type AssertionRunEvent implements TimeSeriesAspect {
  """
  The time at which the assertion was evaluated
  """
  timestampMillis: Long!

  """
  Urn of assertion which is evaluated
  """
  assertionUrn: String!

  """
  Urn of entity on which the assertion is applicable
  """
  asserteeUrn: String!

  """
  Native (platform-specific) identifier for this run
  """
  runId: String!

  """
  The status of the assertion run as per this timeseries event.
  """
  status: AssertionRunStatus!

  """
  Specification of the batch which this run is evaluating
  """
  batchSpec: BatchSpec

  """
  Information about the partition that was evaluated
  """
  partitionSpec: PartitionSpec

  """
  Runtime parameters of evaluation
  """
  runtimeContext: [StringMapEntry!]

  """
  Results of assertion, present if the status is COMPLETE
  """
  result: AssertionResult

}

"""
The result of evaluating an assertion.
"""
type AssertionResult {
    """
    The final result, e.g. either SUCCESS or FAILURE.
    """
    type: AssertionResultType!

    """
    Number of rows for evaluated batch
    """
    rowCount: Long

    """
    Number of rows with missing value for evaluated batch
    """
    missingCount: Long

    """
    Number of rows with unexpected value for evaluated batch
    """
    unexpectedCount: Long

    """
    Observed aggregate value for evaluated batch
    """
    actualAggValue: Float

    """
    URL where full results are available
    """
    externalUrl: String

    """
    Native results / properties of evaluation
    """
    nativeResults: [StringMapEntry!]

}

type BatchSpec {
    """
    The native identifier as specified by the system operating on the batch.
    """
    nativeBatchId: String

    """
    A query that identifies a batch of data
    """
    query: String

    """
    Any limit to the number of rows in the batch, if applied
    """
    limit: Int

    """
    Custom properties of the Batch
    """
    customProperties: [StringMapEntry!]
}

"""
The result type of an assertion, success or failure.
"""
enum AssertionResultType {
    """
    The assertion succeeded.
    """
    SUCCESS

    """
    The assertion failed.
    """
    FAILURE
}

"""
The state of an assertion run, as defined within an Assertion Run Event.
"""
enum AssertionRunStatus {
    """
    An assertion run has completed.
    """
    COMPLETE
}

"""
An "aggregation" function that can be applied to column values of a Dataset to create the input to an Assertion Operator.
"""
enum AssertionStdAggregation {
    """
    Assertion is applied on individual column value
    """
    IDENTITY

    """
    Assertion is applied on column mean
    """
    MEAN

    """
    Assertion is applied on column median
    """
    MEDIAN

    """
    Assertion is applied on number of distinct values in column
    """
    UNIQUE_COUNT

    """
    Assertion is applied on proportion of distinct values in column
    """
    UNIQUE_PROPOTION

    """
    Assertion is applied on number of null values in column
    """
    NULL_COUNT

    """
    Assertion is applied on proportion of null values in column
    """
    NULL_PROPORTION

    """
    Assertion is applied on column std deviation
    """
    STDDEV

    """
    Assertion is applied on column min
    """
    MIN

    """
    Assertion is applied on column std deviation
    """
    MAX

    """
    Assertion is applied on column sum
    """
    SUM

    """
    Assertion is applied on all columns
    """
    COLUMNS

    """
    Assertion is applied on number of columns
    """
    COLUMN_COUNT

    """
    Assertion is applied on number of rows
    """
    ROW_COUNT

    """
    Other
    """
    _NATIVE_
}

"""
A standard operator or condition that constitutes an assertion definition
"""
enum AssertionStdOperator {
    """
    Value being asserted is between min_value and max_value
    """
    BETWEEN

    """
    Value being asserted is less than max_value
    """
    LESS_THAN

    """
    Value being asserted is less than or equal to max_value
    """
    LESS_THAN_OR_EQUAL_TO

    """
    Value being asserted is greater than min_value
    """
    GREATER_THAN

    """
    Value being asserted is greater than or equal to min_value
    """
    GREATER_THAN_OR_EQUAL_TO

    """
    Value being asserted is equal to value
    """
    EQUAL_TO

    """
    Value being asserted is not null
    """
    NOT_NULL

    """
    Value being asserted contains value
    """
    CONTAIN

    """
    Value being asserted ends with value
    """
    END_WITH

    """
    Value being asserted starts with value
    """
    START_WITH

    """
    Value being asserted is one of the array values
    """
    IN

    """
    Other
    """
    _NATIVE_
}


"""
Parameters for AssertionStdOperators
"""
type AssertionStdParameters {
  """
  The value parameter of an assertion
  """
  value: AssertionStdParameter

  """
  The maxValue parameter of an assertion
  """
  maxValue: AssertionStdParameter

  """
  The minValue parameter of an assertion
  """
  minValue: AssertionStdParameter
}

"""
Parameter for AssertionStdOperator.
"""
type AssertionStdParameter {
  """
  The parameter value
  """
  value: String!

  """
  The type of the parameter
  """
  type: AssertionStdParameterType!
}

"""
The type of an AssertionStdParameter
"""
enum AssertionStdParameterType {
  STRING
  NUMBER
  LIST
  SET
  UNKNOWN
}

"""
The scope that a Dataset-level assertion applies to.
"""
enum DatasetAssertionScope {
    """
    Assertion applies to columns of a dataset.
    """
    DATASET_COLUMN,

    """
    Assertion applies to rows of a dataset.
    """
    DATASET_ROWS,

    """
    Assertion applies to schema of a dataset.
    """
    DATASET_SCHEMA

    """
    The scope of an assertion is unknown.
    """
    UNKNOWN
}

"""
The top-level assertion type. Currently single Dataset assertions are the only type supported.
"""
enum AssertionType {
    DATASET
}

"""
Result returned when fetching run events for an assertion.
"""
type AssertionRunEventsResult {
  """
  The total number of run events returned
  """
  total: Int!

  """
  The number of failed run events
  """
  failed: Int!

  """
  The number of succeeded run events
  """
  succeeded: Int!

  """
  The run events themselves
  """
  runEvents: [AssertionRunEvent!]!
}

"""
A list of Assertions Associated with an Entity
"""
type EntityAssertionsResult {
  """
  The starting offset of the result set returned
  """
  start: Int!

  """
  The number of assertions in the returned result set
  """
  count: Int!

  """
  The total number of assertions in the result set
  """
  total: Int!

  """
  The assertions themselves
  """
  assertions: [Assertion!]!
}

"""
Operational info for an entity.
"""
type Operation implements TimeSeriesAspect {
    """
    The time at which the profile was reported
    """
    timestampMillis: Long!

    """
    When the entity was last updated.
    """
    lastUpdatedTimestamp: Long!

    """
    Actor who issued this operation.
    """
    actor: String

    """
    Operation type of change.
    """
    operationType: OperationType!

    """
    How many rows were affected by this operation.
    """
    numAffectedRows: Long

    """
    Which other datasets were affected by this operation.
    """
    affectedDatasets: [String!]
}

"""
Enum to define the operation type when an entity changes.
"""
enum OperationType {
    """
    When data is inserted.
    """
    INSERT

    """
    When data is updated.
    """
    UPDATE

    """
    When data is deleted.
    """
    DELETE

    """
    When data is created.
    """
    CREATE

    """
    When data is dropped
    """
    DROP
    """
    Unknown operation
    """
    UNKNOWN
}

"""
Information about Metadata Entity deprecation status
"""
type Deprecation {
    """
    Whether the entity has been deprecated by owner
    """
    deprecated: Boolean!

    """
    The time user plan to decommission this entity
    """
    decommissionTime: Long

    """
    Additional information about the entity deprecation plan
    """
    note: String

    """
    The user who will be credited for modifying this deprecation content
    """
    actor: String
}

"""
Input provided when updating the association between a Metadata Entity and a Glossary Term
"""
input TermAssociationInput {
    """
    The primary key of the Glossary Term to add or remove
    """
    termUrn: String!

    """
    The target Metadata Entity to add or remove the Glossary Term from
    """
    resourceUrn: String!

    """
    An optional type of a sub resource to attach the Glossary Term to
    """
    subResourceType: SubResourceType

    """
    An optional sub resource identifier to attach the Glossary Term to
    """
    subResource: String
}

"""
Input provided when adding Terms to an asset
"""
input AddTermsInput {
    """
    The primary key of the Glossary Term to add or remove
    """
    termUrns: [String!]!

    """
    The target Metadata Entity to add or remove the Glossary Term from
    """
    resourceUrn: String!

    """
    An optional type of a sub resource to attach the Glossary Term to
    """
    subResourceType: SubResourceType

    """
    An optional sub resource identifier to attach the Glossary Term to
    """
    subResource: String
}

"""
A type of Metadata Entity sub resource
"""
enum SubResourceType {
    """
    A Dataset field or column
    """
    DATASET_FIELD
}

"""
Input provided when updating the association between a Metadata Entity and a Tag
"""
input TagAssociationInput {
    """
    The primary key of the Tag to add or remove
    """
    tagUrn: String!

    """
    The target Metadata Entity to add or remove the Tag to
    """
    resourceUrn: String!

    """
    An optional type of a sub resource to attach the Tag to
    """
    subResourceType: SubResourceType

    """
    An optional sub resource identifier to attach the Tag to
    """
    subResource: String
}

"""
Input provided when adding tags to an asset
"""
input AddTagsInput {
    """
    The primary key of the Tags
    """
    tagUrns: [String!]!

    """
    The target Metadata Entity to add or remove the Tag to
    """
    resourceUrn: String!

    """
    An optional type of a sub resource to attach the Tag to
    """
    subResourceType: SubResourceType

    """
    An optional sub resource identifier to attach the Tag to
    """
    subResource: String
}

"""
Entities that are able to own other entities
"""
enum OwnerEntityType {
  """
  A corp user owner
  """
  CORP_USER,

  """
  A corp group owner
  """
  CORP_GROUP
}

"""
Input provided when adding the association between a Metadata Entity and an user or group owner
"""
input AddOwnerInput {
    """
    The primary key of the Owner to add or remove
    """
    ownerUrn: String!

    """
    The owner type, either a user or group
    """
    ownerEntityType: OwnerEntityType!

    """
    The ownership type for the new owner. If none is provided, then a new NONE will be added.
    """
    type: OwnershipType

    """
    The urn of the resource or entity to attach or remove the owner from, for example a dataset urn
    """
    resourceUrn: String!
}

"""
Input provided when adding an owner to an asset
"""
input OwnerInput {
    """
    The primary key of the Owner to add or remove
    """
    ownerUrn: String!

    """
    The owner type, either a user or group
    """
    ownerEntityType: OwnerEntityType!

    """
    The ownership type for the new owner. If none is provided, then a new NONE will be added.
    """
    type: OwnershipType
}

"""
Input provided when adding multiple associations between a Metadata Entity and an user or group owner
"""
input AddOwnersInput {
    """
    The primary key of the Owner to add or remove
    """
    owners: [OwnerInput!]!

    """
    The urn of the resource or entity to attach or remove the owner from, for example a dataset urn
    """
    resourceUrn: String!
}

"""
Input provided when removing the association between a Metadata Entity and an user or group owner
"""
input RemoveOwnerInput {
    """
    The primary key of the Owner to add or remove
    """
    ownerUrn: String!

    """
    The urn of the resource or entity to attach or remove the owner from, for example a dataset urn
    """
    resourceUrn: String!
}

"""
Input provided when adding the association between a Metadata Entity and a Link
"""
input AddLinkInput {
    """
    The url of the link to add or remove
    """
    linkUrl: String!

    """
    A label to attach to the link
    """
    label: String!

    """
    The urn of the resource or entity to attach the link to, for example a dataset urn
    """
    resourceUrn: String!
}

"""
Input provided when removing the association between a Metadata Entity and a Link
"""
input RemoveLinkInput {
    """
    The url of the link to add or remove, which uniquely identifies the Link
    """
    linkUrl: String!

    """
    The urn of the resource or entity to attach the link to, for example a dataset urn
    """
    resourceUrn: String!
}

"""
Incubating. Updates the description of a resource. Currently supports DatasetField descriptions only
"""
input DescriptionUpdateInput {
    """
    The new description
    """
    description: String!

    """
    The primary key of the resource to attach the description to, eg dataset urn
    """
    resourceUrn: String!

    """
    An optional sub resource type
    """
    subResourceType: SubResourceType

    """
    A sub resource identifier, eg dataset field path
    """
    subResource: String
}

"""
Input provided when setting the Deprecation status for an Entity.
"""
input UpdateDeprecationInput {
    """
    The urn of the Entity to set deprecation for.
    """
    urn: String!

    """
    Whether the Entity is marked as deprecated.
    """
    deprecated: Boolean!

    """
    Optional - The time user plan to decommission this entity
    """
    decommissionTime: Long

    """
    Optional - Additional information about the entity deprecation plan
    """
    note: String
}

"""
Input provided when creating or updating an Access Policy
"""
input PolicyUpdateInput {
  """
  The Policy Type
  """
  type: PolicyType!

  """
  The Policy name
  """
  name: String!

  """
  The Policy state
  """
  state: PolicyState!

  """
  A Policy description
  """
  description: String

  """
  The set of resources that the Policy privileges apply to
  """
  resources: ResourceFilterInput

  """
  The set of privileges that the Policy grants
  """
  privileges: [String!]!

  """
  The set of actors that the Policy privileges are granted to
  """
  actors: ActorFilterInput!
}

"""
Input required to add members to a DataHub group
"""
input AddGroupMembersInput {
  """
  The group to add members to
  """
  groupUrn: String!

  """
  The members to add to the group
  """
  userUrns: [String!]!
}

"""
Input required to remove members from a DataHub group
"""
input RemoveGroupMembersInput {
  """
  The group to remove members from
  """
  groupUrn: String!

  """
  The members to remove from the group
  """
  userUrns: [String!]!
}

"""
The type of the Access Policy
"""
enum PolicyType {
  """
  An access policy that grants privileges pertaining to Metadata Entities
  """
  METADATA

  """
  An access policy that grants top level administrative privileges pertaining to the DataHub Platform itself
  """
  PLATFORM
}

"""
The state of an Access Policy
"""
enum PolicyState {
  """
  A Policy that has not been officially created, but in progress
  Currently unused
  """
  DRAFT

  """
  A Policy that is active and being enforced
  """
  ACTIVE

  """
  A Policy that is not active or being enforced
  """
  INACTIVE
}

"""
An DataHub Platform Access Policy Access Policies determine who can perform what actions against which resources on the platform
"""
type Policy {
  """
  The primary key of the Policy
  """
  urn: String!

  """
  The type of the Policy
  """
  type: PolicyType!

  """
  The name of the Policy
  """
  name: String!

  """
  The present state of the Policy
  """
  state: PolicyState!

  """
  The description of the Policy
  """
  description: String

  """
  The resources that the Policy privileges apply to
  """
  resources: ResourceFilter

  """
  The privileges that the Policy grants
  """
  privileges: [String!]!

  """
  The actors that the Policy grants privileges to
  """
  actors: ActorFilter!

  """
  Whether the Policy is editable, ie system policies, or not
  """
  editable: Boolean!
}

"""
The resources that a DataHub Access Policy applies to
"""
type ResourceFilter {
  """
  The type of the resource the policy should apply to Not required because in the future we want to support filtering by type OR by domain
  """
  type: String

  """
  A list of specific resource urns to apply the filter to
  """
  resources: [String!]

  """
  Whether of not to apply the filter to all resources of the type
  """
  allResources: Boolean

  """
  Whether of not to apply the filter to all resources of the type
  """
  filter: PolicyMatchFilter
}

"""
The actors that a DataHub Access Policy applies to
"""
type ActorFilter {
  """
  A disjunctive set of users to apply the policy to
  """
  users: [String!]

  """
  A disjunctive set of groups to apply the policy to
  """
  groups: [String!]

  """
  Whether the filter should return TRUE for owners of a particular resource
  Only applies to policies of type METADATA, which have a resource associated with them
  """
  resourceOwners: Boolean!

  """
  Whether the filter should apply to all users
  """
  allUsers: Boolean!

  """
  Whether the filter should apply to all groups
  """
  allGroups: Boolean!

  """
  The list of users on the Policy, resolved.
  """
  resolvedUsers: [CorpUser!]

  """
  The list of groups on the Policy, resolved.
  """
  resolvedGroups: [CorpGroup!]
}

"""
Filter object that encodes a complex filter logic with OR + AND
"""
type PolicyMatchFilter {
  """
  List of criteria to apply
  """
  criteria: [PolicyMatchCriterion!]
}

"""
Criterion to define relationship between field and values
"""
type PolicyMatchCriterion {
  """
  The name of the field that the criterion refers to
  e.g. entity_type, entity_urn, domain
  """
  field: String!

  """
  Values. Matches criterion if any one of the values matches condition (OR-relationship)
  """
  values: [PolicyMatchCriterionValue!]!

  """
  The name of the field that the criterion refers to
  """
  condition: PolicyMatchCondition!
}

"""
Value in PolicyMatchCriterion with hydrated entity if value is urn
"""
type PolicyMatchCriterionValue {
  """
  The value of the field to match
  """
  value: String!

  """
  Hydrated entities of the above values. Only set if the value is an urn
  """
  entity: Entity
}

"""
Match condition
"""
enum PolicyMatchCondition {
  """
  Whether the field matches the value
  """
  EQUALS
}

"""
Input required when creating or updating an Access Policies Determines which resources the Policy applies to
"""
input ResourceFilterInput {
  """
  The type of the resource the policy should apply to
  Not required because in the future we want to support filtering by type OR by domain
  """
  type: String

  """
  A list of specific resource urns to apply the filter to
  """
  resources: [String!]

  """
  Whether of not to apply the filter to all resources of the type
  """
  allResources: Boolean

  """
  Whether of not to apply the filter to all resources of the type
  """
  filter: PolicyMatchFilterInput
}

"""
Input required when creating or updating an Access Policies Determines which actors the Policy applies to
"""
input ActorFilterInput {
  """
  A disjunctive set of users to apply the policy to
  """
  users: [String!]

  """
  A disjunctive set of groups to apply the policy to
  """
  groups: [String!]

  """
  Whether the filter should return TRUE for owners of a particular resource
  Only applies to policies of type METADATA, which have a resource associated with them
  """
  resourceOwners: Boolean!

  """
  Whether the filter should apply to all users
  """
  allUsers: Boolean!

  """
  Whether the filter should apply to all groups
  """
  allGroups: Boolean!
}

"""
Filter object that encodes a complex filter logic with OR + AND
"""
input PolicyMatchFilterInput {
  """
  List of criteria to apply
  """
  criteria: [PolicyMatchCriterionInput!]
}

"""
Criterion to define relationship between field and values
"""
input PolicyMatchCriterionInput {
  """
  The name of the field that the criterion refers to
  e.g. entity_type, entity_urn, domain
  """
  field: String!

  """
  Values. Matches criterion if any one of the values matches condition (OR-relationship)
  """
  values: [String!]!

  """
  The name of the field that the criterion refers to
  """
  condition: PolicyMatchCondition!
}

"""
Input required when listing DataHub Access Policies
"""
input ListPoliciesInput {
  """
  The starting offset of the result set returned
  """
  start: Int

  """
  The maximum number of Policies to be returned in the result set
  """
  count: Int

  """
  Optional search query
  """
  query: String
}

"""
The result obtained when listing DataHub Access Policies
"""
type ListPoliciesResult {
  """
  The starting offset of the result set returned
  """
  start: Int!

  """
  The number of Policies in the returned result set
  """
  count: Int!

  """
  The total number of Policies in the result set
  """
  total: Int!

  """
  The Policies themselves
  """
  policies: [Policy!]!
}

"""
Input for getting granted privileges
"""
input GetGrantedPrivilegesInput {
  """
  Urn of the actor
  """
  actorUrn: String!

  """
  Spec to identify resource. If empty, gets privileges granted to the actor
  """
  resourceSpec: ResourceSpec
}

"""
Spec to identify resource
"""
input ResourceSpec {
  """
  Resource type
  """
  resourceType: EntityType!

  """
  Resource urn
  """
  resourceUrn: String!
}

"""
Object that encodes the privileges the actor has for a given resource
"""
type Privileges {
  """
  Granted Privileges
  """
  privileges: [String!]!
}

"""
Input required when listing DataHub Users
"""
input ListUsersInput {
  """
  The starting offset of the result set returned
  """
  start: Int

  """
  The maximum number of Policies to be returned in the result set
  """
  count: Int

  """
  Optional search query
  """
  query: String
}

"""
The result obtained when listing DataHub Users
"""
type ListUsersResult {
  """
  The starting offset of the result set returned
  """
  start: Int!

  """
  The number of Policies in the returned result set
  """
  count: Int!

  """
  The total number of Policies in the result set
  """
  total: Int!

  """
  The users themselves
  """
  users: [CorpUser!]!
}

"""
Input required when listing DataHub Groups
"""
input ListGroupsInput {
  """
  The starting offset of the result set returned
  """
  start: Int

  """
  The maximum number of Policies to be returned in the result set
  """
  count: Int

  """
  Optional search query
  """
  query: String
}

type EntityCountResults {
    counts: [EntityCountResult!]
}

type EntityCountResult {
    entityType: EntityType!
    count: Int!
}

"""
The result obtained when listing DataHub Groups
"""
type ListGroupsResult {
  """
  The starting offset of the result set returned
  """
  start: Int!

  """
  The number of Policies in the returned result set
  """
  count: Int!

  """
  The total number of Policies in the result set
  """
  total: Int!

  """
  The groups themselves
  """
  groups: [CorpGroup!]!
}

"""
A time stamp along with an optional actor
"""
type AuditStamp {
    """
    When the audited action took place
    """
    time: Long!

    """
    Who performed the audited action
    """
    actor: String
}

"""
Input for creating a new group
"""
input CreateGroupInput {
  """
  Optional! A custom id to use as the primary key identifier for the group. If not provided, a random UUID will be generated as the id.
  """
  id: String

  """
  The display name of the group
  """
  name: String!

  """
  The description of the group
  """
  description: String
}

"""
An ML Model Metadata Entity Note that this entity is incubating
"""
type MLModel implements EntityWithRelationships & Entity {
    """
    The primary key of the ML model
    """
    urn: String!

    """
    A standard Entity Type
    """
    type: EntityType!

    """
    ML model display name
    """
    name: String!

    """
    Standardized platform urn where the MLModel is defined
    """
    platform: DataPlatform!

    """
    Fabric type where mlmodel belongs to or where it was generated
    """
    origin: FabricType!

    """
    Human readable description for mlmodel
    """
    description: String

    """
    Deprecated, use tags field instead
    The standard tags for the ML Model
    """
    globalTags: GlobalTags @deprecated

    """
    The standard tags for the ML Model
    """
    tags: GlobalTags

    """
    Ownership metadata of the mlmodel
    """
    ownership: Ownership

    """
    Additional read only information about the ML Model
    """
    properties: MLModelProperties

    """
    Intended use of the mlmodel
    """
    intendedUse: IntendedUse

    """
    Factors metadata of the mlmodel
    """
    factorPrompts: MLModelFactorPrompts

    """
    Metrics metadata of the mlmodel
    """
    metrics: Metrics

    """
    Evaluation Data of the mlmodel
    """
    evaluationData: [BaseData!]

    """
    Training Data of the mlmodel
    """
    trainingData: [BaseData!]

    """
    Quantitative Analyses of the mlmodel
    """
    quantitativeAnalyses: QuantitativeAnalyses

    """
    Ethical Considerations of the mlmodel
    """
    ethicalConsiderations: EthicalConsiderations

    """
    Caveats and Recommendations of the mlmodel
    """
    caveatsAndRecommendations: CaveatsAndRecommendations

    """
    References to internal resources related to the mlmodel
    """
    institutionalMemory: InstitutionalMemory

    """
    Source Code
    """
    sourceCode: SourceCode

    """
    Status metadata of the mlmodel
    """
    status: Status

    """
    Cost Aspect of the mlmodel
    """
    cost: Cost

    """
    Deprecation
    """
    deprecation: Deprecation

    """
    The specific instance of the data platform that this entity belongs to
    """
    dataPlatformInstance: DataPlatformInstance

    """
    Granular API for querying edges extending from this entity
    """
    relationships(input: RelationshipsInput!): EntityRelationshipsResult

    """
    Edges extending from this entity grouped by direction in the lineage graph
    """
    lineage(input: LineageInput!): EntityLineageResult

    """
    The structured glossary terms associated with the entity
    """
    glossaryTerms: GlossaryTerms

    """
    The Domain associated with the entity
    """
    domain: Domain

    """
    An additional set of of read write properties
    """
    editableProperties: MLModelEditableProperties
}

"""
An ML Model Group Metadata Entity
Note that this entity is incubating
"""
type MLModelGroup implements EntityWithRelationships & Entity {
    """
    The primary key of the ML Model Group
    """
    urn: String!

    """
    A standard Entity Type
    """
    type: EntityType!

    """
    The display name for the Entity
    """
    name: String!

    """
    Standardized platform urn where the MLModelGroup is defined
    """
    platform: DataPlatform!

    """
    Fabric type where MLModelGroup belongs to or where it was generated
    """
    origin: FabricType!

    """
    Human readable description for MLModelGroup
    """
    description: String

    """
    Additional read only properties about the ML Model Group
    """
    properties: MLModelGroupProperties

    """
    Ownership metadata of the MLModelGroup
    """
    ownership: Ownership

    """
    Status metadata of the MLFeature
    """
    status: Status

    """
    Deprecation
    """
    deprecation: Deprecation

    """
    The specific instance of the data platform that this entity belongs to
    """
    dataPlatformInstance: DataPlatformInstance

    """
    Granular API for querying edges extending from this entity
    """
    relationships(input: RelationshipsInput!): EntityRelationshipsResult

    """
    Edges extending from this entity grouped by direction in the lineage graph
    """
    lineage(input: LineageInput!): EntityLineageResult

    """
    Tags applied to entity
    """
    tags: GlobalTags

    """
    The structured glossary terms associated with the entity
    """
    glossaryTerms: GlossaryTerms

    """
    The Domain associated with the entity
    """
    domain: Domain

    """
    An additional set of of read write properties
    """
    editableProperties: MLModelGroupEditableProperties
}

type MLModelGroupProperties {

description: String

    createdAt: Long

    version: VersionTag
}

"""
An ML Feature Metadata Entity Note that this entity is incubating
"""
type MLFeature implements EntityWithRelationships & Entity {
    """
    The primary key of the ML Feature
    """
    urn: String!

    """
    A standard Entity Type
    """
    type: EntityType!

    """
    The display name for the ML Feature
    """
    name: String!

    """
    MLFeature featureNamespace
    """
    featureNamespace: String!

    """
    The description about the ML Feature
    """
    description: String

    """
    MLFeature data type
    """
    dataType: MLFeatureDataType

    """
    Ownership metadata of the MLFeature
    """
    ownership: Ownership

    """
    ModelProperties metadata of the MLFeature
    """
    featureProperties: MLFeatureProperties @deprecated

    """
    ModelProperties metadata of the MLFeature
    """
    properties: MLFeatureProperties

    """
    References to internal resources related to the MLFeature
    """
    institutionalMemory: InstitutionalMemory

    """
    Status metadata of the MLFeature
    """
    status: Status

    """
    Deprecation
    """
    deprecation: Deprecation

    """
    The specific instance of the data platform that this entity belongs to
    """
    dataPlatformInstance: DataPlatformInstance

    """
    Granular API for querying edges extending from this entity
    """
    relationships(input: RelationshipsInput!): EntityRelationshipsResult

    """
    Edges extending from this entity grouped by direction in the lineage graph
    """
    lineage(input: LineageInput!): EntityLineageResult

    """
    Tags applied to entity
    """
    tags: GlobalTags

    """
    The structured glossary terms associated with the entity
    """
    glossaryTerms: GlossaryTerms

    """
    The Domain associated with the entity
    """
    domain: Domain

    """
    An additional set of of read write properties
    """
    editableProperties: MLFeatureEditableProperties
}

type MLHyperParam {
name: String

description: String

    value: String

    createdAt: Long
}

type MLMetric {
    name: String

    description: String

    value: String

    createdAt: Long
}

type MLModelProperties {

    description: String

    date: Long

    version: String

    type: String

    hyperParameters: HyperParameterMap

    hyperParams:  [MLHyperParam]

    trainingMetrics: [MLMetric]

    mlFeatures: [String!]

    tags: [String!]

    groups: [MLModelGroup]

    customProperties: [StringMapEntry!]
}

type MLFeatureProperties {

    description: String

    dataType: MLFeatureDataType

    version: VersionTag

    sources: [Dataset]
}

"""
An ML Primary Key Entity Note that this entity is incubating
"""
type MLPrimaryKey implements EntityWithRelationships & Entity {
    """
    The primary key of the ML Primary Key
    """
    urn: String!

    """
    A standard Entity Type
    """
    type: EntityType!

    """
    The display name
    """
    name: String!

    """
    MLPrimaryKey featureNamespace
    """
    featureNamespace: String!

    """
    MLPrimaryKey description
    """
    description: String

    """
    MLPrimaryKey data type
    """
    dataType: MLFeatureDataType

    """
    Additional read only properties of the ML Primary Key
    """
    properties: MLPrimaryKeyProperties

    """
    Deprecated, use properties field instead
    MLPrimaryKeyProperties
    """
    primaryKeyProperties: MLPrimaryKeyProperties @deprecated

    """
    Ownership metadata of the MLPrimaryKey
    """
    ownership: Ownership

    """
    References to internal resources related to the MLPrimaryKey
    """
    institutionalMemory: InstitutionalMemory

    """
    Status metadata of the MLPrimaryKey
    """
    status: Status

    """
    Deprecation
    """
    deprecation: Deprecation

    """
    The specific instance of the data platform that this entity belongs to
    """
    dataPlatformInstance: DataPlatformInstance

    """
    Granular API for querying edges extending from this entity
    """
    relationships(input: RelationshipsInput!): EntityRelationshipsResult

    """
    Edges extending from this entity grouped by direction in the lineage graph
    """
    lineage(input: LineageInput!): EntityLineageResult

    """
    Tags applied to entity
    """
    tags: GlobalTags

    """
    The structured glossary terms associated with the entity
    """
    glossaryTerms: GlossaryTerms

    """
    The Domain associated with the entity
    """
    domain: Domain

    """
    An additional set of of read write properties
    """
    editableProperties: MLPrimaryKeyEditableProperties
}

type MLPrimaryKeyProperties {

description: String

    dataType: MLFeatureDataType

    version: VersionTag

    sources: [Dataset]
}

"""
An ML Feature Table Entity Note that this entity is incubating
"""
type MLFeatureTable implements EntityWithRelationships & Entity {
    """
    The primary key of the ML Feature Table
    """
    urn: String!

    """
    A standard Entity Type
    """
    type: EntityType!

    """
    The display name
    """
    name: String!

    """
    Standardized platform urn where the MLFeatureTable is defined
    """
    platform: DataPlatform!

    """
    MLFeatureTable description
    """
    description: String

    """
    Ownership metadata of the MLFeatureTable
    """
    ownership: Ownership

    """
    Additional read only properties associated the the ML Feature Table
    """
    properties: MLFeatureTableProperties

    """
    Deprecated, use properties field instead
    ModelProperties metadata of the MLFeature
    """
    featureTableProperties: MLFeatureTableProperties @deprecated

    """
    References to internal resources related to the MLFeature
    """
    institutionalMemory: InstitutionalMemory

    """
    Status metadata of the MLFeatureTable
    """
    status: Status

    """
    Deprecation
    """
    deprecation: Deprecation

    """
    The specific instance of the data platform that this entity belongs to
    """
    dataPlatformInstance: DataPlatformInstance

    """
    Granular API for querying edges extending from this entity
    """
    relationships(input: RelationshipsInput!): EntityRelationshipsResult

    """
    Edges extending from this entity grouped by direction in the lineage graph
    """
    lineage(input: LineageInput!): EntityLineageResult

    """
    Tags applied to entity
    """
    tags: GlobalTags

    """
    The structured glossary terms associated with the entity
    """
    glossaryTerms: GlossaryTerms

    """
    The Domain associated with the entity
    """
    domain: Domain

    """
    An additional set of of read write properties
    """
    editableProperties: MLFeatureTableEditableProperties
}

type MLFeatureTableEditableProperties {
    """
    The edited description
    """
    description: String
}

type MLFeatureEditableProperties {
    """
    The edited description
    """
    description: String
}

type MLPrimaryKeyEditableProperties {
    """
    The edited description
    """
    description: String
}

type MLModelEditableProperties {
    """
    The edited description
    """
    description: String
}

type MLModelGroupEditableProperties {
    """
    The edited description
    """
    description: String
}

type MLFeatureTableProperties {

description: String

    mlFeatures: [MLFeature]

    mlPrimaryKeys: [MLPrimaryKey]

    customProperties: [StringMapEntry!]
}

type HyperParameterMap {
    key: String!
    value: HyperParameterValueType!
}

type StringBox {
    stringValue: String!
}

type IntBox {
    intValue: Int!
}

type FloatBox {
    floatValue: Float!
}

type BooleanBox {
    booleanValue: Boolean!
}

union HyperParameterValueType = StringBox | IntBox | FloatBox | BooleanBox

type MLModelFactorPrompts {
    """
    What are foreseeable salient factors for which MLModel performance may vary, and how were these determined
    """
    relevantFactors: [MLModelFactors!]

    """
    Which factors are being reported, and why were these chosen
    """
    evaluationFactors: [MLModelFactors!]
}

type MLModelFactors {
    """
    Distinct categories with similar characteristics that are present in the evaluation data instances
    """
    groups: [String!]

    """
    Instrumentation used for MLModel
    """
    instrumentation: [String!]

    """
    Environment in which the MLModel is deployed
    """
    environment: [String!]
}

type QuantitativeAnalyses {
    """
    Link to a dashboard with results showing how the model performed with respect to each factor
    """
    unitaryResults: ResultsType

    """
    Link to a dashboard with results showing how the model performed with respect to the intersection of evaluated factors
    """
    intersectionalResults: ResultsType
}

union ResultsType = StringBox

type CaveatsAndRecommendations {
    """
    Caveats on using this MLModel
    """
    caveats: CaveatDetails

    """
    Recommendations on where this MLModel should be used
    """
    recommendations: String

    """
    Ideal characteristics of an evaluation dataset for this MLModel
    """
    idealDatasetCharacteristics: [String!]
}

type CaveatDetails {
    """
    Did the results suggest any further testing
    """
    needsFurtherTesting: Boolean

    """
    Caveat Description
    """
    caveatDescription: String

    """
    Relevant groups that were not represented in the evaluation dataset
    """
    groupsNotRepresented: [String!]
}

type EthicalConsiderations {
    """
    Does the model use any sensitive data eg, protected classes
    """
    data: [String!]

    """
    Is the model intended to inform decisions about matters central to human life or flourishing eg, health or safety
    """
    humanLife: [String!]

    """
    What risk mitigation strategies were used during model development
    """
    mitigations: [String!]

    """
    What risks may be present in model usage
    Try to identify the potential recipients, likelihood, and magnitude of harms
    If these cannot be determined, note that they were considered but remain unknown
    """
    risksAndHarms: [String!]

    """
    Are there any known model use cases that are especially fraught
    This may connect directly to the intended use section
    """
    useCases: [String!]
}

type BaseData {
    """
    Dataset used for the Training or Evaluation of the MLModel
    """
    dataset: String!

    """
    Motivation to pick these datasets
    """
    motivation: String

    """
    Details of Data Proprocessing
    """
    preProcessing: [String!]
}

type Metrics {
    """
    Measures of ML Model performance
    """
    performanceMeasures: [String!]

    """
    Decision Thresholds used if any
    """
    decisionThreshold: [String!]
}

type IntendedUse {
    """
    Primary Use cases for the model
    """
    primaryUses: [String!]

    """
    Primary Intended Users
    """
    primaryUsers: [IntendedUserType!]

    """
    Out of scope uses of the MLModel
    """
    outOfScopeUses: [String!]
}

enum IntendedUserType {
    """
    Developed for Enterprise Users
    """
    ENTERPRISE

    """
    Developed for Hobbyists
    """
    HOBBY

    """
    Developed for Entertainment Purposes
    """
    ENTERTAINMENT
}

type SourceCode {
    """
    Source Code along with types
    """
    sourceCode: [SourceCodeUrl!]
}

type SourceCodeUrl {
    """
    Source Code Url Types
    """
    type: SourceCodeUrlType!

    """
    Source Code Url
    """
    sourceCodeUrl: String!
}

enum SourceCodeUrlType {
    """
    MLModel Source Code
    """
    ML_MODEL_SOURCE_CODE

    """
    Training Pipeline Source Code
    """
    TRAINING_PIPELINE_SOURCE_CODE

    """
    Evaluation Pipeline Source Code
    """
    EVALUATION_PIPELINE_SOURCE_CODE
}

type Cost {
    """
    Type of Cost Code
    """
    costType: CostType!

    """
    Code to which the Cost of this entity should be attributed to ie organizational cost ID
    """
    costValue: CostValue!
}

type CostValue {
    """
    Organizational Cost ID
    """
    costId: Float

    """
    Organizational Cost Code
    """
    costCode: String
}

enum CostType {
    """
    Org Cost Type to which the Cost of this entity should be attributed to
    """
    ORG_COST_TYPE
}


"""
Audit stamp containing a resolved actor
"""
type ResolvedAuditStamp {
    """
    When the audited action took place
    """
    time: Long!

    """
    Who performed the audited action
    """
    actor: CorpUser
}

type SubTypes {
   """
    The sub-types that this entity implements. e.g. Datasets that are views will implement the "view" subtype
   """
   typeNames: [String!]
}

"""
A domain, or a logical grouping of Metadata Entities
"""
type Domain implements Entity {
    """
    The primary key of the domain
    """
    urn: String!

    """
    A standard Entity Type
    """
    type: EntityType!

    """
    Id of the domain
    """
    id: String!

    """
    Properties about a domain
    """
    properties: DomainProperties

    """
    Ownership metadata of the dataset
    """
    ownership: Ownership

    """
    References to internal resources related to the dataset
    """
    institutionalMemory: InstitutionalMemory

    """
    Children entities inside of the Domain
    """
    entities(input: DomainEntitiesInput): SearchResults

    """
    Edges extending from this entity
    """
    relationships(input: RelationshipsInput!): EntityRelationshipsResult
}





"""
Properties about a domain
"""
type DomainProperties {
  """
  Display name of the domain
  """
  name: String!

  """
  Description of the Domain
  """
  description: String
}

"""
Input required to fetch the entities inside of a Domain.
"""
input DomainEntitiesInput {
  """
  Optional query filter for particular entities inside the domain
  """
  query: String

  """
  The offset of the result set
  """
  start: Int

  """
  The number of entities to include in result set
  """
  count: Int

  """
  Optional Facet filters to apply to the result set
  """
  filters: [FacetFilterInput!]
}

"""
Input required to create a new Domain.
"""
input CreateDomainInput {
  """
  Optional! A custom id to use as the primary key identifier for the domain. If not provided, a random UUID will be generated as the id.
  """
  id: String

  """
  Display name for the Domain
  """
  name: String!

  """
  Optional description for the Domain
  """
  description: String
}

"""
Input required when listing DataHub Domains
"""
input ListDomainsInput {
  """
  The starting offset of the result set returned
  """
  start: Int

  """
  The maximum number of Domains to be returned in the result set
  """
  count: Int

  """
  Optional search query
  """
  query: String
}

"""
The result obtained when listing DataHub Domains
"""
type ListDomainsResult {
  """
  The starting offset of the result set returned
  """
  start: Int!

  """
  The number of Domains in the returned result set
  """
  count: Int!

  """
  The total number of Domains in the result set
  """
  total: Int!

  """
  The Domains themselves
  """
  domains: [Domain!]!
}

enum HealthStatus {
  """
  The Asset is in a healthy state
  """
  PASS

  """
  The Asset is in a warning state
  """
  WARN

  """
  The Asset is in a failing (unhealthy) state
  """
  FAIL
}

"""
The resolved Health of an Asset
"""
type Health {
  """
  An enum representing the resolved Health status of an Asset
  """
  status: HealthStatus!

  """
  An optional message describing the resolved health status
  """
  message: String

  """
  The causes responsible for the health status
  """
  causes: [String!]
}

"""
A list of Incidents Associated with an Entity
"""
type EntityIncidentsResult {
  """
  The starting offset of the result set returned
  """
  start: Int!

  """
  The number of assertions in the returned result set
  """
  count: Int!

  """
  The total number of assertions in the result set
  """
  total: Int!

  """
  The incidents themselves
  """
  incidents: [Incident!]!
}

"""
An incident represents an active issue on a data asset.
"""
type Incident {
  """
  The primary key of the Incident
  """
  urn: String!

  """
  The type of incident
  """
  type: IncidentType!

  """
  A custom type of incident. Present only if type is 'CUSTOM'
  """
  customType: String

  """
  An optional title associated with the incident
  """
  title: String

  """
  An optional description associated with the incident
  """
  description: String

  """
  The status of an incident
  """
  status: IncidentStatus!

  """
  The entity that the incident is associated with.
  """
  entity: Entity!

  """
  The source of the incident, i.e. how it was generated
  """
  source: IncidentSource

  """
  The time at which the incident was initially created
  """
  created: AuditStamp!
}

"""
The state of an incident.
"""
enum IncidentState {
  """
  The incident is ongoing, or active.
  """
  ACTIVE
  """
  The incident is resolved.
  """
  RESOLVED
}

"""
A specific type of incident
"""
enum IncidentType {
  """
  An operational incident, e.g. failure to materialize a dataset, or failure to execute a task / pipeline.
  """
  OPERATIONAL
  """
  A custom type of incident
  """
  CUSTOM
}

"""
Details about the status of an asset incident
"""
type IncidentStatus {
  """
  The state of the incident
  """
  state: IncidentState!
  """
  An optional message associated with the status
  """
  message: String
  """
  The time that the status last changed
  """
  lastUpdated: AuditStamp!
}

"""
The source type of an incident, implying how it was created.
"""
enum IncidentSourceType {
  """
  The incident was created manually, from either the API or the UI.
  """
  MANUAL
}

"""
Details about the source of an incident, e.g. how it was created.
"""
type IncidentSource {
  """
  The type of the incident source
  """
  type: IncidentSourceType!
}

"""
Input required to create a new incident in the 'Active' state.
"""
input RaiseIncidentInput {
  """
  The type of incident
  """
  type: IncidentType!
  """
  A custom type of incident. Present only if type is 'CUSTOM'
  """
  customType: String
  """
  An optional title associated with the incident
  """
  title: String
  """
  An optional description associated with the incident
  """
  description: String
  """
  The resource (dataset, dashboard, chart, dataFlow, etc) that the incident is associated with.
  """
  resourceUrn: String!

  """
  The source of the incident, i.e. how it was generated
  """
  source: IncidentSourceInput
}

"""
Input required to create an incident source
"""
input IncidentSourceInput {
  """
  The type of the incident source
  """
  type: IncidentSourceType!
}

"""
Input required to update status of an existing incident
"""
input UpdateIncidentStatusInput {
  """
  The new state of the incident
  """
  state: IncidentState!
  """
  An optional message associated with the new state
  """
  message: String
}

"""
Information about an individual subscription association
"""
type SubscriptionAssociation {
  """
  The entity being referenced
  """
  entity: Entity!
  """
  When the subscription was created
  """
  created: AuditStamp!
}

"""
A set of asset subscriptions
"""
type Subscriptions {
  """
  A set of asset subscriptions
  """
  subscriptions: [SubscriptionAssociation!]!
}

"""
Input provided when creating a subscription between an actor and an asset / resource
"""
input AddSubscriptionInput {
    """
    Actor urn that is subscribing, currently only users are supported.
    """
    actorUrn: String!
    """
    The urn of the resource (asset) to subscribe to, e.g. a dataset, chart, dashboard, data flow, or data job.
    """
    resourceUrn: String!
}

"""
Input provided when removing an existing subscription between an actor and an asset / resource
"""
input RemoveSubscriptionInput {
    """
    Actor urn that is subscribed, currently only users are supported.
    """
    actorUrn: String!
    """
    The urn of the resource (asset) that is subscribed to, e.g. a dataset, chart, dashboard, data flow, or data job.
    """
    resourceUrn: String!
}<|MERGE_RESOLUTION|>--- conflicted
+++ resolved
@@ -4534,7 +4534,6 @@
     dataPlatformInstance: DataPlatformInstance
 
     """
-<<<<<<< HEAD
     Incidents associated with the Data Flow
     """
     incidents(
@@ -4552,8 +4551,6 @@
       count: Int): EntityIncidentsResult
 
     """
-=======
->>>>>>> 8fbc6157
     Granular API for querying edges extending from this entity
     """
     relationships(input: RelationshipsInput!): EntityRelationshipsResult
