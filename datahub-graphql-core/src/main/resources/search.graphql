--- conflicted
+++ resolved
@@ -165,11 +165,7 @@
   negated: Boolean
 
   """
-<<<<<<< HEAD
-  Condition for the values. How to If unset, assumed to be equality
-=======
   Condition for the values. If unset, assumed to be equality
->>>>>>> 3eace649
   """
   condition: SearchCondition
 }
