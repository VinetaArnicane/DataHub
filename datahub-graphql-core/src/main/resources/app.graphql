# DataHub UI Application-Specific GraphQL Types

extend type Query {
    """
    Fetch details associated with the authenticated user, provided via an auth cookie or header
    """
    me: AuthenticatedUser

    """
    Fetch configurations
    Used by DataHub UI
    """
    appConfig: AppConfig
}

"""
Information about the currently authenticated user
"""
type AuthenticatedUser {
  """
  The user information associated with the authenticated user, including properties used in rendering the profile
  """
  corpUser: CorpUser!

  """
  The privileges assigned to the currently authenticated user, which dictates which parts of the UI they should be able to use
  """
  platformPrivileges: PlatformPrivileges!
}

"""
The platform privileges that the currently authenticated user has
"""
type PlatformPrivileges {
  """
  Whether the user should be able to view analytics
  """
  viewAnalytics: Boolean!

  """
  Whether the user should be able to manage policies
  """
  managePolicies: Boolean!

  """
  Whether the user should be able to manage users & groups
  """
  manageIdentities: Boolean!

  """
  Whether the user should be able to generate personal access tokens
  """
  generatePersonalAccessTokens: Boolean!

  """
<<<<<<< HEAD
  Whether the user should be able to manage Domains
  """
  manageDomains: Boolean!
=======
  Whether the user is able to manage UI-based ingestion
  """
  manageIngestion: Boolean!

  """
  Whether the user is able to manage UI-based secrets
  """
  manageSecrets: Boolean!
>>>>>>> 35ebca77
}

"""
Config loaded at application boot time
This configuration dictates the behavior of the UI, such as which features are enabled or disabled
"""
type AppConfig {
  """
  App version
  """
  appVersion: String

  """
  Configurations related to the Analytics Feature
  """
  analyticsConfig: AnalyticsConfig!

  """
  Configurations related to the Policies Feature
  """
  policiesConfig: PoliciesConfig!

  """
  Configurations related to the User & Group management
  """
  identityManagementConfig: IdentityManagementConfig!

  """
  Configurations related to UI-based ingestion
  """
  managedIngestionConfig: ManagedIngestionConfig!
}

"""
Configurations related to the Analytics Feature
"""
type AnalyticsConfig {
  """
  Whether the Analytics feature is enabled and should be displayed
  """
  enabled: Boolean!
}

"""
Configurations related to the Policies Feature
"""
type PoliciesConfig {
  """
  Whether the policies feature is enabled and should be displayed in the UI
  """
  enabled: Boolean!

  """
  A list of platform privileges to display in the Policy Builder experience
  """
  platformPrivileges: [Privilege!]!

  """
  A list of resource privileges to display in the Policy Builder experience
  """
  resourcePrivileges: [ResourcePrivileges!]!
}

"""
An individual DataHub Access Privilege
"""
type Privilege {
  """
  Standardized privilege type, serving as a unique identifier for a privilege eg EDIT_ENTITY
  """
  type: String!

  """
  The name to appear when displaying the privilege, eg Edit Entity
  """
  displayName: String

  """
  A description of the privilege to display
  """
  description: String
}

"""
A privilege associated with a particular resource type
A resource is most commonly a DataHub Metadata Entity
"""
type ResourcePrivileges {
  """
  Resource type associated with the Access Privilege, eg dataset
  """
  resourceType: String!

  """
  The name to used for displaying the resourceType
  """
  resourceTypeDisplayName: String

  """
  An optional entity type to use when performing search and navigation to the entity
  """
  entityType: EntityType

  """
  A list of privileges that are supported against this resource
  """
  privileges: [Privilege!]!
}

"""
Configurations related to Identity Management
"""
type IdentityManagementConfig {
  """
  Whether identity management screen is able to be shown in the UI
  """
  enabled: Boolean!
}

"""
Configurations related to managed, UI based ingestion
"""
type ManagedIngestionConfig {
  """
  Whether ingestion screen is enabled in the UI
  """
  enabled: Boolean!
}<|MERGE_RESOLUTION|>--- conflicted
+++ resolved
@@ -53,11 +53,11 @@
   generatePersonalAccessTokens: Boolean!
 
   """
-<<<<<<< HEAD
   Whether the user should be able to manage Domains
   """
   manageDomains: Boolean!
-=======
+
+  """
   Whether the user is able to manage UI-based ingestion
   """
   manageIngestion: Boolean!
@@ -66,7 +66,6 @@
   Whether the user is able to manage UI-based secrets
   """
   manageSecrets: Boolean!
->>>>>>> 35ebca77
 }
 
 """
