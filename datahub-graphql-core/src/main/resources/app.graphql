--- conflicted
+++ resolved
@@ -102,15 +102,14 @@
   manageGlossaries: Boolean!
 
   """
-<<<<<<< HEAD
+  Whether the user is able to manage user credentials
+  """
+  manageUserCredentials: Boolean!
+
+  """
   SaaS-only: Whether the user is able to manage global platform settings
   """
   manageGlobalSettings: Boolean!
-=======
-  Whether the user is able to manage user credentials
-  """
-  manageUserCredentials: Boolean!
->>>>>>> 1b50709e
 }
 
 """
