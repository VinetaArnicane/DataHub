--- conflicted
+++ resolved
@@ -12,12 +12,9 @@
 import com.linkedin.datahub.graphql.generated.FacetFilterInput;
 import com.linkedin.datahub.graphql.generated.GlossaryTerm;
 import com.linkedin.datahub.graphql.generated.SearchResults;
-<<<<<<< HEAD
 import com.linkedin.datahub.graphql.resolvers.ResolverUtils;
 import com.linkedin.datahub.graphql.types.BrowsableEntityType;
 import com.linkedin.datahub.graphql.types.SearchableEntityType;
-=======
->>>>>>> 0e5811fd
 import com.linkedin.datahub.graphql.types.glossary.mappers.GlossaryTermMapper;
 import com.linkedin.datahub.graphql.types.mappers.AutoCompleteResultsMapper;
 import com.linkedin.datahub.graphql.types.mappers.BrowsePathsMapper;
@@ -25,10 +22,6 @@
 import com.linkedin.datahub.graphql.types.mappers.UrnSearchResultsMapper;
 import com.linkedin.entity.EntityResponse;
 import com.linkedin.entity.client.EntityClient;
-<<<<<<< HEAD
-=======
-import com.linkedin.entity.EntityResponse;
->>>>>>> 0e5811fd
 import com.linkedin.metadata.browse.BrowseResult;
 import com.linkedin.metadata.query.AutoCompleteResult;
 import com.linkedin.metadata.search.SearchResult;
@@ -44,12 +37,6 @@
 
 import static com.linkedin.datahub.graphql.Constants.*;
 import static com.linkedin.metadata.Constants.*;
-
-<<<<<<< HEAD
-=======
-import static com.linkedin.datahub.graphql.Constants.BROWSE_PATH_DELIMITER;
-import static com.linkedin.metadata.Constants.*;
->>>>>>> 0e5811fd
 
 public class GlossaryTermType implements SearchableEntityType<GlossaryTerm>, BrowsableEntityType<GlossaryTerm> {
 
@@ -82,7 +69,6 @@
 
     @Override
     public List<DataFetcherResult<GlossaryTerm>> batchLoad(final List<String> urns, final QueryContext context) {
-<<<<<<< HEAD
         final List<Urn> glossaryTermUrns = urns.stream()
                 .map(UrnUtils::getUrn)
                 .collect(Collectors.toList());
@@ -90,18 +76,6 @@
         try {
             final Map<Urn, EntityResponse> glossaryTermMap = _entityClient.batchGetV2(GLOSSARY_TERM_ENTITY_NAME,
                 new HashSet<>(glossaryTermUrns), null, context.getAuthentication());
-=======
-        final Set<Urn> glossaryTermUrns = new HashSet<>(
-            urns.stream()
-                .map(UrnUtils::getUrn)
-                .collect(Collectors.toList())
-            );
-        try {
-            final Map<Urn, EntityResponse> glossaryTermMap = _entityClient.batchGetV2(
-                    GLOSSARY_TERM_ENTITY_NAME,
-                    glossaryTermUrns, ASPECTS_TO_RESOLVE,
-                    context.getAuthentication());;
->>>>>>> 0e5811fd
 
             final List<EntityResponse> gmsResults = new ArrayList<>();
             for (Urn urn : glossaryTermUrns) {
