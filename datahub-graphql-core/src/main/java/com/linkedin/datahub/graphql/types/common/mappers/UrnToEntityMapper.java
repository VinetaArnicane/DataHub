package com.linkedin.datahub.graphql.types.common.mappers;

import com.linkedin.common.urn.Urn;
import com.linkedin.datahub.graphql.generated.Chart;
import com.linkedin.datahub.graphql.generated.Container;
import com.linkedin.datahub.graphql.generated.CorpGroup;
import com.linkedin.datahub.graphql.generated.CorpUser;
import com.linkedin.datahub.graphql.generated.Dashboard;
import com.linkedin.datahub.graphql.generated.DataFlow;
import com.linkedin.datahub.graphql.generated.DataJob;
import com.linkedin.datahub.graphql.generated.DataPlatform;
import com.linkedin.datahub.graphql.generated.Dataset;
import com.linkedin.datahub.graphql.generated.Domain;
import com.linkedin.datahub.graphql.generated.EntityType;
import com.linkedin.datahub.graphql.generated.GlossaryTerm;
import com.linkedin.datahub.graphql.generated.Entity;
import com.linkedin.datahub.graphql.generated.Tag;
import com.linkedin.datahub.graphql.generated.MLFeature;
import com.linkedin.datahub.graphql.generated.MLFeatureTable;
import com.linkedin.datahub.graphql.generated.MLPrimaryKey;
import com.linkedin.datahub.graphql.generated.MLModel;
import com.linkedin.datahub.graphql.generated.MLModelGroup;
import com.linkedin.datahub.graphql.types.mappers.ModelMapper;
import javax.annotation.Nonnull;


public class UrnToEntityMapper implements ModelMapper<com.linkedin.common.urn.Urn, Entity>  {
  public static final UrnToEntityMapper INSTANCE = new UrnToEntityMapper();

  public static Entity map(@Nonnull final com.linkedin.common.urn.Urn urn) {
    return INSTANCE.apply(urn);
  }

  @Override
  public Entity apply(Urn input) {
    Entity partialEntity = null;
    if (input.getEntityType().equals("dataset")) {
      partialEntity = new Dataset();
      ((Dataset) partialEntity).setUrn(input.toString());
      ((Dataset) partialEntity).setType(EntityType.DATASET);
    }
    if (input.getEntityType().equals("glossaryTerm")) {
      partialEntity = new GlossaryTerm();
      ((GlossaryTerm) partialEntity).setUrn(input.toString());
      ((GlossaryTerm) partialEntity).setType(EntityType.GLOSSARY_TERM);
    }
    if (input.getEntityType().equals("chart")) {
      partialEntity = new Chart();
      ((Chart) partialEntity).setUrn(input.toString());
      ((Chart) partialEntity).setType(EntityType.CHART);
    }
    if (input.getEntityType().equals("dashboard")) {
      partialEntity = new Dashboard();
      ((Dashboard) partialEntity).setUrn(input.toString());
      ((Dashboard) partialEntity).setType(EntityType.DASHBOARD);
    }
    if (input.getEntityType().equals("dataJob")) {
      partialEntity = new DataJob();
      ((DataJob) partialEntity).setUrn(input.toString());
      ((DataJob) partialEntity).setType(EntityType.DATA_JOB);
    }
    if (input.getEntityType().equals("dataFlow")) {
      partialEntity = new DataFlow();
      ((DataFlow) partialEntity).setUrn(input.toString());
      ((DataFlow) partialEntity).setType(EntityType.DATA_FLOW);
    }
    if (input.getEntityType().equals("tag")) {
      partialEntity = new Tag();
      ((Tag) partialEntity).setUrn(input.toString());
      ((Tag) partialEntity).setType(EntityType.TAG);
    }
    if (input.getEntityType().equals("corpuser")) {
      partialEntity = new CorpUser();
      ((CorpUser) partialEntity).setUrn(input.toString());
      ((CorpUser) partialEntity).setType(EntityType.CORP_USER);
    }
    if (input.getEntityType().equals("corpGroup")) {
      partialEntity = new CorpGroup();
      ((CorpGroup) partialEntity).setUrn(input.toString());
      ((CorpGroup) partialEntity).setType(EntityType.CORP_GROUP);
    }
    if (input.getEntityType().equals("mlFeature")) {
      partialEntity = new MLFeature();
      ((MLFeature) partialEntity).setUrn(input.toString());
      ((MLFeature) partialEntity).setType(EntityType.MLFEATURE);
    }
    if (input.getEntityType().equals("mlFeatureTable")) {
      partialEntity = new MLFeatureTable();
      ((MLFeatureTable) partialEntity).setUrn(input.toString());
      ((MLFeatureTable) partialEntity).setType(EntityType.MLFEATURE_TABLE);
    }
    if (input.getEntityType().equals("mlPrimaryKey")) {
      partialEntity = new MLPrimaryKey();
      ((MLPrimaryKey) partialEntity).setUrn(input.toString());
      ((MLPrimaryKey) partialEntity).setType(EntityType.MLPRIMARY_KEY);
    }
    if (input.getEntityType().equals("mlModel")) {
      partialEntity = new MLModel();
      ((MLModel) partialEntity).setUrn(input.toString());
      ((MLModel) partialEntity).setType(EntityType.MLMODEL);
    }
    if (input.getEntityType().equals("mlModelGroup")) {
      partialEntity = new MLModelGroup();
      ((MLModelGroup) partialEntity).setUrn(input.toString());
      ((MLModelGroup) partialEntity).setType(EntityType.MLMODEL_GROUP);
    }
    if (input.getEntityType().equals("dataPlatform")) {
      partialEntity = new DataPlatform();
      ((DataPlatform) partialEntity).setUrn(input.toString());
      ((DataPlatform) partialEntity).setType(EntityType.DATA_PLATFORM);
    }
<<<<<<< HEAD
    if (input.getEntityType().equals("container")) {
      partialEntity = new Container();
      ((Container) partialEntity).setUrn(input.toString());
      ((Container) partialEntity).setType(EntityType.CONTAINER);
=======
    if (input.getEntityType().equals("domain")) {
      partialEntity = new Domain();
      ((Domain) partialEntity).setUrn(input.toString());
      ((Domain) partialEntity).setType(EntityType.DOMAIN);
>>>>>>> ca2d6255
    }
    return partialEntity;
  }
}<|MERGE_RESOLUTION|>--- conflicted
+++ resolved
@@ -109,17 +109,15 @@
       ((DataPlatform) partialEntity).setUrn(input.toString());
       ((DataPlatform) partialEntity).setType(EntityType.DATA_PLATFORM);
     }
-<<<<<<< HEAD
     if (input.getEntityType().equals("container")) {
       partialEntity = new Container();
       ((Container) partialEntity).setUrn(input.toString());
       ((Container) partialEntity).setType(EntityType.CONTAINER);
-=======
+    }
     if (input.getEntityType().equals("domain")) {
       partialEntity = new Domain();
       ((Domain) partialEntity).setUrn(input.toString());
       ((Domain) partialEntity).setType(EntityType.DOMAIN);
->>>>>>> ca2d6255
     }
     return partialEntity;
   }
