package com.linkedin.datahub.graphql.types.dashboard.mappers;

import com.linkedin.common.GlobalTags;
import com.linkedin.common.GlossaryTerms;
import com.linkedin.common.InstitutionalMemory;
import com.linkedin.common.Ownership;
import com.linkedin.common.Status;
import com.linkedin.dashboard.EditableDashboardProperties;
import com.linkedin.data.DataMap;
import com.linkedin.datahub.graphql.generated.AccessLevel;
import com.linkedin.datahub.graphql.generated.Chart;
import com.linkedin.datahub.graphql.generated.Container;
import com.linkedin.datahub.graphql.generated.Dashboard;
import com.linkedin.datahub.graphql.generated.DashboardEditableProperties;
import com.linkedin.datahub.graphql.generated.DashboardInfo;
import com.linkedin.datahub.graphql.generated.DashboardProperties;
import com.linkedin.datahub.graphql.generated.DataPlatform;
import com.linkedin.datahub.graphql.generated.Domain;
import com.linkedin.datahub.graphql.generated.EntityType;
import com.linkedin.datahub.graphql.types.common.mappers.AuditStampMapper;
import com.linkedin.datahub.graphql.types.common.mappers.InstitutionalMemoryMapper;
import com.linkedin.datahub.graphql.types.common.mappers.OwnershipMapper;
import com.linkedin.datahub.graphql.types.common.mappers.StatusMapper;
import com.linkedin.datahub.graphql.types.common.mappers.StringMapMapper;
import com.linkedin.datahub.graphql.types.glossary.mappers.GlossaryTermsMapper;
import com.linkedin.datahub.graphql.types.mappers.ModelMapper;
import com.linkedin.datahub.graphql.types.tag.mappers.GlobalTagsMapper;
import com.linkedin.domain.Domains;
import com.linkedin.entity.EntityResponse;
import com.linkedin.metadata.key.DashboardKey;
import com.linkedin.metadata.key.DataPlatformKey;
import com.linkedin.metadata.utils.EntityKeyUtils;
import java.util.stream.Collectors;
import javax.annotation.Nonnull;

import static com.linkedin.metadata.Constants.*;


public class DashboardMapper implements ModelMapper<EntityResponse, Dashboard> {

    public static final DashboardMapper INSTANCE = new DashboardMapper();

    public static Dashboard map(@Nonnull final EntityResponse entityResponse) {
        return INSTANCE.apply(entityResponse);
    }

    @Override
    public Dashboard apply(@Nonnull final EntityResponse entityResponse) {
        final Dashboard result = new Dashboard();
        result.setUrn(entityResponse.getUrn().toString());
        result.setType(EntityType.DASHBOARD);

        entityResponse.getAspects().forEach((name, aspect) -> {
            DataMap data = aspect.getValue().data();
            if (DASHBOARD_KEY_ASPECT_NAME.equals(name)) {
                final DashboardKey gmsKey = new DashboardKey(data);
                result.setDashboardId(gmsKey.getDashboardId());
                result.setTool(gmsKey.getDashboardTool());
                result.setPlatform(DataPlatform.builder()
                    .setType(EntityType.DATA_PLATFORM)
                    .setUrn(EntityKeyUtils
                        .convertEntityKeyToUrn(new DataPlatformKey()
                            .setPlatformName(gmsKey.getDashboardTool()), DATA_PLATFORM_ENTITY_NAME).toString()).build());
            } else if (DASHBOARD_INFO_ASPECT_NAME.equals(name)) {
                final com.linkedin.dashboard.DashboardInfo gmsDashboardInfo = new com.linkedin.dashboard.DashboardInfo(data);
                result.setInfo(mapDashboardInfo(gmsDashboardInfo));
                result.setProperties(mapDashboardInfoToProperties(gmsDashboardInfo));
            } else if (EDITABLE_DASHBOARD_PROPERTIES_ASPECT_NAME.equals(name)) {
                final EditableDashboardProperties editableDashboardProperties = new EditableDashboardProperties(data);
                final DashboardEditableProperties dashboardEditableProperties = new DashboardEditableProperties();
                dashboardEditableProperties.setDescription(editableDashboardProperties.getDescription());
                result.setEditableProperties(dashboardEditableProperties);
            } else if (OWNERSHIP_ASPECT_NAME.equals(name)) {
                result.setOwnership(OwnershipMapper.map(new Ownership(data)));
            } else if (STATUS_ASPECT_NAME.equals(name)) {
                result.setStatus(StatusMapper.map(new Status(data)));
            } else if (GLOBAL_TAGS_ASPECT_NAME.equals(name)) {
                com.linkedin.datahub.graphql.generated.GlobalTags globalTags = GlobalTagsMapper.map(new GlobalTags(data));
                result.setGlobalTags(globalTags);
                result.setTags(globalTags);
            } else if (INSTITUTIONAL_MEMORY_ASPECT_NAME.equals(name)) {
                result.setInstitutionalMemory(InstitutionalMemoryMapper.map(new InstitutionalMemory(data)));
            } else if (GLOSSARY_TERMS_ASPECT_NAME.equals(name)) {
                result.setGlossaryTerms(GlossaryTermsMapper.map(new GlossaryTerms(data)));
<<<<<<< HEAD
            } else if (CONTAINER_ASPECT_NAME.equals(name)) {
                final com.linkedin.container.Container gmsContainer = new com.linkedin.container.Container(data);
                result.setContainer(Container
                    .builder()
                    .setType(EntityType.CONTAINER)
                    .setUrn(gmsContainer.getContainer().toString())
                    .build());
=======
            } else if (DOMAINS_ASPECT_NAME.equals(name)) {
                final Domains domains = new Domains(data);
                // Currently we only take the first domain if it exists.
                if (domains.getDomains().size() > 0) {
                    result.setDomain(Domain.builder()
                        .setType(EntityType.DOMAIN)
                        .setUrn(domains.getDomains().get(0).toString()).build());
                }
>>>>>>> ca2d6255
            }
        });

        return result;
    }

    /**
     * Maps GMS {@link com.linkedin.dashboard.DashboardInfo} to deprecated GraphQL {@link DashboardInfo}
     */
    private DashboardInfo mapDashboardInfo(final com.linkedin.dashboard.DashboardInfo info) {
        final DashboardInfo result = new DashboardInfo();
        result.setDescription(info.getDescription());
        result.setName(info.getTitle());
        result.setLastRefreshed(info.getLastRefreshed());
        result.setCharts(info.getCharts().stream().map(urn -> {
            final Chart chart = new Chart();
            chart.setUrn(urn.toString());
            return chart;
        }).collect(Collectors.toList()));
        if (info.hasExternalUrl()) {
            result.setExternalUrl(info.getExternalUrl().toString());
        } else if (info.hasDashboardUrl()) {
            // TODO: Migrate to using the External URL field for consistency.
            result.setExternalUrl(info.getDashboardUrl().toString());
        }
        if (info.hasCustomProperties()) {
            result.setCustomProperties(StringMapMapper.map(info.getCustomProperties()));
        }
        if (info.hasAccess()) {
            result.setAccess(AccessLevel.valueOf(info.getAccess().toString()));
        }
        result.setLastModified(AuditStampMapper.map(info.getLastModified().getLastModified()));
        result.setCreated(AuditStampMapper.map(info.getLastModified().getCreated()));
        if (info.getLastModified().hasDeleted()) {
            result.setDeleted(AuditStampMapper.map(info.getLastModified().getDeleted()));
        }
        return result;
    }

    /**
     * Maps GMS {@link com.linkedin.dashboard.DashboardInfo} to new GraphQL {@link DashboardProperties}
     */
    private DashboardProperties mapDashboardInfoToProperties(final com.linkedin.dashboard.DashboardInfo info) {
        final DashboardProperties result = new DashboardProperties();
        result.setDescription(info.getDescription());
        result.setName(info.getTitle());
        result.setLastRefreshed(info.getLastRefreshed());

        if (info.hasExternalUrl()) {
            result.setExternalUrl(info.getExternalUrl().toString());
        } else if (info.hasDashboardUrl()) {
            // TODO: Migrate to using the External URL field for consistency.
            result.setExternalUrl(info.getDashboardUrl().toString());
        }
        if (info.hasCustomProperties()) {
            result.setCustomProperties(StringMapMapper.map(info.getCustomProperties()));
        }
        if (info.hasAccess()) {
            result.setAccess(AccessLevel.valueOf(info.getAccess().toString()));
        }
        result.setLastModified(AuditStampMapper.map(info.getLastModified().getLastModified()));
        result.setCreated(AuditStampMapper.map(info.getLastModified().getCreated()));
        if (info.getLastModified().hasDeleted()) {
            result.setDeleted(AuditStampMapper.map(info.getLastModified().getDeleted()));
        }
        return result;
    }
}<|MERGE_RESOLUTION|>--- conflicted
+++ resolved
@@ -82,7 +82,6 @@
                 result.setInstitutionalMemory(InstitutionalMemoryMapper.map(new InstitutionalMemory(data)));
             } else if (GLOSSARY_TERMS_ASPECT_NAME.equals(name)) {
                 result.setGlossaryTerms(GlossaryTermsMapper.map(new GlossaryTerms(data)));
-<<<<<<< HEAD
             } else if (CONTAINER_ASPECT_NAME.equals(name)) {
                 final com.linkedin.container.Container gmsContainer = new com.linkedin.container.Container(data);
                 result.setContainer(Container
@@ -90,7 +89,6 @@
                     .setType(EntityType.CONTAINER)
                     .setUrn(gmsContainer.getContainer().toString())
                     .build());
-=======
             } else if (DOMAINS_ASPECT_NAME.equals(name)) {
                 final Domains domains = new Domains(data);
                 // Currently we only take the first domain if it exists.
@@ -99,7 +97,6 @@
                         .setType(EntityType.DOMAIN)
                         .setUrn(domains.getDomains().get(0).toString()).build());
                 }
->>>>>>> ca2d6255
             }
         });
 
