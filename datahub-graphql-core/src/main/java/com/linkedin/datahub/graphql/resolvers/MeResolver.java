package com.linkedin.datahub.graphql.resolvers;

import static com.linkedin.datahub.graphql.resolvers.ingest.IngestionAuthUtils.*;
import static com.linkedin.metadata.Constants.*;

import com.datahub.authorization.AuthorizationRequest;
import com.datahub.authorization.AuthorizationResult;
import com.datahub.plugins.auth.authorization.Authorizer;
import com.linkedin.common.urn.Urn;
import com.linkedin.datahub.graphql.QueryContext;
import com.linkedin.datahub.graphql.authorization.AuthorizationUtils;
import com.linkedin.datahub.graphql.featureflags.FeatureFlags;
import com.linkedin.datahub.graphql.generated.AuthenticatedUser;
import com.linkedin.datahub.graphql.generated.CorpUser;
import com.linkedin.datahub.graphql.generated.PlatformPrivileges;
import com.linkedin.datahub.graphql.resolvers.businessattribute.BusinessAttributeAuthorizationUtils;
import com.linkedin.datahub.graphql.types.corpuser.mappers.CorpUserMapper;
import com.linkedin.entity.EntityResponse;
import com.linkedin.entity.client.EntityClient;
import com.linkedin.metadata.authorization.PoliciesConfig;
import com.linkedin.r2.RemoteInvocationException;
import graphql.schema.DataFetcher;
import graphql.schema.DataFetchingEnvironment;
import java.net.URISyntaxException;
import java.util.Collections;
import java.util.Optional;
import java.util.concurrent.CompletableFuture;
import javax.annotation.Nonnull;

/**
 * GraphQL resolver responsible for resolving information about the currently logged in User,
 * including
 *
 * <p>1. User profile information 2. User privilege information, i.e. which features to display in
 * the UI.
 */
public class MeResolver implements DataFetcher<CompletableFuture<AuthenticatedUser>> {

  private final EntityClient _entityClient;
  private final FeatureFlags _featureFlags;

  public MeResolver(final EntityClient entityClient, final FeatureFlags featureFlags) {
    _entityClient = entityClient;
    _featureFlags = featureFlags;
  }

  @Override
  public CompletableFuture<AuthenticatedUser> get(DataFetchingEnvironment environment) {
    final QueryContext context = environment.getContext();
<<<<<<< HEAD
    return CompletableFuture.supplyAsync(() -> {
      try {
        // 1. Get currently logged in user profile.
        final Urn userUrn = Urn.createFromString(context.getActorUrn());
        final EntityResponse gmsUser = _entityClient.batchGetV2(CORP_USER_ENTITY_NAME,
                Collections.singleton(userUrn), null, context.getAuthentication()).get(userUrn);
        final CorpUser corpUser = CorpUserMapper.map(gmsUser, _featureFlags);

        // 2. Get platform privileges
        final PlatformPrivileges platformPrivileges = new PlatformPrivileges();
        platformPrivileges.setViewAnalytics(canViewAnalytics(context));
        platformPrivileges.setManagePolicies(canManagePolicies(context));
        platformPrivileges.setManageIdentities(canManageUsersGroups(context));
        platformPrivileges.setGeneratePersonalAccessTokens(canGeneratePersonalAccessToken(context));
        platformPrivileges.setManageDomains(canManageDomains(context));
        platformPrivileges.setManageIngestion(canManageIngestion(context));
        platformPrivileges.setManageSecrets(canManageSecrets(context));
        platformPrivileges.setManageTokens(canManageTokens(context));
        platformPrivileges.setManageTests(canManageTests(context));
        platformPrivileges.setManageGlossaries(canManageGlossaries(context));
        platformPrivileges.setManageUserCredentials(canManageUserCredentials(context));
        platformPrivileges.setCreateDomains(AuthorizationUtils.canCreateDomains(context));
        platformPrivileges.setCreateTags(AuthorizationUtils.canCreateTags(context));
        platformPrivileges.setManageTags(AuthorizationUtils.canManageTags(context));
        platformPrivileges.setManageGlobalViews(AuthorizationUtils.canManageGlobalViews(context));
        platformPrivileges.setManageOwnershipTypes(AuthorizationUtils.canManageOwnershipTypes(context));
        platformPrivileges.setManageGlobalAnnouncements(AuthorizationUtils.canManageGlobalAnnouncements(context));
        platformPrivileges.setCreateBusinessAttributes(BusinessAttributeAuthorizationUtils.canCreateBusinessAttribute(context));
        platformPrivileges.setManageBusinessAttributes(BusinessAttributeAuthorizationUtils.canManageBusinessAttribute(context));
        // Construct and return authenticated user object.
        final AuthenticatedUser authUser = new AuthenticatedUser();
        authUser.setCorpUser(corpUser);
        authUser.setPlatformPrivileges(platformPrivileges);
        return authUser;
      } catch (URISyntaxException | RemoteInvocationException e) {
        throw new RuntimeException("Failed to fetch authenticated user!", e);
      }
    });
=======
    return CompletableFuture.supplyAsync(
        () -> {
          try {
            // 1. Get currently logged in user profile.
            final Urn userUrn = Urn.createFromString(context.getActorUrn());
            final EntityResponse gmsUser =
                _entityClient
                    .batchGetV2(
                        CORP_USER_ENTITY_NAME,
                        Collections.singleton(userUrn),
                        null,
                        context.getAuthentication())
                    .get(userUrn);
            final CorpUser corpUser = CorpUserMapper.map(gmsUser, _featureFlags);

            // 2. Get platform privileges
            final PlatformPrivileges platformPrivileges = new PlatformPrivileges();
            platformPrivileges.setViewAnalytics(canViewAnalytics(context));
            platformPrivileges.setManagePolicies(canManagePolicies(context));
            platformPrivileges.setManageIdentities(canManageUsersGroups(context));
            platformPrivileges.setGeneratePersonalAccessTokens(
                canGeneratePersonalAccessToken(context));
            platformPrivileges.setManageDomains(canManageDomains(context));
            platformPrivileges.setManageIngestion(canManageIngestion(context));
            platformPrivileges.setManageSecrets(canManageSecrets(context));
            platformPrivileges.setManageTokens(canManageTokens(context));
            platformPrivileges.setManageTests(canManageTests(context));
            platformPrivileges.setManageGlossaries(canManageGlossaries(context));
            platformPrivileges.setManageUserCredentials(canManageUserCredentials(context));
            platformPrivileges.setCreateDomains(AuthorizationUtils.canCreateDomains(context));
            platformPrivileges.setCreateTags(AuthorizationUtils.canCreateTags(context));
            platformPrivileges.setManageTags(AuthorizationUtils.canManageTags(context));
            platformPrivileges.setManageGlobalViews(
                AuthorizationUtils.canManageGlobalViews(context));
            platformPrivileges.setManageOwnershipTypes(
                AuthorizationUtils.canManageOwnershipTypes(context));
            platformPrivileges.setManageGlobalAnnouncements(
                AuthorizationUtils.canManageGlobalAnnouncements(context));

            // Construct and return authenticated user object.
            final AuthenticatedUser authUser = new AuthenticatedUser();
            authUser.setCorpUser(corpUser);
            authUser.setPlatformPrivileges(platformPrivileges);
            return authUser;
          } catch (URISyntaxException | RemoteInvocationException e) {
            throw new RuntimeException("Failed to fetch authenticated user!", e);
          }
        });
>>>>>>> 1d514cb0
  }

  /** Returns true if the authenticated user has privileges to view analytics. */
  private boolean canViewAnalytics(final QueryContext context) {
    return isAuthorized(
        context.getAuthorizer(), context.getActorUrn(), PoliciesConfig.VIEW_ANALYTICS_PRIVILEGE);
  }

  /** Returns true if the authenticated user has privileges to manage policies analytics. */
  private boolean canManagePolicies(final QueryContext context) {
    return isAuthorized(
        context.getAuthorizer(), context.getActorUrn(), PoliciesConfig.MANAGE_POLICIES_PRIVILEGE);
  }

  /** Returns true if the authenticated user has privileges to manage users & groups. */
  private boolean canManageUsersGroups(final QueryContext context) {
    return isAuthorized(
        context.getAuthorizer(),
        context.getActorUrn(),
        PoliciesConfig.MANAGE_USERS_AND_GROUPS_PRIVILEGE);
  }

  /** Returns true if the authenticated user has privileges to generate personal access tokens */
  private boolean canGeneratePersonalAccessToken(final QueryContext context) {
    return isAuthorized(
        context.getAuthorizer(),
        context.getActorUrn(),
        PoliciesConfig.GENERATE_PERSONAL_ACCESS_TOKENS_PRIVILEGE);
  }

  /** Returns true if the authenticated user has privileges to manage (add or remove) tests. */
  private boolean canManageTests(final QueryContext context) {
    return isAuthorized(
        context.getAuthorizer(), context.getActorUrn(), PoliciesConfig.MANAGE_TESTS_PRIVILEGE);
  }

  /** Returns true if the authenticated user has privileges to manage domains */
  private boolean canManageDomains(final QueryContext context) {
    return isAuthorized(
        context.getAuthorizer(), context.getActorUrn(), PoliciesConfig.MANAGE_DOMAINS_PRIVILEGE);
  }

  /** Returns true if the authenticated user has privileges to manage access tokens */
  private boolean canManageTokens(final QueryContext context) {
    return isAuthorized(
        context.getAuthorizer(), context.getActorUrn(), PoliciesConfig.MANAGE_ACCESS_TOKENS);
  }

  /** Returns true if the authenticated user has privileges to manage glossaries */
  private boolean canManageGlossaries(final QueryContext context) {
    return isAuthorized(
        context.getAuthorizer(), context.getActorUrn(), PoliciesConfig.MANAGE_GLOSSARIES_PRIVILEGE);
  }

  /** Returns true if the authenticated user has privileges to manage user credentials */
  private boolean canManageUserCredentials(@Nonnull QueryContext context) {
    return isAuthorized(
        context.getAuthorizer(),
        context.getActorUrn(),
        PoliciesConfig.MANAGE_USER_CREDENTIALS_PRIVILEGE);
  }

  /**
   * Returns true if the provided actor is authorized for a particular privilege, false otherwise.
   */
  private boolean isAuthorized(
      final Authorizer authorizer, String actor, PoliciesConfig.Privilege privilege) {
    final AuthorizationRequest request =
        new AuthorizationRequest(actor, privilege.getType(), Optional.empty());
    final AuthorizationResult result = authorizer.authorize(request);
    return AuthorizationResult.Type.ALLOW.equals(result.getType());
  }
}<|MERGE_RESOLUTION|>--- conflicted
+++ resolved
@@ -47,46 +47,6 @@
   @Override
   public CompletableFuture<AuthenticatedUser> get(DataFetchingEnvironment environment) {
     final QueryContext context = environment.getContext();
-<<<<<<< HEAD
-    return CompletableFuture.supplyAsync(() -> {
-      try {
-        // 1. Get currently logged in user profile.
-        final Urn userUrn = Urn.createFromString(context.getActorUrn());
-        final EntityResponse gmsUser = _entityClient.batchGetV2(CORP_USER_ENTITY_NAME,
-                Collections.singleton(userUrn), null, context.getAuthentication()).get(userUrn);
-        final CorpUser corpUser = CorpUserMapper.map(gmsUser, _featureFlags);
-
-        // 2. Get platform privileges
-        final PlatformPrivileges platformPrivileges = new PlatformPrivileges();
-        platformPrivileges.setViewAnalytics(canViewAnalytics(context));
-        platformPrivileges.setManagePolicies(canManagePolicies(context));
-        platformPrivileges.setManageIdentities(canManageUsersGroups(context));
-        platformPrivileges.setGeneratePersonalAccessTokens(canGeneratePersonalAccessToken(context));
-        platformPrivileges.setManageDomains(canManageDomains(context));
-        platformPrivileges.setManageIngestion(canManageIngestion(context));
-        platformPrivileges.setManageSecrets(canManageSecrets(context));
-        platformPrivileges.setManageTokens(canManageTokens(context));
-        platformPrivileges.setManageTests(canManageTests(context));
-        platformPrivileges.setManageGlossaries(canManageGlossaries(context));
-        platformPrivileges.setManageUserCredentials(canManageUserCredentials(context));
-        platformPrivileges.setCreateDomains(AuthorizationUtils.canCreateDomains(context));
-        platformPrivileges.setCreateTags(AuthorizationUtils.canCreateTags(context));
-        platformPrivileges.setManageTags(AuthorizationUtils.canManageTags(context));
-        platformPrivileges.setManageGlobalViews(AuthorizationUtils.canManageGlobalViews(context));
-        platformPrivileges.setManageOwnershipTypes(AuthorizationUtils.canManageOwnershipTypes(context));
-        platformPrivileges.setManageGlobalAnnouncements(AuthorizationUtils.canManageGlobalAnnouncements(context));
-        platformPrivileges.setCreateBusinessAttributes(BusinessAttributeAuthorizationUtils.canCreateBusinessAttribute(context));
-        platformPrivileges.setManageBusinessAttributes(BusinessAttributeAuthorizationUtils.canManageBusinessAttribute(context));
-        // Construct and return authenticated user object.
-        final AuthenticatedUser authUser = new AuthenticatedUser();
-        authUser.setCorpUser(corpUser);
-        authUser.setPlatformPrivileges(platformPrivileges);
-        return authUser;
-      } catch (URISyntaxException | RemoteInvocationException e) {
-        throw new RuntimeException("Failed to fetch authenticated user!", e);
-      }
-    });
-=======
     return CompletableFuture.supplyAsync(
         () -> {
           try {
@@ -125,7 +85,10 @@
                 AuthorizationUtils.canManageOwnershipTypes(context));
             platformPrivileges.setManageGlobalAnnouncements(
                 AuthorizationUtils.canManageGlobalAnnouncements(context));
-
+            platformPrivileges.setCreateBusinessAttributes(
+                    BusinessAttributeAuthorizationUtils.canCreateBusinessAttribute(context));
+            platformPrivileges.setManageBusinessAttributes(
+                    BusinessAttributeAuthorizationUtils.canManageBusinessAttribute(context));
             // Construct and return authenticated user object.
             final AuthenticatedUser authUser = new AuthenticatedUser();
             authUser.setCorpUser(corpUser);
@@ -135,7 +98,6 @@
             throw new RuntimeException("Failed to fetch authenticated user!", e);
           }
         });
->>>>>>> 1d514cb0
   }
 
   /** Returns true if the authenticated user has privileges to view analytics. */
