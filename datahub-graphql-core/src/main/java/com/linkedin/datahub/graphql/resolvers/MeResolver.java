--- conflicted
+++ resolved
@@ -57,10 +57,7 @@
         platformPrivileges.setViewMetadataProposals(canViewMetadataProposals(context));
         platformPrivileges.setManageIdentities(canManageUsersGroups(context));
         platformPrivileges.setGeneratePersonalAccessTokens(canGeneratePersonalAccessToken(context));
-<<<<<<< HEAD
-=======
         platformPrivileges.setManageDomains(canManageDomains(context));
->>>>>>> 697eda7c
         platformPrivileges.setManageIngestion(canManageIngestion(context));
         platformPrivileges.setManageSecrets(canManageSecrets(context));
 
