--- conflicted
+++ resolved
@@ -69,11 +69,8 @@
         GLOBAL_TAGS_ASPECT_NAME,
         GLOSSARY_TERMS_ASPECT_NAME,
         STATUS_ASPECT_NAME,
-<<<<<<< HEAD
-        CONTAINER_ASPECT_NAME
-=======
+        CONTAINER_ASPECT_NAME,
         DOMAINS_ASPECT_NAME
->>>>>>> ca2d6255
     );
     private static final Set<String> FACET_FIELDS = ImmutableSet.of("access", "tool");
 
