package com.linkedin.datahub.graphql.resolvers;

import com.datahub.authentication.Authentication;
import com.fasterxml.jackson.databind.ObjectMapper;
import com.linkedin.datahub.graphql.QueryContext;
import com.linkedin.datahub.graphql.exception.ValidationException;
import com.linkedin.datahub.graphql.generated.FacetFilterInput;

<<<<<<< HEAD
import com.linkedin.metadata.aspect.VersionedAspect;
import com.linkedin.metadata.query.filter.ConjunctiveCriterion;
import com.linkedin.metadata.query.filter.ConjunctiveCriterionArray;
=======
>>>>>>> 697eda7c
import com.linkedin.metadata.query.filter.Criterion;
import com.linkedin.metadata.query.filter.CriterionArray;
import com.linkedin.metadata.query.filter.Filter;
import com.linkedin.metadata.search.utils.ESUtils;
import graphql.schema.DataFetchingEnvironment;
import java.util.stream.Collectors;
import javax.annotation.Nonnull;
import javax.annotation.Nullable;
import java.util.Collections;
import java.util.HashMap;
import java.util.List;
import java.util.Map;
import java.util.Set;
import org.slf4j.Logger;
import org.slf4j.LoggerFactory;


public class ResolverUtils {

    private static final ObjectMapper MAPPER = new ObjectMapper();

    private static final Logger _logger = LoggerFactory.getLogger(ResolverUtils.class.getName());

    private ResolverUtils() { }

    @Nonnull
    public static <T> T bindArgument(Object argument, Class<T> clazz) {
        return MAPPER.convertValue(argument, clazz);
    }

    /**
     * Returns the string with the forward slash escaped
     * More details on reserved characters in Elasticsearch can be found at,
     * https://www.elastic.co/guide/en/elasticsearch/reference/current/query-dsl-query-string-query.html#_reserved_characters
     */
    @Nonnull
    public static String escapeForwardSlash(@Nonnull String input) {
        if (input.contains("/")) {
            input = input.replace("/", "\\\\/");
        }
        return input;
    }

    @Nonnull
    public static Authentication getAuthentication(DataFetchingEnvironment environment) {
        return ((QueryContext) environment.getContext()).getAuthentication();
    }

    @Nonnull
    public static Map<String, String> buildFacetFilters(@Nullable List<FacetFilterInput> facetFilterInputs,
                                                        @Nonnull Set<String> validFacetFields) {
        if (facetFilterInputs == null) {
            return Collections.emptyMap();
        }

        final Map<String, String> facetFilters = new HashMap<>();

        facetFilterInputs.forEach(facetFilterInput -> {
            if (!validFacetFields.contains(facetFilterInput.getField())) {
                throw new ValidationException(String.format("Unrecognized facet with name %s provided", facetFilterInput.getField()));
            }
            facetFilters.put(facetFilterInput.getField(), facetFilterInput.getValue());
        });

        return facetFilters;
    }

    @Nullable
    public static Filter buildFilter(@Nullable List<FacetFilterInput> facetFilterInputs) {
        if (facetFilterInputs == null) {
            return null;
        }
        return new Filter().setOr(new ConjunctiveCriterionArray(new ConjunctiveCriterion().setAnd(new CriterionArray(facetFilterInputs.stream()
            .map(filter -> new Criterion().setField(filter.getField() + ESUtils.KEYWORD_SUFFIX).setValue(filter.getValue()))
            .collect(Collectors.toList())))));
    }
<<<<<<< HEAD


    private static Object constructAspectFromDataElement(DataElement aspectDataElement)
        throws ClassNotFoundException, IllegalAccessException, InvocationTargetException, InstantiationException {
        String restliAspectClassName = aspectDataElement.getSchema().getUnionMemberKey();
        // construct the restli aspect class from the aspect's DataMap stored in local context
        Object constructedAspect = Class.forName(restliAspectClassName)
            .cast((
                ConstructorUtils.getMatchingAccessibleConstructor(
                    Class.forName(restliAspectClassName),
                    new Class[]{DataMap.class}
                ).newInstance(aspectDataElement.getValue())
            ));

        return constructedAspect;
    }

    private static com.linkedin.metadata.aspect.Aspect constructAspectUnionInstanceFromAspect(Object constructedAspect)
        throws NoSuchMethodException, InvocationTargetException, IllegalAccessException {
        return (com.linkedin.metadata.aspect.Aspect)
            com.linkedin.metadata.aspect.Aspect.class.getMethod("create", constructedAspect.getClass())
                .invoke(com.linkedin.metadata.aspect.Aspect.class, constructedAspect);
    }

    @Nonnull
    public static VersionedAspect getAspectFromLocalContext(DataFetchingEnvironment environment) {
        String fieldName = environment.getField().getName();
        Long version = environment.getArgument("version");

        Object localContext = environment.getLocalContext();
        // if we have context & the version is 0, we should try to retrieve it from the fetched entity
        // otherwise, we should just fetch the entity from the aspect resource
        if (localContext != null && version == 0 || version == null) {
            if (localContext instanceof Map) {
                // de-register the prefetched aspect from local context. Since aspects will only
                // ever be first-class properties of an entity type, local context will always
                // contain a map of { aspectName: DataMap }
                DataElement prefetchedAspect =
                    ((Map<String, DataElement>) localContext).getOrDefault(fieldName, null);

                if (prefetchedAspect != null) {
                    try {
                        Object constructedAspect = constructAspectFromDataElement(prefetchedAspect);

                        VersionedAspect resultWithMetadata = new VersionedAspect();

                        resultWithMetadata.setAspect(constructAspectUnionInstanceFromAspect(constructedAspect));

                        resultWithMetadata.setVersion(0);

                        return resultWithMetadata;
                    } catch (IllegalAccessException | InstantiationException | InvocationTargetException | ClassNotFoundException | NoSuchMethodException e) {
                        _logger.error(
                            "Error fetch aspect from local context. field: {} version: {}. Error: {}",
                            fieldName,
                            version,
                            e.toString()
                        );
                        e.printStackTrace();
                    }
                }
            }
        }
        return null;
    }
=======
>>>>>>> 697eda7c
}<|MERGE_RESOLUTION|>--- conflicted
+++ resolved
@@ -5,13 +5,9 @@
 import com.linkedin.datahub.graphql.QueryContext;
 import com.linkedin.datahub.graphql.exception.ValidationException;
 import com.linkedin.datahub.graphql.generated.FacetFilterInput;
-
-<<<<<<< HEAD
 import com.linkedin.metadata.aspect.VersionedAspect;
 import com.linkedin.metadata.query.filter.ConjunctiveCriterion;
 import com.linkedin.metadata.query.filter.ConjunctiveCriterionArray;
-=======
->>>>>>> 697eda7c
 import com.linkedin.metadata.query.filter.Criterion;
 import com.linkedin.metadata.query.filter.CriterionArray;
 import com.linkedin.metadata.query.filter.Filter;
@@ -88,72 +84,4 @@
             .map(filter -> new Criterion().setField(filter.getField() + ESUtils.KEYWORD_SUFFIX).setValue(filter.getValue()))
             .collect(Collectors.toList())))));
     }
-<<<<<<< HEAD
-
-
-    private static Object constructAspectFromDataElement(DataElement aspectDataElement)
-        throws ClassNotFoundException, IllegalAccessException, InvocationTargetException, InstantiationException {
-        String restliAspectClassName = aspectDataElement.getSchema().getUnionMemberKey();
-        // construct the restli aspect class from the aspect's DataMap stored in local context
-        Object constructedAspect = Class.forName(restliAspectClassName)
-            .cast((
-                ConstructorUtils.getMatchingAccessibleConstructor(
-                    Class.forName(restliAspectClassName),
-                    new Class[]{DataMap.class}
-                ).newInstance(aspectDataElement.getValue())
-            ));
-
-        return constructedAspect;
-    }
-
-    private static com.linkedin.metadata.aspect.Aspect constructAspectUnionInstanceFromAspect(Object constructedAspect)
-        throws NoSuchMethodException, InvocationTargetException, IllegalAccessException {
-        return (com.linkedin.metadata.aspect.Aspect)
-            com.linkedin.metadata.aspect.Aspect.class.getMethod("create", constructedAspect.getClass())
-                .invoke(com.linkedin.metadata.aspect.Aspect.class, constructedAspect);
-    }
-
-    @Nonnull
-    public static VersionedAspect getAspectFromLocalContext(DataFetchingEnvironment environment) {
-        String fieldName = environment.getField().getName();
-        Long version = environment.getArgument("version");
-
-        Object localContext = environment.getLocalContext();
-        // if we have context & the version is 0, we should try to retrieve it from the fetched entity
-        // otherwise, we should just fetch the entity from the aspect resource
-        if (localContext != null && version == 0 || version == null) {
-            if (localContext instanceof Map) {
-                // de-register the prefetched aspect from local context. Since aspects will only
-                // ever be first-class properties of an entity type, local context will always
-                // contain a map of { aspectName: DataMap }
-                DataElement prefetchedAspect =
-                    ((Map<String, DataElement>) localContext).getOrDefault(fieldName, null);
-
-                if (prefetchedAspect != null) {
-                    try {
-                        Object constructedAspect = constructAspectFromDataElement(prefetchedAspect);
-
-                        VersionedAspect resultWithMetadata = new VersionedAspect();
-
-                        resultWithMetadata.setAspect(constructAspectUnionInstanceFromAspect(constructedAspect));
-
-                        resultWithMetadata.setVersion(0);
-
-                        return resultWithMetadata;
-                    } catch (IllegalAccessException | InstantiationException | InvocationTargetException | ClassNotFoundException | NoSuchMethodException e) {
-                        _logger.error(
-                            "Error fetch aspect from local context. field: {} version: {}. Error: {}",
-                            fieldName,
-                            version,
-                            e.toString()
-                        );
-                        e.printStackTrace();
-                    }
-                }
-            }
-        }
-        return null;
-    }
-=======
->>>>>>> 697eda7c
 }