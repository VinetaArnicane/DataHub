package com.linkedin.datahub.graphql.resolvers.mutate.util;

import static com.linkedin.datahub.graphql.resolvers.mutate.MutationUtils.*;

import com.datahub.authorization.ConjunctivePrivilegeGroup;
import com.datahub.authorization.DisjunctivePrivilegeGroup;
import com.google.common.collect.ImmutableList;
import com.linkedin.businessattribute.BusinessAttributeInfo;
import com.linkedin.common.GlobalTags;
import com.linkedin.common.GlossaryTermAssociation;
import com.linkedin.common.GlossaryTermAssociationArray;
import com.linkedin.common.GlossaryTerms;
import com.linkedin.common.TagAssociation;
import com.linkedin.common.TagAssociationArray;
import com.linkedin.common.urn.GlossaryTermUrn;
import com.linkedin.common.urn.TagUrn;
import com.linkedin.common.urn.Urn;
import com.linkedin.common.urn.UrnUtils;
import com.linkedin.datahub.graphql.QueryContext;
import com.linkedin.datahub.graphql.authorization.AuthorizationUtils;
import com.linkedin.datahub.graphql.generated.ResourceRefInput;
import com.linkedin.datahub.graphql.generated.SubResourceType;
import com.linkedin.metadata.Constants;
import com.linkedin.metadata.authorization.PoliciesConfig;
import com.linkedin.metadata.entity.EntityService;
import com.linkedin.metadata.entity.EntityUtils;
import com.linkedin.mxe.MetadataChangeProposal;
import com.linkedin.schema.EditableSchemaFieldInfo;
import com.linkedin.schema.EditableSchemaMetadata;
import io.datahubproject.metadata.context.OperationContext;
import java.net.URISyntaxException;
import java.util.ArrayList;
import java.util.List;
import javax.annotation.Nonnull;
import lombok.extern.slf4j.Slf4j;

// TODO: Move to consuming GlossaryTermService, TagService.
@Slf4j
public class LabelUtils {
  private static final ConjunctivePrivilegeGroup ALL_PRIVILEGES_GROUP =
      new ConjunctivePrivilegeGroup(
          ImmutableList.of(PoliciesConfig.EDIT_ENTITY_PRIVILEGE.getType()));

  private LabelUtils() {}

  public static void removeTermFromResource(
      @Nonnull OperationContext opContext,
      Urn labelUrn,
      Urn resourceUrn,
      String subResource,
      Urn actor,
      EntityService<?> entityService) {
    if (subResource == null || subResource.equals("")) {
      com.linkedin.common.GlossaryTerms terms =
          (com.linkedin.common.GlossaryTerms)
              EntityUtils.getAspectFromEntity(
                  opContext,
                  resourceUrn.toString(),
                  Constants.GLOSSARY_TERMS_ASPECT_NAME,
                  entityService,
                  new GlossaryTerms());
      terms.setAuditStamp(EntityUtils.getAuditStamp(actor));

      removeTermIfExists(terms, labelUrn);
      persistAspect(
          opContext,
          resourceUrn,
          Constants.GLOSSARY_TERMS_ASPECT_NAME,
          terms,
          actor,
          entityService);
    } else {
      com.linkedin.schema.EditableSchemaMetadata editableSchemaMetadata =
          (com.linkedin.schema.EditableSchemaMetadata)
              EntityUtils.getAspectFromEntity(
                  opContext,
                  resourceUrn.toString(),
                  Constants.EDITABLE_SCHEMA_METADATA_ASPECT_NAME,
                  entityService,
                  new EditableSchemaMetadata());
      EditableSchemaFieldInfo editableFieldInfo =
          getFieldInfoFromSchema(editableSchemaMetadata, subResource);
      if (!editableFieldInfo.hasGlossaryTerms()) {
        editableFieldInfo.setGlossaryTerms(new GlossaryTerms());
      }

      removeTermIfExists(editableFieldInfo.getGlossaryTerms(), labelUrn);
      persistAspect(
          opContext,
          resourceUrn,
          Constants.EDITABLE_SCHEMA_METADATA_ASPECT_NAME,
          editableSchemaMetadata,
          actor,
          entityService);
    }
  }

  public static void removeTagsFromResources(
      @Nonnull OperationContext opContext,
      List<Urn> tags,
      List<ResourceRefInput> resources,
      Urn actor,
      EntityService<?> entityService)
      throws Exception {
    final List<MetadataChangeProposal> changes = new ArrayList<>();
    for (ResourceRefInput resource : resources) {
      changes.add(buildRemoveTagsProposal(opContext, tags, resource, actor, entityService));
    }
    EntityUtils.ingestChangeProposals(opContext, changes, entityService, actor, false);
  }

  public static void addTagsToResources(
      @Nonnull OperationContext opContext,
      List<Urn> tagUrns,
      List<ResourceRefInput> resources,
      Urn actor,
      EntityService<?> entityService)
      throws Exception {
    final List<MetadataChangeProposal> changes = new ArrayList<>();
    for (ResourceRefInput resource : resources) {
      changes.add(buildAddTagsProposal(opContext, tagUrns, resource, actor, entityService));
    }
    EntityUtils.ingestChangeProposals(opContext, changes, entityService, actor, false);
  }

  public static void removeTermsFromResources(
      @Nonnull OperationContext opContext,
      List<Urn> termUrns,
      List<ResourceRefInput> resources,
      Urn actor,
      EntityService<?> entityService)
      throws Exception {
    final List<MetadataChangeProposal> changes = new ArrayList<>();
    for (ResourceRefInput resource : resources) {
      changes.add(buildRemoveTermsProposal(opContext, termUrns, resource, actor, entityService));
    }
    EntityUtils.ingestChangeProposals(opContext, changes, entityService, actor, false);
  }

  public static void addTermsToResources(
      @Nonnull OperationContext opContext,
      List<Urn> termUrns,
      List<ResourceRefInput> resources,
      Urn actor,
      EntityService<?> entityService)
      throws Exception {
    final List<MetadataChangeProposal> changes = new ArrayList<>();
    for (ResourceRefInput resource : resources) {
      changes.add(buildAddTermsProposal(opContext, termUrns, resource, actor, entityService));
    }
    EntityUtils.ingestChangeProposals(opContext, changes, entityService, actor, false);
  }

  public static void addTermsToResource(
      @Nonnull OperationContext opContext,
      List<Urn> labelUrns,
      Urn resourceUrn,
      String subResource,
      Urn actor,
      EntityService<?> entityService)
      throws URISyntaxException {
    if (subResource == null || subResource.equals("")) {
      com.linkedin.common.GlossaryTerms terms =
          (com.linkedin.common.GlossaryTerms)
              EntityUtils.getAspectFromEntity(
                  opContext,
                  resourceUrn.toString(),
                  Constants.GLOSSARY_TERMS_ASPECT_NAME,
                  entityService,
                  new GlossaryTerms());
      terms.setAuditStamp(EntityUtils.getAuditStamp(actor));

      if (!terms.hasTerms()) {
        terms.setTerms(new GlossaryTermAssociationArray());
      }

      addTermsIfNotExists(terms, labelUrns);
      persistAspect(
          opContext,
          resourceUrn,
          Constants.GLOSSARY_TERMS_ASPECT_NAME,
          terms,
          actor,
          entityService);
    } else {
      com.linkedin.schema.EditableSchemaMetadata editableSchemaMetadata =
          (com.linkedin.schema.EditableSchemaMetadata)
              EntityUtils.getAspectFromEntity(
                  opContext,
                  resourceUrn.toString(),
                  Constants.EDITABLE_SCHEMA_METADATA_ASPECT_NAME,
                  entityService,
                  new EditableSchemaMetadata());

      EditableSchemaFieldInfo editableFieldInfo =
          getFieldInfoFromSchema(editableSchemaMetadata, subResource);
      if (!editableFieldInfo.hasGlossaryTerms()) {
        editableFieldInfo.setGlossaryTerms(new GlossaryTerms());
      }

      editableFieldInfo.getGlossaryTerms().setAuditStamp(EntityUtils.getAuditStamp(actor));

      addTermsIfNotExists(editableFieldInfo.getGlossaryTerms(), labelUrns);
      persistAspect(
          opContext,
          resourceUrn,
          Constants.EDITABLE_SCHEMA_METADATA_ASPECT_NAME,
          editableSchemaMetadata,
          actor,
          entityService);
    }
  }

  private static TagAssociationArray removeTagsIfExists(GlobalTags tags, List<Urn> tagUrns) {
    if (!tags.hasTags()) {
      tags.setTags(new TagAssociationArray());
    }
    TagAssociationArray tagAssociationArray = tags.getTags();
    for (Urn tagUrn : tagUrns) {
      tagAssociationArray.removeIf(association -> association.getTag().equals(tagUrn));
    }
    return tagAssociationArray;
  }

  private static GlossaryTermAssociationArray removeTermIfExists(GlossaryTerms terms, Urn termUrn) {
    if (!terms.hasTerms()) {
      terms.setTerms(new GlossaryTermAssociationArray());
    }

    GlossaryTermAssociationArray termArray = terms.getTerms();

    termArray.removeIf(association -> association.getUrn().equals(termUrn));
    return termArray;
  }

  public static boolean isAuthorizedToUpdateTags(
      @Nonnull QueryContext context, Urn targetUrn, String subResource) {

    Boolean isTargetingSchema = subResource != null && subResource.length() > 0;
    // Decide whether the current principal should be allowed to update the Dataset.
    // If you either have all entity privileges, or have the specific privileges required, you are
    // authorized.
    final DisjunctivePrivilegeGroup orPrivilegeGroups =
        new DisjunctivePrivilegeGroup(
            ImmutableList.of(
                ALL_PRIVILEGES_GROUP,
                new ConjunctivePrivilegeGroup(
                    ImmutableList.of(
                        isTargetingSchema
                            ? PoliciesConfig.EDIT_DATASET_COL_TAGS_PRIVILEGE.getType()
                            : PoliciesConfig.EDIT_ENTITY_TAGS_PRIVILEGE.getType()))));

    return AuthorizationUtils.isAuthorized(
        context.getAuthorizer(),
        context.getActorUrn(),
        targetUrn.getEntityType(),
        targetUrn.toString(),
        orPrivilegeGroups);
  }

<<<<<<< HEAD
  public static boolean isAuthorizedToAssociateTag(@Nonnull QueryContext context, Urn targetUrn) {

    // Decide whether the current principal should be allowed to associate the tag
    final DisjunctivePrivilegeGroup orPrivilegeGroups = new DisjunctivePrivilegeGroup(ImmutableList.of(
        new ConjunctivePrivilegeGroup(ImmutableList.of(PoliciesConfig.ASSOCIATE_TAGS_PRIVILEGE.getType()))
    ));

    return AuthorizationUtils.isAuthorized(
        context.getAuthorizer(),
        context.getActorUrn(),
        targetUrn.getEntityType(),
        targetUrn.toString(),
        orPrivilegeGroups);
  }

  public static boolean isAuthorizedToUpdateTerms(@Nonnull QueryContext context, Urn targetUrn, String subResource) {
=======
  public static boolean isAuthorizedToUpdateTerms(
      @Nonnull QueryContext context, Urn targetUrn, String subResource) {
>>>>>>> d6e46b9b

    Boolean isTargetingSchema = subResource != null && subResource.length() > 0;

    // Decide whether the current principal should be allowed to update the Dataset.
    // If you either have all entity privileges, or have the specific privileges required, you are
    // authorized.
    final DisjunctivePrivilegeGroup orPrivilegeGroups =
        new DisjunctivePrivilegeGroup(
            ImmutableList.of(
                ALL_PRIVILEGES_GROUP,
                new ConjunctivePrivilegeGroup(
                    ImmutableList.of(
                        isTargetingSchema
                            ? PoliciesConfig.EDIT_DATASET_COL_GLOSSARY_TERMS_PRIVILEGE.getType()
                            : PoliciesConfig.EDIT_ENTITY_GLOSSARY_TERMS_PRIVILEGE.getType()))));

    return AuthorizationUtils.isAuthorized(
        context.getAuthorizer(),
        context.getActorUrn(),
        targetUrn.getEntityType(),
        targetUrn.toString(),
        orPrivilegeGroups);
  }

  public static void validateResourceAndLabel(
      @Nonnull OperationContext opContext,
      List<Urn> labelUrns,
      Urn resourceUrn,
      String subResource,
      SubResourceType subResourceType,
      String labelEntityType,
      EntityService<?> entityService,
      Boolean isRemoving) {
    for (Urn urn : labelUrns) {
      validateResourceAndLabel(
          opContext,
          urn,
          resourceUrn,
          subResource,
          subResourceType,
          labelEntityType,
          entityService,
          isRemoving);
    }
  }

  public static void validateLabel(
      @Nonnull OperationContext opContext,
      Urn labelUrn,
      String labelEntityType,
      EntityService<?> entityService) {
    if (!labelUrn.getEntityType().equals(labelEntityType)) {
      throw new IllegalArgumentException(
          String.format(
              "Failed to validate label with urn %s. Urn type does not match entity type %s..",
              labelUrn, labelEntityType));
    }
    if (!entityService.exists(opContext, labelUrn, true)) {
      throw new IllegalArgumentException(
          String.format("Failed to validate label with urn %s. Urn does not exist.", labelUrn));
    }
  }

  // TODO: Move this out into a separate utilities class.
  public static void validateResource(
      @Nonnull OperationContext opContext,
      Urn resourceUrn,
      String subResource,
      SubResourceType subResourceType,
      EntityService<?> entityService) {
    if (!entityService.exists(opContext, resourceUrn, true)) {
      throw new IllegalArgumentException(
          String.format(
              "Failed to update resource with urn %s. Entity does not exist.", resourceUrn));
    }
    if ((subResource != null && subResource.length() > 0) || subResourceType != null) {
      if (subResource == null || subResource.length() == 0) {
        throw new IllegalArgumentException(
            String.format(
                "Failed to update resource with urn %s. SubResourceType (%s) provided without a subResource.",
                resourceUrn, subResourceType));
      }
      if (subResourceType == null) {
        throw new IllegalArgumentException(
            String.format(
                "Failed to updates resource with urn %s. SubResource (%s) provided without a subResourceType.",
                resourceUrn, subResource));
      }
      validateSubresourceExists(
          opContext, resourceUrn, subResource, subResourceType, entityService);
    }
  }

  public static void validateResourceAndLabel(
      @Nonnull OperationContext opContext,
      Urn labelUrn,
      Urn resourceUrn,
      String subResource,
      SubResourceType subResourceType,
      String labelEntityType,
      EntityService<?> entityService,
      Boolean isRemoving) {
    if (!isRemoving) {
      validateLabel(opContext, labelUrn, labelEntityType, entityService);
    }
    validateResource(opContext, resourceUrn, subResource, subResourceType, entityService);
  }

  private static MetadataChangeProposal buildAddTagsProposal(
      @Nonnull OperationContext opContext,
      List<Urn> tagUrns,
      ResourceRefInput resource,
      Urn actor,
      EntityService<?> entityService)
      throws URISyntaxException {
    if (resource.getSubResource() == null || resource.getSubResource().equals("")) {
      // Case 1: Adding tags to a top-level entity
      Urn targetUrn = Urn.createFromString(resource.getResourceUrn());
      if (targetUrn.getEntityType().equals(Constants.BUSINESS_ATTRIBUTE_ENTITY_NAME)) {
        return buildAddTagsToBusinessAttributeProposal(
            opContext, tagUrns, resource, actor, entityService);
      }
      return buildAddTagsToEntityProposal(opContext, tagUrns, resource, actor, entityService);
    } else {
      // Case 2: Adding tags to subresource (e.g. schema fields)
      return buildAddTagsToSubResourceProposal(opContext, tagUrns, resource, actor, entityService);
    }
  }

  private static MetadataChangeProposal buildRemoveTagsProposal(
      @Nonnull OperationContext opContext,
      List<Urn> tagUrns,
      ResourceRefInput resource,
      Urn actor,
      EntityService<?> entityService)
      throws URISyntaxException {
    if (resource.getSubResource() == null || resource.getSubResource().equals("")) {
      // Case 1: Adding tags to a top-level entity
      Urn targetUrn = Urn.createFromString(resource.getResourceUrn());
      if (targetUrn.getEntityType().equals(Constants.BUSINESS_ATTRIBUTE_ENTITY_NAME)) {
        return buildRemoveTagsToBusinessAttributeProposal(
            opContext, tagUrns, resource, actor, entityService);
      }
      return buildRemoveTagsToEntityProposal(opContext, tagUrns, resource, actor, entityService);
    } else {
      // Case 2: Adding tags to subresource (e.g. schema fields)
      return buildRemoveTagsToSubResourceProposal(
          opContext, tagUrns, resource, actor, entityService);
    }
  }

  private static MetadataChangeProposal buildRemoveTagsToEntityProposal(
      @Nonnull OperationContext opContext,
      List<Urn> tagUrns,
      ResourceRefInput resource,
      Urn actor,
      EntityService<?> entityService) {
    com.linkedin.common.GlobalTags tags =
        (com.linkedin.common.GlobalTags)
            EntityUtils.getAspectFromEntity(
                opContext,
                resource.getResourceUrn(),
                Constants.GLOBAL_TAGS_ASPECT_NAME,
                entityService,
                new GlobalTags());

    if (!tags.hasTags()) {
      tags.setTags(new TagAssociationArray());
    }
    removeTagsIfExists(tags, tagUrns);
    return buildMetadataChangeProposalWithUrn(
        UrnUtils.getUrn(resource.getResourceUrn()), Constants.GLOBAL_TAGS_ASPECT_NAME, tags);
  }

  private static MetadataChangeProposal buildRemoveTagsToSubResourceProposal(
      @Nonnull OperationContext opContext,
      List<Urn> tagUrns,
      ResourceRefInput resource,
      Urn actor,
      EntityService<?> entityService) {
    com.linkedin.schema.EditableSchemaMetadata editableSchemaMetadata =
        (com.linkedin.schema.EditableSchemaMetadata)
            EntityUtils.getAspectFromEntity(
                opContext,
                resource.getResourceUrn(),
                Constants.EDITABLE_SCHEMA_METADATA_ASPECT_NAME,
                entityService,
                new EditableSchemaMetadata());
    EditableSchemaFieldInfo editableFieldInfo =
        getFieldInfoFromSchema(editableSchemaMetadata, resource.getSubResource());

    if (!editableFieldInfo.hasGlobalTags()) {
      editableFieldInfo.setGlobalTags(new GlobalTags());
    }
    removeTagsIfExists(editableFieldInfo.getGlobalTags(), tagUrns);
    return buildMetadataChangeProposalWithUrn(
        UrnUtils.getUrn(resource.getResourceUrn()),
        Constants.EDITABLE_SCHEMA_METADATA_ASPECT_NAME,
        editableSchemaMetadata);
  }

  private static MetadataChangeProposal buildAddTagsToEntityProposal(
      @Nonnull OperationContext opContext,
      List<Urn> tagUrns,
      ResourceRefInput resource,
      Urn actor,
      EntityService<?> entityService)
      throws URISyntaxException {
    com.linkedin.common.GlobalTags tags =
        (com.linkedin.common.GlobalTags)
            EntityUtils.getAspectFromEntity(
                opContext,
                resource.getResourceUrn(),
                Constants.GLOBAL_TAGS_ASPECT_NAME,
                entityService,
                new GlobalTags());

    if (!tags.hasTags()) {
      tags.setTags(new TagAssociationArray());
    }
    addTagsIfNotExists(tags, tagUrns);
    return buildMetadataChangeProposalWithUrn(
        UrnUtils.getUrn(resource.getResourceUrn()), Constants.GLOBAL_TAGS_ASPECT_NAME, tags);
  }

  private static MetadataChangeProposal buildAddTagsToSubResourceProposal(
      @Nonnull OperationContext opContext,
      List<Urn> tagUrns,
      ResourceRefInput resource,
      Urn actor,
      EntityService<?> entityService)
      throws URISyntaxException {
    com.linkedin.schema.EditableSchemaMetadata editableSchemaMetadata =
        (com.linkedin.schema.EditableSchemaMetadata)
            EntityUtils.getAspectFromEntity(
                opContext,
                resource.getResourceUrn(),
                Constants.EDITABLE_SCHEMA_METADATA_ASPECT_NAME,
                entityService,
                new EditableSchemaMetadata());
    EditableSchemaFieldInfo editableFieldInfo =
        getFieldInfoFromSchema(editableSchemaMetadata, resource.getSubResource());

    if (!editableFieldInfo.hasGlobalTags()) {
      editableFieldInfo.setGlobalTags(new GlobalTags());
    }

    addTagsIfNotExists(editableFieldInfo.getGlobalTags(), tagUrns);
    return buildMetadataChangeProposalWithUrn(
        UrnUtils.getUrn(resource.getResourceUrn()),
        Constants.EDITABLE_SCHEMA_METADATA_ASPECT_NAME,
        editableSchemaMetadata);
  }

  private static void addTagsIfNotExists(GlobalTags tags, List<Urn> tagUrns)
      throws URISyntaxException {
    if (!tags.hasTags()) {
      tags.setTags(new TagAssociationArray());
    }

    TagAssociationArray tagAssociationArray = tags.getTags();

    List<Urn> tagsToAdd = new ArrayList<>();
    for (Urn tagUrn : tagUrns) {
      if (tagAssociationArray.stream()
          .anyMatch(association -> association.getTag().equals(tagUrn))) {
        continue;
      }
      tagsToAdd.add(tagUrn);
    }

    // Check for no tags to add
    if (tagsToAdd.size() == 0) {
      return;
    }

    for (Urn tagUrn : tagsToAdd) {
      TagAssociation newAssociation = new TagAssociation();
      newAssociation.setTag(TagUrn.createFromUrn(tagUrn));
      tagAssociationArray.add(newAssociation);
    }
  }

  private static MetadataChangeProposal buildAddTermsProposal(
      @Nonnull OperationContext opContext,
      List<Urn> termUrns,
      ResourceRefInput resource,
      Urn actor,
      EntityService<?> entityService)
      throws URISyntaxException {
    if (resource.getSubResource() == null || resource.getSubResource().equals("")) {
      // Case 1: Adding terms to a top-level entity
      Urn targetUrn = Urn.createFromString(resource.getResourceUrn());
      if (targetUrn.getEntityType().equals(Constants.BUSINESS_ATTRIBUTE_ENTITY_NAME)) {
        return buildAddTermsToBusinessAttributeProposal(
            opContext, termUrns, resource, actor, entityService);
      }
      return buildAddTermsToEntityProposal(opContext, termUrns, resource, actor, entityService);
    } else {
      // Case 2: Adding terms to subresource (e.g. schema fields)
      return buildAddTermsToSubResourceProposal(
          opContext, termUrns, resource, actor, entityService);
    }
  }

  private static MetadataChangeProposal buildRemoveTermsProposal(
      @Nonnull OperationContext opContext,
      List<Urn> termUrns,
      ResourceRefInput resource,
      Urn actor,
      EntityService<?> entityService)
      throws URISyntaxException {
    if (resource.getSubResource() == null || resource.getSubResource().equals("")) {
      // Case 1: Removing terms from a top-level entity
      Urn targetUrn = Urn.createFromString(resource.getResourceUrn());
      if (targetUrn.getEntityType().equals(Constants.BUSINESS_ATTRIBUTE_ENTITY_NAME)) {
        return buildRemoveTermsToBusinessAttributeProposal(
            opContext, termUrns, resource, actor, entityService);
      }
      return buildRemoveTermsToEntityProposal(opContext, termUrns, resource, actor, entityService);
    } else {
      // Case 2: Removing terms from subresource (e.g. schema fields)
      return buildRemoveTermsToSubResourceProposal(
          opContext, termUrns, resource, actor, entityService);
    }
  }

  private static MetadataChangeProposal buildAddTermsToEntityProposal(
      @Nonnull OperationContext opContext,
      List<Urn> termUrns,
      ResourceRefInput resource,
      Urn actor,
      EntityService<?> entityService)
      throws URISyntaxException {
    com.linkedin.common.GlossaryTerms terms =
        (com.linkedin.common.GlossaryTerms)
            EntityUtils.getAspectFromEntity(
                opContext,
                resource.getResourceUrn(),
                Constants.GLOSSARY_TERMS_ASPECT_NAME,
                entityService,
                new GlossaryTerms());
    terms.setAuditStamp(EntityUtils.getAuditStamp(actor));

    if (!terms.hasTerms()) {
      terms.setTerms(new GlossaryTermAssociationArray());
    }

    addTermsIfNotExists(terms, termUrns);
    return buildMetadataChangeProposalWithUrn(
        UrnUtils.getUrn(resource.getResourceUrn()), Constants.GLOSSARY_TERMS_ASPECT_NAME, terms);
  }

  private static MetadataChangeProposal buildAddTermsToSubResourceProposal(
      @Nonnull OperationContext opContext,
      List<Urn> termUrns,
      ResourceRefInput resource,
      Urn actor,
      EntityService<?> entityService)
      throws URISyntaxException {
    com.linkedin.schema.EditableSchemaMetadata editableSchemaMetadata =
        (com.linkedin.schema.EditableSchemaMetadata)
            EntityUtils.getAspectFromEntity(
                opContext,
                resource.getResourceUrn(),
                Constants.EDITABLE_SCHEMA_METADATA_ASPECT_NAME,
                entityService,
                new EditableSchemaMetadata());

    EditableSchemaFieldInfo editableFieldInfo =
        getFieldInfoFromSchema(editableSchemaMetadata, resource.getSubResource());
    if (!editableFieldInfo.hasGlossaryTerms()) {
      editableFieldInfo.setGlossaryTerms(new GlossaryTerms());
    }

    editableFieldInfo.getGlossaryTerms().setAuditStamp(EntityUtils.getAuditStamp(actor));

    addTermsIfNotExists(editableFieldInfo.getGlossaryTerms(), termUrns);
    return buildMetadataChangeProposalWithUrn(
        UrnUtils.getUrn(resource.getResourceUrn()),
        Constants.EDITABLE_SCHEMA_METADATA_ASPECT_NAME,
        editableSchemaMetadata);
  }

  private static MetadataChangeProposal buildRemoveTermsToEntityProposal(
      @Nonnull OperationContext opContext,
      List<Urn> termUrns,
      ResourceRefInput resource,
      Urn actor,
      EntityService<?> entityService) {
    com.linkedin.common.GlossaryTerms terms =
        (com.linkedin.common.GlossaryTerms)
            EntityUtils.getAspectFromEntity(
                opContext,
                resource.getResourceUrn(),
                Constants.GLOSSARY_TERMS_ASPECT_NAME,
                entityService,
                new GlossaryTerms());
    terms.setAuditStamp(EntityUtils.getAuditStamp(actor));

    removeTermsIfExists(terms, termUrns);
    return buildMetadataChangeProposalWithUrn(
        UrnUtils.getUrn(resource.getResourceUrn()), Constants.GLOSSARY_TERMS_ASPECT_NAME, terms);
  }

  private static MetadataChangeProposal buildRemoveTermsToSubResourceProposal(
      @Nonnull OperationContext opContext,
      List<Urn> termUrns,
      ResourceRefInput resource,
      Urn actor,
      EntityService<?> entityService) {
    com.linkedin.schema.EditableSchemaMetadata editableSchemaMetadata =
        (com.linkedin.schema.EditableSchemaMetadata)
            EntityUtils.getAspectFromEntity(
                opContext,
                resource.getResourceUrn(),
                Constants.EDITABLE_SCHEMA_METADATA_ASPECT_NAME,
                entityService,
                new EditableSchemaMetadata());
    EditableSchemaFieldInfo editableFieldInfo =
        getFieldInfoFromSchema(editableSchemaMetadata, resource.getSubResource());
    if (!editableFieldInfo.hasGlossaryTerms()) {
      editableFieldInfo.setGlossaryTerms(new GlossaryTerms());
    }

    removeTermsIfExists(editableFieldInfo.getGlossaryTerms(), termUrns);
    return buildMetadataChangeProposalWithUrn(
        UrnUtils.getUrn(resource.getResourceUrn()),
        Constants.EDITABLE_SCHEMA_METADATA_ASPECT_NAME,
        editableSchemaMetadata);
  }

  private static void addTermsIfNotExists(GlossaryTerms terms, List<Urn> termUrns)
      throws URISyntaxException {
    if (!terms.hasTerms()) {
      terms.setTerms(new GlossaryTermAssociationArray());
    }

    GlossaryTermAssociationArray termArray = terms.getTerms();

    List<Urn> termsToAdd = new ArrayList<>();
    for (Urn termUrn : termUrns) {
      if (termArray.stream().anyMatch(association -> association.getUrn().equals(termUrn))) {
        continue;
      }
      termsToAdd.add(termUrn);
    }

    // Check for no terms to add
    if (termsToAdd.size() == 0) {
      return;
    }

    for (Urn termUrn : termsToAdd) {
      GlossaryTermAssociation newAssociation = new GlossaryTermAssociation();
      newAssociation.setUrn(GlossaryTermUrn.createFromUrn(termUrn));
      termArray.add(newAssociation);
    }
  }

  private static GlossaryTermAssociationArray removeTermsIfExists(
      GlossaryTerms terms, List<Urn> termUrns) {
    if (!terms.hasTerms()) {
      terms.setTerms(new GlossaryTermAssociationArray());
    }
    GlossaryTermAssociationArray termAssociationArray = terms.getTerms();
    for (Urn termUrn : termUrns) {
      termAssociationArray.removeIf(association -> association.getUrn().equals(termUrn));
    }
    return termAssociationArray;
  }

  private static MetadataChangeProposal buildAddTagsToBusinessAttributeProposal(
      OperationContext opContext,
      List<Urn> tagUrns,
      ResourceRefInput resource,
      Urn actor,
      EntityService<?> entityService)
      throws URISyntaxException {
    BusinessAttributeInfo businessAttributeInfo =
        (BusinessAttributeInfo)
            EntityUtils.getAspectFromEntity(
                opContext,
                resource.getResourceUrn(),
                Constants.BUSINESS_ATTRIBUTE_INFO_ASPECT_NAME,
                entityService,
                new GlobalTags());

    if (!businessAttributeInfo.hasGlobalTags()) {
      businessAttributeInfo.setGlobalTags(new GlobalTags());
    }
    addTagsIfNotExists(businessAttributeInfo.getGlobalTags(), tagUrns);
    return buildMetadataChangeProposalWithUrn(
        UrnUtils.getUrn(resource.getResourceUrn()),
        Constants.BUSINESS_ATTRIBUTE_INFO_ASPECT_NAME,
        businessAttributeInfo);
  }

  private static MetadataChangeProposal buildAddTermsToBusinessAttributeProposal(
      OperationContext opContext,
      List<Urn> termUrns,
      ResourceRefInput resource,
      Urn actor,
      EntityService<?> entityService)
      throws URISyntaxException {
    BusinessAttributeInfo businessAttributeInfo =
        (BusinessAttributeInfo)
            EntityUtils.getAspectFromEntity(
                opContext,
                resource.getResourceUrn(),
                Constants.BUSINESS_ATTRIBUTE_INFO_ASPECT_NAME,
                entityService,
                new GlossaryTerms());
    if (!businessAttributeInfo.hasGlossaryTerms()) {
      businessAttributeInfo.setGlossaryTerms(new GlossaryTerms());
    }
    businessAttributeInfo.getGlossaryTerms().setAuditStamp(EntityUtils.getAuditStamp(actor));
    addTermsIfNotExists(businessAttributeInfo.getGlossaryTerms(), termUrns);
    return buildMetadataChangeProposalWithUrn(
        UrnUtils.getUrn(resource.getResourceUrn()),
        Constants.BUSINESS_ATTRIBUTE_INFO_ASPECT_NAME,
        businessAttributeInfo);
  }

  private static MetadataChangeProposal buildRemoveTagsToBusinessAttributeProposal(
      OperationContext opContext,
      List<Urn> tagUrns,
      ResourceRefInput resource,
      Urn actor,
      EntityService<?> entityService) {
    BusinessAttributeInfo businessAttributeInfo =
        (BusinessAttributeInfo)
            EntityUtils.getAspectFromEntity(
                opContext,
                resource.getResourceUrn(),
                Constants.BUSINESS_ATTRIBUTE_INFO_ASPECT_NAME,
                entityService,
                new GlobalTags());

    if (!businessAttributeInfo.hasGlobalTags()) {
      businessAttributeInfo.setGlobalTags(new GlobalTags());
    }
    removeTagsIfExists(businessAttributeInfo.getGlobalTags(), tagUrns);
    return buildMetadataChangeProposalWithUrn(
        UrnUtils.getUrn(resource.getResourceUrn()),
        Constants.BUSINESS_ATTRIBUTE_INFO_ASPECT_NAME,
        businessAttributeInfo);
  }

  private static MetadataChangeProposal buildRemoveTermsToBusinessAttributeProposal(
      OperationContext opContext,
      List<Urn> termUrns,
      ResourceRefInput resource,
      Urn actor,
      EntityService<?> entityService) {
    BusinessAttributeInfo businessAttributeInfo =
        (BusinessAttributeInfo)
            EntityUtils.getAspectFromEntity(
                opContext,
                resource.getResourceUrn(),
                Constants.BUSINESS_ATTRIBUTE_INFO_ASPECT_NAME,
                entityService,
                new GlossaryTerms());
    if (!businessAttributeInfo.hasGlossaryTerms()) {
      businessAttributeInfo.setGlossaryTerms(new GlossaryTerms());
    }
    removeTermsIfExists(businessAttributeInfo.getGlossaryTerms(), termUrns);
    return buildMetadataChangeProposalWithUrn(
        UrnUtils.getUrn(resource.getResourceUrn()),
        Constants.BUSINESS_ATTRIBUTE_INFO_ASPECT_NAME,
        businessAttributeInfo);
  }
}<|MERGE_RESOLUTION|>--- conflicted
+++ resolved
@@ -258,7 +258,6 @@
         orPrivilegeGroups);
   }
 
-<<<<<<< HEAD
   public static boolean isAuthorizedToAssociateTag(@Nonnull QueryContext context, Urn targetUrn) {
 
     // Decide whether the current principal should be allowed to associate the tag
@@ -274,11 +273,8 @@
         orPrivilegeGroups);
   }
 
-  public static boolean isAuthorizedToUpdateTerms(@Nonnull QueryContext context, Urn targetUrn, String subResource) {
-=======
   public static boolean isAuthorizedToUpdateTerms(
       @Nonnull QueryContext context, Urn targetUrn, String subResource) {
->>>>>>> d6e46b9b
 
     Boolean isTargetingSchema = subResource != null && subResource.length() > 0;
 
