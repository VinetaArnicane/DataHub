--- conflicted
+++ resolved
@@ -41,10 +41,7 @@
 import com.linkedin.r2.RemoteInvocationException;
 import graphql.execution.DataFetcherResult;
 import java.util.ArrayList;
-<<<<<<< HEAD
 import java.util.Collection;
-=======
->>>>>>> 0e5811fd
 import java.util.HashSet;
 import java.util.List;
 import java.util.Map;
@@ -94,12 +91,8 @@
     }
 
     @Override
-<<<<<<< HEAD
     public List<DataFetcherResult<DataFlow>> batchLoad(final List<String> urnStrs, @Nonnull final QueryContext context)
         throws Exception {
-=======
-    public List<DataFetcherResult<DataFlow>> batchLoad(final List<String> urnStrs, final QueryContext context) throws Exception {
->>>>>>> 0e5811fd
         final List<Urn> urns = urnStrs.stream()
             .map(UrnUtils::getUrn)
             .collect(Collectors.toList());
