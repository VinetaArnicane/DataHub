--- conflicted
+++ resolved
@@ -23,13 +23,10 @@
 import java.util.concurrent.CompletableFuture;
 import lombok.RequiredArgsConstructor;
 import lombok.extern.slf4j.Slf4j;
-<<<<<<< HEAD
+import com.linkedin.datahub.graphql.generated.Join;
 import org.apache.commons.codec.digest.DigestUtils;
 import org.json.JSONObject;
 
-=======
-import com.linkedin.datahub.graphql.generated.Join;
->>>>>>> e4deef17
 import static com.linkedin.datahub.graphql.resolvers.ResolverUtils.bindArgument;
 
 
@@ -44,7 +41,6 @@
     public CompletableFuture<Join> get(DataFetchingEnvironment environment) throws Exception {
         final JoinUpdateInput input = bindArgument(environment.getArgument("input"), JoinUpdateInput.class);
 
-<<<<<<< HEAD
         final JoinPropertiesInput joinPropertiesInput = input.getProperties();
         String joinName = joinPropertiesInput.getName();
         String datasetA = joinPropertiesInput.getDataSetA();
@@ -67,10 +63,6 @@
         log.info("joinkey {}, joinGuid {}", joinKeyEncoded, joinGuid);
 
         JoinUrn inputUrn = new JoinUrn(joinGuid);
-
-=======
-        JoinUrn inputUrn = new JoinUrn(UUID.randomUUID().toString());
->>>>>>> e4deef17
         QueryContext context = environment.getContext();
         final Authentication authentication = context.getAuthentication();
         final CorpuserUrn actor = CorpuserUrn.createFromString(context.getActorUrn());
