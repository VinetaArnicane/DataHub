package com.linkedin.datahub.graphql.resolvers.search;

<<<<<<< HEAD
import com.linkedin.datahub.graphql.exception.ValidationException;
import com.linkedin.datahub.graphql.generated.FieldSortInput;
=======
>>>>>>> 81f14f9a
import com.linkedin.datahub.graphql.generated.SearchInput;
import com.linkedin.datahub.graphql.generated.SearchResults;
import com.linkedin.datahub.graphql.generated.Sort;
import com.linkedin.datahub.graphql.resolvers.EntityTypeMapper;
import com.linkedin.datahub.graphql.resolvers.ResolverUtils;
import com.linkedin.datahub.graphql.types.mappers.UrnSearchResultsMapper;
<<<<<<< HEAD
import com.linkedin.entity.client.RestliEntityClient;
import com.linkedin.metadata.query.filter.SortOrder;
=======
import com.linkedin.entity.client.EntityClient;
>>>>>>> 81f14f9a
import graphql.schema.DataFetcher;
import graphql.schema.DataFetchingEnvironment;
import io.opentelemetry.extension.annotations.WithSpan;
import java.util.concurrent.CompletableFuture;
import lombok.RequiredArgsConstructor;
import lombok.extern.slf4j.Slf4j;

import static com.linkedin.datahub.graphql.resolvers.ResolverUtils.bindArgument;


/**
 * Resolver responsible for resolving the 'search' field of the Query type
 */
@Slf4j
@RequiredArgsConstructor
public class SearchResolver implements DataFetcher<CompletableFuture<SearchResults>> {

  private static final int DEFAULT_START = 0;
  private static final int DEFAULT_COUNT = 10;

  private final EntityClient _entityClient;

  @Override
  @WithSpan
  public CompletableFuture<SearchResults> get(DataFetchingEnvironment environment) {
    final SearchInput input = bindArgument(environment.getArgument("input"), SearchInput.class);
    final String entityName = EntityTypeMapper.getName(input.getType());
    // escape forward slash since it is a reserved character in Elasticsearch
    final String sanitizedQuery = ResolverUtils.escapeForwardSlash(input.getQuery());

    final int start = input.getStart() != null ? input.getStart() : DEFAULT_START;
    final int count = input.getCount() != null ? input.getCount() : DEFAULT_COUNT;

    return CompletableFuture.supplyAsync(() -> {
      try {
        log.debug("Executing search. entity type {}, query {}, filters: {}, start: {}, count: {}, sort: {}", input.getType(),
            input.getQuery(), input.getFilters(), start, count, input.getSort());
        FieldSortInput sort = input.getSort();
        String sortField = sort != null ? sort.getField() : null;
        SortOrder sortOrder = sort != null ? (sort.getSortOrder().equals(Sort.asc) ? SortOrder.ASCENDING : SortOrder.DESCENDING) : null;
        return UrnSearchResultsMapper.map(
<<<<<<< HEAD
            _entityClient.search(entityName, sanitizedQuery, ResolverUtils.buildFilter(input.getFilters()), sortField, sortOrder, start,
                count, ResolverUtils.getActor(environment)));
=======
            _entityClient.search(entityName, sanitizedQuery, ResolverUtils.buildFilter(input.getFilters()), start,
                count, ResolverUtils.getAuthentication(environment)));
>>>>>>> 81f14f9a
      } catch (Exception e) {
        log.error("Failed to execute search: entity type {}, query {}, filters: {}, start: {}, count: {}, sort: {}",
            input.getType(), input.getQuery(), input.getFilters(), start, count, input.getSort());
        throw new RuntimeException(
            "Failed to execute search: " + String.format("entity type %s, query %s, filters: %s, start: %s, count: %s, sort: %s",
                input.getType(), input.getQuery(), input.getFilters(), start, count, input.getSort()), e);
      }
    });
  }
}<|MERGE_RESOLUTION|>--- conflicted
+++ resolved
@@ -1,22 +1,16 @@
 package com.linkedin.datahub.graphql.resolvers.search;
 
-<<<<<<< HEAD
 import com.linkedin.datahub.graphql.exception.ValidationException;
 import com.linkedin.datahub.graphql.generated.FieldSortInput;
-=======
->>>>>>> 81f14f9a
 import com.linkedin.datahub.graphql.generated.SearchInput;
 import com.linkedin.datahub.graphql.generated.SearchResults;
 import com.linkedin.datahub.graphql.generated.Sort;
 import com.linkedin.datahub.graphql.resolvers.EntityTypeMapper;
 import com.linkedin.datahub.graphql.resolvers.ResolverUtils;
 import com.linkedin.datahub.graphql.types.mappers.UrnSearchResultsMapper;
-<<<<<<< HEAD
 import com.linkedin.entity.client.RestliEntityClient;
 import com.linkedin.metadata.query.filter.SortOrder;
-=======
 import com.linkedin.entity.client.EntityClient;
->>>>>>> 81f14f9a
 import graphql.schema.DataFetcher;
 import graphql.schema.DataFetchingEnvironment;
 import io.opentelemetry.extension.annotations.WithSpan;
@@ -58,13 +52,8 @@
         String sortField = sort != null ? sort.getField() : null;
         SortOrder sortOrder = sort != null ? (sort.getSortOrder().equals(Sort.asc) ? SortOrder.ASCENDING : SortOrder.DESCENDING) : null;
         return UrnSearchResultsMapper.map(
-<<<<<<< HEAD
             _entityClient.search(entityName, sanitizedQuery, ResolverUtils.buildFilter(input.getFilters()), sortField, sortOrder, start,
-                count, ResolverUtils.getActor(environment)));
-=======
-            _entityClient.search(entityName, sanitizedQuery, ResolverUtils.buildFilter(input.getFilters()), start,
                 count, ResolverUtils.getAuthentication(environment)));
->>>>>>> 81f14f9a
       } catch (Exception e) {
         log.error("Failed to execute search: entity type {}, query {}, filters: {}, start: {}, count: {}, sort: {}",
             input.getType(), input.getQuery(), input.getFilters(), start, count, input.getSort());
