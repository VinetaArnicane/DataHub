package com.linkedin.datahub.graphql.resolvers.search;

import static com.linkedin.datahub.graphql.resolvers.ResolverUtils.bindArgument;
import static com.linkedin.metadata.Constants.*;
import static com.linkedin.metadata.search.utils.SearchUtils.*;

import com.linkedin.datahub.graphql.QueryContext;
import com.linkedin.datahub.graphql.concurrency.GraphQLConcurrencyUtils;
import com.linkedin.datahub.graphql.generated.SearchInput;
import com.linkedin.datahub.graphql.generated.SearchResults;
import com.linkedin.datahub.graphql.resolvers.ResolverUtils;
import com.linkedin.datahub.graphql.types.common.mappers.SearchFlagsInputMapper;
import com.linkedin.datahub.graphql.types.entitytype.EntityTypeMapper;
import com.linkedin.datahub.graphql.types.mappers.UrnSearchResultsMapper;
import com.linkedin.entity.client.EntityClient;
import com.linkedin.metadata.query.GroupingCriterion;
import com.linkedin.metadata.query.GroupingCriterionArray;
import com.linkedin.metadata.query.GroupingSpec;
import com.linkedin.metadata.query.SearchFlags;
import com.linkedin.metadata.query.filter.SortCriterion;
import graphql.schema.DataFetcher;
import graphql.schema.DataFetchingEnvironment;
import io.opentelemetry.extension.annotations.WithSpan;
import java.util.Collections;
import java.util.List;
import java.util.concurrent.CompletableFuture;
import java.util.stream.Collectors;
import lombok.RequiredArgsConstructor;
import lombok.extern.slf4j.Slf4j;

/** Resolver responsible for resolving the 'search' field of the Query type */
@Slf4j
@RequiredArgsConstructor
public class SearchResolver implements DataFetcher<CompletableFuture<SearchResults>> {
  private static final SearchFlags SEARCH_RESOLVER_DEFAULTS =
      new SearchFlags()
          .setFulltext(true)
          .setMaxAggValues(20)
          .setSkipCache(false)
          .setSkipAggregates(false)
          .setSkipHighlighting(false)
          .setGroupingSpec(
              new GroupingSpec()
                  .setGroupingCriteria(
                      new GroupingCriterionArray(
                          new GroupingCriterion()
                              .setBaseEntityType(SCHEMA_FIELD_ENTITY_NAME)
                              .setGroupingEntityType(DATASET_ENTITY_NAME))));
  private static final int DEFAULT_START = 0;
  private static final int DEFAULT_COUNT = 10;

  private final EntityClient _entityClient;

  @Override
  @WithSpan
  public CompletableFuture<SearchResults> get(DataFetchingEnvironment environment) {
    final QueryContext context = environment.getContext();
    final SearchInput input = bindArgument(environment.getArgument("input"), SearchInput.class);
    final String entityName = EntityTypeMapper.getName(input.getType());
    // escape forward slash since it is a reserved character in Elasticsearch
    final String sanitizedQuery = ResolverUtils.escapeForwardSlash(input.getQuery());

    final int start = input.getStart() != null ? input.getStart() : DEFAULT_START;
    final int count = input.getCount() != null ? input.getCount() : DEFAULT_COUNT;
    final SearchFlags searchFlags;
    com.linkedin.datahub.graphql.generated.SearchFlags inputFlags = input.getSearchFlags();
    if (inputFlags != null) {
      searchFlags = SearchFlagsInputMapper.INSTANCE.apply(context, inputFlags);
    } else {
      searchFlags = applyDefaultSearchFlags(null, sanitizedQuery, SEARCH_RESOLVER_DEFAULTS);
    }
    List<SortCriterion> sortCriteria;
    if (input.getSortInput() != null) {
      if (input.getSortInput().getSortCriteria() != null) {
        sortCriteria =
            input.getSortInput().getSortCriteria().stream()
                .map(SearchUtils::mapSortCriterion)
                .collect(Collectors.toList());
      } else {
        sortCriteria =
            input.getSortInput().getSortCriterion() != null
                ? Collections.singletonList(
                    SearchUtils.mapSortCriterion(input.getSortInput().getSortCriterion()))
                : Collections.emptyList();
      }
    } else {
      sortCriteria = Collections.emptyList();
    }

    return GraphQLConcurrencyUtils.supplyAsync(
        () -> {
          try {
            log.debug(
                "Executing search. entity type {}, query {}, filters: {}, orFilters: {}, sortCriteria: {}, start: {}, count: {} searchFlags: {}",
                input.getType(),
                input.getQuery(),
                input.getFilters(),
                input.getOrFilters(),
                input.getSortInput(),
                start,
                count,
                searchFlags);

            return UrnSearchResultsMapper.map(
                context,
                _entityClient.search(
                    context.getOperationContext().withSearchFlags(flags -> searchFlags),
                    entityName,
                    sanitizedQuery,
<<<<<<< HEAD
                    ResolverUtils.buildFilter(
                        input.getFilters(),
                        input.getOrFilters(),
                        context.getOperationContext().getAspectRetriever()),
                    sortCriteria,
=======
                    ResolverUtils.buildFilter(input.getFilters(), input.getOrFilters()),
                    Collections.emptyList(),
>>>>>>> 32c87024
                    start,
                    count));
          } catch (Exception e) {
            log.error(
                "Failed to execute search: entity type {}, query {}, filters: {}, orFilters: {}, sortCriteria: {}, start: {}, count: {}, searchFlags: {}",
                input.getType(),
                input.getQuery(),
                input.getFilters(),
                input.getOrFilters(),
                input.getSortInput(),
                start,
                count,
                searchFlags);
            throw new RuntimeException(
                "Failed to execute search: "
                    + String.format(
                        "entity type %s, query %s, filters: %s, orFilters: %s, sortCriteria: %s, start: %s, count: %s, searchFlags: %s",
                        input.getType(),
                        input.getQuery(),
                        input.getFilters(),
                        input.getOrFilters(),
                        input.getSortInput(),
                        start,
                        count,
                        searchFlags),
                e);
          }
        },
        this.getClass().getSimpleName(),
        "get");
  }
}<|MERGE_RESOLUTION|>--- conflicted
+++ resolved
@@ -107,16 +107,8 @@
                     context.getOperationContext().withSearchFlags(flags -> searchFlags),
                     entityName,
                     sanitizedQuery,
-<<<<<<< HEAD
-                    ResolverUtils.buildFilter(
-                        input.getFilters(),
-                        input.getOrFilters(),
-                        context.getOperationContext().getAspectRetriever()),
+                    ResolverUtils.buildFilter(input.getFilters(), input.getOrFilters()),
                     sortCriteria,
-=======
-                    ResolverUtils.buildFilter(input.getFilters(), input.getOrFilters()),
-                    Collections.emptyList(),
->>>>>>> 32c87024
                     start,
                     count));
           } catch (Exception e) {
