package com.linkedin.datahub.graphql.types.glossary.mappers;

import com.linkedin.common.Deprecation;
import com.linkedin.common.InstitutionalMemory;
import com.linkedin.common.Ownership;
import com.linkedin.data.DataMap;
import com.linkedin.data.template.RecordTemplate;
import com.linkedin.datahub.graphql.generated.EntityType;
import com.linkedin.datahub.graphql.generated.GlossaryTerm;
import com.linkedin.datahub.graphql.types.common.mappers.DeprecationMapper;
import com.linkedin.datahub.graphql.types.common.mappers.InstitutionalMemoryMapper;
import com.linkedin.datahub.graphql.types.common.mappers.OwnershipMapper;
import com.linkedin.datahub.graphql.types.common.mappers.util.MappingHelper;
import com.linkedin.datahub.graphql.types.glossary.GlossaryTermUtils;
import com.linkedin.datahub.graphql.types.mappers.ModelMapper;
import com.linkedin.entity.EntityResponse;
import com.linkedin.entity.EnvelopedAspectMap;
import com.linkedin.glossary.GlossaryTermInfo;
import com.linkedin.metadata.key.GlossaryTermKey;
import javax.annotation.Nonnull;

import static com.linkedin.metadata.Constants.*;


/**
 * Maps Pegasus {@link RecordTemplate} objects to objects conforming to the GQL schema.
 *
 * To be replaced by auto-generated mappers implementations
 */
public class GlossaryTermMapper implements ModelMapper<EntityResponse, GlossaryTerm> {

    public static final GlossaryTermMapper INSTANCE = new GlossaryTermMapper();

    public static GlossaryTerm map(@Nonnull final EntityResponse entityResponse) {
        return INSTANCE.apply(entityResponse);
    }

    @Override
    public GlossaryTerm apply(@Nonnull final EntityResponse entityResponse) {
        GlossaryTerm result = new GlossaryTerm();
        result.setUrn(entityResponse.getUrn().toString());
        result.setType(EntityType.GLOSSARY_TERM);
<<<<<<< HEAD
        final String legacyName = GlossaryTermUtils.getGlossaryTermName(entityResponse.getUrn().getId());


        entityResponse.getAspects().forEach((name, aspect) -> {
            DataMap data = aspect.getValue().data();
            if (GLOSSARY_TERM_KEY_ASPECT_NAME.equals(name)) {
                final GlossaryTermKey gmsKey = new GlossaryTermKey(data);
                // Construct the legacy name from the URN itself.
                result.setName(legacyName);
                result.setId(entityResponse.getUrn().getId());
                result.setHierarchicalName(gmsKey.getName());
            } else if (GLOSSARY_TERM_INFO_ASPECT_NAME.equals(name)) {
                // Set deprecation info field.
                result.setGlossaryTermInfo(GlossaryTermInfoMapper.map(new GlossaryTermInfo(data)));
                // Set new properties field.
                result.setProperties(GlossaryTermPropertiesMapper.map(new GlossaryTermInfo(data)));

                // If there's no name property, resort to the legacy name computation.
                if (result.getGlossaryTermInfo().getName() == null) {
                    result.getGlossaryTermInfo().setName(legacyName);
                }
                if (result.getProperties().getName() == null) {
                    result.getProperties().setName(legacyName);
                }
            } else if (OWNERSHIP_ASPECT_NAME.equals(name)) {
                result.setOwnership(OwnershipMapper.map(new Ownership(data)));
            } else if (INSTITUTIONAL_MEMORY_ASPECT_NAME.equals(name)) {
                result.setInstitutionalMemory(InstitutionalMemoryMapper.map(new InstitutionalMemory(data)));
            } else if (DEPRECATION_ASPECT_NAME.equals(name)) {
                result.setDeprecation(DeprecationMapper.map(new Deprecation(data)));
            }
        });
        return result;
=======

        EnvelopedAspectMap aspectMap = entityResponse.getAspects();
        MappingHelper<GlossaryTerm> mappingHelper = new MappingHelper<>(aspectMap, result);
        mappingHelper.mapToResult(GLOSSARY_TERM_KEY_ASPECT_NAME, this::mapGlossaryTermKey);
        mappingHelper.mapToResult(GLOSSARY_TERM_INFO_ASPECT_NAME, (glossaryTerm, dataMap) ->
            glossaryTerm.setGlossaryTermInfo(GlossaryTermInfoMapper.map(new GlossaryTermInfo(dataMap))));
        mappingHelper.mapToResult(OWNERSHIP_ASPECT_NAME, (glossaryTerm, dataMap) ->
            glossaryTerm.setOwnership(OwnershipMapper.map(new Ownership(dataMap))));
      mappingHelper.mapToResult(DEPRECATION_ASPECT_NAME, (glossaryTerm, dataMap) ->
          glossaryTerm.setDeprecation(DeprecationMapper.map(new Deprecation(dataMap))));

        return mappingHelper.getResult();
    }

    private void mapGlossaryTermKey(@Nonnull GlossaryTerm glossaryTerm, @Nonnull DataMap dataMap) {
        GlossaryTermKey glossaryTermKey = new GlossaryTermKey(dataMap);
        glossaryTerm.setName(GlossaryTermUtils.getGlossaryTermName(glossaryTermKey.getName()));
        glossaryTerm.setHierarchicalName(glossaryTermKey.getName());
>>>>>>> 56409996
    }
}<|MERGE_RESOLUTION|>--- conflicted
+++ resolved
@@ -1,14 +1,12 @@
 package com.linkedin.datahub.graphql.types.glossary.mappers;
 
 import com.linkedin.common.Deprecation;
-import com.linkedin.common.InstitutionalMemory;
 import com.linkedin.common.Ownership;
 import com.linkedin.data.DataMap;
 import com.linkedin.data.template.RecordTemplate;
 import com.linkedin.datahub.graphql.generated.EntityType;
 import com.linkedin.datahub.graphql.generated.GlossaryTerm;
 import com.linkedin.datahub.graphql.types.common.mappers.DeprecationMapper;
-import com.linkedin.datahub.graphql.types.common.mappers.InstitutionalMemoryMapper;
 import com.linkedin.datahub.graphql.types.common.mappers.OwnershipMapper;
 import com.linkedin.datahub.graphql.types.common.mappers.util.MappingHelper;
 import com.linkedin.datahub.graphql.types.glossary.GlossaryTermUtils;
@@ -32,67 +30,39 @@
     public static final GlossaryTermMapper INSTANCE = new GlossaryTermMapper();
 
     public static GlossaryTerm map(@Nonnull final EntityResponse entityResponse) {
-        return INSTANCE.apply(entityResponse);
+      return INSTANCE.apply(entityResponse);
     }
 
     @Override
     public GlossaryTerm apply(@Nonnull final EntityResponse entityResponse) {
-        GlossaryTerm result = new GlossaryTerm();
-        result.setUrn(entityResponse.getUrn().toString());
-        result.setType(EntityType.GLOSSARY_TERM);
-<<<<<<< HEAD
-        final String legacyName = GlossaryTermUtils.getGlossaryTermName(entityResponse.getUrn().getId());
+      GlossaryTerm result = new GlossaryTerm();
+      result.setUrn(entityResponse.getUrn().toString());
+      result.setType(EntityType.GLOSSARY_TERM);
+      final String legacyName = GlossaryTermUtils.getGlossaryTermName(entityResponse.getUrn().getId());
 
+      EnvelopedAspectMap aspectMap = entityResponse.getAspects();
+      MappingHelper<GlossaryTerm> mappingHelper = new MappingHelper<>(aspectMap, result);
+      mappingHelper.mapToResult(GLOSSARY_TERM_KEY_ASPECT_NAME, this::mapGlossaryTermKey);
+      mappingHelper.mapToResult(GLOSSARY_TERM_INFO_ASPECT_NAME, (glossaryTerm, dataMap) ->
+          glossaryTerm.setProperties(GlossaryTermPropertiesMapper.map(new GlossaryTermInfo(dataMap))));
+      mappingHelper.mapToResult(OWNERSHIP_ASPECT_NAME, (glossaryTerm, dataMap) ->
+          glossaryTerm.setOwnership(OwnershipMapper.map(new Ownership(dataMap))));
+      mappingHelper.mapToResult(DEPRECATION_ASPECT_NAME, (glossaryTerm, dataMap) ->
+        glossaryTerm.setDeprecation(DeprecationMapper.map(new Deprecation(dataMap))));
 
-        entityResponse.getAspects().forEach((name, aspect) -> {
-            DataMap data = aspect.getValue().data();
-            if (GLOSSARY_TERM_KEY_ASPECT_NAME.equals(name)) {
-                final GlossaryTermKey gmsKey = new GlossaryTermKey(data);
-                // Construct the legacy name from the URN itself.
-                result.setName(legacyName);
-                result.setId(entityResponse.getUrn().getId());
-                result.setHierarchicalName(gmsKey.getName());
-            } else if (GLOSSARY_TERM_INFO_ASPECT_NAME.equals(name)) {
-                // Set deprecation info field.
-                result.setGlossaryTermInfo(GlossaryTermInfoMapper.map(new GlossaryTermInfo(data)));
-                // Set new properties field.
-                result.setProperties(GlossaryTermPropertiesMapper.map(new GlossaryTermInfo(data)));
-
-                // If there's no name property, resort to the legacy name computation.
-                if (result.getGlossaryTermInfo().getName() == null) {
-                    result.getGlossaryTermInfo().setName(legacyName);
-                }
-                if (result.getProperties().getName() == null) {
-                    result.getProperties().setName(legacyName);
-                }
-            } else if (OWNERSHIP_ASPECT_NAME.equals(name)) {
-                result.setOwnership(OwnershipMapper.map(new Ownership(data)));
-            } else if (INSTITUTIONAL_MEMORY_ASPECT_NAME.equals(name)) {
-                result.setInstitutionalMemory(InstitutionalMemoryMapper.map(new InstitutionalMemory(data)));
-            } else if (DEPRECATION_ASPECT_NAME.equals(name)) {
-                result.setDeprecation(DeprecationMapper.map(new Deprecation(data)));
-            }
-        });
-        return result;
-=======
-
-        EnvelopedAspectMap aspectMap = entityResponse.getAspects();
-        MappingHelper<GlossaryTerm> mappingHelper = new MappingHelper<>(aspectMap, result);
-        mappingHelper.mapToResult(GLOSSARY_TERM_KEY_ASPECT_NAME, this::mapGlossaryTermKey);
-        mappingHelper.mapToResult(GLOSSARY_TERM_INFO_ASPECT_NAME, (glossaryTerm, dataMap) ->
-            glossaryTerm.setGlossaryTermInfo(GlossaryTermInfoMapper.map(new GlossaryTermInfo(dataMap))));
-        mappingHelper.mapToResult(OWNERSHIP_ASPECT_NAME, (glossaryTerm, dataMap) ->
-            glossaryTerm.setOwnership(OwnershipMapper.map(new Ownership(dataMap))));
-      mappingHelper.mapToResult(DEPRECATION_ASPECT_NAME, (glossaryTerm, dataMap) ->
-          glossaryTerm.setDeprecation(DeprecationMapper.map(new Deprecation(dataMap))));
-
-        return mappingHelper.getResult();
+      // If there's no name property, resort to the legacy name computation.
+      if (result.getGlossaryTermInfo().getName() == null) {
+        result.getGlossaryTermInfo().setName(legacyName);
+      }
+      if (result.getProperties().getName() == null) {
+        result.getProperties().setName(legacyName);
+      }
+      return mappingHelper.getResult();
     }
 
     private void mapGlossaryTermKey(@Nonnull GlossaryTerm glossaryTerm, @Nonnull DataMap dataMap) {
-        GlossaryTermKey glossaryTermKey = new GlossaryTermKey(dataMap);
-        glossaryTerm.setName(GlossaryTermUtils.getGlossaryTermName(glossaryTermKey.getName()));
-        glossaryTerm.setHierarchicalName(glossaryTermKey.getName());
->>>>>>> 56409996
+      GlossaryTermKey glossaryTermKey = new GlossaryTermKey(dataMap);
+      glossaryTerm.setName(GlossaryTermUtils.getGlossaryTermName(glossaryTermKey.getName()));
+      glossaryTerm.setHierarchicalName(glossaryTermKey.getName());
     }
 }