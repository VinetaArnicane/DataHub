package com.linkedin.datahub.graphql.resolvers.mutate.util;

import com.datahub.authorization.ConjunctivePrivilegeGroup;
import com.datahub.authorization.DisjunctivePrivilegeGroup;
import com.google.common.collect.ImmutableList;
import com.linkedin.common.Owner;
import com.linkedin.common.OwnerArray;
import com.linkedin.common.Ownership;
import com.linkedin.common.OwnershipSource;
import com.linkedin.common.OwnershipSourceType;
import com.linkedin.common.urn.CorpuserUrn;
import com.linkedin.common.urn.Urn;
import com.linkedin.common.urn.UrnUtils;
import com.linkedin.datahub.graphql.QueryContext;
import com.linkedin.datahub.graphql.authorization.AuthorizationUtils;
import com.linkedin.datahub.graphql.generated.OwnerEntityType;
import com.linkedin.datahub.graphql.generated.OwnerInput;
import com.linkedin.datahub.graphql.generated.OwnershipType;
import com.linkedin.datahub.graphql.generated.ResourceRefInput;
import com.linkedin.metadata.Constants;
import com.linkedin.metadata.authorization.PoliciesConfig;
import com.linkedin.metadata.entity.EntityService;
<<<<<<< HEAD
import com.linkedin.metadata.entity.ebean.transactions.AspectsBatchImpl;
=======
import com.linkedin.metadata.entity.EntityUtils;
>>>>>>> ef5931fb
import com.linkedin.mxe.MetadataChangeProposal;
import java.util.ArrayList;
import java.util.List;
import java.util.Optional;
import javax.annotation.Nonnull;
import lombok.extern.slf4j.Slf4j;

import static com.linkedin.datahub.graphql.resolvers.mutate.MutationUtils.*;


// TODO: Move to consuming from OwnerService
@Slf4j
public class OwnerUtils {

  private static final ConjunctivePrivilegeGroup ALL_PRIVILEGES_GROUP = new ConjunctivePrivilegeGroup(ImmutableList.of(
      PoliciesConfig.EDIT_ENTITY_PRIVILEGE.getType()
  ));
  public static final String SYSTEM_ID = "__system__";

  private OwnerUtils() { }

  public static void addOwnersToResources(
      List<OwnerInput> owners,
      List<ResourceRefInput> resources,
      Urn actor,
      EntityService entityService
  ) {
    final List<MetadataChangeProposal> changes = new ArrayList<>();
    for (ResourceRefInput resource : resources) {
      changes.add(buildAddOwnersProposal(owners, UrnUtils.getUrn(resource.getResourceUrn()), actor, entityService));
    }
    EntityUtils.ingestChangeProposals(changes, entityService, actor, false);
  }

  public static void removeOwnersFromResources(
      List<Urn> ownerUrns, Optional<Urn> maybeOwnershipTypeUrn, List<ResourceRefInput> resources,
      Urn actor,
      EntityService entityService
  ) {
    final List<MetadataChangeProposal> changes = new ArrayList<>();
    for (ResourceRefInput resource : resources) {
      changes.add(buildRemoveOwnersProposal(ownerUrns, maybeOwnershipTypeUrn, UrnUtils.getUrn(resource.getResourceUrn()),
          actor, entityService));
    }
    EntityUtils.ingestChangeProposals(changes, entityService, actor, false);
  }


  private static MetadataChangeProposal buildAddOwnersProposal(List<OwnerInput> owners, Urn resourceUrn, Urn actor, EntityService entityService) {
    Ownership ownershipAspect = (Ownership) EntityUtils.getAspectFromEntity(
        resourceUrn.toString(),
        Constants.OWNERSHIP_ASPECT_NAME, entityService,
        new Ownership());
    for (OwnerInput input : owners) {
      addOwner(ownershipAspect, UrnUtils.getUrn(input.getOwnerUrn()), input.getType(), UrnUtils.getUrn(input.getOwnershipTypeUrn()));
    }
    return buildMetadataChangeProposalWithUrn(resourceUrn, Constants.OWNERSHIP_ASPECT_NAME, ownershipAspect);
  }

  public static MetadataChangeProposal buildRemoveOwnersProposal(
      List<Urn> ownerUrns, Optional<Urn> maybeOwnershipTypeUrn, Urn resourceUrn,
      Urn actor,
      EntityService entityService
  ) {
    Ownership ownershipAspect = (Ownership) EntityUtils.getAspectFromEntity(
        resourceUrn.toString(),
        Constants.OWNERSHIP_ASPECT_NAME,
        entityService,
        new Ownership());
    ownershipAspect.setLastModified(EntityUtils.getAuditStamp(actor));
    removeOwnersIfExists(ownershipAspect, ownerUrns, maybeOwnershipTypeUrn);
    return buildMetadataChangeProposalWithUrn(resourceUrn, Constants.OWNERSHIP_ASPECT_NAME, ownershipAspect);
  }

  private static void addOwner(Ownership ownershipAspect, Urn ownerUrn, OwnershipType type, Urn ownershipUrn) {
    if (!ownershipAspect.hasOwners()) {
      ownershipAspect.setOwners(new OwnerArray());
    }

    final OwnerArray ownerArray = new OwnerArray(ownershipAspect.getOwners());
    ownerArray.removeIf(owner -> {
      // Remove old ownership if it exists (check ownerUrn + type (entity & deprecated type))

      // Owner is not what we are looking for
      if (!owner.getOwner().equals(ownerUrn)) {
        return false;
      }

      // Check custom entity type urn if exists
      if (owner.getTypeUrn() != null) {
        return owner.getTypeUrn().equals(ownershipUrn);
      }

      // Fall back to mapping deprecated type to the new ownership entity, if it matches remove
      return mapOwnershipTypeToEntity(OwnershipType.valueOf(owner.getType().toString()).name())
          .equals(ownershipUrn.toString());
    });

    Owner newOwner = new Owner();

    // For backwards compatibility we have to always set the deprecated type.
    // If the type exists we assume it's an old ownership type that we can map to.
    // Else if it's a net new custom ownership type set old type to CUSTOM.
    com.linkedin.common.OwnershipType gmsType = type != null ? com.linkedin.common.OwnershipType.valueOf(type.toString())
        : com.linkedin.common.OwnershipType.CUSTOM;

    newOwner.setType(gmsType);
    newOwner.setTypeUrn(ownershipUrn);
    newOwner.setSource(new OwnershipSource().setType(OwnershipSourceType.MANUAL));
    newOwner.setOwner(ownerUrn);
    ownerArray.add(newOwner);
    ownershipAspect.setOwners(ownerArray);
  }

  private static void removeOwnersIfExists(Ownership ownership, List<Urn> ownerUrns,
      Optional<Urn> maybeOwnershipTypeUrn) {
    if (!ownership.hasOwners()) {
      ownership.setOwners(new OwnerArray());
    }

    OwnerArray ownerArray = ownership.getOwners();
    for (Urn ownerUrn : ownerUrns) {
      if (maybeOwnershipTypeUrn.isPresent()) {
        ownerArray.removeIf(owner -> {
          // Remove ownership if it exists (check ownerUrn + type (entity & deprecated type))

          // Owner is not what we are looking for
          if (!owner.getOwner().equals(ownerUrn)) {
            return false;
          }

          // Check custom entity type urn if exists
          if (owner.getTypeUrn() != null) {
            return owner.getTypeUrn().equals(maybeOwnershipTypeUrn.get());
          }

          // Fall back to mapping deprecated type to the new ownership entity, if it matches remove
          return mapOwnershipTypeToEntity(OwnershipType.valueOf(owner.getType().toString()).name())
              .equals(maybeOwnershipTypeUrn.get().toString());
        });
      } else {
        ownerArray.removeIf(owner -> owner.getOwner().equals(ownerUrn));
      }
    }
  }

  public static boolean isAuthorizedToUpdateOwners(@Nonnull QueryContext context, Urn resourceUrn) {
    final DisjunctivePrivilegeGroup orPrivilegeGroups = new DisjunctivePrivilegeGroup(ImmutableList.of(
        ALL_PRIVILEGES_GROUP,
        new ConjunctivePrivilegeGroup(ImmutableList.of(PoliciesConfig.EDIT_ENTITY_OWNERS_PRIVILEGE.getType()))
    ));

    return AuthorizationUtils.isAuthorized(
        context.getAuthorizer(),
        context.getActorUrn(),
        resourceUrn.getEntityType(),
        resourceUrn.toString(),
        orPrivilegeGroups);
  }

  public static Boolean validateAddInput(
      List<OwnerInput> owners,
      Urn resourceUrn,
      EntityService entityService
  ) {
    for (OwnerInput owner : owners) {
      boolean result = validateAddInput(
          UrnUtils.getUrn(owner.getOwnerUrn()),
          owner.getOwnershipTypeUrn(),
          owner.getOwnerEntityType(),
          resourceUrn,
          entityService);
      if (!result) {
        return false;
      }
    }
    return true;
  }

  public static Boolean validateAddInput(
      Urn ownerUrn,
      String ownershipEntityUrn,
      OwnerEntityType ownerEntityType,
      Urn resourceUrn,
      EntityService entityService
  ) {

    if (OwnerEntityType.CORP_GROUP.equals(ownerEntityType) && !Constants.CORP_GROUP_ENTITY_NAME.equals(ownerUrn.getEntityType())) {
      throw new IllegalArgumentException(String.format("Failed to change ownership for resource %s. Expected a corp group urn.", resourceUrn));
    }

    if (OwnerEntityType.CORP_USER.equals(ownerEntityType) && !Constants.CORP_USER_ENTITY_NAME.equals(ownerUrn.getEntityType())) {
      throw new IllegalArgumentException(String.format("Failed to change ownership for resource %s. Expected a corp user urn.", resourceUrn));
    }

    if (!entityService.exists(resourceUrn)) {
      throw new IllegalArgumentException(String.format("Failed to change ownership for resource %s. Resource does not exist.", resourceUrn));
    }

    if (!entityService.exists(ownerUrn)) {
      throw new IllegalArgumentException(String.format("Failed to change ownership for resource %s. Owner %s does not exist.", resourceUrn, ownerUrn));
    }

    if (ownershipEntityUrn != null && !entityService.exists(UrnUtils.getUrn(ownershipEntityUrn))) {
      throw new IllegalArgumentException(String.format("Failed to change ownership type for resource %s. Ownership Type "
          + "%s does not exist.", resourceUrn, ownershipEntityUrn));
    }

    return true;
  }

  public static void validateOwner(
      Urn ownerUrn,
      OwnerEntityType ownerEntityType,
      Urn ownershipEntityUrn,
      EntityService entityService
  ) {
    if (OwnerEntityType.CORP_GROUP.equals(ownerEntityType) && !Constants.CORP_GROUP_ENTITY_NAME.equals(ownerUrn.getEntityType())) {
      throw new IllegalArgumentException(
          String.format("Failed to change ownership for resource(s). Expected a corp group urn, found %s", ownerUrn));
    }

    if (OwnerEntityType.CORP_USER.equals(ownerEntityType) && !Constants.CORP_USER_ENTITY_NAME.equals(ownerUrn.getEntityType())) {
      throw new IllegalArgumentException(
          String.format("Failed to change ownership for resource(s). Expected a corp user urn, found %s.", ownerUrn));
    }

    if (!entityService.exists(ownerUrn)) {
      throw new IllegalArgumentException(String.format("Failed to change ownership for resource(s). Owner with urn %s does not exist.", ownerUrn));
    }

    if (!entityService.exists(ownershipEntityUrn)) {
      throw new IllegalArgumentException(String.format("Failed to change ownership for resource(s). Ownership type with "
          + "urn %s does not exist.", ownershipEntityUrn));
    }
  }

  public static Boolean validateRemoveInput(
      Urn resourceUrn,
      EntityService entityService
  ) {
    if (!entityService.exists(resourceUrn)) {
      throw new IllegalArgumentException(String.format("Failed to change ownership for resource %s. Resource does not exist.", resourceUrn));
    }
    return true;
  }

<<<<<<< HEAD
  private static void ingestChangeProposals(List<MetadataChangeProposal> changes, EntityService entityService, Urn actor) {
    entityService.ingestProposal(AspectsBatchImpl.builder()
            .mcps(changes, entityService.getEntityRegistry()).build(), getAuditStamp(actor), false);
  }

=======
>>>>>>> ef5931fb
  public static void addCreatorAsOwner(
    QueryContext context,
    String urn,
    OwnerEntityType ownerEntityType,
    OwnershipType ownershipType,
    EntityService entityService) {
    try {
      Urn actorUrn = CorpuserUrn.createFromString(context.getActorUrn());
      String ownershipTypeUrn = mapOwnershipTypeToEntity(ownershipType.name());

      if (!entityService.exists(UrnUtils.getUrn(ownershipTypeUrn))) {
        throw new RuntimeException(String.format("Unknown ownership type urn %s", ownershipTypeUrn));
      }

      addOwnersToResources(
          ImmutableList.of(new OwnerInput(actorUrn.toString(), ownerEntityType, ownershipType, ownershipTypeUrn)),
          ImmutableList.of(new ResourceRefInput(urn, null, null)),
          actorUrn,
          entityService
      );
    } catch (Exception e) {
      log.error(String.format("Failed to add creator as owner of tag %s", urn), e);
    }
  }

  public static String mapOwnershipTypeToEntity(String type) {
    final String typeName = SYSTEM_ID + type.toLowerCase();
    return Urn.createFromTuple(Constants.OWNERSHIP_TYPE_ENTITY_NAME, typeName).toString();
  }
}<|MERGE_RESOLUTION|>--- conflicted
+++ resolved
@@ -20,11 +20,8 @@
 import com.linkedin.metadata.Constants;
 import com.linkedin.metadata.authorization.PoliciesConfig;
 import com.linkedin.metadata.entity.EntityService;
-<<<<<<< HEAD
+import com.linkedin.metadata.entity.EntityUtils;
 import com.linkedin.metadata.entity.ebean.transactions.AspectsBatchImpl;
-=======
-import com.linkedin.metadata.entity.EntityUtils;
->>>>>>> ef5931fb
 import com.linkedin.mxe.MetadataChangeProposal;
 import java.util.ArrayList;
 import java.util.List;
@@ -272,14 +269,6 @@
     return true;
   }
 
-<<<<<<< HEAD
-  private static void ingestChangeProposals(List<MetadataChangeProposal> changes, EntityService entityService, Urn actor) {
-    entityService.ingestProposal(AspectsBatchImpl.builder()
-            .mcps(changes, entityService.getEntityRegistry()).build(), getAuditStamp(actor), false);
-  }
-
-=======
->>>>>>> ef5931fb
   public static void addCreatorAsOwner(
     QueryContext context,
     String urn,
