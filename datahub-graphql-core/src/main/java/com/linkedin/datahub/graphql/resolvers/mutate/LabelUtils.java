package com.linkedin.datahub.graphql.resolvers.mutate;

import com.google.common.collect.ImmutableList;


import com.linkedin.common.GlobalTags;
import com.linkedin.common.GlossaryTermAssociation;
import com.linkedin.common.GlossaryTermAssociationArray;
import com.linkedin.common.GlossaryTerms;
import com.linkedin.common.TagAssociation;
import com.linkedin.common.TagAssociationArray;
import com.linkedin.common.urn.GlossaryTermUrn;
import com.linkedin.common.urn.TagUrn;
import com.linkedin.common.urn.Urn;
import com.linkedin.datahub.graphql.QueryContext;
import com.linkedin.datahub.graphql.authorization.AuthorizationUtils;
import com.linkedin.datahub.graphql.authorization.ConjunctivePrivilegeGroup;
import com.linkedin.datahub.graphql.authorization.DisjunctivePrivilegeGroup;
import com.linkedin.datahub.graphql.generated.SubResourceType;
import com.linkedin.metadata.authorization.PoliciesConfig;
import com.linkedin.metadata.entity.EntityService;
import com.linkedin.schema.EditableSchemaFieldInfo;
import com.linkedin.schema.EditableSchemaMetadata;
import java.net.URISyntaxException;
import javax.annotation.Nonnull;
import lombok.extern.slf4j.Slf4j;

import static com.linkedin.datahub.graphql.resolvers.mutate.MutationUtils.*;


@Slf4j
public class LabelUtils {
  private static final ConjunctivePrivilegeGroup ALL_PRIVILEGES_GROUP = new ConjunctivePrivilegeGroup(ImmutableList.of(
      PoliciesConfig.EDIT_ENTITY_PRIVILEGE.getType()
  ));

  private LabelUtils() { }

  public static final String GLOSSARY_TERM_ASPECT_NAME = "glossaryTerms";
  public static final String EDITABLE_SCHEMA_METADATA = "editableSchemaMetadata";
  public static final String TAGS_ASPECT_NAME = "globalTags";

  public static void removeTermFromTarget(
      Urn labelUrn,
      Urn targetUrn,
      String subResource,
      Urn actor,
      EntityService entityService
  ) {
    if (subResource == null || subResource.equals("")) {
      com.linkedin.common.GlossaryTerms terms =
          (com.linkedin.common.GlossaryTerms) MutationUtils.getAspectFromEntity(
              targetUrn.toString(), GLOSSARY_TERM_ASPECT_NAME, entityService, new GlossaryTerms());
      terms.setAuditStamp(getAuditStamp(actor));

      removeTermIfExists(terms, labelUrn);
      persistAspect(targetUrn, terms, actor, entityService);
    } else {
      com.linkedin.schema.EditableSchemaMetadata editableSchemaMetadata =
          (com.linkedin.schema.EditableSchemaMetadata) getAspectFromEntity(
              targetUrn.toString(), EDITABLE_SCHEMA_METADATA, entityService, new EditableSchemaMetadata());
      EditableSchemaFieldInfo editableFieldInfo = getFieldInfoFromSchema(editableSchemaMetadata, subResource);
      if (!editableFieldInfo.hasGlossaryTerms()) {
        editableFieldInfo.setGlossaryTerms(new GlossaryTerms());
      }

      removeTermIfExists(editableFieldInfo.getGlossaryTerms(), labelUrn);
      persistAspect(targetUrn, editableSchemaMetadata, actor, entityService);
    }
  }

  public static void removeTagFromTarget(
      Urn labelUrn,
      Urn targetUrn,
      String subResource,
      Urn actor,
      EntityService entityService
  ) {
    if (subResource == null || subResource.equals("")) {
      com.linkedin.common.GlobalTags tags =
          (com.linkedin.common.GlobalTags) getAspectFromEntity(targetUrn.toString(), TAGS_ASPECT_NAME, entityService, new GlobalTags());

      if (!tags.hasTags()) {
        tags.setTags(new TagAssociationArray());
      }
      removeTagIfExists(tags, labelUrn);
      persistAspect(targetUrn, tags, actor, entityService);
    } else {
      com.linkedin.schema.EditableSchemaMetadata editableSchemaMetadata =
          (com.linkedin.schema.EditableSchemaMetadata) getAspectFromEntity(
              targetUrn.toString(), EDITABLE_SCHEMA_METADATA, entityService, new EditableSchemaMetadata());
      EditableSchemaFieldInfo editableFieldInfo = getFieldInfoFromSchema(editableSchemaMetadata, subResource);

      if (!editableFieldInfo.hasGlobalTags()) {
        editableFieldInfo.setGlobalTags(new GlobalTags());
      }
      removeTagIfExists(editableFieldInfo.getGlobalTags(), labelUrn);
      persistAspect(targetUrn, editableSchemaMetadata, actor, entityService);
    }
  }

  public static void addTagToTarget(
      Urn labelUrn,
      Urn targetUrn,
      String subResource,
      Urn actor,
      EntityService entityService
  ) throws URISyntaxException {
    if (subResource == null || subResource.equals("")) {
      com.linkedin.common.GlobalTags tags =
          (com.linkedin.common.GlobalTags) getAspectFromEntity(targetUrn.toString(), TAGS_ASPECT_NAME, entityService, new GlobalTags());

      if (!tags.hasTags()) {
        tags.setTags(new TagAssociationArray());
      }
      addTagIfNotExists(tags, labelUrn);
      persistAspect(targetUrn, tags, actor, entityService);
    } else {
      com.linkedin.schema.EditableSchemaMetadata editableSchemaMetadata =
          (com.linkedin.schema.EditableSchemaMetadata) getAspectFromEntity(
              targetUrn.toString(), EDITABLE_SCHEMA_METADATA, entityService, new EditableSchemaMetadata());
      EditableSchemaFieldInfo editableFieldInfo = getFieldInfoFromSchema(editableSchemaMetadata, subResource);

      if (!editableFieldInfo.hasGlobalTags()) {
        editableFieldInfo.setGlobalTags(new GlobalTags());
      }

      addTagIfNotExists(editableFieldInfo.getGlobalTags(), labelUrn);
      persistAspect(targetUrn, editableSchemaMetadata, actor, entityService);
    }
  }

  public static void addTermToTarget(
      Urn labelUrn,
      Urn targetUrn,
      String subResource,
      Urn actor,
      EntityService entityService
  ) throws URISyntaxException {
    if (subResource == null || subResource.equals("")) {
      com.linkedin.common.GlossaryTerms terms =
          (com.linkedin.common.GlossaryTerms) getAspectFromEntity(targetUrn.toString(), GLOSSARY_TERM_ASPECT_NAME, entityService, new GlossaryTerms());
      terms.setAuditStamp(getAuditStamp(actor));

      if (!terms.hasTerms()) {
        terms.setTerms(new GlossaryTermAssociationArray());
      }

      addTermIfNotExistsToEntity(terms, labelUrn);
      persistAspect(targetUrn, terms, actor, entityService);
    } else {
      com.linkedin.schema.EditableSchemaMetadata editableSchemaMetadata =
          (com.linkedin.schema.EditableSchemaMetadata) getAspectFromEntity(
              targetUrn.toString(), EDITABLE_SCHEMA_METADATA, entityService, new EditableSchemaMetadata());

      EditableSchemaFieldInfo editableFieldInfo = getFieldInfoFromSchema(editableSchemaMetadata, subResource);
      if (!editableFieldInfo.hasGlossaryTerms()) {
        editableFieldInfo.setGlossaryTerms(new GlossaryTerms());
      }

      editableFieldInfo.getGlossaryTerms().setAuditStamp(getAuditStamp(actor));

      addTermIfNotExistsToEntity(editableFieldInfo.getGlossaryTerms(), labelUrn);
      persistAspect(targetUrn, editableSchemaMetadata, actor, entityService);
    }
  }

  private static void addTermIfNotExistsToEntity(GlossaryTerms terms, Urn termUrn)
      throws URISyntaxException {
    if (!terms.hasTerms()) {
      terms.setTerms(new GlossaryTermAssociationArray());
    }

    GlossaryTermAssociationArray termArray = terms.getTerms();

    // if term exists, do not add it again
    if (termArray.stream().anyMatch(association -> association.getUrn().equals(termUrn))) {
      return;
    }

    GlossaryTermAssociation newAssociation = new GlossaryTermAssociation();
    newAssociation.setUrn(GlossaryTermUrn.createFromUrn(termUrn));
    termArray.add(newAssociation);
  }

  private static TagAssociationArray removeTagIfExists(GlobalTags tags, Urn tagUrn) {
    if (!tags.hasTags()) {
      tags.setTags(new TagAssociationArray());
    }

    TagAssociationArray tagAssociationArray = tags.getTags();

    tagAssociationArray.removeIf(association -> association.getTag().equals(tagUrn));
    return tagAssociationArray;
  }

  private static GlossaryTermAssociationArray removeTermIfExists(GlossaryTerms terms, Urn termUrn) {
    if (!terms.hasTerms()) {
      terms.setTerms(new GlossaryTermAssociationArray());
    }

    GlossaryTermAssociationArray termArray = terms.getTerms();

    termArray.removeIf(association -> association.getUrn().equals(termUrn));
    return termArray;
  }

  private static void addTagIfNotExists(GlobalTags tags, Urn tagUrn) throws URISyntaxException {
    if (!tags.hasTags()) {
      tags.setTags(new TagAssociationArray());
    }

    TagAssociationArray tagAssociationArray = tags.getTags();

    // if tag exists, do not add it again
    if (tagAssociationArray.stream().anyMatch(association -> association.getTag().equals(tagUrn))) {
      return;
    }

    TagAssociation newAssociation = new TagAssociation();
    newAssociation.setTag(TagUrn.createFromUrn(tagUrn));
    tagAssociationArray.add(newAssociation);
  }

  public static boolean isAuthorizedToUpdateTags(@Nonnull QueryContext context, Urn targetUrn, String subResource) {

    Boolean isTargetingSchema = subResource != null && subResource.length() > 0;
    // Decide whether the current principal should be allowed to update the Dataset.
    // If you either have all entity privileges, or have the specific privileges required, you are authorized.
    final DisjunctivePrivilegeGroup orPrivilegeGroups = new DisjunctivePrivilegeGroup(ImmutableList.of(
        ALL_PRIVILEGES_GROUP,
        new ConjunctivePrivilegeGroup(ImmutableList.of(isTargetingSchema
            ? PoliciesConfig.EDIT_DATASET_COL_TAGS_PRIVILEGE.getType()
            : PoliciesConfig.EDIT_ENTITY_TAGS_PRIVILEGE.getType()))
    ));

    return AuthorizationUtils.isAuthorized(
        context.getAuthorizer(),
        context.getActor(),
        targetUrn.getEntityType(),
        targetUrn.toString(),
        orPrivilegeGroups);
  }

  public static boolean isAuthorizedToUpdateTerms(@Nonnull QueryContext context, Urn targetUrn, String subResource) {

    Boolean isTargetingSchema = subResource != null && subResource.length() > 0;

    // Decide whether the current principal should be allowed to update the Dataset.
    // If you either have all entity privileges, or have the specific privileges required, you are authorized.
    final DisjunctivePrivilegeGroup orPrivilegeGroups = new DisjunctivePrivilegeGroup(ImmutableList.of(
        ALL_PRIVILEGES_GROUP,
        new ConjunctivePrivilegeGroup(ImmutableList.of(isTargetingSchema
                ? PoliciesConfig.EDIT_DATASET_COL_GLOSSARY_TERMS_PRIVILEGE.getType()
                : PoliciesConfig.EDIT_ENTITY_GLOSSARY_TERMS_PRIVILEGE.getType()
            ))
    ));

    return AuthorizationUtils.isAuthorized(
        context.getAuthorizer(),
        context.getActor(),
        targetUrn.getEntityType(),
        targetUrn.toString(),
        orPrivilegeGroups);
  }

  public static Boolean validateInput(
      Urn labelUrn,
      Urn targetUrn,
      String subResource,
      SubResourceType subResourceType,
      String labelEntityType,
      EntityService entityService
  ) {
    if (!labelUrn.getEntityType().equals(labelEntityType)) {
      throw new IllegalArgumentException(String.format("Failed to update %s on %s. Was expecting a %s.", labelUrn, targetUrn, labelEntityType));
    }

    if (!entityService.exists(targetUrn)) {
      throw new IllegalArgumentException(String.format("Failed to update %s on %s. %s does not exist.", labelUrn, targetUrn, targetUrn));
    }

    if (!entityService.exists(labelUrn)) {
      throw new IllegalArgumentException(String.format("Failed to update %s on %s. %s does not exist.", labelUrn, targetUrn, labelUrn));
    }

    if ((subResource != null && subResource.length() > 0) || subResourceType != null) {
      if (subResource == null || subResource.length() == 0) {
        throw new IllegalArgumentException(String.format(
            "Failed to update %s on %s. SubResourceType (%s) provided without a subResource.", labelUrn, targetUrn, subResourceType));
      }
      if (subResourceType == null) {
        throw new IllegalArgumentException(String.format(
            "Failed to update %s on %s. SubResource (%s) provided without a subResourceType.", labelUrn, targetUrn, subResource));
      }
      validateSubresourceExists(targetUrn, subResource, subResourceType, entityService);
    }

    return true;
  }
<<<<<<< HEAD

  public static Boolean validateSubresourceExists(
      Urn labelUrn,
      Urn targetUrn,
      String subResource,
      SubResourceType subResourceType,
      EntityService entityService
  ) {
    if (subResourceType.equals(SubResourceType.DATASET_FIELD)) {
      SchemaMetadata schemaMetadata = (SchemaMetadata) entityService.getAspect(targetUrn, SCHEMA_ASPECT_NAME, 0);

      if (schemaMetadata == null) {
        throw new IllegalArgumentException(
            String.format("Failed to update %s on %s & field %s. %s has no schema.", labelUrn, targetUrn, subResource, targetUrn)
        );
      }

      Optional<SchemaField> fieldMatch =
          schemaMetadata.getFields().stream().filter(field -> field.getFieldPath().equals(subResource)).findFirst();

      if (!fieldMatch.isPresent()) {
        throw new IllegalArgumentException(String.format(
            "Failed to update %s on %s & field %s. Field %s does not exist in the datasets schema.",
            labelUrn, targetUrn, subResource, subResource));
      }

      return true;
    }

    throw new IllegalArgumentException(String.format(
        "Failed to update %s on %s. SubResourceType (%s) is not valid. Types supported: %s.",
        labelUrn, targetUrn, subResource, SubResourceType.values()
    ));
  }
=======
>>>>>>> 411bcfa9
}<|MERGE_RESOLUTION|>--- conflicted
+++ resolved
@@ -298,41 +298,4 @@
 
     return true;
   }
-<<<<<<< HEAD
-
-  public static Boolean validateSubresourceExists(
-      Urn labelUrn,
-      Urn targetUrn,
-      String subResource,
-      SubResourceType subResourceType,
-      EntityService entityService
-  ) {
-    if (subResourceType.equals(SubResourceType.DATASET_FIELD)) {
-      SchemaMetadata schemaMetadata = (SchemaMetadata) entityService.getAspect(targetUrn, SCHEMA_ASPECT_NAME, 0);
-
-      if (schemaMetadata == null) {
-        throw new IllegalArgumentException(
-            String.format("Failed to update %s on %s & field %s. %s has no schema.", labelUrn, targetUrn, subResource, targetUrn)
-        );
-      }
-
-      Optional<SchemaField> fieldMatch =
-          schemaMetadata.getFields().stream().filter(field -> field.getFieldPath().equals(subResource)).findFirst();
-
-      if (!fieldMatch.isPresent()) {
-        throw new IllegalArgumentException(String.format(
-            "Failed to update %s on %s & field %s. Field %s does not exist in the datasets schema.",
-            labelUrn, targetUrn, subResource, subResource));
-      }
-
-      return true;
-    }
-
-    throw new IllegalArgumentException(String.format(
-        "Failed to update %s on %s. SubResourceType (%s) is not valid. Types supported: %s.",
-        labelUrn, targetUrn, subResource, SubResourceType.values()
-    ));
-  }
-=======
->>>>>>> 411bcfa9
 }