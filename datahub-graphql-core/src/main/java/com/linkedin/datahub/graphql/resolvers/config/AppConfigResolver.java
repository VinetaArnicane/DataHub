package com.linkedin.datahub.graphql.resolvers.config;

import com.datahub.authentication.AuthenticationConfiguration;
import com.datahub.authorization.AuthorizationConfiguration;
import com.linkedin.datahub.graphql.QueryContext;
import com.linkedin.datahub.graphql.featureflags.FeatureFlags;
import com.linkedin.datahub.graphql.generated.AnalyticsConfig;
import com.linkedin.datahub.graphql.generated.AppConfig;
import com.linkedin.datahub.graphql.generated.AuthConfig;
import com.linkedin.datahub.graphql.generated.EntityProfileConfig;
import com.linkedin.datahub.graphql.generated.EntityProfilesConfig;
import com.linkedin.datahub.graphql.generated.EntityType;
import com.linkedin.datahub.graphql.generated.FeatureFlagsConfig;
import com.linkedin.datahub.graphql.generated.IdentityManagementConfig;
import com.linkedin.datahub.graphql.generated.LineageConfig;
import com.linkedin.datahub.graphql.generated.ManagedIngestionConfig;
import com.linkedin.datahub.graphql.generated.PoliciesConfig;
import com.linkedin.datahub.graphql.generated.Privilege;
import com.linkedin.datahub.graphql.generated.QueriesTabConfig;
import com.linkedin.datahub.graphql.generated.ResourcePrivileges;
import com.linkedin.datahub.graphql.generated.SearchResultsVisualConfig;
import com.linkedin.datahub.graphql.generated.TelemetryConfig;
import com.linkedin.datahub.graphql.generated.TestsConfig;
import com.linkedin.datahub.graphql.generated.ViewsConfig;
import com.linkedin.datahub.graphql.generated.VisualConfig;
import com.linkedin.metadata.config.DataHubConfiguration;
import com.linkedin.metadata.config.IngestionConfiguration;
import com.linkedin.metadata.config.TestsConfiguration;
import com.linkedin.metadata.config.ViewsConfiguration;
import com.linkedin.metadata.config.VisualConfiguration;
import com.linkedin.metadata.config.telemetry.TelemetryConfiguration;
import com.linkedin.metadata.version.GitVersion;
import graphql.schema.DataFetcher;
import graphql.schema.DataFetchingEnvironment;
import java.util.concurrent.CompletableFuture;
import java.util.stream.Collectors;

/** Resolver responsible for serving app configurations to the React UI. */
public class AppConfigResolver implements DataFetcher<CompletableFuture<AppConfig>> {

  private final GitVersion _gitVersion;
  private final boolean _isAnalyticsEnabled;
  private final IngestionConfiguration _ingestionConfiguration;
  private final AuthenticationConfiguration _authenticationConfiguration;
  private final AuthorizationConfiguration _authorizationConfiguration;
  private final boolean _supportsImpactAnalysis;
  private final VisualConfiguration _visualConfiguration;
  private final TelemetryConfiguration _telemetryConfiguration;
  private final TestsConfiguration _testsConfiguration;
  private final DataHubConfiguration _datahubConfiguration;
  private final ViewsConfiguration _viewsConfiguration;
  private final FeatureFlags _featureFlags;

  public AppConfigResolver(
      final GitVersion gitVersion,
      final boolean isAnalyticsEnabled,
      final IngestionConfiguration ingestionConfiguration,
      final AuthenticationConfiguration authenticationConfiguration,
      final AuthorizationConfiguration authorizationConfiguration,
      final boolean supportsImpactAnalysis,
      final VisualConfiguration visualConfiguration,
      final TelemetryConfiguration telemetryConfiguration,
      final TestsConfiguration testsConfiguration,
      final DataHubConfiguration datahubConfiguration,
      final ViewsConfiguration viewsConfiguration,
      final FeatureFlags featureFlags) {
    _gitVersion = gitVersion;
    _isAnalyticsEnabled = isAnalyticsEnabled;
    _ingestionConfiguration = ingestionConfiguration;
    _authenticationConfiguration = authenticationConfiguration;
    _authorizationConfiguration = authorizationConfiguration;
    _supportsImpactAnalysis = supportsImpactAnalysis;
    _visualConfiguration = visualConfiguration;
    _telemetryConfiguration = telemetryConfiguration;
    _testsConfiguration = testsConfiguration;
    _datahubConfiguration = datahubConfiguration;
    _viewsConfiguration = viewsConfiguration;
    _featureFlags = featureFlags;
  }

  @Override
  public CompletableFuture<AppConfig> get(final DataFetchingEnvironment environment)
      throws Exception {

    final QueryContext context = environment.getContext();

    final AppConfig appConfig = new AppConfig();

    appConfig.setAppVersion(_gitVersion.getVersion());

    final LineageConfig lineageConfig = new LineageConfig();
    lineageConfig.setSupportsImpactAnalysis(_supportsImpactAnalysis);
    appConfig.setLineageConfig(lineageConfig);

    final AnalyticsConfig analyticsConfig = new AnalyticsConfig();
    analyticsConfig.setEnabled(_isAnalyticsEnabled);

    final AuthConfig authConfig = new AuthConfig();
    authConfig.setTokenAuthEnabled(_authenticationConfiguration.isEnabled());

    final PoliciesConfig policiesConfig = new PoliciesConfig();
    policiesConfig.setEnabled(_authorizationConfiguration.getDefaultAuthorizer().isEnabled());

    policiesConfig.setPlatformPrivileges(
        com.linkedin.metadata.authorization.PoliciesConfig.PLATFORM_PRIVILEGES.stream()
            .map(this::mapPrivilege)
            .collect(Collectors.toList()));

    policiesConfig.setResourcePrivileges(
        com.linkedin.metadata.authorization.PoliciesConfig.RESOURCE_PRIVILEGES.stream()
            .map(this::mapResourcePrivileges)
            .collect(Collectors.toList()));

    final IdentityManagementConfig identityManagementConfig = new IdentityManagementConfig();
    identityManagementConfig.setEnabled(
        true); // Identity Management always enabled. TODO: Understand if there's a case where this
    // should change.

    final ManagedIngestionConfig ingestionConfig = new ManagedIngestionConfig();
    ingestionConfig.setEnabled(_ingestionConfiguration.isEnabled());

    appConfig.setAnalyticsConfig(analyticsConfig);
    appConfig.setPoliciesConfig(policiesConfig);
    appConfig.setIdentityManagementConfig(identityManagementConfig);
    appConfig.setManagedIngestionConfig(ingestionConfig);
    appConfig.setAuthConfig(authConfig);

    final VisualConfig visualConfig = new VisualConfig();
    if (_visualConfiguration != null) {
      if (_visualConfiguration.getAssets() != null) {
        visualConfig.setLogoUrl(_visualConfiguration.getAssets().getLogoUrl());
        visualConfig.setFaviconUrl(_visualConfiguration.getAssets().getFaviconUrl());
      }
      if (_visualConfiguration.getAppTitle() != null) {
        visualConfig.setAppTitle(_visualConfiguration.getAppTitle());
      }
      visualConfig.setHideGlossary(_visualConfiguration.isHideGlossary());
    }
    if (_visualConfiguration != null && _visualConfiguration.getQueriesTab() != null) {
      QueriesTabConfig queriesTabConfig = new QueriesTabConfig();
      queriesTabConfig.setQueriesTabResultSize(
          _visualConfiguration.getQueriesTab().getQueriesTabResultSize());
      visualConfig.setQueriesTab(queriesTabConfig);
    }
    if (_visualConfiguration != null && _visualConfiguration.getEntityProfile() != null) {
      EntityProfilesConfig entityProfilesConfig = new EntityProfilesConfig();
      if (_visualConfiguration.getEntityProfile().getDomainDefaultTab() != null) {
        EntityProfileConfig profileConfig = new EntityProfileConfig();
        profileConfig.setDefaultTab(_visualConfiguration.getEntityProfile().getDomainDefaultTab());
        entityProfilesConfig.setDomain(profileConfig);
      }
      visualConfig.setEntityProfiles(entityProfilesConfig);
    }
    if (_visualConfiguration != null && _visualConfiguration.getSearchResult() != null) {
      SearchResultsVisualConfig searchResultsVisualConfig = new SearchResultsVisualConfig();
      if (_visualConfiguration.getSearchResult().getEnableNameHighlight() != null) {
        searchResultsVisualConfig.setEnableNameHighlight(
            _visualConfiguration.getSearchResult().getEnableNameHighlight());
      }
      visualConfig.setSearchResult(searchResultsVisualConfig);
    }
    appConfig.setVisualConfig(visualConfig);

    final TelemetryConfig telemetryConfig = new TelemetryConfig();
    telemetryConfig.setEnableThirdPartyLogging(_telemetryConfiguration.isEnableThirdPartyLogging());
    appConfig.setTelemetryConfig(telemetryConfig);

    final TestsConfig testsConfig = new TestsConfig();
    testsConfig.setEnabled(_testsConfiguration.isEnabled());
    appConfig.setTestsConfig(testsConfig);

    final ViewsConfig viewsConfig = new ViewsConfig();
    viewsConfig.setEnabled(_viewsConfiguration.isEnabled());
    appConfig.setViewsConfig(viewsConfig);

    final FeatureFlagsConfig featureFlagsConfig =
        FeatureFlagsConfig.builder()
            .setShowSearchFiltersV2(_featureFlags.isShowSearchFiltersV2())
            .setReadOnlyModeEnabled(_featureFlags.isReadOnlyModeEnabled())
            .setShowBrowseV2(_featureFlags.isShowBrowseV2())
            .setShowAcrylInfo(_featureFlags.isShowAcrylInfo())
            .setErModelRelationshipFeatureEnabled(
                _featureFlags.isErModelRelationshipFeatureEnabled())
            .setShowAccessManagement(_featureFlags.isShowAccessManagement())
            .setNestedDomainsEnabled(_featureFlags.isNestedDomainsEnabled())
            .setPlatformBrowseV2(_featureFlags.isPlatformBrowseV2())
            .build();

    appConfig.setFeatureFlags(featureFlagsConfig);

    return CompletableFuture.completedFuture(appConfig);
  }

  private ResourcePrivileges mapResourcePrivileges(
      com.linkedin.metadata.authorization.PoliciesConfig.ResourcePrivileges resourcePrivileges) {
    final ResourcePrivileges graphQLPrivileges = new ResourcePrivileges();
    graphQLPrivileges.setResourceType(resourcePrivileges.getResourceType());
    graphQLPrivileges.setResourceTypeDisplayName(resourcePrivileges.getResourceTypeDisplayName());
    graphQLPrivileges.setEntityType(
        mapResourceTypeToEntityType(resourcePrivileges.getResourceType()));
    graphQLPrivileges.setPrivileges(
        resourcePrivileges.getPrivileges().stream()
            .map(this::mapPrivilege)
            .collect(Collectors.toList()));
    return graphQLPrivileges;
  }

  private Privilege mapPrivilege(
      com.linkedin.metadata.authorization.PoliciesConfig.Privilege privilege) {
    final Privilege graphQLPrivilege = new Privilege();
    graphQLPrivilege.setType(privilege.getType());
    graphQLPrivilege.setDisplayName(privilege.getDisplayName());
    graphQLPrivilege.setDescription(privilege.getDescription());
    return graphQLPrivilege;
  }

  private EntityType mapResourceTypeToEntityType(final String resourceType) {
    // TODO: Is there a better way to instruct the UI to present a searchable resource?
    if (com.linkedin.metadata.authorization.PoliciesConfig.DATASET_PRIVILEGES
        .getResourceType()
        .equals(resourceType)) {
      return EntityType.DATASET;
    } else if (com.linkedin.metadata.authorization.PoliciesConfig.DASHBOARD_PRIVILEGES
        .getResourceType()
        .equals(resourceType)) {
      return EntityType.DASHBOARD;
    } else if (com.linkedin.metadata.authorization.PoliciesConfig.CHART_PRIVILEGES
        .getResourceType()
        .equals(resourceType)) {
      return EntityType.CHART;
    } else if (com.linkedin.metadata.authorization.PoliciesConfig.DATA_FLOW_PRIVILEGES
        .getResourceType()
        .equals(resourceType)) {
      return EntityType.DATA_FLOW;
    } else if (com.linkedin.metadata.authorization.PoliciesConfig.DATA_JOB_PRIVILEGES
        .getResourceType()
        .equals(resourceType)) {
      return EntityType.DATA_JOB;
    } else if (com.linkedin.metadata.authorization.PoliciesConfig.TAG_PRIVILEGES
        .getResourceType()
        .equals(resourceType)) {
      return EntityType.TAG;
    } else if (com.linkedin.metadata.authorization.PoliciesConfig.GLOSSARY_TERM_PRIVILEGES
        .getResourceType()
        .equals(resourceType)) {
      return EntityType.GLOSSARY_TERM;
    } else if (com.linkedin.metadata.authorization.PoliciesConfig.GLOSSARY_NODE_PRIVILEGES
        .getResourceType()
        .equals(resourceType)) {
      return EntityType.GLOSSARY_NODE;
    } else if (com.linkedin.metadata.authorization.PoliciesConfig.DOMAIN_PRIVILEGES
        .getResourceType()
        .equals(resourceType)) {
      return EntityType.DOMAIN;
    } else if (com.linkedin.metadata.authorization.PoliciesConfig.CONTAINER_PRIVILEGES
        .getResourceType()
        .equals(resourceType)) {
      return EntityType.CONTAINER;
    } else if (com.linkedin.metadata.authorization.PoliciesConfig.CORP_GROUP_PRIVILEGES
        .getResourceType()
        .equals(resourceType)) {
      return EntityType.CORP_GROUP;
    } else if (com.linkedin.metadata.authorization.PoliciesConfig.CORP_USER_PRIVILEGES
        .getResourceType()
        .equals(resourceType)) {
      return EntityType.CORP_USER;
<<<<<<< HEAD
    } else if (com.linkedin.metadata.authorization.PoliciesConfig.BUSINESS_ATTRIBUTE_PRIVILEGES
        .getResourceType()
        .equals(resourceType)) {
      return EntityType.BUSINESS_ATTRIBUTE;
=======
    } else if (com.linkedin.metadata.authorization.PoliciesConfig.ER_MODEL_RELATIONSHIP_PRIVILEGES
        .getResourceType()
        .equals(resourceType)) {
      return EntityType.ER_MODEL_RELATIONSHIP;
>>>>>>> 15980708
    } else {
      return null;
    }
  }
}<|MERGE_RESOLUTION|>--- conflicted
+++ resolved
@@ -264,17 +264,14 @@
         .getResourceType()
         .equals(resourceType)) {
       return EntityType.CORP_USER;
-<<<<<<< HEAD
+    } else if (com.linkedin.metadata.authorization.PoliciesConfig.ER_MODEL_RELATIONSHIP_PRIVILEGES
+        .getResourceType()
+        .equals(resourceType)) {
+      return EntityType.ER_MODEL_RELATIONSHIP;
     } else if (com.linkedin.metadata.authorization.PoliciesConfig.BUSINESS_ATTRIBUTE_PRIVILEGES
         .getResourceType()
         .equals(resourceType)) {
       return EntityType.BUSINESS_ATTRIBUTE;
-=======
-    } else if (com.linkedin.metadata.authorization.PoliciesConfig.ER_MODEL_RELATIONSHIP_PRIVILEGES
-        .getResourceType()
-        .equals(resourceType)) {
-      return EntityType.ER_MODEL_RELATIONSHIP;
->>>>>>> 15980708
     } else {
       return null;
     }
