--- conflicted
+++ resolved
@@ -53,21 +53,17 @@
         .collect(Collectors.toList())
     );
 
-<<<<<<< HEAD
+    appConfig.setAnalyticsConfig(analyticsConfig);
+    appConfig.setPoliciesConfig(policiesConfig);
+
     final ActionRequestsConfig actionRequestsConfig = new ActionRequestsConfig();
     actionRequestsConfig.setEnabled(true); // Always set to true in SaaS.
 
-    appConfig.setAnalyticsConfig(analyticsConfig);
-    appConfig.setPoliciesConfig(policiesConfig);
     appConfig.setActionRequestsConfig(actionRequestsConfig);
-=======
     final IdentityManagementConfig identityManagementConfig = new IdentityManagementConfig();
     identityManagementConfig.setEnabled(true); // Identity Management always enabled. TODO: Understand if there's a case where this should change.
 
-    appConfig.setAnalyticsConfig(analyticsConfig);
-    appConfig.setPoliciesConfig(policiesConfig);
     appConfig.setIdentityManagementConfig(identityManagementConfig);
->>>>>>> 07b74b65
 
     return CompletableFuture.completedFuture(appConfig);
   }
