--- conflicted
+++ resolved
@@ -15,11 +15,8 @@
 import com.linkedin.datahub.graphql.generated.ChartQuery;
 import com.linkedin.datahub.graphql.generated.ChartQueryType;
 import com.linkedin.datahub.graphql.generated.ChartType;
-<<<<<<< HEAD
 import com.linkedin.datahub.graphql.generated.Container;
-=======
 import com.linkedin.datahub.graphql.generated.DataPlatform;
->>>>>>> ca2d6255
 import com.linkedin.datahub.graphql.generated.Dataset;
 import com.linkedin.datahub.graphql.generated.Domain;
 import com.linkedin.datahub.graphql.generated.EntityType;
@@ -92,7 +89,6 @@
                 result.setInstitutionalMemory(InstitutionalMemoryMapper.map(new InstitutionalMemory(data)));
             } else if (GLOSSARY_TERMS_ASPECT_NAME.equals(name)) {
                 result.setGlossaryTerms(GlossaryTermsMapper.map(new GlossaryTerms(data)));
-<<<<<<< HEAD
             } else if (CONTAINER_ASPECT_NAME.equals(name)) {
                 final com.linkedin.container.Container gmsContainer = new com.linkedin.container.Container(data);
                 result.setContainer(Container
@@ -100,7 +96,6 @@
                     .setType(EntityType.CONTAINER)
                     .setUrn(gmsContainer.getContainer().toString())
                     .build());
-=======
             } else if (DOMAINS_ASPECT_NAME.equals(name)) {
                 final Domains domains = new Domains(data);
                 // Currently we only take the first domain if it exists.
@@ -109,7 +104,6 @@
                         .setType(EntityType.DOMAIN)
                         .setUrn(domains.getDomains().get(0).toString()).build());
                 }
->>>>>>> ca2d6255
             }
         });
 
