package com.linkedin.datahub.graphql.resolvers.search;

import com.google.common.collect.ImmutableList;
import com.linkedin.datahub.graphql.generated.EntityType;
import com.linkedin.datahub.graphql.generated.SearchAcrossEntitiesInput;
import com.linkedin.datahub.graphql.generated.SearchResults;
import com.linkedin.datahub.graphql.resolvers.EntityTypeMapper;
import com.linkedin.datahub.graphql.resolvers.ResolverUtils;
import com.linkedin.datahub.graphql.types.mappers.UrnSearchResultsMapper;
import com.linkedin.entity.client.EntityClient;
import graphql.schema.DataFetcher;
import graphql.schema.DataFetchingEnvironment;
import java.util.List;
import java.util.concurrent.CompletableFuture;
import java.util.stream.Collectors;
import lombok.RequiredArgsConstructor;
import lombok.extern.slf4j.Slf4j;

import static com.linkedin.datahub.graphql.resolvers.ResolverUtils.bindArgument;


/**
 * Resolver responsible for resolving 'searchAcrossEntities' field of the Query type
 */
@Slf4j
@RequiredArgsConstructor
public class SearchAcrossEntitiesResolver implements DataFetcher<CompletableFuture<SearchResults>> {

  private static final int DEFAULT_START = 0;
  private static final int DEFAULT_COUNT = 10;

  private static final List<EntityType> SEARCHABLE_ENTITY_TYPES =
      ImmutableList.of(EntityType.DATASET, EntityType.DASHBOARD, EntityType.CHART, EntityType.MLMODEL,
          EntityType.MLMODEL_GROUP, EntityType.MLFEATURE_TABLE, EntityType.DATA_FLOW, EntityType.DATA_JOB,
<<<<<<< HEAD
          EntityType.GLOSSARY_TERM, EntityType.TAG, EntityType.CORP_USER, EntityType.CORP_GROUP, EntityType.CONTAINER);
=======
          EntityType.GLOSSARY_TERM, EntityType.TAG, EntityType.CORP_USER, EntityType.CORP_GROUP, EntityType.DOMAIN);
>>>>>>> ca2d6255

  private final EntityClient _entityClient;

  @Override
  public CompletableFuture<SearchResults> get(DataFetchingEnvironment environment) {
    final SearchAcrossEntitiesInput input =
        bindArgument(environment.getArgument("input"), SearchAcrossEntitiesInput.class);

    List<EntityType> entityTypes =
        (input.getTypes() == null || input.getTypes().isEmpty()) ? SEARCHABLE_ENTITY_TYPES : input.getTypes();
    List<String> entityNames = entityTypes.stream().map(EntityTypeMapper::getName).collect(Collectors.toList());

    // escape forward slash since it is a reserved character in Elasticsearch
    final String sanitizedQuery = ResolverUtils.escapeForwardSlash(input.getQuery());

    final int start = input.getStart() != null ? input.getStart() : DEFAULT_START;
    final int count = input.getCount() != null ? input.getCount() : DEFAULT_COUNT;

    return CompletableFuture.supplyAsync(() -> {
      try {
        log.debug(
            "Executing search for multiple entities: entity types {}, query {}, filters: {}, start: {}, count: {}",
            input.getTypes(), input.getQuery(), input.getFilters(), start, count);
        return UrnSearchResultsMapper.map(_entityClient.searchAcrossEntities(entityNames, sanitizedQuery,
            ResolverUtils.buildFilter(input.getFilters()), start, count, ResolverUtils.getAuthentication(environment)));
      } catch (Exception e) {
        log.error(
            "Failed to execute search for multiple entities: entity types {}, query {}, filters: {}, start: {}, count: {}",
            input.getTypes(), input.getQuery(), input.getFilters(), start, count);
        throw new RuntimeException(
            "Failed to execute search: " + String.format("entity types %s, query %s, filters: %s, start: %s, count: %s",
                input.getTypes(), input.getQuery(), input.getFilters(), start, count), e);
      }
    });
  }
}<|MERGE_RESOLUTION|>--- conflicted
+++ resolved
@@ -32,11 +32,7 @@
   private static final List<EntityType> SEARCHABLE_ENTITY_TYPES =
       ImmutableList.of(EntityType.DATASET, EntityType.DASHBOARD, EntityType.CHART, EntityType.MLMODEL,
           EntityType.MLMODEL_GROUP, EntityType.MLFEATURE_TABLE, EntityType.DATA_FLOW, EntityType.DATA_JOB,
-<<<<<<< HEAD
-          EntityType.GLOSSARY_TERM, EntityType.TAG, EntityType.CORP_USER, EntityType.CORP_GROUP, EntityType.CONTAINER);
-=======
-          EntityType.GLOSSARY_TERM, EntityType.TAG, EntityType.CORP_USER, EntityType.CORP_GROUP, EntityType.DOMAIN);
->>>>>>> ca2d6255
+          EntityType.GLOSSARY_TERM, EntityType.TAG, EntityType.CORP_USER, EntityType.CORP_GROUP, EntityType.CONTAINER, EntityType.DOMAIN);
 
   private final EntityClient _entityClient;
 
