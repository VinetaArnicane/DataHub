package com.linkedin.datahub.graphql.types.datajob;

import com.google.common.collect.ImmutableList;
import com.google.common.collect.ImmutableSet;

import com.linkedin.common.urn.CorpuserUrn;
import com.linkedin.common.urn.DataJobUrn;
import com.linkedin.common.urn.Urn;
import com.linkedin.data.template.StringArray;
import com.linkedin.datahub.graphql.QueryContext;
import com.linkedin.datahub.graphql.authorization.AuthorizationUtils;
import com.linkedin.datahub.graphql.authorization.ConjunctivePrivilegeGroup;
import com.linkedin.datahub.graphql.authorization.DisjunctivePrivilegeGroup;
import com.linkedin.datahub.graphql.generated.AutoCompleteResults;
import com.linkedin.datahub.graphql.generated.BrowsePath;
import com.linkedin.datahub.graphql.generated.BrowseResults;
import com.linkedin.datahub.graphql.generated.DataJob;
import com.linkedin.datahub.graphql.generated.DataJobUpdateInput;
import com.linkedin.datahub.graphql.generated.EntityType;
import com.linkedin.datahub.graphql.generated.FacetFilterInput;
import com.linkedin.datahub.graphql.generated.FieldSortInput;
import com.linkedin.datahub.graphql.generated.SearchResults;
import com.linkedin.datahub.graphql.generated.Sort;
import com.linkedin.entity.client.EntityClient;
import com.linkedin.metadata.authorization.PoliciesConfig;
import com.linkedin.datahub.graphql.exception.AuthorizationException;
import com.linkedin.datahub.graphql.resolvers.ResolverUtils;
import com.linkedin.datahub.graphql.types.BrowsableEntityType;
import com.linkedin.datahub.graphql.types.SearchableEntityType;
import com.linkedin.datahub.graphql.types.datajob.mappers.DataJobSnapshotMapper;
import com.linkedin.datahub.graphql.types.datajob.mappers.DataJobUpdateInputSnapshotMapper;
import com.linkedin.datahub.graphql.types.mappers.AutoCompleteResultsMapper;
import com.linkedin.datahub.graphql.types.MutableType;
import com.linkedin.datahub.graphql.types.mappers.BrowsePathsMapper;
import com.linkedin.datahub.graphql.types.mappers.BrowseResultMapper;
import com.linkedin.datahub.graphql.types.mappers.UrnSearchResultsMapper;
import com.linkedin.entity.Entity;
import com.linkedin.metadata.extractor.AspectExtractor;
import com.linkedin.metadata.browse.BrowseResult;
import com.linkedin.metadata.query.AutoCompleteResult;
import com.linkedin.metadata.query.filter.SortOrder;
import com.linkedin.metadata.search.SearchResult;
import com.linkedin.metadata.snapshot.DataJobSnapshot;
import com.linkedin.metadata.snapshot.Snapshot;
import graphql.execution.DataFetcherResult;
import java.net.URISyntaxException;
import java.util.ArrayList;
import java.util.List;
import java.util.Map;
import java.util.Objects;
import java.util.Set;
import java.util.stream.Collectors;
import javax.annotation.Nonnull;
import javax.annotation.Nullable;

import com.linkedin.r2.RemoteInvocationException;

import static com.linkedin.datahub.graphql.Constants.BROWSE_PATH_DELIMITER;


public class DataJobType implements SearchableEntityType<DataJob>, BrowsableEntityType<DataJob>, MutableType<DataJobUpdateInput> {

    private static final Set<String> FACET_FIELDS = ImmutableSet.of("flow");
    private final EntityClient _dataJobsClient;

    public DataJobType(final EntityClient dataJobsClient) {
        _dataJobsClient = dataJobsClient;
    }

    @Override
    public EntityType type() {
        return EntityType.DATA_JOB;
    }

    @Override
    public Class<DataJob> objectClass() {
        return DataJob.class;
    }

    @Override
    public Class<DataJobUpdateInput> inputClass() {
        return DataJobUpdateInput.class;
    }

    @Override
    public List<DataFetcherResult<DataJob>> batchLoad(final List<String> urns, final QueryContext context) throws Exception {
        final List<DataJobUrn> dataJobUrns = urns.stream()
            .map(this::getDataJobUrn)
            .collect(Collectors.toList());

        try {
            final Map<Urn, Entity> dataJobMap = _dataJobsClient.batchGet(dataJobUrns
                .stream()
                .filter(Objects::nonNull)
                .collect(Collectors.toSet()),
            context.getAuthentication());

            final List<Entity> gmsResults = dataJobUrns.stream()
                .map(jobUrn -> dataJobMap.getOrDefault(jobUrn, null)).collect(Collectors.toList());

            return gmsResults.stream()
                .map(gmsDataJob -> gmsDataJob == null ? null
                    : DataFetcherResult.<DataJob>newResult()
                        .data(DataJobSnapshotMapper.map(gmsDataJob.getValue().getDataJobSnapshot()))
                        .localContext(AspectExtractor.extractAspects(gmsDataJob.getValue().getDataJobSnapshot()))
                        .build())
                .collect(Collectors.toList());
        } catch (Exception e) {
            throw new RuntimeException("Failed to batch load DataJobs", e);
        }
    }

    @Override
    public SearchResults search(@Nonnull String query,
                                @Nullable List<FacetFilterInput> filters,
                                @Nullable FieldSortInput sort,
                                int start,
                                int count,
                                @Nonnull final QueryContext context) throws Exception {
        final Map<String, String> facetFilters = ResolverUtils.buildFacetFilters(filters, FACET_FIELDS);
        String sortField = sort != null ? sort.getField() : null;
        SortOrder sortOrder = sort != null ? (sort.getSortOrder().equals(Sort.asc) ? SortOrder.ASCENDING : SortOrder.DESCENDING) : null;
        final SearchResult searchResult = _dataJobsClient.search(
<<<<<<< HEAD
            "dataJob", query, facetFilters, sortField, sortOrder, start, count, context.getActor());
=======
            "dataJob", query, facetFilters, start, count, context.getAuthentication());
>>>>>>> 81f14f9a
        return UrnSearchResultsMapper.map(searchResult);
    }

    @Override
    public AutoCompleteResults autoComplete(@Nonnull String query,
                                            @Nullable String field,
                                            @Nullable List<FacetFilterInput> filters,
                                            int limit,
                                            @Nonnull final QueryContext context) throws Exception {
        final Map<String, String> facetFilters = ResolverUtils.buildFacetFilters(filters, FACET_FIELDS);
        final AutoCompleteResult result = _dataJobsClient.autoComplete("dataJob", query, facetFilters, limit, context.getAuthentication());
        return AutoCompleteResultsMapper.map(result);
    }

    private DataJobUrn getDataJobUrn(String urnStr) {
        try {
            return DataJobUrn.createFromString(urnStr);
        } catch (URISyntaxException e) {
            throw new RuntimeException(String.format("Failed to retrieve datajob with urn %s, invalid urn", urnStr));
        }
    }

    @Override
    public BrowseResults browse(@Nonnull List<String> path, @Nullable List<FacetFilterInput> filters, int start,
        int count, @Nonnull QueryContext context) throws Exception {
                final Map<String, String> facetFilters = ResolverUtils.buildFacetFilters(filters, FACET_FIELDS);
        final String pathStr = path.size() > 0 ? BROWSE_PATH_DELIMITER + String.join(BROWSE_PATH_DELIMITER, path) : "";
        final BrowseResult result = _dataJobsClient.browse(
            "dataJob",
                pathStr,
                facetFilters,
                start,
                count,
            context.getAuthentication());
        return BrowseResultMapper.map(result);
    }

    @Override
    public List<BrowsePath> browsePaths(@Nonnull String urn, @Nonnull QueryContext context) throws Exception {
        final StringArray result = _dataJobsClient.getBrowsePaths(DataJobUrn.createFromString(urn), context.getAuthentication());
        return BrowsePathsMapper.map(result);
    }

    @Override
    public DataJob update(@Nonnull String urn, @Nonnull DataJobUpdateInput input, @Nonnull QueryContext context) throws Exception {
        if (isAuthorized(urn, input, context)) {
            final CorpuserUrn actor = CorpuserUrn.createFromString(context.getAuthentication().getActor().toUrnStr());
            final DataJobSnapshot dataJobSnapshot = DataJobUpdateInputSnapshotMapper.map(input, actor);
            dataJobSnapshot.setUrn(DataJobUrn.createFromString(urn));

            final Snapshot snapshot = Snapshot.create(dataJobSnapshot);

            try {
                Entity entity = new Entity();
                entity.setValue(snapshot);
                _dataJobsClient.update(entity, context.getAuthentication());
            } catch (RemoteInvocationException e) {
                throw new RuntimeException(String.format("Failed to write entity with urn %s", urn), e);
            }

            return load(urn, context).getData();
        }
        throw new AuthorizationException("Unauthorized to perform this action. Please contact your DataHub administrator.");
    }

    private boolean isAuthorized(@Nonnull String urn, @Nonnull DataJobUpdateInput update, @Nonnull QueryContext context) {
        // Decide whether the current principal should be allowed to update the Dataset.
        final DisjunctivePrivilegeGroup orPrivilegeGroups = getAuthorizedPrivileges(update);
        return AuthorizationUtils.isAuthorized(
            context.getAuthorizer(),
            context.getAuthentication().getActor().toUrnStr(),
            PoliciesConfig.DATA_JOB_PRIVILEGES.getResourceType(),
            urn,
            orPrivilegeGroups);
    }

    private DisjunctivePrivilegeGroup getAuthorizedPrivileges(final DataJobUpdateInput updateInput) {

        final ConjunctivePrivilegeGroup allPrivilegesGroup = new ConjunctivePrivilegeGroup(ImmutableList.of(
            PoliciesConfig.EDIT_ENTITY_PRIVILEGE.getType()
        ));

        List<String> specificPrivileges = new ArrayList<>();
        if (updateInput.getOwnership() != null) {
            specificPrivileges.add(PoliciesConfig.EDIT_ENTITY_OWNERS_PRIVILEGE.getType());
        }
        if (updateInput.getEditableProperties() != null) {
            specificPrivileges.add(PoliciesConfig.EDIT_ENTITY_DOCS_PRIVILEGE.getType());
        }
        if (updateInput.getGlobalTags() != null) {
            specificPrivileges.add(PoliciesConfig.EDIT_ENTITY_TAGS_PRIVILEGE.getType());
        }
        final ConjunctivePrivilegeGroup specificPrivilegeGroup = new ConjunctivePrivilegeGroup(specificPrivileges);

        // If you either have all entity privileges, or have the specific privileges required, you are authorized.
        return new DisjunctivePrivilegeGroup(ImmutableList.of(
            allPrivilegesGroup,
            specificPrivilegeGroup
        ));
    }
}<|MERGE_RESOLUTION|>--- conflicted
+++ resolved
@@ -120,12 +120,7 @@
         final Map<String, String> facetFilters = ResolverUtils.buildFacetFilters(filters, FACET_FIELDS);
         String sortField = sort != null ? sort.getField() : null;
         SortOrder sortOrder = sort != null ? (sort.getSortOrder().equals(Sort.asc) ? SortOrder.ASCENDING : SortOrder.DESCENDING) : null;
-        final SearchResult searchResult = _dataJobsClient.search(
-<<<<<<< HEAD
-            "dataJob", query, facetFilters, sortField, sortOrder, start, count, context.getActor());
-=======
-            "dataJob", query, facetFilters, start, count, context.getAuthentication());
->>>>>>> 81f14f9a
+        final SearchResult searchResult = _dataJobsClient.search("dataJob", query, facetFilters, sortField, sortOrder, start, count, context.getAuthentication());
         return UrnSearchResultsMapper.map(searchResult);
     }
 
