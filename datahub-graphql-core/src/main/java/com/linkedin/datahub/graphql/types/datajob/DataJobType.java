--- conflicted
+++ resolved
@@ -11,10 +11,7 @@
 import com.linkedin.datahub.graphql.authorization.AuthorizationUtils;
 import com.linkedin.datahub.graphql.authorization.ConjunctivePrivilegeGroup;
 import com.linkedin.datahub.graphql.authorization.DisjunctivePrivilegeGroup;
-<<<<<<< HEAD
-=======
 import com.linkedin.datahub.graphql.exception.AuthorizationException;
->>>>>>> fb80e6b7
 import com.linkedin.datahub.graphql.generated.AutoCompleteResults;
 import com.linkedin.datahub.graphql.generated.BrowsePath;
 import com.linkedin.datahub.graphql.generated.BrowseResults;
@@ -35,10 +32,6 @@
 import com.linkedin.datahub.graphql.types.datajob.mappers.DataJobMapper;
 import com.linkedin.datahub.graphql.types.datajob.mappers.DataJobUpdateInputMapper;
 import com.linkedin.datahub.graphql.types.mappers.AutoCompleteResultsMapper;
-<<<<<<< HEAD
-import com.linkedin.datahub.graphql.types.MutableType;
-=======
->>>>>>> fb80e6b7
 import com.linkedin.datahub.graphql.types.mappers.BrowsePathsMapper;
 import com.linkedin.datahub.graphql.types.mappers.BrowseResultMapper;
 import com.linkedin.datahub.graphql.types.mappers.UrnSearchResultsMapper;
@@ -140,15 +133,10 @@
                                 int count,
                                 @Nonnull final QueryContext context) throws Exception {
         final Map<String, String> facetFilters = ResolverUtils.buildFacetFilters(filters, FACET_FIELDS);
-<<<<<<< HEAD
         String sortField = sort != null ? sort.getField() : null;
         SortOrder sortOrder = sort != null ? (sort.getSortOrder().equals(Sort.asc) ? SortOrder.ASCENDING : SortOrder.DESCENDING) : null;
-        final SearchResult searchResult = _dataJobsClient.search("dataJob", query, facetFilters, sortField, sortOrder, start,
-                count, context.getAuthentication());
-=======
         final SearchResult searchResult = _entityClient.search(
-            "dataJob", query, facetFilters, start, count, context.getAuthentication());
->>>>>>> fb80e6b7
+            "dataJob", query, facetFilters, sortField, sortOrder, start, count, context.getAuthentication());
         return UrnSearchResultsMapper.map(searchResult);
     }
 
