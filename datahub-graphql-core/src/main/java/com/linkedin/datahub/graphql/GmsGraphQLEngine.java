package com.linkedin.datahub.graphql;

import com.datahub.authentication.AuthenticationConfiguration;
import com.datahub.authentication.token.StatefulTokenService;
import com.datahub.authorization.AuthorizationConfiguration;
import com.google.common.collect.ImmutableList;
import com.linkedin.common.VersionedUrn;
import com.linkedin.common.urn.UrnUtils;
import com.linkedin.datahub.graphql.analytics.resolver.AnalyticsChartTypeResolver;
import com.linkedin.datahub.graphql.analytics.resolver.GetChartsResolver;
import com.linkedin.datahub.graphql.analytics.resolver.GetHighlightsResolver;
import com.linkedin.datahub.graphql.analytics.resolver.GetMetadataAnalyticsResolver;
import com.linkedin.datahub.graphql.analytics.resolver.IsAnalyticsEnabledResolver;
import com.linkedin.datahub.graphql.analytics.service.AnalyticsService;
import com.linkedin.datahub.graphql.generated.ActionRequest;
import com.linkedin.datahub.graphql.generated.AccessToken;
import com.linkedin.datahub.graphql.generated.AccessTokenMetadata;
import com.linkedin.datahub.graphql.generated.ActorFilter;
import com.linkedin.datahub.graphql.generated.AggregationMetadata;
import com.linkedin.datahub.graphql.generated.Assertion;
import com.linkedin.datahub.graphql.generated.AutoCompleteResultForEntity;
import com.linkedin.datahub.graphql.generated.AutoCompleteResults;
import com.linkedin.datahub.graphql.generated.BrowseResults;
import com.linkedin.datahub.graphql.generated.Chart;
import com.linkedin.datahub.graphql.generated.ChartInfo;
import com.linkedin.datahub.graphql.generated.Container;
import com.linkedin.datahub.graphql.generated.CorpGroupInfo;
import com.linkedin.datahub.graphql.generated.CorpUser;
import com.linkedin.datahub.graphql.generated.CorpUserInfo;
import com.linkedin.datahub.graphql.generated.Dashboard;
import com.linkedin.datahub.graphql.generated.DashboardInfo;
import com.linkedin.datahub.graphql.generated.DataFlow;
import com.linkedin.datahub.graphql.generated.DataJob;
import com.linkedin.datahub.graphql.generated.DataJobInputOutput;
import com.linkedin.datahub.graphql.generated.DataPlatformInstance;
import com.linkedin.datahub.graphql.generated.Dataset;
import com.linkedin.datahub.graphql.generated.Domain;
import com.linkedin.datahub.graphql.generated.Entity;
import com.linkedin.datahub.graphql.generated.EntityRelationship;
import com.linkedin.datahub.graphql.generated.EntityRelationshipLegacy;
import com.linkedin.datahub.graphql.generated.ForeignKeyConstraint;
import com.linkedin.datahub.graphql.generated.GlossaryTermAssociation;
import com.linkedin.datahub.graphql.generated.GlossaryTermProposalParams;
import com.linkedin.datahub.graphql.generated.GetRootGlossaryNodesResult;
import com.linkedin.datahub.graphql.generated.GetRootGlossaryTermsResult;
import com.linkedin.datahub.graphql.generated.GlossaryNode;
import com.linkedin.datahub.graphql.generated.GlossaryTerm;
import com.linkedin.datahub.graphql.generated.InstitutionalMemoryMetadata;
import com.linkedin.datahub.graphql.generated.LineageRelationship;
import com.linkedin.datahub.graphql.generated.ListAccessTokenResult;
import com.linkedin.datahub.graphql.generated.ListDomainsResult;
import com.linkedin.datahub.graphql.generated.ListTestsResult;
import com.linkedin.datahub.graphql.generated.MLFeature;
import com.linkedin.datahub.graphql.generated.MLFeatureProperties;
import com.linkedin.datahub.graphql.generated.MLFeatureTable;
import com.linkedin.datahub.graphql.generated.MLFeatureTableProperties;
import com.linkedin.datahub.graphql.generated.MLModel;
import com.linkedin.datahub.graphql.generated.MLModelGroup;
import com.linkedin.datahub.graphql.generated.MLModelProperties;
import com.linkedin.datahub.graphql.generated.MLPrimaryKey;
import com.linkedin.datahub.graphql.generated.MLPrimaryKeyProperties;
import com.linkedin.datahub.graphql.generated.Notebook;
import com.linkedin.datahub.graphql.generated.Owner;
import com.linkedin.datahub.graphql.generated.PolicyMatchCriterionValue;
import com.linkedin.datahub.graphql.generated.RecommendationContent;
import com.linkedin.datahub.graphql.generated.ResolvedAuditStamp;
import com.linkedin.datahub.graphql.generated.SearchAcrossLineageResult;
import com.linkedin.datahub.graphql.generated.SearchResult;
import com.linkedin.datahub.graphql.generated.Test;
import com.linkedin.datahub.graphql.generated.TestResult;
import com.linkedin.datahub.graphql.generated.TagProposalParams;
import com.linkedin.datahub.graphql.generated.SiblingProperties;
import com.linkedin.datahub.graphql.generated.UserUsageCounts;
import com.linkedin.datahub.graphql.generated.VisualConfiguration;
import com.linkedin.datahub.graphql.resolvers.MeResolver;
import com.linkedin.datahub.graphql.resolvers.actionrequest.ListActionRequestsResolver;
import com.linkedin.datahub.graphql.resolvers.actionrequest.ListRejectedActionRequestsResolver;
import com.linkedin.datahub.graphql.resolvers.assertion.AssertionRunEventResolver;
import com.linkedin.datahub.graphql.resolvers.assertion.DeleteAssertionResolver;
import com.linkedin.datahub.graphql.resolvers.assertion.EntityAssertionsResolver;
import com.linkedin.datahub.graphql.resolvers.auth.CreateAccessTokenResolver;
import com.linkedin.datahub.graphql.resolvers.auth.GetAccessTokenResolver;
import com.linkedin.datahub.graphql.resolvers.auth.ListAccessTokensResolver;
import com.linkedin.datahub.graphql.resolvers.auth.RevokeAccessTokenResolver;
import com.linkedin.datahub.graphql.resolvers.browse.BrowsePathsResolver;
import com.linkedin.datahub.graphql.resolvers.browse.BrowseResolver;
import com.linkedin.datahub.graphql.resolvers.config.AppConfigResolver;
import com.linkedin.datahub.graphql.resolvers.constraint.ConstraintsResolver;
import com.linkedin.datahub.graphql.resolvers.constraint.CreateTermConstraintResolver;
import com.linkedin.datahub.graphql.resolvers.container.ContainerEntitiesResolver;
import com.linkedin.datahub.graphql.resolvers.container.ParentContainersResolver;
import com.linkedin.datahub.graphql.resolvers.dataset.DatasetHealthResolver;
import com.linkedin.datahub.graphql.resolvers.deprecation.UpdateDeprecationResolver;
import com.linkedin.datahub.graphql.resolvers.domain.CreateDomainResolver;
import com.linkedin.datahub.graphql.resolvers.domain.DomainEntitiesResolver;
import com.linkedin.datahub.graphql.resolvers.domain.ListDomainsResolver;
import com.linkedin.datahub.graphql.resolvers.domain.SetDomainResolver;
import com.linkedin.datahub.graphql.resolvers.domain.UnsetDomainResolver;
import com.linkedin.datahub.graphql.resolvers.glossary.CreateGlossaryNodeResolver;
import com.linkedin.datahub.graphql.resolvers.glossary.CreateGlossaryTermResolver;
import com.linkedin.datahub.graphql.resolvers.glossary.DeleteGlossaryEntityResolver;
import com.linkedin.datahub.graphql.resolvers.glossary.GetRootGlossaryNodesResolver;
import com.linkedin.datahub.graphql.resolvers.glossary.GetRootGlossaryTermsResolver;
import com.linkedin.datahub.graphql.resolvers.glossary.ParentNodesResolver;
import com.linkedin.datahub.graphql.resolvers.group.AddGroupMembersResolver;
import com.linkedin.datahub.graphql.resolvers.group.CreateGroupResolver;
import com.linkedin.datahub.graphql.resolvers.group.EntityCountsResolver;
import com.linkedin.datahub.graphql.resolvers.group.ListGroupsResolver;
import com.linkedin.datahub.graphql.resolvers.group.RemoveGroupMembersResolver;
import com.linkedin.datahub.graphql.resolvers.group.RemoveGroupResolver;
import com.linkedin.datahub.graphql.resolvers.incident.EntityIncidentsResolver;
import com.linkedin.datahub.graphql.resolvers.incident.RaiseIncidentResolver;
import com.linkedin.datahub.graphql.resolvers.incident.UpdateIncidentStatusResolver;
import com.linkedin.datahub.graphql.resolvers.ingest.execution.CancelIngestionExecutionRequestResolver;
import com.linkedin.datahub.graphql.resolvers.ingest.execution.CreateIngestionExecutionRequestResolver;
import com.linkedin.datahub.graphql.resolvers.ingest.execution.GetIngestionExecutionRequestResolver;
import com.linkedin.datahub.graphql.resolvers.ingest.execution.IngestionSourceExecutionRequestsResolver;
import com.linkedin.datahub.graphql.resolvers.ingest.secret.CreateSecretResolver;
import com.linkedin.datahub.graphql.resolvers.ingest.secret.DeleteSecretResolver;
import com.linkedin.datahub.graphql.resolvers.ingest.secret.GetSecretValuesResolver;
import com.linkedin.datahub.graphql.resolvers.ingest.secret.ListSecretsResolver;
import com.linkedin.datahub.graphql.resolvers.ingest.source.DeleteIngestionSourceResolver;
import com.linkedin.datahub.graphql.resolvers.ingest.source.GetIngestionSourceResolver;
import com.linkedin.datahub.graphql.resolvers.ingest.source.ListIngestionSourcesResolver;
import com.linkedin.datahub.graphql.resolvers.ingest.source.UpsertIngestionSourceResolver;
import com.linkedin.datahub.graphql.resolvers.jobs.DataJobRunsResolver;
import com.linkedin.datahub.graphql.resolvers.jobs.EntityRunsResolver;
import com.linkedin.datahub.graphql.resolvers.load.AspectResolver;
import com.linkedin.datahub.graphql.resolvers.load.EntityLineageResultResolver;
import com.linkedin.datahub.graphql.resolvers.load.EntityRelationshipsResultResolver;
import com.linkedin.datahub.graphql.resolvers.load.EntityTypeBatchResolver;
import com.linkedin.datahub.graphql.resolvers.load.EntityTypeResolver;
import com.linkedin.datahub.graphql.resolvers.load.LoadableTypeBatchResolver;
import com.linkedin.datahub.graphql.resolvers.load.LoadableTypeResolver;
import com.linkedin.datahub.graphql.resolvers.load.OwnerTypeResolver;
import com.linkedin.datahub.graphql.resolvers.load.ProposalsResolver;
import com.linkedin.datahub.graphql.resolvers.load.TimeSeriesAspectResolver;
import com.linkedin.datahub.graphql.resolvers.load.UsageTypeResolver;
import com.linkedin.datahub.graphql.resolvers.mutate.AcceptProposalResolver;
import com.linkedin.datahub.graphql.resolvers.mutate.AddLinkResolver;
import com.linkedin.datahub.graphql.resolvers.mutate.AddOwnerResolver;
import com.linkedin.datahub.graphql.resolvers.mutate.AddOwnersResolver;
import com.linkedin.datahub.graphql.resolvers.mutate.AddTagResolver;
import com.linkedin.datahub.graphql.resolvers.mutate.AddTagsResolver;
import com.linkedin.datahub.graphql.resolvers.mutate.AddTermResolver;
import com.linkedin.datahub.graphql.resolvers.mutate.AddTermsResolver;
import com.linkedin.datahub.graphql.resolvers.mutate.MutableTypeResolver;
import com.linkedin.datahub.graphql.resolvers.mutate.ProposeTagResolver;
import com.linkedin.datahub.graphql.resolvers.mutate.ProposeTermResolver;
import com.linkedin.datahub.graphql.resolvers.mutate.RejectProposalResolver;
import com.linkedin.datahub.graphql.resolvers.mutate.RemoveLinkResolver;
import com.linkedin.datahub.graphql.resolvers.mutate.RemoveOwnerResolver;
import com.linkedin.datahub.graphql.resolvers.mutate.RemoveTagResolver;
import com.linkedin.datahub.graphql.resolvers.mutate.RemoveTermResolver;
import com.linkedin.datahub.graphql.resolvers.mutate.UpdateDescriptionResolver;
import com.linkedin.datahub.graphql.resolvers.operation.ReportOperationResolver;
import com.linkedin.datahub.graphql.resolvers.mutate.UpdateNameResolver;
import com.linkedin.datahub.graphql.resolvers.mutate.UpdateParentNodeResolver;
import com.linkedin.datahub.graphql.resolvers.policy.DeletePolicyResolver;
import com.linkedin.datahub.graphql.resolvers.policy.GetGrantedPrivilegesResolver;
import com.linkedin.datahub.graphql.resolvers.policy.ListPoliciesResolver;
import com.linkedin.datahub.graphql.resolvers.policy.UpsertPolicyResolver;
import com.linkedin.datahub.graphql.resolvers.recommendation.ListRecommendationsResolver;
import com.linkedin.datahub.graphql.resolvers.search.AutoCompleteForMultipleResolver;
import com.linkedin.datahub.graphql.resolvers.search.AutoCompleteResolver;
import com.linkedin.datahub.graphql.resolvers.search.SearchAcrossEntitiesResolver;
import com.linkedin.datahub.graphql.resolvers.search.SearchAcrossLineageResolver;
import com.linkedin.datahub.graphql.resolvers.search.SearchResolver;
import com.linkedin.datahub.graphql.resolvers.settings.GlobalSettingsResolver;
import com.linkedin.datahub.graphql.resolvers.settings.UpdateGlobalSettingsResolver;
import com.linkedin.datahub.graphql.resolvers.tag.SetTagColorResolver;
import com.linkedin.datahub.graphql.resolvers.test.CreateTestResolver;
import com.linkedin.datahub.graphql.resolvers.test.DeleteTestResolver;
import com.linkedin.datahub.graphql.resolvers.test.ListTestsResolver;
import com.linkedin.datahub.graphql.resolvers.test.RunTestsResolver;
import com.linkedin.datahub.graphql.resolvers.test.TestResultsResolver;
import com.linkedin.datahub.graphql.resolvers.test.UpdateTestResolver;
import com.linkedin.datahub.graphql.resolvers.test.ValidateTestResolver;
import com.linkedin.datahub.graphql.resolvers.timeline.GetSchemaBlameResolver;
import com.linkedin.datahub.graphql.resolvers.type.AspectInterfaceTypeResolver;
import com.linkedin.datahub.graphql.resolvers.type.EntityInterfaceTypeResolver;
import com.linkedin.datahub.graphql.resolvers.type.HyperParameterValueTypeResolver;
import com.linkedin.datahub.graphql.resolvers.type.PlatformSchemaUnionTypeResolver;
import com.linkedin.datahub.graphql.resolvers.type.ResultsTypeResolver;
import com.linkedin.datahub.graphql.resolvers.type.TimeSeriesAspectInterfaceTypeResolver;
import com.linkedin.datahub.graphql.resolvers.user.ListUsersResolver;
import com.linkedin.datahub.graphql.resolvers.user.RemoveUserResolver;
import com.linkedin.datahub.graphql.resolvers.user.UpdateUserStatusResolver;
import com.linkedin.datahub.graphql.types.BrowsableEntityType;
import com.linkedin.datahub.graphql.types.EntityType;
import com.linkedin.datahub.graphql.types.LoadableType;
import com.linkedin.datahub.graphql.types.SearchableEntityType;
import com.linkedin.datahub.graphql.types.aspect.AspectType;
import com.linkedin.datahub.graphql.types.assertion.AssertionType;
import com.linkedin.datahub.graphql.types.auth.AccessTokenMetadataType;
import com.linkedin.datahub.graphql.types.chart.ChartType;
import com.linkedin.datahub.graphql.types.common.mappers.OperationMapper;
import com.linkedin.datahub.graphql.types.container.ContainerType;
import com.linkedin.datahub.graphql.types.corpgroup.CorpGroupType;
import com.linkedin.datahub.graphql.types.corpuser.CorpUserType;
import com.linkedin.datahub.graphql.types.dashboard.DashboardType;
import com.linkedin.datahub.graphql.types.dataflow.DataFlowType;
import com.linkedin.datahub.graphql.types.datajob.DataJobType;
import com.linkedin.datahub.graphql.types.dataplatform.DataPlatformType;
import com.linkedin.datahub.graphql.types.dataplatforminstance.DataPlatformInstanceType;
import com.linkedin.datahub.graphql.types.dataprocessinst.mappers.DataProcessInstanceRunEventMapper;
import com.linkedin.datahub.graphql.types.dataset.DatasetType;
import com.linkedin.datahub.graphql.types.dataset.VersionedDatasetType;
import com.linkedin.datahub.graphql.types.dataset.mappers.DatasetProfileMapper;
import com.linkedin.datahub.graphql.types.domain.DomainType;
import com.linkedin.datahub.graphql.types.glossary.GlossaryNodeType;
import com.linkedin.datahub.graphql.types.glossary.GlossaryTermType;
import com.linkedin.datahub.graphql.types.mlmodel.MLFeatureTableType;
import com.linkedin.datahub.graphql.types.mlmodel.MLFeatureType;
import com.linkedin.datahub.graphql.types.mlmodel.MLModelGroupType;
import com.linkedin.datahub.graphql.types.mlmodel.MLModelType;
import com.linkedin.datahub.graphql.types.mlmodel.MLPrimaryKeyType;
import com.linkedin.datahub.graphql.types.notebook.NotebookType;
import com.linkedin.datahub.graphql.types.tag.TagType;
import com.linkedin.datahub.graphql.types.test.TestType;
import com.linkedin.datahub.graphql.types.usage.UsageType;
import com.linkedin.entity.client.EntityClient;
import com.linkedin.metadata.config.DatahubConfiguration;
import com.linkedin.metadata.config.IngestionConfiguration;
import com.linkedin.metadata.config.TestsConfiguration;
import com.linkedin.metadata.entity.EntityService;
import com.linkedin.metadata.graph.GraphClient;
import com.linkedin.metadata.graph.SiblingGraphService;
import com.linkedin.metadata.models.registry.EntityRegistry;
import com.linkedin.metadata.recommendation.RecommendationsService;
import com.linkedin.metadata.search.EntitySearchService;
import com.linkedin.metadata.secret.SecretService;
import com.linkedin.metadata.telemetry.TelemetryConfiguration;
import com.linkedin.metadata.test.TestEngine;
import com.linkedin.metadata.timeline.TimelineService;
import com.linkedin.metadata.timeseries.TimeseriesAspectService;
import com.linkedin.metadata.version.GitVersion;
import com.linkedin.usage.UsageClient;
import graphql.execution.DataFetcherResult;
import graphql.schema.DataFetcher;
import graphql.schema.DataFetchingEnvironment;
import graphql.schema.StaticDataFetcher;
import graphql.schema.idl.RuntimeWiring;
import lombok.extern.slf4j.Slf4j;
import org.apache.commons.io.IOUtils;
import org.dataloader.BatchLoaderContextProvider;
import org.dataloader.DataLoader;
import org.dataloader.DataLoaderOptions;

import java.io.IOException;
import java.io.InputStream;
import java.nio.charset.StandardCharsets;
import java.util.ArrayList;
import java.util.Collections;
import java.util.List;
import java.util.Map;
import java.util.Objects;
import java.util.concurrent.CompletableFuture;
import java.util.function.Function;
import java.util.function.Supplier;
import java.util.stream.Collectors;

import static com.linkedin.datahub.graphql.Constants.*;
import static com.linkedin.metadata.Constants.DATA_PROCESS_INSTANCE_RUN_EVENT_ASPECT_NAME;
import static graphql.Scalars.GraphQLLong;


/**
 * A {@link GraphQLEngine} configured to provide access to the entities and aspects on the the GMS graph.
 */
@Slf4j
public class GmsGraphQLEngine {

    private final EntityClient entityClient;
    private final GraphClient graphClient;
    private final UsageClient usageClient;
    private final SiblingGraphService siblingGraphService;

    private final EntityService entityService;
    private final AnalyticsService analyticsService;
    private final RecommendationsService recommendationsService;
    private final EntityRegistry entityRegistry;
    private final StatefulTokenService statefulTokenService;
    private final SecretService secretService;
    private final GitVersion gitVersion;
    private final boolean supportsImpactAnalysis;
    private final TimeseriesAspectService timeseriesAspectService;
    private final TimelineService timelineService;
    private final EntitySearchService entitySearchService;
    private final TestEngine testEngine;

    private final IngestionConfiguration ingestionConfiguration;
    private final AuthenticationConfiguration authenticationConfiguration;
    private final AuthorizationConfiguration authorizationConfiguration;
    private final VisualConfiguration visualConfiguration;
    private final TelemetryConfiguration telemetryConfiguration;
    private final TestsConfiguration testsConfiguration;
    private final DatahubConfiguration datahubConfiguration;

    private final DatasetType datasetType;
    private final CorpUserType corpUserType;
    private final CorpGroupType corpGroupType;
    private final ChartType chartType;
    private final DashboardType dashboardType;
    private final DataPlatformType dataPlatformType;
    private final TagType tagType;
    private final MLModelType mlModelType;
    private final MLModelGroupType mlModelGroupType;
    private final MLFeatureType mlFeatureType;
    private final MLFeatureTableType mlFeatureTableType;
    private final MLPrimaryKeyType mlPrimaryKeyType;
    private final DataFlowType dataFlowType;
    private final DataJobType dataJobType;
    private final GlossaryTermType glossaryTermType;
    private final GlossaryNodeType glossaryNodeType;
    private final AspectType aspectType;
    private final UsageType usageType;
    private final ContainerType containerType;
    private final DomainType domainType;
    private final NotebookType notebookType;
    private final AssertionType assertionType;
    private final VersionedDatasetType versionedDatasetType;
    private final DataPlatformInstanceType dataPlatformInstanceType;
    private final AccessTokenMetadataType accessTokenMetadataType;
    private final TestType testType;

    /**
     * Configures the graph objects that can be fetched primary key.
     */
    public final List<EntityType<?, ?>> entityTypes;

    /**
     * Configures all graph objects
     */
    public final List<LoadableType<?, ?>> loadableTypes;

    /**
     * Configures the graph objects for owner
     */
    public final List<LoadableType<?, ?>> ownerTypes;

    /**
     * Configures the graph objects that can be searched.
     */
    public final List<SearchableEntityType<?, ?>> searchableTypes;

    /**
     * Configures the graph objects that can be browsed.
     */
    public final List<BrowsableEntityType<?, ?>> browsableTypes;

    public GmsGraphQLEngine(
        final EntityClient entityClient,
        final GraphClient graphClient,
        final UsageClient usageClient,
        final AnalyticsService analyticsService,
        final EntityService entityService,
        final EntitySearchService entitySearchService,
        final RecommendationsService recommendationsService,
        final StatefulTokenService statefulTokenService,
        final TimeseriesAspectService timeseriesAspectService,
        final EntityRegistry entityRegistry,
        final SecretService secretService,
        final TestEngine testEngine,
        final IngestionConfiguration ingestionConfiguration,
        final AuthenticationConfiguration authenticationConfiguration,
        final AuthorizationConfiguration authorizationConfiguration,
        final GitVersion gitVersion,
        final TimelineService timelineService,
        final boolean supportsImpactAnalysis,
        final VisualConfiguration visualConfiguration,
        final TelemetryConfiguration telemetryConfiguration,
<<<<<<< HEAD
        final TestsConfiguration testsConfiguration
    ) {
=======
        final TestsConfiguration testsConfiguration,
        final DatahubConfiguration datahubConfiguration,
        final SiblingGraphService siblingGraphService
        ) {
>>>>>>> 3675aa3b

        this.entityClient = entityClient;
        this.graphClient = graphClient;
        this.siblingGraphService = siblingGraphService;
        this.usageClient = usageClient;

        this.analyticsService = analyticsService;
        this.entityService = entityService;
        this.entitySearchService = entitySearchService;
        this.recommendationsService = recommendationsService;
        this.statefulTokenService = statefulTokenService;
        this.secretService = secretService;
        this.entityRegistry = entityRegistry;
        this.gitVersion = gitVersion;
        this.supportsImpactAnalysis = supportsImpactAnalysis;
        this.timeseriesAspectService = timeseriesAspectService;
        this.timelineService = timelineService;
        this.testEngine = testEngine;

        this.ingestionConfiguration = Objects.requireNonNull(ingestionConfiguration);
        this.authenticationConfiguration = Objects.requireNonNull(authenticationConfiguration);
        this.authorizationConfiguration = Objects.requireNonNull(authorizationConfiguration);
        this.visualConfiguration = visualConfiguration;
        this.telemetryConfiguration = telemetryConfiguration;
        this.testsConfiguration = testsConfiguration;
        this.datahubConfiguration = datahubConfiguration;

        this.datasetType = new DatasetType(entityClient);
        this.corpUserType = new CorpUserType(entityClient);
        this.corpGroupType = new CorpGroupType(entityClient);
        this.chartType = new ChartType(entityClient);
        this.dashboardType = new DashboardType(entityClient);
        this.dataPlatformType = new DataPlatformType(entityClient);
        this.tagType = new TagType(entityClient);
        this.mlModelType = new MLModelType(entityClient);
        this.mlModelGroupType = new MLModelGroupType(entityClient);
        this.mlFeatureType = new MLFeatureType(entityClient);
        this.mlFeatureTableType = new MLFeatureTableType(entityClient);
        this.mlPrimaryKeyType = new MLPrimaryKeyType(entityClient);
        this.dataFlowType = new DataFlowType(entityClient);
        this.dataJobType = new DataJobType(entityClient);
        this.glossaryTermType = new GlossaryTermType(entityClient);
        this.glossaryNodeType = new GlossaryNodeType(entityClient);
        this.aspectType = new AspectType(entityClient);
        this.usageType = new UsageType(this.usageClient);
        this.containerType = new ContainerType(entityClient);
        this.domainType = new DomainType(entityClient);
        this.notebookType = new NotebookType(entityClient);
        this.assertionType = new AssertionType(entityClient);
        this.versionedDatasetType = new VersionedDatasetType(entityClient);
        this.dataPlatformInstanceType = new DataPlatformInstanceType(entityClient);
        this.accessTokenMetadataType = new AccessTokenMetadataType(entityClient);
        this.testType = new TestType(entityClient);

        // Init Lists
        this.entityTypes = ImmutableList.of(
            datasetType,
            corpUserType,
            corpGroupType,
            dataPlatformType,
            chartType,
            dashboardType,
            tagType,
            mlModelType,
            mlModelGroupType,
            mlFeatureType,
            mlFeatureTableType,
            mlPrimaryKeyType,
            dataFlowType,
            dataJobType,
            glossaryTermType,
            glossaryNodeType,
            containerType,
            notebookType,
            domainType,
            assertionType,
            versionedDatasetType,
            dataPlatformInstanceType,
            accessTokenMetadataType,
            testType
        );
        this.loadableTypes = new ArrayList<>(entityTypes);
        this.ownerTypes = ImmutableList.of(corpUserType, corpGroupType);
        this.searchableTypes = loadableTypes.stream()
            .filter(type -> (type instanceof SearchableEntityType<?, ?>))
            .map(type -> (SearchableEntityType<?, ?>) type)
            .collect(Collectors.toList());
        this.browsableTypes = loadableTypes.stream()
            .filter(type -> (type instanceof BrowsableEntityType<?, ?>))
            .map(type -> (BrowsableEntityType<?, ?>) type)
            .collect(Collectors.toList());
    }

    /**
     * Returns a {@link Supplier} responsible for creating a new {@link DataLoader} from
     * a {@link LoadableType}.
     */
    public Map<String, Function<QueryContext, DataLoader<?, ?>>> loaderSuppliers(final List<LoadableType<?, ?>> loadableTypes) {
        return loadableTypes
            .stream()
            .collect(Collectors.toMap(
                LoadableType::name,
                (graphType) -> (context) -> createDataLoader(graphType, context)
            ));
    }

    public void configureRuntimeWiring(final RuntimeWiring.Builder builder) {
        configureQueryResolvers(builder);
        configureMutationResolvers(builder);
        configureGenericEntityResolvers(builder);
        configureDatasetResolvers(builder);
        configureCorpUserResolvers(builder);
        configureCorpGroupResolvers(builder);
        configureDashboardResolvers(builder);
        configureNotebookResolvers(builder);
        configureChartResolvers(builder);
        configureTypeResolvers(builder);
        configureTypeExtensions(builder);
        configureTagAssociationResolver(builder);
        configureGlossaryTermAssociationResolver(builder);
        configureDataJobResolvers(builder);
        configureDataFlowResolvers(builder);
        configureMLFeatureTableResolvers(builder);
        configureGlossaryRelationshipResolvers(builder);
        configureIngestionSourceResolvers(builder);
        configureAnalyticsResolvers(builder);
        configureContainerResolvers(builder);
        configureDataPlatformInstanceResolvers(builder);
        configureGlossaryTermResolvers(builder);
        configureGlossaryNodeResolvers(builder);
        configureDomainResolvers(builder);
        configureAssertionResolvers(builder);
        configurePolicyResolvers(builder);
        configureDataProcessInstanceResolvers(builder);
        configureVersionedDatasetResolvers(builder);
        configureAccessAccessTokenMetadataResolvers(builder);
        configureTestResultResolvers(builder);
        // Not in OSS
        configureActionRequestResolvers(builder);
        configureResolvedAuditStampResolvers(builder);
        configureGlobalSettingsResolvers(builder);
    }

    public GraphQLEngine.Builder builder() {
        return GraphQLEngine.builder()
            .addSchema(fileBasedSchema(GMS_SCHEMA_FILE))
            .addSchema(fileBasedSchema(SEARCH_SCHEMA_FILE))
            .addSchema(fileBasedSchema(APP_SCHEMA_FILE))
            .addSchema(fileBasedSchema(AUTH_SCHEMA_FILE))
            .addSchema(fileBasedSchema(ANALYTICS_SCHEMA_FILE))
            .addSchema(fileBasedSchema(RECOMMENDATIONS_SCHEMA_FILE))
            .addSchema(fileBasedSchema(INGESTION_SCHEMA_FILE))
            .addSchema(fileBasedSchema(TIMELINE_SCHEMA_FILE))
            .addSchema(fileBasedSchema(TESTS_SCHEMA_FILE))
            // Actions not in OSS
            .addSchema(fileBasedSchema(ACTIONS_SCHEMA_FILE))
            // Constraints not in OSS
            .addSchema(fileBasedSchema(CONSTRAINTS_SCHEMA_FILE))
            .addDataLoaders(loaderSuppliers(loadableTypes))
            .addDataLoader("Aspect", context -> createDataLoader(aspectType, context))
            .addDataLoader("UsageQueryResult", context -> createDataLoader(usageType, context))
            .configureRuntimeWiring(this::configureRuntimeWiring);
    }

    public static String fileBasedSchema(String fileName) {
        String schema;
        try {
            InputStream is = Thread.currentThread().getContextClassLoader().getResourceAsStream(fileName);
            schema = IOUtils.toString(is, StandardCharsets.UTF_8);
            is.close();
        } catch (IOException e) {
            throw new RuntimeException("Failed to find GraphQL Schema with name " + fileName, e);
        }
        return schema;
    }

    private void configureAnalyticsResolvers(final RuntimeWiring.Builder builder) {
        final boolean isAnalyticsEnabled = analyticsService != null;
        builder.type("Query", typeWiring -> typeWiring.dataFetcher("isAnalyticsEnabled", new IsAnalyticsEnabledResolver(isAnalyticsEnabled)))
            .type("AnalyticsChart", typeWiring -> typeWiring.typeResolver(new AnalyticsChartTypeResolver()));
        if (isAnalyticsEnabled) {
            builder.type("Query", typeWiring -> typeWiring.dataFetcher("getAnalyticsCharts",
                    new GetChartsResolver(analyticsService, entityClient))
                .dataFetcher("getHighlights", new GetHighlightsResolver(analyticsService))
                .dataFetcher("getMetadataAnalyticsCharts", new GetMetadataAnalyticsResolver(entityClient)));
        }
    }

    private void configureContainerResolvers(final RuntimeWiring.Builder builder) {
        builder
            .type("Container", typeWiring -> typeWiring
                .dataFetcher("relationships", new EntityRelationshipsResultResolver(graphClient))
                .dataFetcher("entities", new ContainerEntitiesResolver(entityClient))
                .dataFetcher("domain", new LoadableTypeResolver<>(domainType, (env) -> {
                    final Container container = env.getSource();
                    return container.getDomain() != null ? container.getDomain().getUrn() : null;
                }))
                .dataFetcher("platform",
                    new LoadableTypeResolver<>(dataPlatformType,
                        (env) -> ((Container) env.getSource()).getPlatform().getUrn()))
                .dataFetcher("container",
                    new LoadableTypeResolver<>(containerType,
                        (env) -> {
                            final Container container = env.getSource();
                            return container.getContainer() != null ? container.getContainer().getUrn() : null;
                        })
                )
                .dataFetcher("parentContainers", new ParentContainersResolver(entityClient))
                .dataFetcher("dataPlatformInstance",
                    new LoadableTypeResolver<>(dataPlatformInstanceType,
                        (env) -> {
                            final Container container = env.getSource();
                            return container.getDataPlatformInstance() != null ? container.getDataPlatformInstance().getUrn() : null;
                        })
                )
            );
    }

    private void configureDataPlatformInstanceResolvers(final RuntimeWiring.Builder builder) {
        builder
            .type("DataPlatformInstance", typeWiring -> typeWiring
                .dataFetcher("platform",
                    new LoadableTypeResolver<>(dataPlatformType,
                        (env) -> ((DataPlatformInstance) env.getSource()).getPlatform().getUrn()))
            );
    }

    // Not in OSS
    private void configureResolvedAuditStampResolvers(final RuntimeWiring.Builder builder) {
        builder.type("ResolvedAuditStamp", typeWiring -> typeWiring
            .dataFetcher("actor",
                new LoadableTypeResolver<>(corpUserType, (env) -> ((ResolvedAuditStamp) env.getSource()).getActor().getUrn()))
        );
    }

    private void configureActionRequestResolvers(final RuntimeWiring.Builder builder) {
        builder.type("GlossaryTermProposalParams", typeWiring -> typeWiring
            .dataFetcher("glossaryTerm",
                new LoadableTypeResolver<>(glossaryTermType,
                    (env) -> ((GlossaryTermProposalParams) env.getSource()).getGlossaryTerm().getUrn()))
        );
        builder.type("TagProposalParams", typeWiring -> typeWiring
            .dataFetcher("tag",
                new LoadableTypeResolver<>(tagType,
                    (env) -> ((TagProposalParams) env.getSource()).getTag().getUrn()))
        );
    }

    private void configureGlobalSettingsResolvers(final RuntimeWiring.Builder builder) {
        builder.type("Query", typeWiring -> typeWiring
            .dataFetcher("globalSettings",
                new GlobalSettingsResolver(entityClient))
        );
        builder.type("Mutation", typeWiring -> typeWiring
            .dataFetcher("updateGlobalSettings",
                new UpdateGlobalSettingsResolver(entityClient, secretService))
        );
    }

    private void configureQueryResolvers(final RuntimeWiring.Builder builder) {
        builder.type("Query", typeWiring -> typeWiring
            .dataFetcher("appConfig",
                new AppConfigResolver(gitVersion, analyticsService != null,
                    this.ingestionConfiguration,
                    this.authenticationConfiguration,
                    this.authorizationConfiguration,
                    this.supportsImpactAnalysis,
                    this.visualConfiguration,
                    this.telemetryConfiguration,
                    this.testsConfiguration,
                    this.datahubConfiguration
            ))
            .dataFetcher("me", new MeResolver(this.entityClient))
            .dataFetcher("search", new SearchResolver(this.entityClient))
            .dataFetcher("searchAcrossEntities", new SearchAcrossEntitiesResolver(this.entityClient))
            .dataFetcher("searchAcrossLineage", new SearchAcrossLineageResolver(this.entityClient))
            .dataFetcher("autoComplete", new AutoCompleteResolver(searchableTypes))
            .dataFetcher("autoCompleteForMultiple", new AutoCompleteForMultipleResolver(searchableTypes))
            .dataFetcher("browse", new BrowseResolver(browsableTypes))
            .dataFetcher("browsePaths", new BrowsePathsResolver(browsableTypes))
            .dataFetcher("dataset", getResolver(datasetType))
            .dataFetcher("versionedDataset", getResolver(versionedDatasetType,
                (env) -> new VersionedUrn().setUrn(UrnUtils.getUrn(env.getArgument(URN_FIELD_NAME)))
                    .setVersionStamp(env.getArgument(VERSION_STAMP_FIELD_NAME))))
            .dataFetcher("notebook", getResolver(notebookType))
            .dataFetcher("corpUser", getResolver(corpUserType))
            .dataFetcher("corpGroup", getResolver(corpGroupType))
            .dataFetcher("dashboard", getResolver(dashboardType))
            .dataFetcher("chart", getResolver(chartType))
            .dataFetcher("tag", getResolver(tagType))
            .dataFetcher("dataFlow", getResolver(dataFlowType))
            .dataFetcher("dataJob", getResolver(dataJobType))
            .dataFetcher("glossaryTerm", getResolver(glossaryTermType))
            .dataFetcher("glossaryNode", getResolver(glossaryNodeType))
            .dataFetcher("domain", getResolver((domainType)))
            .dataFetcher("dataPlatform", getResolver(dataPlatformType))
            .dataFetcher("mlFeatureTable", getResolver(mlFeatureTableType))
            .dataFetcher("mlFeature", getResolver(mlFeatureType))
            .dataFetcher("mlPrimaryKey", getResolver(mlPrimaryKeyType))
            .dataFetcher("mlModel", getResolver(mlModelType))
            .dataFetcher("mlModelGroup", getResolver(mlModelGroupType))
            .dataFetcher("assertion", getResolver(assertionType))
            .dataFetcher("listPolicies", new ListPoliciesResolver(this.entityClient))
            .dataFetcher("getGrantedPrivileges", new GetGrantedPrivilegesResolver())
            .dataFetcher("listUsers", new ListUsersResolver(this.entityClient))
            .dataFetcher("listGroups", new ListGroupsResolver(this.entityClient))
            .dataFetcher("listRecommendations", new ListRecommendationsResolver(recommendationsService))
            .dataFetcher("getEntityCounts", new EntityCountsResolver(this.entityClient))
            .dataFetcher("getAccessToken", new GetAccessTokenResolver(statefulTokenService))
            .dataFetcher("listAccessTokens", new ListAccessTokensResolver(this.entityClient))
            .dataFetcher("container", getResolver(containerType))
            .dataFetcher("listDomains", new ListDomainsResolver(this.entityClient))
            .dataFetcher("listSecrets", new ListSecretsResolver(this.entityClient))
            .dataFetcher("getSecretValues", new GetSecretValuesResolver(this.entityClient, this.secretService))
            .dataFetcher("listIngestionSources", new ListIngestionSourcesResolver(this.entityClient))
            .dataFetcher("ingestionSource", new GetIngestionSourceResolver(this.entityClient))
            .dataFetcher("executionRequest", new GetIngestionExecutionRequestResolver(this.entityClient))
            .dataFetcher("getSchemaBlame", new GetSchemaBlameResolver(this.timelineService))
            .dataFetcher("test", getResolver(testType))
<<<<<<< HEAD
            .dataFetcher("listTests", new ListTestsResolver(entityService, entitySearchService))
            .dataFetcher("validateTest", new ValidateTestResolver(testEngine))
=======
            .dataFetcher("listTests", new ListTestsResolver(entityClient))
            .dataFetcher("getRootGlossaryTerms", new GetRootGlossaryTermsResolver(this.entityClient))
            .dataFetcher("getRootGlossaryNodes", new GetRootGlossaryNodesResolver(this.entityClient))
>>>>>>> 3675aa3b
            // Proposals not in OSS
            .dataFetcher("listActionRequests",
                new ListActionRequestsResolver(entityClient))
            .dataFetcher("listRejectedActionRequests",
                new ListRejectedActionRequestsResolver(entityClient, entityService))
        );
    }

    private DataFetcher getResolver(LoadableType<?, String> loadableType) {
        return getResolver(loadableType, this::getUrnField);
    }

    private <T, K> DataFetcher getResolver(LoadableType<T, K> loadableType,
        Function<DataFetchingEnvironment, K> keyProvider) {
        return new LoadableTypeResolver<>(loadableType, keyProvider);
    }

    private String getUrnField(DataFetchingEnvironment env) {
        return env.getArgument(URN_FIELD_NAME);
    }

    private void configureMutationResolvers(final RuntimeWiring.Builder builder) {
        builder.type("Mutation", typeWiring -> typeWiring
            .dataFetcher("updateDataset", new MutableTypeResolver<>(datasetType))
            .dataFetcher("updateTag", new MutableTypeResolver<>(tagType))
            .dataFetcher("setTagColor", new SetTagColorResolver(entityClient, entityService))
            .dataFetcher("updateChart", new MutableTypeResolver<>(chartType))
            .dataFetcher("updateDashboard", new MutableTypeResolver<>(dashboardType))
            .dataFetcher("updateNotebook", new MutableTypeResolver<>(notebookType))
            .dataFetcher("updateDataJob", new MutableTypeResolver<>(dataJobType))
            .dataFetcher("updateDataFlow", new MutableTypeResolver<>(dataFlowType))
            .dataFetcher("updateCorpUserProperties", new MutableTypeResolver<>(corpUserType))
            .dataFetcher("updateCorpGroupProperties", new MutableTypeResolver<>(corpGroupType))
            .dataFetcher("addTag", new AddTagResolver(entityService))
            .dataFetcher("addTags", new AddTagsResolver(entityService))
            .dataFetcher("removeTag", new RemoveTagResolver(entityService))
            .dataFetcher("addTerm", new AddTermResolver(entityService))
            .dataFetcher("addTerms", new AddTermsResolver(entityService))
            .dataFetcher("removeTerm", new RemoveTermResolver(entityService))
            .dataFetcher("createPolicy", new UpsertPolicyResolver(this.entityClient))
            .dataFetcher("updatePolicy", new UpsertPolicyResolver(this.entityClient))
            .dataFetcher("deletePolicy", new DeletePolicyResolver(this.entityClient))
            .dataFetcher("acceptProposal", new AcceptProposalResolver(entityService))
            .dataFetcher("rejectProposal", new RejectProposalResolver(entityService))
            .dataFetcher("updateDescription", new UpdateDescriptionResolver(entityService))
            .dataFetcher("addOwner", new AddOwnerResolver(entityService))
            .dataFetcher("addOwners", new AddOwnersResolver(entityService))
            .dataFetcher("removeOwner", new RemoveOwnerResolver(entityService))
            .dataFetcher("addLink", new AddLinkResolver(entityService))
            .dataFetcher("removeLink", new RemoveLinkResolver(entityService))
            .dataFetcher("addGroupMembers", new AddGroupMembersResolver(this.entityClient))
            .dataFetcher("removeGroupMembers", new RemoveGroupMembersResolver(this.entityClient))
            .dataFetcher("createGroup", new CreateGroupResolver(this.entityClient))
            .dataFetcher("removeUser", new RemoveUserResolver(this.entityClient))
            .dataFetcher("removeGroup", new RemoveGroupResolver(this.entityClient))
            .dataFetcher("updateUserStatus", new UpdateUserStatusResolver(this.entityClient))
            .dataFetcher("createTermConstraint", new CreateTermConstraintResolver(this.entityClient))
            .dataFetcher("createDomain", new CreateDomainResolver(this.entityClient))
            .dataFetcher("setDomain", new SetDomainResolver(this.entityClient, this.entityService))
            .dataFetcher("updateDeprecation", new UpdateDeprecationResolver(this.entityClient, this.entityService))
            .dataFetcher("unsetDomain", new UnsetDomainResolver(this.entityClient, this.entityService))
            .dataFetcher("createSecret", new CreateSecretResolver(this.entityClient, this.secretService))
            .dataFetcher("deleteSecret", new DeleteSecretResolver(this.entityClient))
            .dataFetcher("createAccessToken", new CreateAccessTokenResolver(this.statefulTokenService))
            .dataFetcher("revokeAccessToken", new RevokeAccessTokenResolver(this.entityClient, this.statefulTokenService))
            .dataFetcher("createIngestionSource", new UpsertIngestionSourceResolver(this.entityClient))
            .dataFetcher("updateIngestionSource", new UpsertIngestionSourceResolver(this.entityClient))
            .dataFetcher("deleteIngestionSource", new DeleteIngestionSourceResolver(this.entityClient))
            .dataFetcher("createIngestionExecutionRequest", new CreateIngestionExecutionRequestResolver(this.entityClient, this.ingestionConfiguration))
            .dataFetcher("cancelIngestionExecutionRequest", new CancelIngestionExecutionRequestResolver(this.entityClient))
            .dataFetcher("deleteAssertion", new DeleteAssertionResolver(this.entityClient, this.entityService))
            .dataFetcher("createTest", new CreateTestResolver(this.entityClient, this.testEngine))
            .dataFetcher("updateTest", new UpdateTestResolver(this.entityClient, this.testEngine))
            .dataFetcher("deleteTest", new DeleteTestResolver(this.entityClient, this.testEngine))
            .dataFetcher("runTests", new RunTestsResolver(this.testEngine))
            .dataFetcher("reportOperation", new ReportOperationResolver(this.entityClient))
            .dataFetcher("createGlossaryTerm", new CreateGlossaryTermResolver(this.entityClient))
            .dataFetcher("createGlossaryNode", new CreateGlossaryNodeResolver(this.entityClient))
            .dataFetcher("updateParentNode", new UpdateParentNodeResolver(entityService))
            .dataFetcher("deleteGlossaryEntity", new DeleteGlossaryEntityResolver(this.entityClient, this.entityService))
            .dataFetcher("updateName", new UpdateNameResolver(entityService))
            // Proposals not in OSS
            .dataFetcher("proposeTag", new ProposeTagResolver(entityService, entityClient))
            .dataFetcher("proposeTerm", new ProposeTermResolver(entityService, entityClient))
            // Incidents not in OSS
            .dataFetcher("raiseIncident", new RaiseIncidentResolver(this.entityClient))
            .dataFetcher("updateIncidentStatus", new UpdateIncidentStatusResolver(this.entityClient, this.entityService))
        );
    }

    private void configureGenericEntityResolvers(final RuntimeWiring.Builder builder) {
        builder
            .type("GlossaryTermAssociation", typeWiring -> typeWiring
                .dataFetcher("actor", new LoadableTypeResolver<>(corpUserType,
                    (env) -> {
                        final GlossaryTermAssociation association = env.getSource();
                        return association.getActor() != null ? association.getActor().getUrn() : null;
                    }
                ))
            )
            .type("SearchResult", typeWiring -> typeWiring
                .dataFetcher("entity", new EntityTypeResolver(entityTypes,
                    (env) -> ((SearchResult) env.getSource()).getEntity()))
            )
            .type("SearchAcrossLineageResult", typeWiring -> typeWiring
                .dataFetcher("entity", new EntityTypeResolver(entityTypes,
                    (env) -> ((SearchAcrossLineageResult) env.getSource()).getEntity()))
            )
            .type("AggregationMetadata", typeWiring -> typeWiring
                .dataFetcher("entity", new EntityTypeResolver(entityTypes,
                    (env) -> ((AggregationMetadata) env.getSource()).getEntity()))
            )
            .type("RecommendationContent", typeWiring -> typeWiring
                .dataFetcher("entity", new EntityTypeResolver(entityTypes,
                    (env) -> ((RecommendationContent) env.getSource()).getEntity()))
            )
            .type("BrowseResults", typeWiring -> typeWiring
                .dataFetcher("entities", new EntityTypeBatchResolver(entityTypes,
                    (env) -> ((BrowseResults) env.getSource()).getEntities()))
            )
            .type("EntityRelationshipLegacy", typeWiring -> typeWiring
                .dataFetcher("entity", new EntityTypeResolver(entityTypes,
                    (env) -> ((EntityRelationshipLegacy) env.getSource()).getEntity()))
            )
            .type("EntityRelationship", typeWiring -> typeWiring
                .dataFetcher("entity", new EntityTypeResolver(entityTypes,
                    (env) -> ((EntityRelationship) env.getSource()).getEntity()))
            )
            .type("LineageRelationship", typeWiring -> typeWiring
                .dataFetcher("entity", new EntityTypeResolver(entityTypes,
                    (env) -> ((LineageRelationship) env.getSource()).getEntity()))
            )
            .type("ListDomainsResult", typeWiring -> typeWiring
                .dataFetcher("domains", new LoadableTypeBatchResolver<>(domainType,
                    (env) -> ((ListDomainsResult) env.getSource()).getDomains().stream()
                        .map(Domain::getUrn)
                        .collect(Collectors.toList())))
            )
            .type("GetRootGlossaryTermsResult", typeWiring -> typeWiring
                .dataFetcher("terms", new LoadableTypeBatchResolver<>(glossaryTermType,
                        (env) -> ((GetRootGlossaryTermsResult) env.getSource()).getTerms().stream()
                            .map(GlossaryTerm::getUrn)
                            .collect(Collectors.toList())))
            )
            .type("GetRootGlossaryNodesResult", typeWiring -> typeWiring
                .dataFetcher("nodes", new LoadableTypeBatchResolver<>(glossaryNodeType,
                        (env) -> ((GetRootGlossaryNodesResult) env.getSource()).getNodes().stream()
                            .map(GlossaryNode::getUrn)
                            .collect(Collectors.toList())))
            )
            .type("AutoCompleteResults", typeWiring -> typeWiring
                .dataFetcher("entities",
                    new EntityTypeBatchResolver(entityTypes,
                        (env) -> ((AutoCompleteResults) env.getSource()).getEntities()))
            )
            .type("AutoCompleteResultForEntity", typeWiring -> typeWiring
                .dataFetcher("entities", new EntityTypeBatchResolver(entityTypes,
                    (env) -> ((AutoCompleteResultForEntity) env.getSource()).getEntities()))
            )
            .type("PolicyMatchCriterionValue", typeWiring -> typeWiring
                .dataFetcher("entity", new EntityTypeResolver(entityTypes,
                    (env) -> ((PolicyMatchCriterionValue) env.getSource()).getEntity()))
            )
            .type("ListTestsResult", typeWiring -> typeWiring
                .dataFetcher("tests", new LoadableTypeBatchResolver<>(testType,
                    (env) -> ((ListTestsResult) env.getSource()).getTests().stream()
                        .map(Test::getUrn)
                        .collect(Collectors.toList())))
            )
            // Proposals not in OSS
            .type("ActionRequest", typeWiring -> typeWiring.dataFetcher("entity",
                new EntityTypeResolver(new ArrayList<>(entityTypes),
                    (env) -> ((ActionRequest) env.getSource()).getEntity()))
            );
    }

    /**
     * Configures resolvers responsible for resolving the {@link com.linkedin.datahub.graphql.generated.Dataset} type.
     */
    private void configureDatasetResolvers(final RuntimeWiring.Builder builder) {
        builder
            .type("Dataset", typeWiring -> typeWiring
                .dataFetcher("relationships", new EntityRelationshipsResultResolver(graphClient))
                .dataFetcher("lineage", new EntityLineageResultResolver(graphClient, siblingGraphService))
                .dataFetcher("domain",
                    new LoadableTypeResolver<>(
                        domainType,
                        (env) -> {
                            final Dataset dataset = env.getSource();
                            return dataset.getDomain() != null ? dataset.getDomain().getUrn() : null;
                        }))
                .dataFetcher("platform", new LoadableTypeResolver<>(dataPlatformType,
                    (env) -> ((Dataset) env.getSource()).getPlatform().getUrn())
                )
                .dataFetcher("container",
                    new LoadableTypeResolver<>(containerType,
                        (env) -> {
                            final Dataset dataset = env.getSource();
                            return dataset.getContainer() != null ? dataset.getContainer().getUrn() : null;
                        })
                )
                .dataFetcher("dataPlatformInstance",
                    new LoadableTypeResolver<>(dataPlatformInstanceType,
                        (env) -> {
                            final Dataset dataset = env.getSource();
                            return dataset.getDataPlatformInstance() != null ? dataset.getDataPlatformInstance().getUrn() : null;
                        })
                )
                .dataFetcher("datasetProfiles", new TimeSeriesAspectResolver(
                        this.entityClient,
                        "dataset",
                        "datasetProfile",
                        DatasetProfileMapper::map
                    )
                )
                .dataFetcher("operations", new TimeSeriesAspectResolver(
                        this.entityClient,
                        "dataset",
                        "operation",
                        OperationMapper::map
                    )
                )
                .dataFetcher("usageStats", new UsageTypeResolver())
                .dataFetcher("health", new DatasetHealthResolver(graphClient, timeseriesAspectService))
                .dataFetcher("schemaMetadata", new AspectResolver())
                .dataFetcher("assertions", new EntityAssertionsResolver(entityClient, graphClient))
                .dataFetcher("testResults", new TestResultsResolver(entityClient))
                .dataFetcher("aspects", new WeaklyTypedAspectsResolver(entityClient, entityRegistry))
                .dataFetcher("subTypes", new SubTypesResolver(
                    this.entityClient,
                    "dataset",
                    "subTypes"))
                .dataFetcher("runs", new EntityRunsResolver(entityClient))
                .dataFetcher("parentContainers", new ParentContainersResolver(entityClient))
                // Constraints not in OSS
                .dataFetcher("constraints",
                    new ConstraintsResolver(
                        (env) -> ((Entity) env.getSource()).getUrn(), entityService, entityClient)
                )
                // Proposals not in OSS
                .dataFetcher("proposals",
                    new ProposalsResolver(
                        (env) -> ((Entity) env.getSource()).getUrn(), entityClient)
                )
                // Incidents not in OSS
                .dataFetcher("incidents", new EntityIncidentsResolver(entityClient)))
            .type("Owner", typeWiring -> typeWiring
                .dataFetcher("owner", new OwnerTypeResolver<>(ownerTypes,
                    (env) -> ((Owner) env.getSource()).getOwner()))
            )
            .type("SiblingProperties", typeWiring -> typeWiring
                .dataFetcher("siblings",
                    new EntityTypeBatchResolver(
                        new ArrayList<>(entityTypes),
                        (env) -> ((SiblingProperties) env.getSource()).getSiblings()))
            )
            .type("UserUsageCounts", typeWiring -> typeWiring
                .dataFetcher("user", new LoadableTypeResolver<>(corpUserType,
                    (env) -> ((UserUsageCounts) env.getSource()).getUser().getUrn()))
            )
            .type("ForeignKeyConstraint", typeWiring -> typeWiring
                .dataFetcher("foreignDataset", new LoadableTypeResolver<>(datasetType,
                    (env) -> ((ForeignKeyConstraint) env.getSource()).getForeignDataset().getUrn()))
            )
            .type("InstitutionalMemoryMetadata", typeWiring -> typeWiring
                .dataFetcher("author", new LoadableTypeResolver<>(corpUserType,
                    (env) -> ((InstitutionalMemoryMetadata) env.getSource()).getAuthor().getUrn()))
            );

    }

    /**
     * Configures resolvers responsible for resolving the {@link com.linkedin.datahub.graphql.generated.VersionedDataset} type.
     */
    private void configureVersionedDatasetResolvers(final RuntimeWiring.Builder builder) {
        builder
            .type("VersionedDataset", typeWiring -> typeWiring
                .dataFetcher("relationships", new StaticDataFetcher(null)));

    }

    /**
     * Configures resolvers responsible for resolving the {@link com.linkedin.datahub.graphql.generated.AccessTokenMetadata} type.
     */
    private void configureAccessAccessTokenMetadataResolvers(final RuntimeWiring.Builder builder) {
        builder.type("AccessToken", typeWiring -> typeWiring
            .dataFetcher("metadata", new LoadableTypeResolver<>(accessTokenMetadataType,
                (env) -> ((AccessToken) env.getSource()).getMetadata().getUrn()))
        );
        builder.type("ListAccessTokenResult", typeWiring -> typeWiring
            .dataFetcher("tokens", new LoadableTypeBatchResolver<>(accessTokenMetadataType,
                (env) -> ((ListAccessTokenResult) env.getSource()).getTokens().stream()
                    .map(AccessTokenMetadata::getUrn)
                    .collect(Collectors.toList())))
        );
    }

    private void configureGlossaryTermResolvers(final RuntimeWiring.Builder builder) {
        builder.type("GlossaryTerm", typeWiring -> typeWiring
            .dataFetcher("schemaMetadata", new AspectResolver())
            .dataFetcher("parentNodes", new ParentNodesResolver(entityClient))
        );
    }

    private void configureGlossaryNodeResolvers(final RuntimeWiring.Builder builder) {
        builder.type("GlossaryNode", typeWiring -> typeWiring
            .dataFetcher("parentNodes", new ParentNodesResolver(entityClient))
        );
    }

    /**
     * Configures resolvers responsible for resolving the {@link com.linkedin.datahub.graphql.generated.CorpUser} type.
     */
    private void configureCorpUserResolvers(final RuntimeWiring.Builder builder) {
        builder.type("CorpUser", typeWiring -> typeWiring
            .dataFetcher("relationships",
                new EntityRelationshipsResultResolver(graphClient))
        );
        builder.type("CorpUserInfo", typeWiring -> typeWiring
            .dataFetcher("manager", new LoadableTypeResolver<>(corpUserType,
                (env) -> ((CorpUserInfo) env.getSource()).getManager().getUrn()))
        );
    }

    /**
     * Configures resolvers responsible for resolving the {@link com.linkedin.datahub.graphql.generated.CorpGroup} type.
     */
    private void configureCorpGroupResolvers(final RuntimeWiring.Builder builder) {
        builder.type("CorpGroup", typeWiring -> typeWiring
            .dataFetcher("relationships", new EntityRelationshipsResultResolver(graphClient)));
        builder.type("CorpGroupInfo", typeWiring -> typeWiring
            .dataFetcher("admins",
                new LoadableTypeBatchResolver<>(corpUserType,
                    (env) -> ((CorpGroupInfo) env.getSource()).getAdmins().stream()
                        .map(CorpUser::getUrn)
                        .collect(Collectors.toList())))
            .dataFetcher("members",
                new LoadableTypeBatchResolver<>(corpUserType,
                    (env) -> ((CorpGroupInfo) env.getSource()).getMembers().stream()
                        .map(CorpUser::getUrn)
                        .collect(Collectors.toList())))
        );
    }

    private void configureTagAssociationResolver(final RuntimeWiring.Builder builder) {
        builder.type("Tag", typeWiring -> typeWiring
            .dataFetcher("relationships", new EntityRelationshipsResultResolver(graphClient)));
        builder.type("TagAssociation", typeWiring -> typeWiring
            .dataFetcher("tag",
                new LoadableTypeResolver<>(tagType,
                    (env) -> ((com.linkedin.datahub.graphql.generated.TagAssociation) env.getSource()).getTag().getUrn()))
        );
    }

    private void configureGlossaryTermAssociationResolver(final RuntimeWiring.Builder builder) {
        builder.type("GlossaryTermAssociation", typeWiring -> typeWiring
                .dataFetcher("term",
                    new LoadableTypeResolver<>(glossaryTermType,
                        (env) -> ((GlossaryTermAssociation) env.getSource()).getTerm().getUrn()))
        );
    }

  /**
   * Configures resolvers responsible for resolving the {@link com.linkedin.datahub.graphql.generated.Notebook} type.
   */
  private void configureNotebookResolvers(final RuntimeWiring.Builder builder) {
    builder.type("Notebook", typeWiring -> typeWiring
        .dataFetcher("relationships", new EntityRelationshipsResultResolver(graphClient))
        .dataFetcher("platform", new LoadableTypeResolver<>(dataPlatformType,
            (env) -> ((Notebook) env.getSource()).getPlatform().getUrn()))
        .dataFetcher("dataPlatformInstance",
            new LoadableTypeResolver<>(dataPlatformInstanceType,
                (env) -> {
                  final Notebook notebook = env.getSource();
                  return notebook.getDataPlatformInstance() != null ? notebook.getDataPlatformInstance().getUrn() : null;
                })
        )
        .dataFetcher("domain", new LoadableTypeResolver<>(domainType,
            (env) -> ((Notebook) env.getSource()).getDomain().getUrn())
    ));
  }

    /**
     * Configures resolvers responsible for resolving the {@link com.linkedin.datahub.graphql.generated.Dashboard} type.
     */
    private void configureDashboardResolvers(final RuntimeWiring.Builder builder) {
        builder.type("Dashboard", typeWiring -> typeWiring
            .dataFetcher("relationships", new EntityRelationshipsResultResolver(graphClient))
            .dataFetcher("lineage", new EntityLineageResultResolver(graphClient, siblingGraphService))
            .dataFetcher("platform", new LoadableTypeResolver<>(dataPlatformType,
                (env) -> ((Dashboard) env.getSource()).getPlatform().getUrn()))
            .dataFetcher("domain", new LoadableTypeResolver<>(
                    domainType,
                    (env) -> {
                        final Dashboard dashboard = env.getSource();
                        return dashboard.getDomain() != null ? dashboard.getDomain().getUrn() : null;
                    }
                )
            )
            .dataFetcher("dataPlatformInstance",
                new LoadableTypeResolver<>(dataPlatformInstanceType,
                    (env) -> {
                        final Dashboard dashboard = env.getSource();
                        return dashboard.getDataPlatformInstance() != null ? dashboard.getDataPlatformInstance().getUrn() : null;
                    })
            )
            .dataFetcher("container", new LoadableTypeResolver<>(containerType,
                (env) -> {
                    final Dashboard dashboard = env.getSource();
                    return dashboard.getContainer() != null ? dashboard.getContainer().getUrn() : null;
                })
            )
            .dataFetcher("parentContainers", new ParentContainersResolver(entityClient))
        );
        builder.type("DashboardInfo", typeWiring -> typeWiring
            .dataFetcher("charts", new LoadableTypeBatchResolver<>(chartType,
                (env) -> ((DashboardInfo) env.getSource()).getCharts().stream()
                    .map(Chart::getUrn)
                    .collect(Collectors.toList())))
        );
    }

    /**
     * Configures resolvers responsible for resolving the {@link com.linkedin.datahub.graphql.generated.Chart} type.
     */
    private void configureChartResolvers(final RuntimeWiring.Builder builder) {
        builder.type("Chart", typeWiring -> typeWiring
            .dataFetcher("relationships", new EntityRelationshipsResultResolver(graphClient))
            .dataFetcher("lineage", new EntityLineageResultResolver(graphClient, siblingGraphService))
            .dataFetcher("platform", new LoadableTypeResolver<>(dataPlatformType,
                (env) -> ((Chart) env.getSource()).getPlatform().getUrn()))
            .dataFetcher("domain", new LoadableTypeResolver<>(
                domainType,
                (env) -> {
                    final Chart chart = env.getSource();
                    return chart.getDomain() != null ? chart.getDomain().getUrn() : null;
                })
            )
            .dataFetcher("dataPlatformInstance",
                new LoadableTypeResolver<>(dataPlatformInstanceType,
                    (env) -> {
                        final Chart chart = env.getSource();
                        return chart.getDataPlatformInstance() != null ? chart.getDataPlatformInstance().getUrn() : null;
                    })
            )
            .dataFetcher("container", new LoadableTypeResolver<>(
                containerType,
                (env) -> {
                    final Chart chart = env.getSource();
                    return chart.getContainer() != null ? chart.getContainer().getUrn() : null;
                })
            )
            .dataFetcher("parentContainers", new ParentContainersResolver(entityClient))
        );
        builder.type("ChartInfo", typeWiring -> typeWiring
            .dataFetcher("inputs", new LoadableTypeBatchResolver<>(datasetType,
                (env) -> ((ChartInfo) env.getSource()).getInputs().stream()
                    .map(datasetType.getKeyProvider())
                    .collect(Collectors.toList())))
        );
    }

    /**
     * Configures {@link graphql.schema.TypeResolver}s for any GQL 'union' or 'interface' types.
     */
    private void configureTypeResolvers(final RuntimeWiring.Builder builder) {
        builder
            .type("Entity", typeWiring -> typeWiring
                .typeResolver(new EntityInterfaceTypeResolver(loadableTypes.stream()
                    .filter(graphType -> graphType instanceof EntityType)
                    .map(graphType -> (EntityType<?, ?>) graphType)
                    .collect(Collectors.toList())
                )))
            .type("EntityWithRelationships", typeWiring -> typeWiring
                .typeResolver(new EntityInterfaceTypeResolver(loadableTypes.stream()
                    .filter(graphType -> graphType instanceof EntityType)
                    .map(graphType -> (EntityType<?, ?>) graphType)
                    .collect(Collectors.toList())
                )))
            .type("OwnerType", typeWiring -> typeWiring
                .typeResolver(new EntityInterfaceTypeResolver(ownerTypes.stream()
                    .filter(graphType -> graphType instanceof EntityType)
                    .map(graphType -> (EntityType<?, ?>) graphType)
                    .collect(Collectors.toList())
                )))
            .type("PlatformSchema", typeWiring -> typeWiring
                .typeResolver(new PlatformSchemaUnionTypeResolver())
            )
            .type("HyperParameterValueType", typeWiring -> typeWiring
                .typeResolver(new HyperParameterValueTypeResolver())
            )
            .type("Aspect", typeWiring -> typeWiring.typeResolver(new AspectInterfaceTypeResolver()))
            .type("TimeSeriesAspect", typeWiring -> typeWiring
                .typeResolver(new TimeSeriesAspectInterfaceTypeResolver()))
            .type("ResultsType", typeWiring -> typeWiring
                .typeResolver(new ResultsTypeResolver()));
    }

    /**
     * Configures custom type extensions leveraged within our GraphQL schema.
     */
    private void configureTypeExtensions(final RuntimeWiring.Builder builder) {
        builder.scalar(GraphQLLong);
    }

    /**
     * Configures resolvers responsible for resolving the {@link com.linkedin.datahub.graphql.generated.DataJob} type.
     */
    private void configureDataJobResolvers(final RuntimeWiring.Builder builder) {
        builder
            .type("DataJob", typeWiring -> typeWiring
                .dataFetcher("relationships", new EntityRelationshipsResultResolver(graphClient))
                .dataFetcher("lineage", new EntityLineageResultResolver(graphClient, siblingGraphService))
                .dataFetcher("dataFlow", new LoadableTypeResolver<>(dataFlowType,
                    (env) -> ((DataJob) env.getSource()).getDataFlow().getUrn()))
                .dataFetcher("domain", new LoadableTypeResolver<>(
                    domainType,
                    (env) -> {
                        final DataJob dataJob = env.getSource();
                        return dataJob.getDomain() != null ? dataJob.getDomain().getUrn() : null;
                    })
                )
                .dataFetcher("dataPlatformInstance",
                    new LoadableTypeResolver<>(dataPlatformInstanceType,
                        (env) -> {
                            final DataJob dataJob = env.getSource();
                            return dataJob.getDataPlatformInstance() != null ? dataJob.getDataPlatformInstance().getUrn() : null;
                        })
                )
                .dataFetcher("runs", new DataJobRunsResolver(entityClient))
                .dataFetcher("incidents", new EntityIncidentsResolver(entityClient))
            )
            .type("DataJobInputOutput", typeWiring -> typeWiring
                .dataFetcher("inputDatasets", new LoadableTypeBatchResolver<>(datasetType,
                    (env) -> ((DataJobInputOutput) env.getSource()).getInputDatasets().stream()
                        .map(datasetType.getKeyProvider())
                        .collect(Collectors.toList())))
                .dataFetcher("outputDatasets", new LoadableTypeBatchResolver<>(datasetType,
                    (env) -> ((DataJobInputOutput) env.getSource()).getOutputDatasets().stream()
                        .map(datasetType.getKeyProvider())
                        .collect(Collectors.toList())))
                .dataFetcher("inputDatajobs", new LoadableTypeBatchResolver<>(dataJobType,
                    (env) -> ((DataJobInputOutput) env.getSource()).getInputDatajobs().stream()
                        .map(DataJob::getUrn)
                        .collect(Collectors.toList())))
            );
    }

    /**
     * Configures resolvers responsible for resolving the {@link com.linkedin.datahub.graphql.generated.DataFlow} type.
     */
    private void configureDataFlowResolvers(final RuntimeWiring.Builder builder) {
        builder
            .type("DataFlow", typeWiring -> typeWiring
                .dataFetcher("relationships", new EntityRelationshipsResultResolver(graphClient))
                .dataFetcher("lineage", new EntityLineageResultResolver(graphClient, siblingGraphService))
                .dataFetcher("platform", new LoadableTypeResolver<>(dataPlatformType,
                    (env) -> ((DataFlow) env.getSource()).getPlatform().getUrn()))
                .dataFetcher("domain", new LoadableTypeResolver<>(
                    domainType,
                    (env) -> {
                        final DataFlow dataFlow = env.getSource();
                        return dataFlow.getDomain() != null ? dataFlow.getDomain().getUrn() : null;
                    })
                )
                .dataFetcher("dataPlatformInstance",
                    new LoadableTypeResolver<>(dataPlatformInstanceType,
                        (env) -> {
                            final DataFlow dataFlow = env.getSource();
                            return dataFlow.getDataPlatformInstance() != null ? dataFlow.getDataPlatformInstance().getUrn() : null;
                        })
                )
                // Not in OSS
                .dataFetcher("incidents", new EntityIncidentsResolver(entityClient))
            );
    }

    /**
     * Configures resolvers responsible for resolving the {@link com.linkedin.datahub.graphql.generated.MLFeatureTable} type.
     */
    private void configureMLFeatureTableResolvers(final RuntimeWiring.Builder builder) {
        builder
            .type("MLFeatureTable", typeWiring -> typeWiring
                .dataFetcher("relationships", new EntityRelationshipsResultResolver(graphClient))
                .dataFetcher("lineage", new EntityLineageResultResolver(graphClient, siblingGraphService))
                .dataFetcher("platform",
                        new LoadableTypeResolver<>(dataPlatformType,
                                (env) -> ((MLFeatureTable) env.getSource()).getPlatform().getUrn()))
                .dataFetcher("dataPlatformInstance",
                    new LoadableTypeResolver<>(dataPlatformInstanceType,
                        (env) -> {
                            final MLFeatureTable entity = env.getSource();
                            return entity.getDataPlatformInstance() != null ? entity.getDataPlatformInstance().getUrn() : null;
                        })
                )
                .dataFetcher("domain", new LoadableTypeResolver<>(
                    domainType,
                    (env) -> {
                        final MLFeatureTable entity = env.getSource();
                        return entity.getDomain() != null ? entity.getDomain().getUrn() : null;
                    }))
            )
            .type("MLFeatureTableProperties", typeWiring -> typeWiring
                .dataFetcher("mlFeatures",
                    new LoadableTypeBatchResolver<>(mlFeatureType,
                        (env) ->
                            ((MLFeatureTableProperties) env.getSource()).getMlFeatures() != null
                                ? ((MLFeatureTableProperties) env.getSource()).getMlFeatures().stream()
                                .map(MLFeature::getUrn)
                                .collect(Collectors.toList()) : ImmutableList.of()))
                .dataFetcher("mlPrimaryKeys",
                    new LoadableTypeBatchResolver<>(mlPrimaryKeyType,
                        (env) ->
                            ((MLFeatureTableProperties) env.getSource()).getMlPrimaryKeys() != null
                                ? ((MLFeatureTableProperties) env.getSource()).getMlPrimaryKeys().stream()
                                .map(MLPrimaryKey::getUrn)
                                .collect(Collectors.toList()) : ImmutableList.of()))
            )
            .type("MLFeatureProperties", typeWiring -> typeWiring
                .dataFetcher("sources", new LoadableTypeBatchResolver<>(datasetType,
                    (env) -> ((MLFeatureProperties) env.getSource()).getSources().stream()
                        .map(datasetType.getKeyProvider())
                        .collect(Collectors.toList()))
                )
            )
            .type("MLPrimaryKeyProperties", typeWiring -> typeWiring
                .dataFetcher("sources", new LoadableTypeBatchResolver<>(datasetType,
                    (env) -> ((MLPrimaryKeyProperties) env.getSource()).getSources().stream()
                        .map(datasetType.getKeyProvider())
                        .collect(Collectors.toList()))
                )
            )
            .type("MLModel", typeWiring -> typeWiring
                .dataFetcher("relationships", new EntityRelationshipsResultResolver(graphClient))
                .dataFetcher("lineage", new EntityLineageResultResolver(graphClient, siblingGraphService))
                .dataFetcher("platform", new LoadableTypeResolver<>(dataPlatformType,
                    (env) -> ((MLModel) env.getSource()).getPlatform().getUrn()))
                .dataFetcher("dataPlatformInstance",
                    new LoadableTypeResolver<>(dataPlatformInstanceType,
                        (env) -> {
                            final MLModel mlModel = env.getSource();
                            return mlModel.getDataPlatformInstance() != null ? mlModel.getDataPlatformInstance().getUrn() : null;
                        })
                )
                .dataFetcher("domain",
                    new LoadableTypeResolver<>(
                        domainType,
                        (env) -> {
                            final MLModel mlModel = env.getSource();
                            return mlModel.getDomain() != null ? mlModel.getDomain().getUrn() : null;
                        }))
            )
            .type("MLModelProperties", typeWiring -> typeWiring
                .dataFetcher("groups", new LoadableTypeBatchResolver<>(mlModelGroupType,
                    (env) -> {
                        MLModelProperties properties = env.getSource();
                        if (properties.getGroups() != null) {
                            return properties.getGroups().stream()
                                .map(MLModelGroup::getUrn)
                                .collect(Collectors.toList());
                        }
                        return Collections.emptyList();
                    })
                )
            )
            .type("MLModelGroup", typeWiring -> typeWiring
                .dataFetcher("relationships", new EntityRelationshipsResultResolver(graphClient))
                .dataFetcher("lineage", new EntityLineageResultResolver(graphClient, siblingGraphService))
                .dataFetcher("platform", new LoadableTypeResolver<>(dataPlatformType,
                    (env) -> ((MLModelGroup) env.getSource()).getPlatform().getUrn())
                )
                .dataFetcher("dataPlatformInstance",
                    new LoadableTypeResolver<>(dataPlatformInstanceType,
                        (env) -> {
                            final MLModelGroup entity = env.getSource();
                            return entity.getDataPlatformInstance() != null ? entity.getDataPlatformInstance().getUrn() : null;
                        })
                )
                .dataFetcher("dataPlatformInstance",
                    new LoadableTypeResolver<>(dataPlatformInstanceType,
                        (env) -> {
                            final MLModelGroup entity = env.getSource();
                            return entity.getDataPlatformInstance() != null ? entity.getDataPlatformInstance().getUrn() : null;
                        })
                )
                .dataFetcher("domain",
                    new LoadableTypeResolver<>(
                        domainType,
                        (env) -> {
                            final MLModelGroup entity = env.getSource();
                            return entity.getDomain() != null ? entity.getDomain().getUrn() : null;
                        }))
            )
            .type("MLFeature", typeWiring -> typeWiring
                .dataFetcher("relationships", new EntityRelationshipsResultResolver(graphClient))
                .dataFetcher("lineage",  new EntityLineageResultResolver(graphClient, siblingGraphService))
                .dataFetcher("dataPlatformInstance",
                    new LoadableTypeResolver<>(dataPlatformInstanceType,
                        (env) -> {
                            final MLFeature entity = env.getSource();
                            return entity.getDataPlatformInstance() != null ? entity.getDataPlatformInstance().getUrn() : null;
                        })
                )
                .dataFetcher("domain",
                    new LoadableTypeResolver<>(
                        domainType,
                        (env) -> {
                            final MLFeature entity = env.getSource();
                            return entity.getDomain() != null ? entity.getDomain().getUrn() : null;
                        }))
            )
            .type("MLPrimaryKey", typeWiring -> typeWiring
                .dataFetcher("relationships", new EntityRelationshipsResultResolver(graphClient))
                .dataFetcher("lineage", new EntityLineageResultResolver(graphClient, siblingGraphService))
                .dataFetcher("dataPlatformInstance",
                    new LoadableTypeResolver<>(dataPlatformInstanceType,
                        (env) -> {
                            final MLPrimaryKey entity = env.getSource();
                            return entity.getDataPlatformInstance() != null ? entity.getDataPlatformInstance().getUrn() : null;
                        })
                )
                .dataFetcher("domain",
                    new LoadableTypeResolver<>(
                        domainType,
                        (env) -> {
                            final MLPrimaryKey entity = env.getSource();
                            return entity.getDomain() != null ? entity.getDomain().getUrn() : null;
                        }))
            );
    }

    private void configureGlossaryRelationshipResolvers(final RuntimeWiring.Builder builder) {
        builder.type("GlossaryTerm", typeWiring -> typeWiring.dataFetcher("relationships",
            new EntityRelationshipsResultResolver(graphClient)))
        .type("GlossaryNode", typeWiring -> typeWiring.dataFetcher("relationships",
            new EntityRelationshipsResultResolver(graphClient)));
    }

    private void configureDomainResolvers(final RuntimeWiring.Builder builder) {
        builder.type("Domain", typeWiring -> typeWiring
            .dataFetcher("entities", new DomainEntitiesResolver(this.entityClient))
            .dataFetcher("relationships", new EntityRelationshipsResultResolver(graphClient)
            )
        );
    }

    private void configureAssertionResolvers(final RuntimeWiring.Builder builder) {
        builder.type("Assertion", typeWiring -> typeWiring.dataFetcher("relationships",
                new EntityRelationshipsResultResolver(graphClient))
            .dataFetcher("platform", new LoadableTypeResolver<>(dataPlatformType,
                (env) -> ((Assertion) env.getSource()).getPlatform().getUrn()))
            .dataFetcher("dataPlatformInstance",
                new LoadableTypeResolver<>(dataPlatformInstanceType,
                    (env) -> {
                        final Assertion assertion = env.getSource();
                        return assertion.getDataPlatformInstance() != null ? assertion.getDataPlatformInstance().getUrn() : null;
                    })
            )
            .dataFetcher("runEvents", new AssertionRunEventResolver(entityClient)));
    }

    private void configurePolicyResolvers(final RuntimeWiring.Builder builder) {
        // Register resolvers for "resolvedUsers" and "resolvedGroups" field of the Policy type.
        builder.type("ActorFilter", typeWiring -> typeWiring
            .dataFetcher("resolvedUsers", new LoadableTypeBatchResolver<>(corpUserType,
                (env) -> {
                    final ActorFilter filter = env.getSource();
                    return filter.getUsers();
                }
            ))
            .dataFetcher("resolvedGroups", new LoadableTypeBatchResolver<>(corpGroupType,
                (env) -> {
                    final ActorFilter filter = env.getSource();
                    return filter.getGroups();
                }
            ))
        );
    }

    private void configureDataProcessInstanceResolvers(final RuntimeWiring.Builder builder) {
        builder.type("DataProcessInstance", typeWiring -> typeWiring
            .dataFetcher("relationships", new EntityRelationshipsResultResolver(graphClient))
            .dataFetcher("lineage", new EntityLineageResultResolver(graphClient, siblingGraphService))
            .dataFetcher("state",
                new TimeSeriesAspectResolver(
                    this.entityClient,
                    "dataProcessInstance",
                    DATA_PROCESS_INSTANCE_RUN_EVENT_ASPECT_NAME,
                    DataProcessInstanceRunEventMapper::map
                )
            )
        );
    }

    private void configureTestResultResolvers(final RuntimeWiring.Builder builder) {
        builder.type("TestResult", typeWiring -> typeWiring
            .dataFetcher("test", new LoadableTypeResolver<>(testType,
                (env) -> {
                    final TestResult testResult = env.getSource();
                    return testResult.getTest() != null ? testResult.getTest().getUrn() : null;
                }))
        );
    }

    private <T, K> DataLoader<K, DataFetcherResult<T>> createDataLoader(final LoadableType<T, K> graphType, final QueryContext queryContext) {
        BatchLoaderContextProvider contextProvider = () -> queryContext;
        DataLoaderOptions loaderOptions = DataLoaderOptions.newOptions().setBatchLoaderContextProvider(contextProvider);
        return DataLoader.newDataLoader((keys, context) -> CompletableFuture.supplyAsync(() -> {
            try {
                log.debug(String.format("Batch loading entities of type: %s, keys: %s", graphType.name(), keys));
                return graphType.batchLoad(keys, context.getContext());
            } catch (Exception e) {
                log.error(String.format("Failed to load Entities of type: %s, keys: %s", graphType.name(), keys) + " " + e.getMessage());
                throw new RuntimeException(String.format("Failed to retrieve entities of type %s", graphType.name()), e);
            }
        }), loaderOptions);
    }

    private void configureIngestionSourceResolvers(final RuntimeWiring.Builder builder) {
        builder.type("IngestionSource", typeWiring -> typeWiring.dataFetcher("executions", new IngestionSourceExecutionRequestsResolver(entityClient)));
    }
}<|MERGE_RESOLUTION|>--- conflicted
+++ resolved
@@ -370,15 +370,10 @@
         final boolean supportsImpactAnalysis,
         final VisualConfiguration visualConfiguration,
         final TelemetryConfiguration telemetryConfiguration,
-<<<<<<< HEAD
-        final TestsConfiguration testsConfiguration
-    ) {
-=======
         final TestsConfiguration testsConfiguration,
         final DatahubConfiguration datahubConfiguration,
         final SiblingGraphService siblingGraphService
         ) {
->>>>>>> 3675aa3b
 
         this.entityClient = entityClient;
         this.graphClient = graphClient;
@@ -698,14 +693,10 @@
             .dataFetcher("executionRequest", new GetIngestionExecutionRequestResolver(this.entityClient))
             .dataFetcher("getSchemaBlame", new GetSchemaBlameResolver(this.timelineService))
             .dataFetcher("test", getResolver(testType))
-<<<<<<< HEAD
-            .dataFetcher("listTests", new ListTestsResolver(entityService, entitySearchService))
+            .dataFetcher("listTests", new ListTestsResolver(entityClient))
             .dataFetcher("validateTest", new ValidateTestResolver(testEngine))
-=======
-            .dataFetcher("listTests", new ListTestsResolver(entityClient))
             .dataFetcher("getRootGlossaryTerms", new GetRootGlossaryTermsResolver(this.entityClient))
             .dataFetcher("getRootGlossaryNodes", new GetRootGlossaryNodesResolver(this.entityClient))
->>>>>>> 3675aa3b
             // Proposals not in OSS
             .dataFetcher("listActionRequests",
                 new ListActionRequestsResolver(entityClient))
