package com.linkedin.datahub.graphql;

import com.google.common.collect.ImmutableList;
import com.linkedin.datahub.graphql.analytics.resolver.AnalyticsChartTypeResolver;
import com.linkedin.datahub.graphql.analytics.resolver.GetChartsResolver;
import com.linkedin.datahub.graphql.analytics.resolver.GetHighlightsResolver;
import com.linkedin.datahub.graphql.analytics.resolver.IsAnalyticsEnabledResolver;
import com.linkedin.datahub.graphql.analytics.service.AnalyticsService;
import com.linkedin.datahub.graphql.generated.AggregationMetadata;
import com.linkedin.datahub.graphql.generated.Aspect;
import com.linkedin.datahub.graphql.generated.BrowseResults;
import com.linkedin.datahub.graphql.generated.Chart;
import com.linkedin.datahub.graphql.generated.ChartInfo;
import com.linkedin.datahub.graphql.generated.DashboardInfo;
import com.linkedin.datahub.graphql.generated.DataJob;
import com.linkedin.datahub.graphql.generated.DataJobInputOutput;
import com.linkedin.datahub.graphql.generated.Dataset;
import com.linkedin.datahub.graphql.generated.Entity;
import com.linkedin.datahub.graphql.generated.EntityRelationship;
import com.linkedin.datahub.graphql.generated.EntityRelationshipLegacy;
import com.linkedin.datahub.graphql.generated.ForeignKeyConstraint;
import com.linkedin.datahub.graphql.generated.MLModelProperties;
import com.linkedin.datahub.graphql.generated.RecommendationContent;
import com.linkedin.datahub.graphql.generated.RelatedDataset;
import com.linkedin.datahub.graphql.generated.SearchResult;
import com.linkedin.datahub.graphql.generated.InstitutionalMemoryMetadata;
import com.linkedin.datahub.graphql.generated.UsageQueryResult;
import com.linkedin.datahub.graphql.generated.UserUsageCounts;
import com.linkedin.datahub.graphql.generated.CorpUser;
import com.linkedin.datahub.graphql.generated.CorpUserInfo;
import com.linkedin.datahub.graphql.generated.CorpGroupInfo;
import com.linkedin.datahub.graphql.generated.Owner;
import com.linkedin.datahub.graphql.generated.MLModel;
import com.linkedin.datahub.graphql.generated.MLModelGroup;
import com.linkedin.datahub.graphql.generated.MLFeatureTable;
import com.linkedin.datahub.graphql.generated.MLFeatureTableProperties;
import com.linkedin.datahub.graphql.generated.MLFeature;
import com.linkedin.datahub.graphql.generated.MLFeatureProperties;
import com.linkedin.datahub.graphql.generated.MLPrimaryKey;
import com.linkedin.datahub.graphql.generated.MLPrimaryKeyProperties;
import com.linkedin.datahub.graphql.resolvers.MeResolver;
import com.linkedin.datahub.graphql.resolvers.group.AddGroupMembersResolver;
import com.linkedin.datahub.graphql.resolvers.group.CreateGroupResolver;
import com.linkedin.datahub.graphql.resolvers.group.EntityCountsResolver;
import com.linkedin.datahub.graphql.resolvers.group.ListGroupsResolver;
import com.linkedin.datahub.graphql.resolvers.group.RemoveGroupMembersResolver;
import com.linkedin.datahub.graphql.resolvers.group.RemoveGroupResolver;
import com.linkedin.datahub.graphql.resolvers.group.UpdateUserStatusResolver;
import com.linkedin.datahub.graphql.resolvers.load.AspectResolver;
import com.linkedin.datahub.graphql.resolvers.load.EntityTypeBatchResolver;
import com.linkedin.datahub.graphql.resolvers.load.EntityTypeResolver;
import com.linkedin.datahub.graphql.resolvers.load.LoadableTypeBatchResolver;
import com.linkedin.datahub.graphql.resolvers.load.EntityRelationshipsResultResolver;
import com.linkedin.datahub.graphql.resolvers.load.TimeSeriesAspectResolver;
import com.linkedin.datahub.graphql.resolvers.load.UsageTypeResolver;
import com.linkedin.datahub.graphql.resolvers.mutate.AddLinkResolver;
import com.linkedin.datahub.graphql.resolvers.mutate.AddOwnerResolver;
import com.linkedin.datahub.graphql.resolvers.mutate.AddTagResolver;
import com.linkedin.datahub.graphql.resolvers.mutate.AddTermResolver;
import com.linkedin.datahub.graphql.resolvers.mutate.MutableTypeResolver;
import com.linkedin.datahub.graphql.resolvers.mutate.RemoveLinkResolver;
import com.linkedin.datahub.graphql.resolvers.mutate.RemoveOwnerResolver;
import com.linkedin.datahub.graphql.resolvers.mutate.RemoveTagResolver;
import com.linkedin.datahub.graphql.resolvers.mutate.RemoveTermResolver;
import com.linkedin.datahub.graphql.resolvers.mutate.UpdateFieldDescriptionResolver;
import com.linkedin.datahub.graphql.resolvers.policy.DeletePolicyResolver;
import com.linkedin.datahub.graphql.resolvers.policy.ListPoliciesResolver;
import com.linkedin.datahub.graphql.resolvers.config.AppConfigResolver;
import com.linkedin.datahub.graphql.resolvers.policy.UpsertPolicyResolver;
import com.linkedin.datahub.graphql.resolvers.recommendation.ListRecommendationsResolver;
import com.linkedin.datahub.graphql.resolvers.search.SearchAcrossEntitiesResolver;
import com.linkedin.datahub.graphql.resolvers.type.AspectInterfaceTypeResolver;
import com.linkedin.datahub.graphql.resolvers.type.HyperParameterValueTypeResolver;
import com.linkedin.datahub.graphql.resolvers.type.ResultsTypeResolver;
import com.linkedin.datahub.graphql.resolvers.type.TimeSeriesAspectInterfaceTypeResolver;
import com.linkedin.datahub.graphql.resolvers.user.ListUsersResolver;
import com.linkedin.datahub.graphql.resolvers.user.RemoveUserResolver;
import com.linkedin.datahub.graphql.types.BrowsableEntityType;
import com.linkedin.datahub.graphql.types.EntityType;
import com.linkedin.datahub.graphql.types.LoadableType;
import com.linkedin.datahub.graphql.types.SearchableEntityType;
import com.linkedin.datahub.graphql.types.aspect.AspectType;
import com.linkedin.datahub.graphql.types.chart.ChartType;
import com.linkedin.datahub.graphql.types.corpuser.CorpUserType;
import com.linkedin.datahub.graphql.types.corpgroup.CorpGroupType;
import com.linkedin.datahub.graphql.types.dashboard.DashboardType;
import com.linkedin.datahub.graphql.types.dataplatform.DataPlatformType;
import com.linkedin.datahub.graphql.types.dataset.DatasetType;
import com.linkedin.datahub.graphql.resolvers.AuthenticatedResolver;
import com.linkedin.datahub.graphql.resolvers.load.LoadableTypeResolver;
import com.linkedin.datahub.graphql.resolvers.load.OwnerTypeResolver;
import com.linkedin.datahub.graphql.resolvers.browse.BrowsePathsResolver;
import com.linkedin.datahub.graphql.resolvers.browse.BrowseResolver;
import com.linkedin.datahub.graphql.resolvers.search.AutoCompleteResolver;
import com.linkedin.datahub.graphql.resolvers.search.AutoCompleteForMultipleResolver;
import com.linkedin.datahub.graphql.resolvers.search.SearchResolver;
import com.linkedin.datahub.graphql.resolvers.type.EntityInterfaceTypeResolver;
import com.linkedin.datahub.graphql.resolvers.type.PlatformSchemaUnionTypeResolver;
import com.linkedin.datahub.graphql.types.dataset.mappers.DatasetProfileMapper;
import com.linkedin.datahub.graphql.types.lineage.DownstreamLineageType;
import com.linkedin.datahub.graphql.types.lineage.UpstreamLineageType;
import com.linkedin.datahub.graphql.types.mlmodel.MLFeatureTableType;
import com.linkedin.datahub.graphql.types.mlmodel.MLFeatureType;
import com.linkedin.datahub.graphql.types.mlmodel.MLPrimaryKeyType;
import com.linkedin.datahub.graphql.types.tag.TagType;
import com.linkedin.datahub.graphql.types.mlmodel.MLModelType;
import com.linkedin.datahub.graphql.types.mlmodel.MLModelGroupType;
import com.linkedin.datahub.graphql.types.dataflow.DataFlowType;
import com.linkedin.datahub.graphql.types.datajob.DataJobType;
import com.linkedin.datahub.graphql.types.lineage.DataFlowDataJobsRelationshipsType;
import com.linkedin.datahub.graphql.types.glossary.GlossaryTermType;

import com.linkedin.datahub.graphql.types.usage.UsageType;
import com.linkedin.entity.client.EntityClient;
import com.linkedin.metadata.entity.EntityService;
import com.linkedin.metadata.recommendation.RecommendationService;
import graphql.execution.DataFetcherResult;
import graphql.schema.idl.RuntimeWiring;
import java.util.ArrayList;
import java.util.Collections;
import lombok.extern.slf4j.Slf4j;
import org.apache.commons.io.IOUtils;
import org.dataloader.BatchLoaderContextProvider;
import org.dataloader.DataLoader;
import org.dataloader.DataLoaderOptions;

import java.io.IOException;
import java.io.InputStream;
import java.nio.charset.StandardCharsets;
import java.util.List;
import java.util.Map;
import java.util.concurrent.CompletableFuture;
import java.util.function.Function;
import java.util.function.Supplier;
import java.util.stream.Collectors;
import java.util.stream.Stream;

import static com.linkedin.datahub.graphql.Constants.*;
import static graphql.Scalars.GraphQLLong;

/**
 * A {@link GraphQLEngine} configured to provide access to the entities and aspects on the the GMS graph.
 *
 * TODO: Accept GMS clients as constructor arguments.
 */
@Slf4j
public class GmsGraphQLEngine {

    private final AnalyticsService analyticsService;
    private final EntityClient entityClient;
    private final EntityService entityService;
    private final RecommendationService recommendationService;

    private final DatasetType datasetType;
    private final CorpUserType corpUserType;
    private final CorpGroupType corpGroupType;
    private final ChartType chartType;
    private final DashboardType dashboardType;
    private final DataPlatformType dataPlatformType;
    private final DownstreamLineageType downstreamLineageType;
    private final UpstreamLineageType upstreamLineageType;
    private final TagType tagType;
    private final MLModelType mlModelType;
    private final MLModelGroupType mlModelGroupType;
    private final MLFeatureType mlFeatureType;
    private final MLFeatureTableType mlFeatureTableType;
    private final MLPrimaryKeyType mlPrimaryKeyType;
    private final DataFlowType dataFlowType;
    private final DataJobType dataJobType;
    private final DataFlowDataJobsRelationshipsType dataFlowDataJobsRelationshipType;
    private final GlossaryTermType glossaryTermType;
    private final AspectType aspectType;
    private final UsageType usageType;

    /**
     * Configures the graph objects that can be fetched primary key.
     */
    public final List<EntityType<?>> entityTypes;

    /**
     * Configures the graph objects that cannot be fetched by primary key
     */
    public final List<LoadableType<?>> relationshipTypes;

    /**
     * Configures all graph objects
     */
    public final List<LoadableType<?>> loadableTypes;

    /**
     * Configures the graph objects for owner
     */
    public final List<LoadableType<?>> ownerTypes;

    /**
     * Configures the graph objects that can be searched.
     */
    public final List<SearchableEntityType<?>> searchableTypes;

    /**
     * Configures the graph objects that can be browsed.
     */
    public final List<BrowsableEntityType<?>> browsableTypes;

    public GmsGraphQLEngine() {
        this(null, null, null);
    }

<<<<<<< HEAD
    public GmsGraphQLEngine(final AnalyticsService analyticsService, final EntityService entityService, final RecommendationService recommendationService) {
=======
    public GmsGraphQLEngine(final AnalyticsService analyticsService, final EntityService entityService, final EntityClient entityClient) {
>>>>>>> 9dff1b7a
        this.analyticsService = analyticsService;
        this.entityClient = entityClient;
        this.entityService = entityService;
        this.recommendationService = recommendationService;

        this.datasetType = new DatasetType(entityClient);
        this.corpUserType = new CorpUserType(entityClient);
        this.corpGroupType = new CorpGroupType(entityClient);
        this.chartType = new ChartType(entityClient);
        this.dashboardType = new DashboardType(entityClient);
        this.dataPlatformType = new DataPlatformType(entityClient);
        this.downstreamLineageType = new DownstreamLineageType(
            GmsClientFactory.getLineagesClient()
        );
        this.upstreamLineageType = new UpstreamLineageType(
            GmsClientFactory.getLineagesClient()
        );
        this.tagType = new TagType(entityClient);
        this.mlModelType = new MLModelType(entityClient);
        this.mlModelGroupType = new MLModelGroupType(entityClient);
        this.mlFeatureType = new MLFeatureType(entityClient);
        this.mlFeatureTableType = new MLFeatureTableType(entityClient);
        this.mlPrimaryKeyType = new MLPrimaryKeyType(entityClient);
        this.dataFlowType = new DataFlowType(entityClient);
        this.dataJobType = new DataJobType(entityClient);
        this.dataFlowDataJobsRelationshipType = new DataFlowDataJobsRelationshipsType(
            GmsClientFactory.getRelationshipsClient()
        );
        this.glossaryTermType = new GlossaryTermType(entityClient);
        this.aspectType = new AspectType(GmsClientFactory.getAspectsClient());
        this.usageType = new UsageType(GmsClientFactory.getUsageClient());

        // Init Lists
        this.entityTypes = ImmutableList.of(datasetType, corpUserType, corpGroupType,
            dataPlatformType, chartType, dashboardType, tagType, mlModelType, mlModelGroupType, mlFeatureType,
            mlFeatureTableType, mlPrimaryKeyType, dataFlowType, dataJobType, glossaryTermType
        );
        this.relationshipTypes = ImmutableList.of(downstreamLineageType, upstreamLineageType,
            dataFlowDataJobsRelationshipType
        );
        this.loadableTypes = Stream.concat(entityTypes.stream(), relationshipTypes.stream()).collect(Collectors.toList());
        this.ownerTypes = ImmutableList.of(corpUserType, corpGroupType);
        this.searchableTypes = loadableTypes.stream()
            .filter(type -> (type instanceof SearchableEntityType<?>))
            .map(type -> (SearchableEntityType<?>) type)
            .collect(Collectors.toList());
        this.browsableTypes = loadableTypes.stream()
            .filter(type -> (type instanceof BrowsableEntityType<?>))
            .map(type -> (BrowsableEntityType<?>) type)
            .collect(Collectors.toList());
    }

    public static String entitySchema() {
        String defaultSchemaString;
        try {
            InputStream is = Thread.currentThread().getContextClassLoader().getResourceAsStream(GMS_SCHEMA_FILE);
            defaultSchemaString = IOUtils.toString(is, StandardCharsets.UTF_8);
            is.close();
        } catch (IOException e) {
            throw new RuntimeException("Failed to find GraphQL Schema with name " + GMS_SCHEMA_FILE, e);
        }
        return defaultSchemaString;
    }

    public static String searchSchema() {
        String defaultSchemaString;
        try {
            InputStream is = Thread.currentThread().getContextClassLoader().getResourceAsStream(SEARCH_SCHEMA_FILE);
            defaultSchemaString = IOUtils.toString(is, StandardCharsets.UTF_8);
            is.close();
        } catch (IOException e) {
            throw new RuntimeException("Failed to find GraphQL Schema with name " + SEARCH_SCHEMA_FILE, e);
        }
        return defaultSchemaString;
    }

    public static String appSchema() {
        String defaultSchemaString;
        try {
            InputStream is = Thread.currentThread().getContextClassLoader().getResourceAsStream(APP_SCHEMA_FILE);
            defaultSchemaString = IOUtils.toString(is, StandardCharsets.UTF_8);
            is.close();
        } catch (IOException e) {
            throw new RuntimeException("Failed to find GraphQL Schema with name " + APP_SCHEMA_FILE, e);
        }
        return defaultSchemaString;
    }

    public static String analyticsSchema() {
        String analyticsSchemaString;
        try {
            InputStream is = Thread.currentThread().getContextClassLoader().getResourceAsStream(ANALYTICS_SCHEMA_FILE);
            analyticsSchemaString = IOUtils.toString(is, StandardCharsets.UTF_8);
            is.close();
        } catch (IOException e) {
            throw new RuntimeException("Failed to find GraphQL Schema with name " + ANALYTICS_SCHEMA_FILE, e);
        }
        return analyticsSchemaString;
    }

    public static String recommendationsSchema() {
        String recommendationsSchemaString;
        try {
            InputStream is = Thread.currentThread().getContextClassLoader().getResourceAsStream(RECOMMENDATIONS_SCHEMA_FILE);
            recommendationsSchemaString = IOUtils.toString(is, StandardCharsets.UTF_8);
            is.close();
        } catch (IOException e) {
            throw new RuntimeException("Failed to find GraphQL Schema with name " + RECOMMENDATIONS_SCHEMA_FILE, e);
        }
        return recommendationsSchemaString;
    }

    /**
     * Returns a {@link Supplier} responsible for creating a new {@link DataLoader} from
     * a {@link LoadableType}.
     */
    public Map<String, Function<QueryContext, DataLoader<?, ?>>> loaderSuppliers(final List<LoadableType<?>> loadableTypes) {
        return loadableTypes
            .stream()
            .collect(Collectors.toMap(
                    LoadableType::name,
                    (graphType) -> (context) -> createDataLoader(graphType, context)
            ));
    }

    public void configureRuntimeWiring(final RuntimeWiring.Builder builder) {
        configureQueryResolvers(builder);
        configureMutationResolvers(builder);
        configureGenericEntityResolvers(builder);
        configureDatasetResolvers(builder);
        configureCorpUserResolvers(builder);
        configureCorpGroupResolvers(builder);
        configureDashboardResolvers(builder);
        configureChartResolvers(builder);
        configureTypeResolvers(builder);
        configureTypeExtensions(builder);
        configureTagAssociationResolver(builder);
        configureDataJobResolvers(builder);
        configureDataFlowResolvers(builder);
        configureMLFeatureTableResolvers(builder);
        configureGlossaryRelationshipResolvers(builder);
        configureAnalyticsResolvers(builder);
    }

    public GraphQLEngine.Builder builder() {
        return GraphQLEngine.builder()
            .addSchema(entitySchema())
            .addSchema(searchSchema())
            .addSchema(appSchema())
            .addSchema(analyticsSchema())
            .addSchema(recommendationsSchema())
            .addDataLoaders(loaderSuppliers(loadableTypes))
            .addDataLoader("Aspect", (context) -> createAspectLoader(context))
            .addDataLoader("UsageQueryResult", (context) -> createUsageLoader(context))
            .configureRuntimeWiring(this::configureRuntimeWiring);
    }

    private void configureAnalyticsResolvers(final RuntimeWiring.Builder builder) {
        final boolean isAnalyticsEnabled = analyticsService != null;
        builder.type("Query", typeWiring -> typeWiring.dataFetcher("isAnalyticsEnabled", new IsAnalyticsEnabledResolver(isAnalyticsEnabled)))
            .type("AnalyticsChart", typeWiring -> typeWiring.typeResolver(new AnalyticsChartTypeResolver()));
        if (isAnalyticsEnabled) {
            builder.type("Query",
                typeWiring -> typeWiring.dataFetcher("getAnalyticsCharts", new GetChartsResolver(analyticsService))
                    .dataFetcher("getHighlights", new GetHighlightsResolver(analyticsService)));
        }
    }

    private void configureQueryResolvers(final RuntimeWiring.Builder builder) {
        builder.type("Query", typeWiring -> typeWiring
            .dataFetcher("appConfig",
                new AppConfigResolver(analyticsService != null))
            .dataFetcher("me", new AuthenticatedResolver<>(
                    new MeResolver(GmsClientFactory.getEntitiesClient())))
            .dataFetcher("search", new AuthenticatedResolver<>(
                    new SearchResolver(GmsClientFactory.getEntitiesClient())))
            .dataFetcher("searchAcrossEntities",
                new SearchAcrossEntitiesResolver(GmsClientFactory.getEntitiesClient()))
            .dataFetcher("getRecommendations", new ListRecommendationsResolver(recommendationService))
            .dataFetcher("autoComplete", new AuthenticatedResolver<>(
                    new AutoCompleteResolver(searchableTypes)))
            .dataFetcher("autoCompleteForMultiple", new AuthenticatedResolver<>(
                    new AutoCompleteForMultipleResolver(searchableTypes)))
            .dataFetcher("browse", new AuthenticatedResolver<>(
                    new BrowseResolver(browsableTypes)))
            .dataFetcher("browsePaths", new AuthenticatedResolver<>(
                    new BrowsePathsResolver(browsableTypes)))
            .dataFetcher("dataset", new AuthenticatedResolver<>(
                    new LoadableTypeResolver<>(datasetType,
                            (env) -> env.getArgument(URN_FIELD_NAME))))
            .dataFetcher("corpUser", new AuthenticatedResolver<>(
                    new LoadableTypeResolver<>(corpUserType,
                            (env) -> env.getArgument(URN_FIELD_NAME))))
            .dataFetcher("corpGroup", new AuthenticatedResolver<>(
                    new LoadableTypeResolver<>(corpGroupType,
                            (env) -> env.getArgument(URN_FIELD_NAME))))
            .dataFetcher("dashboard", new AuthenticatedResolver<>(
                    new LoadableTypeResolver<>(dashboardType,
                            (env) -> env.getArgument(URN_FIELD_NAME))))
            .dataFetcher("chart", new AuthenticatedResolver<>(
                    new LoadableTypeResolver<>(chartType,
                            (env) -> env.getArgument(URN_FIELD_NAME))))
            .dataFetcher("tag", new AuthenticatedResolver<>(
                    new LoadableTypeResolver<>(tagType,
                            (env) -> env.getArgument(URN_FIELD_NAME))))
            .dataFetcher("dataFlow", new AuthenticatedResolver<>(
                    new LoadableTypeResolver<>(dataFlowType,
                            (env) -> env.getArgument(URN_FIELD_NAME))))
            .dataFetcher("dataJob", new AuthenticatedResolver<>(
                    new LoadableTypeResolver<>(dataJobType,
                            (env) -> env.getArgument(URN_FIELD_NAME))))
            .dataFetcher("glossaryTerm", new AuthenticatedResolver<>(
                    new LoadableTypeResolver<>(glossaryTermType,
                            (env) -> env.getArgument(URN_FIELD_NAME))))
            .dataFetcher("mlFeatureTable", new AuthenticatedResolver<>(
                    new LoadableTypeResolver<>(mlFeatureTableType,
                            (env) -> env.getArgument(URN_FIELD_NAME))))
            .dataFetcher("mlFeature", new AuthenticatedResolver<>(
                    new LoadableTypeResolver<>(mlFeatureType,
                            (env) -> env.getArgument(URN_FIELD_NAME))))
            .dataFetcher("mlPrimaryKey", new AuthenticatedResolver<>(
                    new LoadableTypeResolver<>(mlPrimaryKeyType,
                            (env) -> env.getArgument(URN_FIELD_NAME))))
            .dataFetcher("mlModel", new AuthenticatedResolver<>(
                    new LoadableTypeResolver<>(mlModelType,
                            (env) -> env.getArgument(URN_FIELD_NAME))))
            .dataFetcher("mlModelGroup", new AuthenticatedResolver<>(
                    new LoadableTypeResolver<>(mlModelGroupType,
                            (env) -> env.getArgument(URN_FIELD_NAME))))
            .dataFetcher("listPolicies",
                new ListPoliciesResolver(GmsClientFactory.getEntitiesClient()))
            .dataFetcher("listUsers",
                new ListUsersResolver(GmsClientFactory.getEntitiesClient()))
            .dataFetcher("listGroups",
                new ListGroupsResolver(GmsClientFactory.getEntitiesClient()))
<<<<<<< HEAD
            .dataFetcher("listRecommendations",
                new ListRecommendationsResolver(recommendationService))
=======
            .dataFetcher("getEntityCounts",
                new EntityCountsResolver(GmsClientFactory.getEntitiesClient()))
>>>>>>> 9dff1b7a
        );
    }

    private void configureMutationResolvers(final RuntimeWiring.Builder builder) {
        builder.type("Mutation", typeWiring -> typeWiring
            .dataFetcher("updateDataset", new AuthenticatedResolver<>(new MutableTypeResolver<>(datasetType)))
            .dataFetcher("updateTag", new AuthenticatedResolver<>(new MutableTypeResolver<>(tagType)))
            .dataFetcher("updateChart", new AuthenticatedResolver<>(new MutableTypeResolver<>(chartType)))
            .dataFetcher("updateDashboard", new AuthenticatedResolver<>(new MutableTypeResolver<>(dashboardType)))
            .dataFetcher("updateDataJob", new AuthenticatedResolver<>(new MutableTypeResolver<>(dataJobType)))
            .dataFetcher("updateDataFlow", new AuthenticatedResolver<>(new MutableTypeResolver<>(dataFlowType)))
            .dataFetcher("addTag", new AuthenticatedResolver<>(new AddTagResolver(entityService)))
            .dataFetcher("removeTag", new AuthenticatedResolver<>(new RemoveTagResolver(entityService)))
            .dataFetcher("addTerm", new AuthenticatedResolver<>(new AddTermResolver(entityService)))
            .dataFetcher("removeTerm", new AuthenticatedResolver<>(new RemoveTermResolver(entityService)))
            .dataFetcher("createPolicy", new UpsertPolicyResolver(GmsClientFactory.getAspectsClient()))
            .dataFetcher("updatePolicy", new UpsertPolicyResolver(GmsClientFactory.getAspectsClient()))
            .dataFetcher("deletePolicy", new DeletePolicyResolver(GmsClientFactory.getEntitiesClient()))
            .dataFetcher("updateDescription", new AuthenticatedResolver<>(new UpdateFieldDescriptionResolver(
                entityService)))
            .dataFetcher("addOwner", new AddOwnerResolver(entityService))
            .dataFetcher("removeOwner", new RemoveOwnerResolver(entityService))
            .dataFetcher("addLink", new AddLinkResolver(entityService))
            .dataFetcher("removeLink", new RemoveLinkResolver(entityService))
            .dataFetcher("addGroupMembers", new AddGroupMembersResolver(GmsClientFactory.getAspectsClient()))
            .dataFetcher("removeGroupMembers", new RemoveGroupMembersResolver(GmsClientFactory.getAspectsClient()))
            .dataFetcher("createGroup", new CreateGroupResolver(GmsClientFactory.getAspectsClient()))
            .dataFetcher("removeUser", new RemoveUserResolver(GmsClientFactory.getEntitiesClient()))
            .dataFetcher("removeGroup", new RemoveGroupResolver(GmsClientFactory.getEntitiesClient()))
            .dataFetcher("updateUserStatus", new UpdateUserStatusResolver(GmsClientFactory.getAspectsClient()))
        );
    }

    private void configureGenericEntityResolvers(final RuntimeWiring.Builder builder) {
        builder
            .type("SearchResult", typeWiring -> typeWiring
                .dataFetcher("entity", new AuthenticatedResolver<>(
                    new EntityTypeResolver(
                        entityTypes.stream().collect(Collectors.toList()),
                        (env) -> ((SearchResult) env.getSource()).getEntity()))
                )
            )
            .type("AggregationMetadata", typeWiring -> typeWiring
                .dataFetcher("entity", new EntityTypeResolver(
                    entityTypes.stream().collect(Collectors.toList()),
                    (env) -> ((AggregationMetadata) env.getSource()).getEntity()))
            )
            .type("RecommendationContent", typeWiring -> typeWiring
                .dataFetcher("entity", new EntityTypeResolver(
                    entityTypes.stream().collect(Collectors.toList()),
                    (env) -> ((RecommendationContent) env.getSource()).getEntity()))
            )
            .type("BrowseResults", typeWiring -> typeWiring
                .dataFetcher("entities", new AuthenticatedResolver<>(
                    new EntityTypeBatchResolver(
                        entityTypes.stream().collect(Collectors.toList()),
                        (env) -> ((BrowseResults) env.getSource()).getEntities()))
                )
            )
            .type("EntityRelationshipLegacy", typeWiring -> typeWiring
                .dataFetcher("entity", new AuthenticatedResolver<>(
                    new EntityTypeResolver(
                        new ArrayList<>(entityTypes),
                        (env) -> ((EntityRelationshipLegacy) env.getSource()).getEntity()))
                )
            )
            .type("EntityRelationship", typeWiring -> typeWiring
                .dataFetcher("entity", new AuthenticatedResolver<>(
                    new EntityTypeResolver(
                        new ArrayList<>(entityTypes),
                        (env) -> ((EntityRelationship) env.getSource()).getEntity()))
                )
            );
    }

    /**
     * Configures resolvers responsible for resolving the {@link com.linkedin.datahub.graphql.generated.Dataset} type.
     */
    private void configureDatasetResolvers(final RuntimeWiring.Builder builder) {
        builder
            .type("Dataset", typeWiring -> typeWiring
                .dataFetcher("platform", new AuthenticatedResolver<>(
                        new LoadableTypeResolver<>(dataPlatformType,
                                (env) -> ((Dataset) env.getSource()).getPlatform().getUrn()))
                )
                .dataFetcher("downstreamLineage", new AuthenticatedResolver<>(
                        new LoadableTypeResolver<>(downstreamLineageType,
                                (env) -> ((Entity) env.getSource()).getUrn()))
                )
                .dataFetcher("upstreamLineage", new AuthenticatedResolver<>(
                        new LoadableTypeResolver<>(upstreamLineageType,
                                (env) -> ((Entity) env.getSource()).getUrn()))
                )
                .dataFetcher("datasetProfiles", new AuthenticatedResolver<>(
                    new TimeSeriesAspectResolver(
                        GmsClientFactory.getAspectsClient(),
                        "dataset",
                        "datasetProfile",
                        DatasetProfileMapper::map
                    )
                ))
                .dataFetcher("usageStats", new AuthenticatedResolver<>(new UsageTypeResolver()))
                .dataFetcher("schemaMetadata", new AuthenticatedResolver<>(
                    new AspectResolver())
                )
               .dataFetcher("subTypes", new AuthenticatedResolver(new SubTypesResolver(GmsClientFactory.getAspectsClient(),
                           "dataset",
                       "subTypes")))
            )
            .type("Owner", typeWiring -> typeWiring
                    .dataFetcher("owner", new AuthenticatedResolver<>(
                            new OwnerTypeResolver<>(ownerTypes,
                                    (env) -> ((Owner) env.getSource()).getOwner()))
                    )
            )
            .type("UserUsageCounts", typeWiring -> typeWiring
                .dataFetcher("user", new AuthenticatedResolver<>(
                    new LoadableTypeResolver<>(corpUserType,
                        (env) -> ((UserUsageCounts) env.getSource()).getUser().getUrn()))
                )
            )
            .type("RelatedDataset", typeWiring -> typeWiring
                    .dataFetcher("dataset", new AuthenticatedResolver<>(
                            new LoadableTypeResolver<>(datasetType,
                                    (env) -> ((RelatedDataset) env.getSource()).getDataset().getUrn()))
                    )
            )
            .type("ForeignKeyConstraint", typeWiring -> typeWiring
                .dataFetcher("foreignDataset", new AuthenticatedResolver<>(
                    new LoadableTypeResolver<>(datasetType,
                        (env) -> ((ForeignKeyConstraint) env.getSource()).getForeignDataset().getUrn()))
                )
            )
            .type("InstitutionalMemoryMetadata", typeWiring -> typeWiring
                .dataFetcher("author", new AuthenticatedResolver<>(
                        new LoadableTypeResolver<>(corpUserType,
                                (env) -> ((InstitutionalMemoryMetadata) env.getSource()).getAuthor().getUrn()))
                )
            );
    }

    /**
     * Configures resolvers responsible for resolving the {@link com.linkedin.datahub.graphql.generated.CorpUser} type.
     */
    private void configureCorpUserResolvers(final RuntimeWiring.Builder builder) {
        builder.type("CorpUser", typeWiring -> typeWiring
            .dataFetcher("relationships", new AuthenticatedResolver<>(
                new EntityRelationshipsResultResolver(GmsClientFactory.getRelationshipsClient())
            ))
        );
        builder.type("CorpUserInfo", typeWiring -> typeWiring
            .dataFetcher("manager", new AuthenticatedResolver<>(
                    new LoadableTypeResolver<>(corpUserType,
                            (env) -> ((CorpUserInfo) env.getSource()).getManager().getUrn()))
            )
        );
    }

    /**
     * Configures resolvers responsible for resolving the {@link com.linkedin.datahub.graphql.generated.CorpGroup} type.
     */
    private void configureCorpGroupResolvers(final RuntimeWiring.Builder builder) {
        builder.type("CorpGroup", typeWiring -> typeWiring
            .dataFetcher("relationships", new AuthenticatedResolver<>(
                new EntityRelationshipsResultResolver(GmsClientFactory.getRelationshipsClient())
            ))
        );
        builder.type("CorpGroupInfo", typeWiring -> typeWiring
            .dataFetcher("admins", new AuthenticatedResolver<>(
                    new LoadableTypeBatchResolver<>(corpUserType,
                            (env) -> ((CorpGroupInfo) env.getSource()).getAdmins().stream()
                                    .map(CorpUser::getUrn)
                                    .collect(Collectors.toList())))
            )
            .dataFetcher("members", new AuthenticatedResolver<>(
                    new LoadableTypeBatchResolver<>(corpUserType,
                            (env) -> ((CorpGroupInfo) env.getSource()).getMembers().stream()
                                    .map(CorpUser::getUrn)
                                    .collect(Collectors.toList())))
            )
        );
    }

    private void configureTagAssociationResolver(final RuntimeWiring.Builder builder) {
        builder.type("Tag", typeWiring -> typeWiring
            .dataFetcher("relationships", new AuthenticatedResolver<>(
                new EntityRelationshipsResultResolver(GmsClientFactory.getRelationshipsClient())
            ))
        );
        builder.type("TagAssociation", typeWiring -> typeWiring
            .dataFetcher("tag", new AuthenticatedResolver<>(
                    new LoadableTypeResolver<>(tagType,
                            (env) -> ((com.linkedin.datahub.graphql.generated.TagAssociation) env.getSource()).getTag().getUrn()))
            )
        );
    }

    /**
     * Configures resolvers responsible for resolving the {@link com.linkedin.datahub.graphql.generated.Dashboard} type.
     */
    private void configureDashboardResolvers(final RuntimeWiring.Builder builder) {
        builder.type("Dashboard", typeWiring -> typeWiring
            .dataFetcher("relationships", new AuthenticatedResolver<>(
                new EntityRelationshipsResultResolver(GmsClientFactory.getRelationshipsClient())
            ))
            .dataFetcher("downstreamLineage", new AuthenticatedResolver<>(
                    new LoadableTypeResolver<>(downstreamLineageType,
                            (env) -> ((Entity) env.getSource()).getUrn()))
            )
            .dataFetcher("upstreamLineage", new AuthenticatedResolver<>(
                    new LoadableTypeResolver<>(upstreamLineageType,
                            (env) -> ((Entity) env.getSource()).getUrn()))
            )
        );
        builder.type("DashboardInfo", typeWiring -> typeWiring
            .dataFetcher("charts", new AuthenticatedResolver<>(
                new LoadableTypeBatchResolver<>(chartType,
                    (env) -> ((DashboardInfo) env.getSource()).getCharts().stream()
                        .map(Chart::getUrn)
                        .collect(Collectors.toList())))
            )
        );
    }

    /**
     * Configures resolvers responsible for resolving the {@link com.linkedin.datahub.graphql.generated.Chart} type.
     */
    private void configureChartResolvers(final RuntimeWiring.Builder builder) {
        builder.type("Chart", typeWiring -> typeWiring
            .dataFetcher("relationships", new AuthenticatedResolver<>(
                new EntityRelationshipsResultResolver(GmsClientFactory.getRelationshipsClient())
            ))
            .dataFetcher("downstreamLineage", new AuthenticatedResolver<>(
                    new LoadableTypeResolver<>(downstreamLineageType,
                            (env) -> ((Entity) env.getSource()).getUrn()))
            )
            .dataFetcher("upstreamLineage", new AuthenticatedResolver<>(
                    new LoadableTypeResolver<>(upstreamLineageType,
                            (env) -> ((Entity) env.getSource()).getUrn()))
            )
        );
        builder.type("ChartInfo", typeWiring -> typeWiring
            .dataFetcher("inputs", new AuthenticatedResolver<>(
                    new LoadableTypeBatchResolver<>(datasetType,
                            (env) -> ((ChartInfo) env.getSource()).getInputs().stream()
                                    .map(Dataset::getUrn)
                                    .collect(Collectors.toList())))
            )
        );
    }

    /**
     * Configures {@link graphql.schema.TypeResolver}s for any GQL 'union' or 'interface' types.
     */
    private void configureTypeResolvers(final RuntimeWiring.Builder builder) {
        builder
            .type("Entity", typeWiring -> typeWiring
                .typeResolver(new EntityInterfaceTypeResolver(loadableTypes.stream()
                        .filter(graphType -> graphType instanceof EntityType)
                        .map(graphType -> (EntityType<?>) graphType)
                        .collect(Collectors.toList())
                )))
            .type("EntityWithRelationships", typeWiring -> typeWiring
                .typeResolver(new EntityInterfaceTypeResolver(loadableTypes.stream()
                        .filter(graphType -> graphType instanceof EntityType)
                        .map(graphType -> (EntityType<?>) graphType)
                        .collect(Collectors.toList())
                )))
            .type("OwnerType", typeWiring -> typeWiring
                .typeResolver(new EntityInterfaceTypeResolver(ownerTypes.stream()
                    .filter(graphType -> graphType instanceof EntityType)
                    .map(graphType -> (EntityType<?>) graphType)
                    .collect(Collectors.toList())
                )))
            .type("PlatformSchema", typeWiring -> typeWiring
                    .typeResolver(new PlatformSchemaUnionTypeResolver())
            )
            .type("HyperParameterValueType", typeWiring -> typeWiring
                    .typeResolver(new HyperParameterValueTypeResolver())
            )
            .type("Aspect", typeWiring -> typeWiring.typeResolver(new AspectInterfaceTypeResolver()))
            .type("TimeSeriesAspect", typeWiring -> typeWiring.typeResolver(new TimeSeriesAspectInterfaceTypeResolver()))
            .type("ResultsType", typeWiring -> typeWiring
                    .typeResolver(new ResultsTypeResolver()));
    }

    /**
     * Configures custom type extensions leveraged within our GraphQL schema.
     */
    private void configureTypeExtensions(final RuntimeWiring.Builder builder) {
        builder.scalar(GraphQLLong);
    }

    /**
     * Configures resolvers responsible for resolving the {@link com.linkedin.datahub.graphql.generated.DataJob} type.
     */
    private void configureDataJobResolvers(final RuntimeWiring.Builder builder) {
        builder
            .type("DataJob", typeWiring -> typeWiring
                .dataFetcher("relationships", new AuthenticatedResolver<>(
                    new EntityRelationshipsResultResolver(GmsClientFactory.getRelationshipsClient())
                ))
                .dataFetcher("dataFlow", new AuthenticatedResolver<>(
                    new LoadableTypeResolver<>(dataFlowType,
                        (env) -> ((DataJob) env.getSource()).getDataFlow().getUrn()))
                )
                .dataFetcher("downstreamLineage", new AuthenticatedResolver<>(
                        new LoadableTypeResolver<>(downstreamLineageType,
                                (env) -> ((Entity) env.getSource()).getUrn()))
                )
                .dataFetcher("upstreamLineage", new AuthenticatedResolver<>(
                        new LoadableTypeResolver<>(upstreamLineageType,
                                (env) -> ((Entity) env.getSource()).getUrn()))
                )
            )
            .type("DataJobInputOutput", typeWiring -> typeWiring
                .dataFetcher("inputDatasets", new AuthenticatedResolver<>(
                    new LoadableTypeBatchResolver<>(datasetType,
                        (env) -> ((DataJobInputOutput) env.getSource()).getInputDatasets().stream()
                                .map(Dataset::getUrn)
                                .collect(Collectors.toList())))
                )
                .dataFetcher("outputDatasets", new AuthenticatedResolver<>(
                    new LoadableTypeBatchResolver<>(datasetType,
                        (env) -> ((DataJobInputOutput) env.getSource()).getOutputDatasets().stream()
                                .map(Dataset::getUrn)
                                .collect(Collectors.toList())))
                )
                .dataFetcher("inputDatajobs", new AuthenticatedResolver<>(
                    new LoadableTypeBatchResolver<>(dataJobType,
                        (env) -> ((DataJobInputOutput) env.getSource()).getInputDatajobs().stream()
                            .map(DataJob::getUrn)
                            .collect(Collectors.toList())))
                )
            );
    }

    /**
     * Configures resolvers responsible for resolving the {@link com.linkedin.datahub.graphql.generated.DataFlow} type.
     */
    private void configureDataFlowResolvers(final RuntimeWiring.Builder builder) {
        builder
            .type("DataFlow", typeWiring -> typeWiring
                .dataFetcher("dataJobs", new AuthenticatedResolver<>(
                        new LoadableTypeResolver<>(dataFlowDataJobsRelationshipType,
                            (env) -> ((Entity) env.getSource()).getUrn())
                    )
                )
                .dataFetcher("relationships", new AuthenticatedResolver<>(
                    new EntityRelationshipsResultResolver(GmsClientFactory.getRelationshipsClient())
                ))
            );
    }

    /**
     * Configures resolvers responsible for resolving the {@link com.linkedin.datahub.graphql.generated.MLFeatureTable} type.
     */
    private void configureMLFeatureTableResolvers(final RuntimeWiring.Builder builder) {
        builder
            .type("MLFeatureTable", typeWiring -> typeWiring
                .dataFetcher("relationships", new AuthenticatedResolver<>(
                    new EntityRelationshipsResultResolver(GmsClientFactory.getRelationshipsClient())
                ))
                .dataFetcher("platform", new AuthenticatedResolver<>(
                        new LoadableTypeResolver<>(dataPlatformType,
                                (env) -> ((MLFeatureTable) env.getSource()).getPlatform().getUrn()))
                )
            )
            .type("MLFeatureTableProperties", typeWiring -> typeWiring
                .dataFetcher("mlFeatures", new AuthenticatedResolver<>(
                                new LoadableTypeBatchResolver<>(mlFeatureType,
                                        (env) -> ((MLFeatureTableProperties) env.getSource()).getMlFeatures().stream()
                                        .map(MLFeature::getUrn)
                                        .collect(Collectors.toList())))
                )
                .dataFetcher("mlPrimaryKeys", new AuthenticatedResolver<>(
                                new LoadableTypeBatchResolver<>(mlPrimaryKeyType,
                                        (env) -> ((MLFeatureTableProperties) env.getSource()).getMlPrimaryKeys().stream()
                                        .map(MLPrimaryKey::getUrn)
                                        .collect(Collectors.toList())))
                )
            )
            .type("MLFeatureProperties", typeWiring -> typeWiring
                .dataFetcher("sources", new AuthenticatedResolver<>(
                        new LoadableTypeBatchResolver<>(datasetType,
                                (env) -> ((MLFeatureProperties) env.getSource()).getSources().stream()
                                        .map(Dataset::getUrn)
                                        .collect(Collectors.toList())))
                )
            )
            .type("MLPrimaryKeyProperties", typeWiring -> typeWiring
                .dataFetcher("sources", new AuthenticatedResolver<>(
                        new LoadableTypeBatchResolver<>(datasetType,
                                (env) -> ((MLPrimaryKeyProperties) env.getSource()).getSources().stream()
                                        .map(Dataset::getUrn)
                                        .collect(Collectors.toList())))
                )
            )
            .type("MLModel", typeWiring -> typeWiring
                .dataFetcher("relationships", new AuthenticatedResolver<>(
                    new EntityRelationshipsResultResolver(GmsClientFactory.getRelationshipsClient())
                ))
                .dataFetcher("platform", new AuthenticatedResolver<>(
                        new LoadableTypeResolver<>(dataPlatformType,
                                (env) -> ((MLModel) env.getSource()).getPlatform().getUrn()))
                )
                .dataFetcher("downstreamLineage", new AuthenticatedResolver<>(
                    new LoadableTypeResolver<>(downstreamLineageType,
                        (env) -> ((Entity) env.getSource()).getUrn()))
                )
                .dataFetcher("upstreamLineage", new AuthenticatedResolver<>(
                    new LoadableTypeResolver<>(upstreamLineageType,
                        (env) -> ((Entity) env.getSource()).getUrn()))
                )
            )
            .type("MLModelProperties", typeWiring -> typeWiring
                .dataFetcher("groups", new AuthenticatedResolver<>(
                    new LoadableTypeBatchResolver<>(mlModelGroupType,
                        (env) -> {
                            MLModelProperties properties = env.getSource();
                            if (properties.getGroups() != null) {
                                return properties.getGroups().stream()
                                    .map(MLModelGroup::getUrn)
                                    .collect(Collectors.toList());
                            }
                            return Collections.emptyList();
                        }))
                )
            )
            .type("MLModelGroup", typeWiring -> typeWiring
                .dataFetcher("relationships", new AuthenticatedResolver<>(
                    new EntityRelationshipsResultResolver(GmsClientFactory.getRelationshipsClient())
                ))
                .dataFetcher("platform", new AuthenticatedResolver<>(
                        new LoadableTypeResolver<>(dataPlatformType,
                                (env) -> ((MLModelGroup) env.getSource()).getPlatform().getUrn()))
                )
                .dataFetcher("downstreamLineage", new AuthenticatedResolver<>(
                    new LoadableTypeResolver<>(downstreamLineageType,
                        (env) -> ((Entity) env.getSource()).getUrn()))
                )
                .dataFetcher("upstreamLineage", new AuthenticatedResolver<>(
                    new LoadableTypeResolver<>(upstreamLineageType,
                        (env) -> ((Entity) env.getSource()).getUrn()))
                )
            );
    }

    private static void configureGlossaryRelationshipResolvers(final RuntimeWiring.Builder builder) {
        builder.type("GlossaryTerm", typeWiring -> typeWiring
            .dataFetcher("relationships", new AuthenticatedResolver<>(
                new EntityRelationshipsResultResolver(GmsClientFactory.getRelationshipsClient())
            ))
        );
    }


    private <T> DataLoader<String, DataFetcherResult<T>> createDataLoader(final LoadableType<T> graphType, final QueryContext queryContext) {
        BatchLoaderContextProvider contextProvider = () -> queryContext;
        DataLoaderOptions loaderOptions = DataLoaderOptions.newOptions().setBatchLoaderContextProvider(contextProvider);
        return DataLoader.newDataLoader((keys, context) -> CompletableFuture.supplyAsync(() -> {
            try {
                log.debug(String.format("Batch loading entities of type: %s, keys: %s", graphType.name(), keys));
                return graphType.batchLoad(keys, context.getContext());
            } catch (Exception e) {
                log.error(String.format("Failed to load Entities of type: %s, keys: %s", graphType.name(), keys) + " " + e.getMessage());
                throw new RuntimeException(String.format("Failed to retrieve entities of type %s", graphType.name()), e);
            }
        }), loaderOptions);
    }

    private DataLoader<VersionedAspectKey, DataFetcherResult<Aspect>> createAspectLoader(final QueryContext queryContext) {
        BatchLoaderContextProvider contextProvider = () -> queryContext;
        DataLoaderOptions loaderOptions = DataLoaderOptions.newOptions().setBatchLoaderContextProvider(contextProvider);
        return DataLoader.newDataLoader((keys, context) -> CompletableFuture.supplyAsync(() -> {
            try {
                log.debug(String.format("Batch loading aspects with keys: %s", keys));
                return aspectType.batchLoad(keys, context.getContext());
            } catch (Exception e) {
                log.error(String.format("Failed to load Aspect for entity. keys: %s", keys) + " " + e.getMessage());
                throw new RuntimeException(String.format("Failed to retrieve entities of type Aspect", e));
            }
        }), loaderOptions);
    }

    private DataLoader<UsageStatsKey, DataFetcherResult<UsageQueryResult>> createUsageLoader(final QueryContext queryContext) {
        BatchLoaderContextProvider contextProvider = () -> queryContext;
        DataLoaderOptions loaderOptions = DataLoaderOptions.newOptions().setBatchLoaderContextProvider(contextProvider);
        return DataLoader.newDataLoader((keys, context) -> CompletableFuture.supplyAsync(() -> {
            try {
                return usageType.batchLoad(keys, context.getContext());
            } catch (Exception e) {
                throw new RuntimeException(String.format("Failed to retrieve usage stats", e));
            }
        }), loaderOptions);
    }
}<|MERGE_RESOLUTION|>--- conflicted
+++ resolved
@@ -203,14 +203,14 @@
     public final List<BrowsableEntityType<?>> browsableTypes;
 
     public GmsGraphQLEngine() {
-        this(null, null, null);
-    }
-
-<<<<<<< HEAD
-    public GmsGraphQLEngine(final AnalyticsService analyticsService, final EntityService entityService, final RecommendationService recommendationService) {
-=======
-    public GmsGraphQLEngine(final AnalyticsService analyticsService, final EntityService entityService, final EntityClient entityClient) {
->>>>>>> 9dff1b7a
+        this(null, null, null, null);
+    }
+
+    public GmsGraphQLEngine(
+        final AnalyticsService analyticsService,
+        final EntityService entityService,
+        final EntityClient entityClient,
+        final RecommendationService recommendationService) {
         this.analyticsService = analyticsService;
         this.entityClient = entityClient;
         this.entityService = entityService;
@@ -446,13 +446,10 @@
                 new ListUsersResolver(GmsClientFactory.getEntitiesClient()))
             .dataFetcher("listGroups",
                 new ListGroupsResolver(GmsClientFactory.getEntitiesClient()))
-<<<<<<< HEAD
             .dataFetcher("listRecommendations",
                 new ListRecommendationsResolver(recommendationService))
-=======
             .dataFetcher("getEntityCounts",
                 new EntityCountsResolver(GmsClientFactory.getEntitiesClient()))
->>>>>>> 9dff1b7a
         );
     }
 
