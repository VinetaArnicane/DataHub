package com.linkedin.datahub.graphql;

import com.google.common.collect.ImmutableList;
import com.linkedin.datahub.graphql.analytics.resolver.AnalyticsChartTypeResolver;
import com.linkedin.datahub.graphql.analytics.resolver.GetChartsResolver;
import com.linkedin.datahub.graphql.analytics.resolver.GetHighlightsResolver;
import com.linkedin.datahub.graphql.analytics.resolver.IsAnalyticsEnabledResolver;
import com.linkedin.datahub.graphql.analytics.service.AnalyticsService;
import com.linkedin.datahub.graphql.generated.AggregationMetadata;
import com.linkedin.datahub.graphql.generated.Aspect;
import com.linkedin.datahub.graphql.generated.BrowseResults;
import com.linkedin.datahub.graphql.generated.Chart;
import com.linkedin.datahub.graphql.generated.ChartInfo;
import com.linkedin.datahub.graphql.generated.DashboardInfo;
import com.linkedin.datahub.graphql.generated.DataJob;
import com.linkedin.datahub.graphql.generated.DataJobInputOutput;
import com.linkedin.datahub.graphql.generated.Dataset;
import com.linkedin.datahub.graphql.generated.Entity;
import com.linkedin.datahub.graphql.generated.EntityRelationship;
import com.linkedin.datahub.graphql.generated.EntityRelationshipLegacy;
import com.linkedin.datahub.graphql.generated.ForeignKeyConstraint;
import com.linkedin.datahub.graphql.generated.MLModelProperties;
import com.linkedin.datahub.graphql.generated.RelatedDataset;
import com.linkedin.datahub.graphql.generated.SearchResult;
import com.linkedin.datahub.graphql.generated.InstitutionalMemoryMetadata;
import com.linkedin.datahub.graphql.generated.UsageQueryResult;
import com.linkedin.datahub.graphql.generated.UserUsageCounts;
import com.linkedin.datahub.graphql.generated.CorpUser;
import com.linkedin.datahub.graphql.generated.CorpUserInfo;
import com.linkedin.datahub.graphql.generated.CorpGroupInfo;
import com.linkedin.datahub.graphql.generated.Owner;
import com.linkedin.datahub.graphql.generated.MLModel;
import com.linkedin.datahub.graphql.generated.MLModelGroup;
import com.linkedin.datahub.graphql.generated.MLFeatureTable;
import com.linkedin.datahub.graphql.generated.MLFeatureTableProperties;
import com.linkedin.datahub.graphql.generated.MLFeature;
import com.linkedin.datahub.graphql.generated.MLFeatureProperties;
import com.linkedin.datahub.graphql.generated.MLPrimaryKey;
import com.linkedin.datahub.graphql.generated.MLPrimaryKeyProperties;
import com.linkedin.datahub.graphql.resolvers.MeResolver;
import com.linkedin.datahub.graphql.resolvers.load.AspectResolver;
import com.linkedin.datahub.graphql.resolvers.load.EntityTypeBatchResolver;
import com.linkedin.datahub.graphql.resolvers.load.EntityTypeResolver;
import com.linkedin.datahub.graphql.resolvers.load.LoadableTypeBatchResolver;
import com.linkedin.datahub.graphql.resolvers.load.EntityRelationshipsResultResolver;
import com.linkedin.datahub.graphql.resolvers.load.TimeSeriesAspectResolver;
import com.linkedin.datahub.graphql.resolvers.load.UsageTypeResolver;
import com.linkedin.datahub.graphql.resolvers.mutate.AddLinkResolver;
import com.linkedin.datahub.graphql.resolvers.mutate.AddOwnerResolver;
import com.linkedin.datahub.graphql.resolvers.mutate.AddTagResolver;
import com.linkedin.datahub.graphql.resolvers.mutate.AddTermResolver;
import com.linkedin.datahub.graphql.resolvers.mutate.MutableTypeResolver;
import com.linkedin.datahub.graphql.resolvers.mutate.RemoveLinkResolver;
import com.linkedin.datahub.graphql.resolvers.mutate.RemoveOwnerResolver;
import com.linkedin.datahub.graphql.resolvers.mutate.RemoveTagResolver;
import com.linkedin.datahub.graphql.resolvers.mutate.RemoveTermResolver;
import com.linkedin.datahub.graphql.resolvers.mutate.UpdateFieldDescriptionResolver;
import com.linkedin.datahub.graphql.resolvers.policy.DeletePolicyResolver;
import com.linkedin.datahub.graphql.resolvers.policy.ListPoliciesResolver;
import com.linkedin.datahub.graphql.resolvers.config.AppConfigResolver;
import com.linkedin.datahub.graphql.resolvers.policy.UpsertPolicyResolver;
<<<<<<< HEAD
import com.linkedin.datahub.graphql.resolvers.search.SearchForMultipleResolver;
=======
import com.linkedin.datahub.graphql.resolvers.search.SearchAcrossEntitiesResolver;
>>>>>>> d0548408
import com.linkedin.datahub.graphql.resolvers.type.AspectInterfaceTypeResolver;
import com.linkedin.datahub.graphql.resolvers.type.HyperParameterValueTypeResolver;
import com.linkedin.datahub.graphql.resolvers.type.ResultsTypeResolver;
import com.linkedin.datahub.graphql.resolvers.type.TimeSeriesAspectInterfaceTypeResolver;
import com.linkedin.datahub.graphql.types.BrowsableEntityType;
import com.linkedin.datahub.graphql.types.EntityType;
import com.linkedin.datahub.graphql.types.LoadableType;
import com.linkedin.datahub.graphql.types.SearchableEntityType;
import com.linkedin.datahub.graphql.types.aspect.AspectType;
import com.linkedin.datahub.graphql.types.chart.ChartType;
import com.linkedin.datahub.graphql.types.corpuser.CorpUserType;
import com.linkedin.datahub.graphql.types.corpgroup.CorpGroupType;
import com.linkedin.datahub.graphql.types.dashboard.DashboardType;
import com.linkedin.datahub.graphql.types.dataplatform.DataPlatformType;
import com.linkedin.datahub.graphql.types.dataset.DatasetType;
import com.linkedin.datahub.graphql.resolvers.AuthenticatedResolver;
import com.linkedin.datahub.graphql.resolvers.load.LoadableTypeResolver;
import com.linkedin.datahub.graphql.resolvers.load.OwnerTypeResolver;
import com.linkedin.datahub.graphql.resolvers.browse.BrowsePathsResolver;
import com.linkedin.datahub.graphql.resolvers.browse.BrowseResolver;
import com.linkedin.datahub.graphql.resolvers.search.AutoCompleteResolver;
import com.linkedin.datahub.graphql.resolvers.search.AutoCompleteForMultipleResolver;
import com.linkedin.datahub.graphql.resolvers.search.SearchResolver;
import com.linkedin.datahub.graphql.resolvers.type.EntityInterfaceTypeResolver;
import com.linkedin.datahub.graphql.resolvers.type.PlatformSchemaUnionTypeResolver;
import com.linkedin.datahub.graphql.types.dataset.mappers.DatasetProfileMapper;
import com.linkedin.datahub.graphql.types.lineage.DownstreamLineageType;
import com.linkedin.datahub.graphql.types.lineage.UpstreamLineageType;
import com.linkedin.datahub.graphql.types.mlmodel.MLFeatureTableType;
import com.linkedin.datahub.graphql.types.mlmodel.MLFeatureType;
import com.linkedin.datahub.graphql.types.mlmodel.MLPrimaryKeyType;
import com.linkedin.datahub.graphql.types.tag.TagType;
import com.linkedin.datahub.graphql.types.mlmodel.MLModelType;
import com.linkedin.datahub.graphql.types.mlmodel.MLModelGroupType;
import com.linkedin.datahub.graphql.types.dataflow.DataFlowType;
import com.linkedin.datahub.graphql.types.datajob.DataJobType;
import com.linkedin.datahub.graphql.types.lineage.DataFlowDataJobsRelationshipsType;
import com.linkedin.datahub.graphql.types.glossary.GlossaryTermType;

import com.linkedin.datahub.graphql.types.usage.UsageType;
import com.linkedin.metadata.entity.EntityService;
import graphql.execution.DataFetcherResult;
import graphql.schema.idl.RuntimeWiring;
import java.util.ArrayList;
import java.util.Collections;
import lombok.extern.slf4j.Slf4j;
import org.apache.commons.io.IOUtils;
import org.dataloader.BatchLoaderContextProvider;
import org.dataloader.DataLoader;
import org.dataloader.DataLoaderOptions;

import java.io.IOException;
import java.io.InputStream;
import java.nio.charset.StandardCharsets;
import java.util.List;
import java.util.Map;
import java.util.concurrent.CompletableFuture;
import java.util.function.Function;
import java.util.function.Supplier;
import java.util.stream.Collectors;
import java.util.stream.Stream;

import static com.linkedin.datahub.graphql.Constants.*;
import static graphql.Scalars.GraphQLLong;

/**
 * A {@link GraphQLEngine} configured to provide access to the entities and aspects on the the GMS graph.
 *
 * TODO: Accept GMS clients as constructor arguments.
 */
@Slf4j
public class GmsGraphQLEngine {

    private final AnalyticsService analyticsService;
    private final EntityService entityService;

    private final DatasetType datasetType;
    private final CorpUserType corpUserType;
    private final CorpGroupType corpGroupType;
    private final ChartType chartType;
    private final DashboardType dashboardType;
    private final DataPlatformType dataPlatformType;
    private final DownstreamLineageType downstreamLineageType;
    private final UpstreamLineageType upstreamLineageType;
    private final TagType tagType;
    private final MLModelType mlModelType;
    private final MLModelGroupType mlModelGroupType;
    private final MLFeatureType mlFeatureType;
    private final MLFeatureTableType mlFeatureTableType;
    private final MLPrimaryKeyType mlPrimaryKeyType;
    private final DataFlowType dataFlowType;
    private final DataJobType dataJobType;
    private final DataFlowDataJobsRelationshipsType dataFlowDataJobsRelationshipType;
    private final GlossaryTermType glossaryTermType;
    private final AspectType aspectType;
    private final UsageType usageType;

    /**
     * Configures the graph objects that can be fetched primary key.
     */
    public final List<EntityType<?>> entityTypes;

    /**
     * Configures the graph objects that cannot be fetched by primary key
     */
    public final List<LoadableType<?>> relationshipTypes;

    /**
     * Configures all graph objects
     */
    public final List<LoadableType<?>> loadableTypes;

    /**
     * Configures the graph objects for owner
     */
    public final List<LoadableType<?>> ownerTypes;

    /**
     * Configures the graph objects that can be searched.
     */
    public final List<SearchableEntityType<?>> searchableTypes;

    /**
     * Configures the graph objects that can be browsed.
     */
    public final List<BrowsableEntityType<?>> browsableTypes;

    public GmsGraphQLEngine() {
        this(null, null);
    }

    public GmsGraphQLEngine(final AnalyticsService analyticsService, final EntityService entityService) {
        this.analyticsService = analyticsService;
        this.entityService = entityService;

        this.datasetType = new DatasetType(GmsClientFactory.getEntitiesClient());
        this.corpUserType = new CorpUserType(GmsClientFactory.getEntitiesClient());
        this.corpGroupType = new CorpGroupType(GmsClientFactory.getEntitiesClient());
        this.chartType = new ChartType(GmsClientFactory.getEntitiesClient());
        this.dashboardType = new DashboardType(GmsClientFactory.getEntitiesClient());
        this.dataPlatformType = new DataPlatformType(GmsClientFactory.getEntitiesClient());
        this.downstreamLineageType = new DownstreamLineageType(
            GmsClientFactory.getLineagesClient()
        );
        this.upstreamLineageType = new UpstreamLineageType(
            GmsClientFactory.getLineagesClient()
        );
        this.tagType = new TagType(GmsClientFactory.getEntitiesClient());
        this.mlModelType = new MLModelType(GmsClientFactory.getEntitiesClient());
        this.mlModelGroupType = new MLModelGroupType(GmsClientFactory.getEntitiesClient());
        this.mlFeatureType = new MLFeatureType(GmsClientFactory.getEntitiesClient());
        this.mlFeatureTableType = new MLFeatureTableType(GmsClientFactory.getEntitiesClient());
        this.mlPrimaryKeyType = new MLPrimaryKeyType(GmsClientFactory.getEntitiesClient());
        this.dataFlowType = new DataFlowType(GmsClientFactory.getEntitiesClient());
        this.dataJobType = new DataJobType(GmsClientFactory.getEntitiesClient());
        this.dataFlowDataJobsRelationshipType = new DataFlowDataJobsRelationshipsType(
            GmsClientFactory.getRelationshipsClient()
        );
        this.glossaryTermType = new GlossaryTermType(GmsClientFactory.getEntitiesClient());
        this.aspectType = new AspectType(GmsClientFactory.getAspectsClient());
        this.usageType = new UsageType(GmsClientFactory.getUsageClient());

        // Init Lists
        this.entityTypes = ImmutableList.of(datasetType, corpUserType, corpGroupType,
            dataPlatformType, chartType, dashboardType, tagType, mlModelType, mlModelGroupType, mlFeatureType,
            mlFeatureTableType, mlPrimaryKeyType, dataFlowType, dataJobType, glossaryTermType
        );
        this.relationshipTypes = ImmutableList.of(downstreamLineageType, upstreamLineageType,
            dataFlowDataJobsRelationshipType
        );
        this.loadableTypes = Stream.concat(entityTypes.stream(), relationshipTypes.stream()).collect(Collectors.toList());
        this.ownerTypes = ImmutableList.of(corpUserType, corpGroupType);
        this.searchableTypes = loadableTypes.stream()
            .filter(type -> (type instanceof SearchableEntityType<?>))
            .map(type -> (SearchableEntityType<?>) type)
            .collect(Collectors.toList());
        this.browsableTypes = loadableTypes.stream()
            .filter(type -> (type instanceof BrowsableEntityType<?>))
            .map(type -> (BrowsableEntityType<?>) type)
            .collect(Collectors.toList());
    }

    public static String entitySchema() {
        String defaultSchemaString;
        try {
            InputStream is = Thread.currentThread().getContextClassLoader().getResourceAsStream(GMS_SCHEMA_FILE);
            defaultSchemaString = IOUtils.toString(is, StandardCharsets.UTF_8);
            is.close();
        } catch (IOException e) {
            throw new RuntimeException("Failed to find GraphQL Schema with name " + GMS_SCHEMA_FILE, e);
        }
        return defaultSchemaString;
    }

    public static String searchSchema() {
        String defaultSchemaString;
        try {
            InputStream is = Thread.currentThread().getContextClassLoader().getResourceAsStream(SEARCH_SCHEMA_FILE);
            defaultSchemaString = IOUtils.toString(is, StandardCharsets.UTF_8);
            is.close();
        } catch (IOException e) {
            throw new RuntimeException("Failed to find GraphQL Schema with name " + SEARCH_SCHEMA_FILE, e);
        }
        return defaultSchemaString;
    }

    public static String appSchema() {
        String defaultSchemaString;
        try {
            InputStream is = Thread.currentThread().getContextClassLoader().getResourceAsStream(APP_SCHEMA_FILE);
            defaultSchemaString = IOUtils.toString(is, StandardCharsets.UTF_8);
            is.close();
        } catch (IOException e) {
            throw new RuntimeException("Failed to find GraphQL Schema with name " + APP_SCHEMA_FILE, e);
        }
        return defaultSchemaString;
    }

    public static String analyticsSchema() {
        String analyticsSchemaString;
        try {
            InputStream is = Thread.currentThread().getContextClassLoader().getResourceAsStream(ANALYTICS_SCHEMA_FILE);
            analyticsSchemaString = IOUtils.toString(is, StandardCharsets.UTF_8);
            is.close();
        } catch (IOException e) {
            throw new RuntimeException("Failed to find GraphQL Schema with name " + ANALYTICS_SCHEMA_FILE, e);
        }
        return analyticsSchemaString;
    }

    /**
     * Returns a {@link Supplier} responsible for creating a new {@link DataLoader} from
     * a {@link LoadableType}.
     */
    public Map<String, Function<QueryContext, DataLoader<?, ?>>> loaderSuppliers(final List<LoadableType<?>> loadableTypes) {
        return loadableTypes
            .stream()
            .collect(Collectors.toMap(
                    LoadableType::name,
                    (graphType) -> (context) -> createDataLoader(graphType, context)
            ));
    }

    public void configureRuntimeWiring(final RuntimeWiring.Builder builder) {
        configureQueryResolvers(builder);
        configureMutationResolvers(builder);
        configureGenericEntityResolvers(builder);
        configureDatasetResolvers(builder);
        configureCorpUserResolvers(builder);
        configureCorpGroupResolvers(builder);
        configureDashboardResolvers(builder);
        configureChartResolvers(builder);
        configureTypeResolvers(builder);
        configureTypeExtensions(builder);
        configureTagAssociationResolver(builder);
        configureDataJobResolvers(builder);
        configureDataFlowResolvers(builder);
        configureMLFeatureTableResolvers(builder);
        configureGlossaryRelationshipResolvers(builder);
        configureAnalyticsResolvers(builder);
    }

    public GraphQLEngine.Builder builder() {
        return GraphQLEngine.builder()
            .addSchema(entitySchema())
            .addSchema(searchSchema())
            .addSchema(appSchema())
            .addSchema(analyticsSchema())
            .addDataLoaders(loaderSuppliers(loadableTypes))
            .addDataLoader("Aspect", (context) -> createAspectLoader(context))
            .addDataLoader("UsageQueryResult", (context) -> createUsageLoader(context))
            .configureRuntimeWiring(this::configureRuntimeWiring);
    }

    private void configureAnalyticsResolvers(final RuntimeWiring.Builder builder) {
        final boolean isAnalyticsEnabled = analyticsService != null;
        builder.type("Query", typeWiring -> typeWiring.dataFetcher("isAnalyticsEnabled", new IsAnalyticsEnabledResolver(isAnalyticsEnabled)))
            .type("AnalyticsChart", typeWiring -> typeWiring.typeResolver(new AnalyticsChartTypeResolver()));
        if (isAnalyticsEnabled) {
            builder.type("Query",
                typeWiring -> typeWiring.dataFetcher("getAnalyticsCharts", new GetChartsResolver(analyticsService))
                    .dataFetcher("getHighlights", new GetHighlightsResolver(analyticsService)));
        }
    }

    private void configureQueryResolvers(final RuntimeWiring.Builder builder) {
        builder.type("Query", typeWiring -> typeWiring
            .dataFetcher("appConfig",
                new AppConfigResolver(analyticsService != null))
            .dataFetcher("me", new AuthenticatedResolver<>(
                    new MeResolver(GmsClientFactory.getEntitiesClient())))
            .dataFetcher("search", new AuthenticatedResolver<>(
                    new SearchResolver(GmsClientFactory.getEntitiesClient())))
<<<<<<< HEAD
            .dataFetcher("searchForMultiple", new AuthenticatedResolver<>(
                    new SearchForMultipleResolver(GmsClientFactory.getEntitiesClient())))
=======
            .dataFetcher("searchAcrossEntities",
                new SearchAcrossEntitiesResolver(GmsClientFactory.getEntitiesClient()))
>>>>>>> d0548408
            .dataFetcher("autoComplete", new AuthenticatedResolver<>(
                    new AutoCompleteResolver(searchableTypes)))
            .dataFetcher("autoCompleteForMultiple", new AuthenticatedResolver<>(
                    new AutoCompleteForMultipleResolver(searchableTypes)))
            .dataFetcher("browse", new AuthenticatedResolver<>(
                    new BrowseResolver(browsableTypes)))
            .dataFetcher("browsePaths", new AuthenticatedResolver<>(
                    new BrowsePathsResolver(browsableTypes)))
            .dataFetcher("dataset", new AuthenticatedResolver<>(
                    new LoadableTypeResolver<>(datasetType,
                            (env) -> env.getArgument(URN_FIELD_NAME))))
            .dataFetcher("corpUser", new AuthenticatedResolver<>(
                    new LoadableTypeResolver<>(corpUserType,
                            (env) -> env.getArgument(URN_FIELD_NAME))))
            .dataFetcher("corpGroup", new AuthenticatedResolver<>(
                    new LoadableTypeResolver<>(corpGroupType,
                            (env) -> env.getArgument(URN_FIELD_NAME))))
            .dataFetcher("dashboard", new AuthenticatedResolver<>(
                    new LoadableTypeResolver<>(dashboardType,
                            (env) -> env.getArgument(URN_FIELD_NAME))))
            .dataFetcher("chart", new AuthenticatedResolver<>(
                    new LoadableTypeResolver<>(chartType,
                            (env) -> env.getArgument(URN_FIELD_NAME))))
            .dataFetcher("tag", new AuthenticatedResolver<>(
                    new LoadableTypeResolver<>(tagType,
                            (env) -> env.getArgument(URN_FIELD_NAME))))
            .dataFetcher("dataFlow", new AuthenticatedResolver<>(
                    new LoadableTypeResolver<>(dataFlowType,
                            (env) -> env.getArgument(URN_FIELD_NAME))))
            .dataFetcher("dataJob", new AuthenticatedResolver<>(
                    new LoadableTypeResolver<>(dataJobType,
                            (env) -> env.getArgument(URN_FIELD_NAME))))
            .dataFetcher("glossaryTerm", new AuthenticatedResolver<>(
                    new LoadableTypeResolver<>(glossaryTermType,
                            (env) -> env.getArgument(URN_FIELD_NAME))))
            .dataFetcher("mlFeatureTable", new AuthenticatedResolver<>(
                    new LoadableTypeResolver<>(mlFeatureTableType,
                            (env) -> env.getArgument(URN_FIELD_NAME))))
            .dataFetcher("mlFeature", new AuthenticatedResolver<>(
                    new LoadableTypeResolver<>(mlFeatureType,
                            (env) -> env.getArgument(URN_FIELD_NAME))))
            .dataFetcher("mlPrimaryKey", new AuthenticatedResolver<>(
                    new LoadableTypeResolver<>(mlPrimaryKeyType,
                            (env) -> env.getArgument(URN_FIELD_NAME))))
            .dataFetcher("mlModel", new AuthenticatedResolver<>(
                    new LoadableTypeResolver<>(mlModelType,
                            (env) -> env.getArgument(URN_FIELD_NAME))))
            .dataFetcher("mlModelGroup", new AuthenticatedResolver<>(
                    new LoadableTypeResolver<>(mlModelGroupType,
                            (env) -> env.getArgument(URN_FIELD_NAME))))
            .dataFetcher("listPolicies",
                new ListPoliciesResolver(GmsClientFactory.getEntitiesClient()))
        );
    }

    private void configureMutationResolvers(final RuntimeWiring.Builder builder) {
        builder.type("Mutation", typeWiring -> typeWiring
            .dataFetcher("updateDataset", new AuthenticatedResolver<>(new MutableTypeResolver<>(datasetType)))
            .dataFetcher("updateTag", new AuthenticatedResolver<>(new MutableTypeResolver<>(tagType)))
            .dataFetcher("updateChart", new AuthenticatedResolver<>(new MutableTypeResolver<>(chartType)))
            .dataFetcher("updateDashboard", new AuthenticatedResolver<>(new MutableTypeResolver<>(dashboardType)))
            .dataFetcher("updateDataJob", new AuthenticatedResolver<>(new MutableTypeResolver<>(dataJobType)))
            .dataFetcher("updateDataFlow", new AuthenticatedResolver<>(new MutableTypeResolver<>(dataFlowType)))
            .dataFetcher("addTag", new AuthenticatedResolver<>(new AddTagResolver(entityService)))
            .dataFetcher("removeTag", new AuthenticatedResolver<>(new RemoveTagResolver(entityService)))
            .dataFetcher("addTerm", new AuthenticatedResolver<>(new AddTermResolver(entityService)))
            .dataFetcher("removeTerm", new AuthenticatedResolver<>(new RemoveTermResolver(entityService)))
            .dataFetcher("createPolicy", new UpsertPolicyResolver(GmsClientFactory.getAspectsClient()))
            .dataFetcher("updatePolicy", new UpsertPolicyResolver(GmsClientFactory.getAspectsClient()))
            .dataFetcher("deletePolicy", new DeletePolicyResolver(GmsClientFactory.getEntitiesClient()))
            .dataFetcher("updateDescription", new AuthenticatedResolver<>(new UpdateFieldDescriptionResolver(entityService)))
            .dataFetcher("addOwner", new AddOwnerResolver(entityService))
            .dataFetcher("removeOwner", new RemoveOwnerResolver(entityService))
            .dataFetcher("addLink", new AddLinkResolver(entityService))
            .dataFetcher("removeLink", new RemoveLinkResolver(entityService))
        );
    }

    private void configureGenericEntityResolvers(final RuntimeWiring.Builder builder) {
        builder
            .type("SearchResult", typeWiring -> typeWiring
                .dataFetcher("entity", new AuthenticatedResolver<>(
                    new EntityTypeResolver(
                        entityTypes.stream().collect(Collectors.toList()),
                        (env) -> ((SearchResult) env.getSource()).getEntity()))
                )
            )
            .type("AggregationMetadata", typeWiring -> typeWiring
<<<<<<< HEAD
                .dataFetcher("entity", new AuthenticatedResolver<>(
                    new EntityTypeResolver(
                        entityTypes.stream().collect(Collectors.toList()),
                        (env) -> ((AggregationMetadata) env.getSource()).getEntity()))
                )
=======
                .dataFetcher("entity", new EntityTypeResolver(
                    entityTypes.stream().collect(Collectors.toList()),
                    (env) -> ((AggregationMetadata) env.getSource()).getEntity()))
>>>>>>> d0548408
            )
            .type("BrowseResults", typeWiring -> typeWiring
                .dataFetcher("entities", new AuthenticatedResolver<>(
                    new EntityTypeBatchResolver(
                        entityTypes.stream().collect(Collectors.toList()),
                        (env) -> ((BrowseResults) env.getSource()).getEntities()))
                )
            )
            .type("EntityRelationshipLegacy", typeWiring -> typeWiring
                .dataFetcher("entity", new AuthenticatedResolver<>(
                    new EntityTypeResolver(
                        new ArrayList<>(entityTypes),
                        (env) -> ((EntityRelationshipLegacy) env.getSource()).getEntity()))
                )
            )
            .type("EntityRelationship", typeWiring -> typeWiring
                .dataFetcher("entity", new AuthenticatedResolver<>(
                    new EntityTypeResolver(
                        new ArrayList<>(entityTypes),
                        (env) -> ((EntityRelationship) env.getSource()).getEntity()))
                )
            );
    }

    /**
     * Configures resolvers responsible for resolving the {@link com.linkedin.datahub.graphql.generated.Dataset} type.
     */
    private void configureDatasetResolvers(final RuntimeWiring.Builder builder) {
        builder
            .type("Dataset", typeWiring -> typeWiring
                .dataFetcher("platform", new AuthenticatedResolver<>(
                        new LoadableTypeResolver<>(dataPlatformType,
                                (env) -> ((Dataset) env.getSource()).getPlatform().getUrn()))
                )
                .dataFetcher("downstreamLineage", new AuthenticatedResolver<>(
                        new LoadableTypeResolver<>(downstreamLineageType,
                                (env) -> ((Entity) env.getSource()).getUrn()))
                )
                .dataFetcher("upstreamLineage", new AuthenticatedResolver<>(
                        new LoadableTypeResolver<>(upstreamLineageType,
                                (env) -> ((Entity) env.getSource()).getUrn()))
                )
                .dataFetcher("datasetProfiles", new AuthenticatedResolver<>(
                    new TimeSeriesAspectResolver(
                        GmsClientFactory.getAspectsClient(),
                        "dataset",
                        "datasetProfile",
                        DatasetProfileMapper::map
                    )
                ))
                .dataFetcher("usageStats", new AuthenticatedResolver<>(new UsageTypeResolver()))
                .dataFetcher("schemaMetadata", new AuthenticatedResolver<>(
                    new AspectResolver())
                )
               .dataFetcher("subTypes", new AuthenticatedResolver(new SubTypesResolver(GmsClientFactory.getAspectsClient(),
                           "dataset",
                       "subTypes")))
            )
            .type("Owner", typeWiring -> typeWiring
                    .dataFetcher("owner", new AuthenticatedResolver<>(
                            new OwnerTypeResolver<>(ownerTypes,
                                    (env) -> ((Owner) env.getSource()).getOwner()))
                    )
            )
            .type("UserUsageCounts", typeWiring -> typeWiring
                .dataFetcher("user", new AuthenticatedResolver<>(
                    new LoadableTypeResolver<>(corpUserType,
                        (env) -> ((UserUsageCounts) env.getSource()).getUser().getUrn()))
                )
            )
            .type("RelatedDataset", typeWiring -> typeWiring
                    .dataFetcher("dataset", new AuthenticatedResolver<>(
                            new LoadableTypeResolver<>(datasetType,
                                    (env) -> ((RelatedDataset) env.getSource()).getDataset().getUrn()))
                    )
            )
            .type("ForeignKeyConstraint", typeWiring -> typeWiring
                .dataFetcher("foreignDataset", new AuthenticatedResolver<>(
                    new LoadableTypeResolver<>(datasetType,
                        (env) -> ((ForeignKeyConstraint) env.getSource()).getForeignDataset().getUrn()))
                )
            )
            .type("InstitutionalMemoryMetadata", typeWiring -> typeWiring
                .dataFetcher("author", new AuthenticatedResolver<>(
                        new LoadableTypeResolver<>(corpUserType,
                                (env) -> ((InstitutionalMemoryMetadata) env.getSource()).getAuthor().getUrn()))
                )
            );
    }

    /**
     * Configures resolvers responsible for resolving the {@link com.linkedin.datahub.graphql.generated.CorpUser} type.
     */
    private void configureCorpUserResolvers(final RuntimeWiring.Builder builder) {
        builder.type("CorpUser", typeWiring -> typeWiring
            .dataFetcher("relationships", new AuthenticatedResolver<>(
                new EntityRelationshipsResultResolver(GmsClientFactory.getRelationshipsClient())
            ))
        );
        builder.type("CorpUserInfo", typeWiring -> typeWiring
            .dataFetcher("manager", new AuthenticatedResolver<>(
                    new LoadableTypeResolver<>(corpUserType,
                            (env) -> ((CorpUserInfo) env.getSource()).getManager().getUrn()))
            )
        );
    }

    /**
     * Configures resolvers responsible for resolving the {@link com.linkedin.datahub.graphql.generated.CorpGroup} type.
     */
    private void configureCorpGroupResolvers(final RuntimeWiring.Builder builder) {
        builder.type("CorpGroup", typeWiring -> typeWiring
            .dataFetcher("relationships", new AuthenticatedResolver<>(
                new EntityRelationshipsResultResolver(GmsClientFactory.getRelationshipsClient())
            ))
        );
        builder.type("CorpGroupInfo", typeWiring -> typeWiring
            .dataFetcher("admins", new AuthenticatedResolver<>(
                    new LoadableTypeBatchResolver<>(corpUserType,
                            (env) -> ((CorpGroupInfo) env.getSource()).getAdmins().stream()
                                    .map(CorpUser::getUrn)
                                    .collect(Collectors.toList())))
            )
            .dataFetcher("members", new AuthenticatedResolver<>(
                    new LoadableTypeBatchResolver<>(corpUserType,
                            (env) -> ((CorpGroupInfo) env.getSource()).getMembers().stream()
                                    .map(CorpUser::getUrn)
                                    .collect(Collectors.toList())))
            )
        );
    }

    private void configureTagAssociationResolver(final RuntimeWiring.Builder builder) {
        builder.type("Tag", typeWiring -> typeWiring
            .dataFetcher("relationships", new AuthenticatedResolver<>(
                new EntityRelationshipsResultResolver(GmsClientFactory.getRelationshipsClient())
            ))
        );
        builder.type("TagAssociation", typeWiring -> typeWiring
            .dataFetcher("tag", new AuthenticatedResolver<>(
                    new LoadableTypeResolver<>(tagType,
                            (env) -> ((com.linkedin.datahub.graphql.generated.TagAssociation) env.getSource()).getTag().getUrn()))
            )
        );
    }

    /**
     * Configures resolvers responsible for resolving the {@link com.linkedin.datahub.graphql.generated.Dashboard} type.
     */
    private void configureDashboardResolvers(final RuntimeWiring.Builder builder) {
        builder.type("Dashboard", typeWiring -> typeWiring
            .dataFetcher("relationships", new AuthenticatedResolver<>(
                new EntityRelationshipsResultResolver(GmsClientFactory.getRelationshipsClient())
            ))
            .dataFetcher("downstreamLineage", new AuthenticatedResolver<>(
                    new LoadableTypeResolver<>(downstreamLineageType,
                            (env) -> ((Entity) env.getSource()).getUrn()))
            )
            .dataFetcher("upstreamLineage", new AuthenticatedResolver<>(
                    new LoadableTypeResolver<>(upstreamLineageType,
                            (env) -> ((Entity) env.getSource()).getUrn()))
            )
        );
        builder.type("DashboardInfo", typeWiring -> typeWiring
            .dataFetcher("charts", new AuthenticatedResolver<>(
                new LoadableTypeBatchResolver<>(chartType,
                    (env) -> ((DashboardInfo) env.getSource()).getCharts().stream()
                        .map(Chart::getUrn)
                        .collect(Collectors.toList())))
            )
        );
    }

    /**
     * Configures resolvers responsible for resolving the {@link com.linkedin.datahub.graphql.generated.Chart} type.
     */
    private void configureChartResolvers(final RuntimeWiring.Builder builder) {
        builder.type("Chart", typeWiring -> typeWiring
            .dataFetcher("relationships", new AuthenticatedResolver<>(
                new EntityRelationshipsResultResolver(GmsClientFactory.getRelationshipsClient())
            ))
            .dataFetcher("downstreamLineage", new AuthenticatedResolver<>(
                    new LoadableTypeResolver<>(downstreamLineageType,
                            (env) -> ((Entity) env.getSource()).getUrn()))
            )
            .dataFetcher("upstreamLineage", new AuthenticatedResolver<>(
                    new LoadableTypeResolver<>(upstreamLineageType,
                            (env) -> ((Entity) env.getSource()).getUrn()))
            )
        );
        builder.type("ChartInfo", typeWiring -> typeWiring
            .dataFetcher("inputs", new AuthenticatedResolver<>(
                    new LoadableTypeBatchResolver<>(datasetType,
                            (env) -> ((ChartInfo) env.getSource()).getInputs().stream()
                                    .map(Dataset::getUrn)
                                    .collect(Collectors.toList())))
            )
        );
    }

    /**
     * Configures {@link graphql.schema.TypeResolver}s for any GQL 'union' or 'interface' types.
     */
    private void configureTypeResolvers(final RuntimeWiring.Builder builder) {
        builder
            .type("Entity", typeWiring -> typeWiring
                .typeResolver(new EntityInterfaceTypeResolver(loadableTypes.stream()
                        .filter(graphType -> graphType instanceof EntityType)
                        .map(graphType -> (EntityType<?>) graphType)
                        .collect(Collectors.toList())
                )))
            .type("EntityWithRelationships", typeWiring -> typeWiring
                .typeResolver(new EntityInterfaceTypeResolver(loadableTypes.stream()
                        .filter(graphType -> graphType instanceof EntityType)
                        .map(graphType -> (EntityType<?>) graphType)
                        .collect(Collectors.toList())
                )))
            .type("OwnerType", typeWiring -> typeWiring
                .typeResolver(new EntityInterfaceTypeResolver(ownerTypes.stream()
                    .filter(graphType -> graphType instanceof EntityType)
                    .map(graphType -> (EntityType<?>) graphType)
                    .collect(Collectors.toList())
                )))
            .type("PlatformSchema", typeWiring -> typeWiring
                    .typeResolver(new PlatformSchemaUnionTypeResolver())
            )
            .type("HyperParameterValueType", typeWiring -> typeWiring
                    .typeResolver(new HyperParameterValueTypeResolver())
            )
            .type("Aspect", typeWiring -> typeWiring.typeResolver(new AspectInterfaceTypeResolver()))
            .type("TimeSeriesAspect", typeWiring -> typeWiring.typeResolver(new TimeSeriesAspectInterfaceTypeResolver()))
            .type("ResultsType", typeWiring -> typeWiring
                    .typeResolver(new ResultsTypeResolver()));
    }

    /**
     * Configures custom type extensions leveraged within our GraphQL schema.
     */
    private void configureTypeExtensions(final RuntimeWiring.Builder builder) {
        builder.scalar(GraphQLLong);
    }

    /**
     * Configures resolvers responsible for resolving the {@link com.linkedin.datahub.graphql.generated.DataJob} type.
     */
    private void configureDataJobResolvers(final RuntimeWiring.Builder builder) {
        builder
            .type("DataJob", typeWiring -> typeWiring
                .dataFetcher("relationships", new AuthenticatedResolver<>(
                    new EntityRelationshipsResultResolver(GmsClientFactory.getRelationshipsClient())
                ))
                .dataFetcher("dataFlow", new AuthenticatedResolver<>(
                    new LoadableTypeResolver<>(dataFlowType,
                        (env) -> ((DataJob) env.getSource()).getDataFlow().getUrn()))
                )
                .dataFetcher("downstreamLineage", new AuthenticatedResolver<>(
                        new LoadableTypeResolver<>(downstreamLineageType,
                                (env) -> ((Entity) env.getSource()).getUrn()))
                )
                .dataFetcher("upstreamLineage", new AuthenticatedResolver<>(
                        new LoadableTypeResolver<>(upstreamLineageType,
                                (env) -> ((Entity) env.getSource()).getUrn()))
                )
            )
            .type("DataJobInputOutput", typeWiring -> typeWiring
                .dataFetcher("inputDatasets", new AuthenticatedResolver<>(
                    new LoadableTypeBatchResolver<>(datasetType,
                        (env) -> ((DataJobInputOutput) env.getSource()).getInputDatasets().stream()
                                .map(Dataset::getUrn)
                                .collect(Collectors.toList())))
                )
                .dataFetcher("outputDatasets", new AuthenticatedResolver<>(
                    new LoadableTypeBatchResolver<>(datasetType,
                        (env) -> ((DataJobInputOutput) env.getSource()).getOutputDatasets().stream()
                                .map(Dataset::getUrn)
                                .collect(Collectors.toList())))
                )
                .dataFetcher("inputDatajobs", new AuthenticatedResolver<>(
                    new LoadableTypeBatchResolver<>(dataJobType,
                        (env) -> ((DataJobInputOutput) env.getSource()).getInputDatajobs().stream()
                            .map(DataJob::getUrn)
                            .collect(Collectors.toList())))
                )
            );
    }

    /**
     * Configures resolvers responsible for resolving the {@link com.linkedin.datahub.graphql.generated.DataFlow} type.
     */
    private void configureDataFlowResolvers(final RuntimeWiring.Builder builder) {
        builder
            .type("DataFlow", typeWiring -> typeWiring
                .dataFetcher("dataJobs", new AuthenticatedResolver<>(
                        new LoadableTypeResolver<>(dataFlowDataJobsRelationshipType,
                            (env) -> ((Entity) env.getSource()).getUrn())
                    )
                )
                .dataFetcher("relationships", new AuthenticatedResolver<>(
                    new EntityRelationshipsResultResolver(GmsClientFactory.getRelationshipsClient())
                ))
            );
    }

    /**
     * Configures resolvers responsible for resolving the {@link com.linkedin.datahub.graphql.generated.MLFeatureTable} type.
     */
    private void configureMLFeatureTableResolvers(final RuntimeWiring.Builder builder) {
        builder
            .type("MLFeatureTable", typeWiring -> typeWiring
                .dataFetcher("relationships", new AuthenticatedResolver<>(
                    new EntityRelationshipsResultResolver(GmsClientFactory.getRelationshipsClient())
                ))
                .dataFetcher("platform", new AuthenticatedResolver<>(
                        new LoadableTypeResolver<>(dataPlatformType,
                                (env) -> ((MLFeatureTable) env.getSource()).getPlatform().getUrn()))
                )
            )
            .type("MLFeatureTableProperties", typeWiring -> typeWiring
                .dataFetcher("mlFeatures", new AuthenticatedResolver<>(
                                new LoadableTypeBatchResolver<>(mlFeatureType,
                                        (env) -> ((MLFeatureTableProperties) env.getSource()).getMlFeatures().stream()
                                        .map(MLFeature::getUrn)
                                        .collect(Collectors.toList())))
                )
                .dataFetcher("mlPrimaryKeys", new AuthenticatedResolver<>(
                                new LoadableTypeBatchResolver<>(mlPrimaryKeyType,
                                        (env) -> ((MLFeatureTableProperties) env.getSource()).getMlPrimaryKeys().stream()
                                        .map(MLPrimaryKey::getUrn)
                                        .collect(Collectors.toList())))
                )
            )
            .type("MLFeatureProperties", typeWiring -> typeWiring
                .dataFetcher("sources", new AuthenticatedResolver<>(
                        new LoadableTypeBatchResolver<>(datasetType,
                                (env) -> ((MLFeatureProperties) env.getSource()).getSources().stream()
                                        .map(Dataset::getUrn)
                                        .collect(Collectors.toList())))
                )
            )
            .type("MLPrimaryKeyProperties", typeWiring -> typeWiring
                .dataFetcher("sources", new AuthenticatedResolver<>(
                        new LoadableTypeBatchResolver<>(datasetType,
                                (env) -> ((MLPrimaryKeyProperties) env.getSource()).getSources().stream()
                                        .map(Dataset::getUrn)
                                        .collect(Collectors.toList())))
                )
            )
            .type("MLModel", typeWiring -> typeWiring
                .dataFetcher("relationships", new AuthenticatedResolver<>(
                    new EntityRelationshipsResultResolver(GmsClientFactory.getRelationshipsClient())
                ))
                .dataFetcher("platform", new AuthenticatedResolver<>(
                        new LoadableTypeResolver<>(dataPlatformType,
                                (env) -> ((MLModel) env.getSource()).getPlatform().getUrn()))
                )
                .dataFetcher("downstreamLineage", new AuthenticatedResolver<>(
                    new LoadableTypeResolver<>(downstreamLineageType,
                        (env) -> ((Entity) env.getSource()).getUrn()))
                )
                .dataFetcher("upstreamLineage", new AuthenticatedResolver<>(
                    new LoadableTypeResolver<>(upstreamLineageType,
                        (env) -> ((Entity) env.getSource()).getUrn()))
                )
            )
            .type("MLModelProperties", typeWiring -> typeWiring
                .dataFetcher("groups", new AuthenticatedResolver<>(
                    new LoadableTypeBatchResolver<>(mlModelGroupType,
                        (env) -> {
                            MLModelProperties properties = env.getSource();
                            if (properties.getGroups() != null) {
                                return properties.getGroups().stream()
                                    .map(MLModelGroup::getUrn)
                                    .collect(Collectors.toList());
                            }
                            return Collections.emptyList();
                        }))
                )
            )
            .type("MLModelGroup", typeWiring -> typeWiring
                .dataFetcher("relationships", new AuthenticatedResolver<>(
                    new EntityRelationshipsResultResolver(GmsClientFactory.getRelationshipsClient())
                ))
                .dataFetcher("platform", new AuthenticatedResolver<>(
                        new LoadableTypeResolver<>(dataPlatformType,
                                (env) -> ((MLModelGroup) env.getSource()).getPlatform().getUrn()))
                )
                .dataFetcher("downstreamLineage", new AuthenticatedResolver<>(
                    new LoadableTypeResolver<>(downstreamLineageType,
                        (env) -> ((Entity) env.getSource()).getUrn()))
                )
                .dataFetcher("upstreamLineage", new AuthenticatedResolver<>(
                    new LoadableTypeResolver<>(upstreamLineageType,
                        (env) -> ((Entity) env.getSource()).getUrn()))
                )
            );
    }

    private static void configureGlossaryRelationshipResolvers(final RuntimeWiring.Builder builder) {
        builder.type("GlossaryTerm", typeWiring -> typeWiring
            .dataFetcher("relationships", new AuthenticatedResolver<>(
                new EntityRelationshipsResultResolver(GmsClientFactory.getRelationshipsClient())
            ))
        );
    }


    private <T> DataLoader<String, DataFetcherResult<T>> createDataLoader(final LoadableType<T> graphType, final QueryContext queryContext) {
        BatchLoaderContextProvider contextProvider = () -> queryContext;
        DataLoaderOptions loaderOptions = DataLoaderOptions.newOptions().setBatchLoaderContextProvider(contextProvider);
        return DataLoader.newDataLoader((keys, context) -> CompletableFuture.supplyAsync(() -> {
            try {
                log.debug(String.format("Batch loading entities of type: %s, keys: %s", graphType.name(), keys));
                return graphType.batchLoad(keys, context.getContext());
            } catch (Exception e) {
                log.error(String.format("Failed to load Entities of type: %s, keys: %s", graphType.name(), keys) + " " + e.getMessage());
                throw new RuntimeException(String.format("Failed to retrieve entities of type %s", graphType.name()), e);
            }
        }), loaderOptions);
    }

    private DataLoader<VersionedAspectKey, DataFetcherResult<Aspect>> createAspectLoader(final QueryContext queryContext) {
        BatchLoaderContextProvider contextProvider = () -> queryContext;
        DataLoaderOptions loaderOptions = DataLoaderOptions.newOptions().setBatchLoaderContextProvider(contextProvider);
        return DataLoader.newDataLoader((keys, context) -> CompletableFuture.supplyAsync(() -> {
            try {
                log.debug(String.format("Batch loading aspects with keys: %s", keys));
                return aspectType.batchLoad(keys, context.getContext());
            } catch (Exception e) {
                log.error(String.format("Failed to load Aspect for entity. keys: %s", keys) + " " + e.getMessage());
                throw new RuntimeException(String.format("Failed to retrieve entities of type Aspect", e));
            }
        }), loaderOptions);
    }

    private DataLoader<UsageStatsKey, DataFetcherResult<UsageQueryResult>> createUsageLoader(final QueryContext queryContext) {
        BatchLoaderContextProvider contextProvider = () -> queryContext;
        DataLoaderOptions loaderOptions = DataLoaderOptions.newOptions().setBatchLoaderContextProvider(contextProvider);
        return DataLoader.newDataLoader((keys, context) -> CompletableFuture.supplyAsync(() -> {
            try {
                return usageType.batchLoad(keys, context.getContext());
            } catch (Exception e) {
                throw new RuntimeException(String.format("Failed to retrieve usage stats", e));
            }
        }), loaderOptions);
    }
}<|MERGE_RESOLUTION|>--- conflicted
+++ resolved
@@ -59,11 +59,7 @@
 import com.linkedin.datahub.graphql.resolvers.policy.ListPoliciesResolver;
 import com.linkedin.datahub.graphql.resolvers.config.AppConfigResolver;
 import com.linkedin.datahub.graphql.resolvers.policy.UpsertPolicyResolver;
-<<<<<<< HEAD
-import com.linkedin.datahub.graphql.resolvers.search.SearchForMultipleResolver;
-=======
 import com.linkedin.datahub.graphql.resolvers.search.SearchAcrossEntitiesResolver;
->>>>>>> d0548408
 import com.linkedin.datahub.graphql.resolvers.type.AspectInterfaceTypeResolver;
 import com.linkedin.datahub.graphql.resolvers.type.HyperParameterValueTypeResolver;
 import com.linkedin.datahub.graphql.resolvers.type.ResultsTypeResolver;
@@ -357,13 +353,8 @@
                     new MeResolver(GmsClientFactory.getEntitiesClient())))
             .dataFetcher("search", new AuthenticatedResolver<>(
                     new SearchResolver(GmsClientFactory.getEntitiesClient())))
-<<<<<<< HEAD
-            .dataFetcher("searchForMultiple", new AuthenticatedResolver<>(
-                    new SearchForMultipleResolver(GmsClientFactory.getEntitiesClient())))
-=======
             .dataFetcher("searchAcrossEntities",
                 new SearchAcrossEntitiesResolver(GmsClientFactory.getEntitiesClient()))
->>>>>>> d0548408
             .dataFetcher("autoComplete", new AuthenticatedResolver<>(
                     new AutoCompleteResolver(searchableTypes)))
             .dataFetcher("autoCompleteForMultiple", new AuthenticatedResolver<>(
@@ -452,17 +443,9 @@
                 )
             )
             .type("AggregationMetadata", typeWiring -> typeWiring
-<<<<<<< HEAD
-                .dataFetcher("entity", new AuthenticatedResolver<>(
-                    new EntityTypeResolver(
-                        entityTypes.stream().collect(Collectors.toList()),
-                        (env) -> ((AggregationMetadata) env.getSource()).getEntity()))
-                )
-=======
                 .dataFetcher("entity", new EntityTypeResolver(
                     entityTypes.stream().collect(Collectors.toList()),
                     (env) -> ((AggregationMetadata) env.getSource()).getEntity()))
->>>>>>> d0548408
             )
             .type("BrowseResults", typeWiring -> typeWiring
                 .dataFetcher("entities", new AuthenticatedResolver<>(
