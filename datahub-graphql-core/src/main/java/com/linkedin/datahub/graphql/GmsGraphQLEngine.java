package com.linkedin.datahub.graphql;

import com.datahub.authentication.AuthenticationConfiguration;
import com.datahub.authentication.group.GroupService;
import com.datahub.authentication.token.StatefulTokenService;
import com.datahub.authentication.user.NativeUserService;
import com.datahub.authorization.AuthorizationConfiguration;
import com.google.common.collect.ImmutableList;
import com.linkedin.common.VersionedUrn;
import com.linkedin.common.urn.Urn;
import com.linkedin.common.urn.UrnUtils;
import com.linkedin.datahub.graphql.analytics.resolver.AnalyticsChartTypeResolver;
import com.linkedin.datahub.graphql.analytics.resolver.GetChartsResolver;
import com.linkedin.datahub.graphql.analytics.resolver.GetHighlightsResolver;
import com.linkedin.datahub.graphql.analytics.resolver.GetMetadataAnalyticsResolver;
import com.linkedin.datahub.graphql.analytics.resolver.IsAnalyticsEnabledResolver;
import com.linkedin.datahub.graphql.analytics.service.AnalyticsService;
import com.linkedin.datahub.graphql.featureflags.FeatureFlags;
import com.linkedin.datahub.graphql.generated.AccessToken;
import com.linkedin.datahub.graphql.generated.AccessTokenMetadata;
import com.linkedin.datahub.graphql.generated.ActorFilter;
import com.linkedin.datahub.graphql.generated.AggregationMetadata;
import com.linkedin.datahub.graphql.generated.Assertion;
import com.linkedin.datahub.graphql.generated.AutoCompleteResultForEntity;
import com.linkedin.datahub.graphql.generated.AutoCompleteResults;
import com.linkedin.datahub.graphql.generated.BrowseResults;
import com.linkedin.datahub.graphql.generated.Chart;
import com.linkedin.datahub.graphql.generated.ChartInfo;
import com.linkedin.datahub.graphql.generated.Container;
import com.linkedin.datahub.graphql.generated.CorpGroupInfo;
import com.linkedin.datahub.graphql.generated.CorpUser;
import com.linkedin.datahub.graphql.generated.CorpUserInfo;
import com.linkedin.datahub.graphql.generated.Dashboard;
import com.linkedin.datahub.graphql.generated.DashboardInfo;
import com.linkedin.datahub.graphql.generated.DashboardStatsSummary;
import com.linkedin.datahub.graphql.generated.DashboardUserUsageCounts;
import com.linkedin.datahub.graphql.generated.DataFlow;
import com.linkedin.datahub.graphql.generated.DataJob;
import com.linkedin.datahub.graphql.generated.DataJobInputOutput;
import com.linkedin.datahub.graphql.generated.DataPlatformInstance;
import com.linkedin.datahub.graphql.generated.Dataset;
import com.linkedin.datahub.graphql.generated.DatasetStatsSummary;
import com.linkedin.datahub.graphql.generated.Domain;
import com.linkedin.datahub.graphql.generated.EntityRelationship;
import com.linkedin.datahub.graphql.generated.EntityRelationshipLegacy;
import com.linkedin.datahub.graphql.generated.ForeignKeyConstraint;
import com.linkedin.datahub.graphql.generated.GetRootGlossaryNodesResult;
import com.linkedin.datahub.graphql.generated.GetRootGlossaryTermsResult;
import com.linkedin.datahub.graphql.generated.GlossaryNode;
import com.linkedin.datahub.graphql.generated.GlossaryTerm;
import com.linkedin.datahub.graphql.generated.GlossaryTermAssociation;
import com.linkedin.datahub.graphql.generated.IngestionSource;
import com.linkedin.datahub.graphql.generated.InstitutionalMemoryMetadata;
import com.linkedin.datahub.graphql.generated.LineageRelationship;
import com.linkedin.datahub.graphql.generated.ListAccessTokenResult;
import com.linkedin.datahub.graphql.generated.ListDomainsResult;
import com.linkedin.datahub.graphql.generated.ListTestsResult;
import com.linkedin.datahub.graphql.generated.MLFeature;
import com.linkedin.datahub.graphql.generated.MLFeatureProperties;
import com.linkedin.datahub.graphql.generated.MLFeatureTable;
import com.linkedin.datahub.graphql.generated.MLFeatureTableProperties;
import com.linkedin.datahub.graphql.generated.MLModel;
import com.linkedin.datahub.graphql.generated.MLModelGroup;
import com.linkedin.datahub.graphql.generated.MLModelProperties;
import com.linkedin.datahub.graphql.generated.MLPrimaryKey;
import com.linkedin.datahub.graphql.generated.MLPrimaryKeyProperties;
import com.linkedin.datahub.graphql.generated.Notebook;
import com.linkedin.datahub.graphql.generated.Owner;
import com.linkedin.datahub.graphql.generated.PolicyMatchCriterionValue;
import com.linkedin.datahub.graphql.generated.RecommendationContent;
import com.linkedin.datahub.graphql.generated.SearchAcrossLineageResult;
import com.linkedin.datahub.graphql.generated.SearchResult;
import com.linkedin.datahub.graphql.generated.SiblingProperties;
import com.linkedin.datahub.graphql.generated.Test;
import com.linkedin.datahub.graphql.generated.TestResult;
import com.linkedin.datahub.graphql.generated.UserUsageCounts;
import com.linkedin.datahub.graphql.resolvers.MeResolver;
import com.linkedin.datahub.graphql.resolvers.assertion.AssertionRunEventResolver;
import com.linkedin.datahub.graphql.resolvers.assertion.DeleteAssertionResolver;
import com.linkedin.datahub.graphql.resolvers.assertion.EntityAssertionsResolver;
import com.linkedin.datahub.graphql.resolvers.auth.CreateAccessTokenResolver;
import com.linkedin.datahub.graphql.resolvers.auth.GetAccessTokenResolver;
import com.linkedin.datahub.graphql.resolvers.auth.ListAccessTokensResolver;
import com.linkedin.datahub.graphql.resolvers.auth.RevokeAccessTokenResolver;
import com.linkedin.datahub.graphql.resolvers.browse.BrowsePathsResolver;
import com.linkedin.datahub.graphql.resolvers.browse.BrowseResolver;
<<<<<<< HEAD
=======
import com.linkedin.datahub.graphql.resolvers.browse.EntityBrowsePathsResolver;
>>>>>>> af6a423f
import com.linkedin.datahub.graphql.resolvers.chart.ChartStatsSummaryResolver;
import com.linkedin.datahub.graphql.resolvers.config.AppConfigResolver;
import com.linkedin.datahub.graphql.resolvers.container.ContainerEntitiesResolver;
import com.linkedin.datahub.graphql.resolvers.container.ParentContainersResolver;
import com.linkedin.datahub.graphql.resolvers.dashboard.DashboardStatsSummaryResolver;
import com.linkedin.datahub.graphql.resolvers.dashboard.DashboardUsageStatsResolver;
import com.linkedin.datahub.graphql.resolvers.dataset.DatasetHealthResolver;
import com.linkedin.datahub.graphql.resolvers.dataset.DatasetStatsSummaryResolver;
import com.linkedin.datahub.graphql.resolvers.dataset.DatasetUsageStatsResolver;
import com.linkedin.datahub.graphql.resolvers.deprecation.UpdateDeprecationResolver;
import com.linkedin.datahub.graphql.resolvers.domain.CreateDomainResolver;
import com.linkedin.datahub.graphql.resolvers.domain.DeleteDomainResolver;
import com.linkedin.datahub.graphql.resolvers.domain.DomainEntitiesResolver;
import com.linkedin.datahub.graphql.resolvers.domain.ListDomainsResolver;
import com.linkedin.datahub.graphql.resolvers.domain.SetDomainResolver;
import com.linkedin.datahub.graphql.resolvers.domain.UnsetDomainResolver;
import com.linkedin.datahub.graphql.resolvers.entity.EntityExistsResolver;
import com.linkedin.datahub.graphql.resolvers.glossary.AddRelatedTermsResolver;
import com.linkedin.datahub.graphql.resolvers.glossary.CreateGlossaryNodeResolver;
import com.linkedin.datahub.graphql.resolvers.glossary.CreateGlossaryTermResolver;
import com.linkedin.datahub.graphql.resolvers.glossary.DeleteGlossaryEntityResolver;
import com.linkedin.datahub.graphql.resolvers.glossary.GetRootGlossaryNodesResolver;
import com.linkedin.datahub.graphql.resolvers.glossary.GetRootGlossaryTermsResolver;
import com.linkedin.datahub.graphql.resolvers.glossary.ParentNodesResolver;
import com.linkedin.datahub.graphql.resolvers.glossary.RemoveRelatedTermsResolver;
import com.linkedin.datahub.graphql.resolvers.group.AddGroupMembersResolver;
import com.linkedin.datahub.graphql.resolvers.group.CreateGroupResolver;
import com.linkedin.datahub.graphql.resolvers.group.EntityCountsResolver;
import com.linkedin.datahub.graphql.resolvers.group.ListGroupsResolver;
import com.linkedin.datahub.graphql.resolvers.group.RemoveGroupMembersResolver;
import com.linkedin.datahub.graphql.resolvers.group.RemoveGroupResolver;
import com.linkedin.datahub.graphql.resolvers.ingest.execution.CancelIngestionExecutionRequestResolver;
import com.linkedin.datahub.graphql.resolvers.ingest.execution.CreateIngestionExecutionRequestResolver;
import com.linkedin.datahub.graphql.resolvers.ingest.execution.CreateTestConnectionRequestResolver;
import com.linkedin.datahub.graphql.resolvers.ingest.execution.GetIngestionExecutionRequestResolver;
import com.linkedin.datahub.graphql.resolvers.ingest.execution.IngestionSourceExecutionRequestsResolver;
import com.linkedin.datahub.graphql.resolvers.ingest.execution.RollbackIngestionResolver;
import com.linkedin.datahub.graphql.resolvers.ingest.secret.CreateSecretResolver;
import com.linkedin.datahub.graphql.resolvers.ingest.secret.DeleteSecretResolver;
import com.linkedin.datahub.graphql.resolvers.ingest.secret.GetSecretValuesResolver;
import com.linkedin.datahub.graphql.resolvers.ingest.secret.ListSecretsResolver;
import com.linkedin.datahub.graphql.resolvers.ingest.source.DeleteIngestionSourceResolver;
import com.linkedin.datahub.graphql.resolvers.ingest.source.GetIngestionSourceResolver;
import com.linkedin.datahub.graphql.resolvers.ingest.source.ListIngestionSourcesResolver;
import com.linkedin.datahub.graphql.resolvers.ingest.source.UpsertIngestionSourceResolver;
import com.linkedin.datahub.graphql.resolvers.jobs.DataJobRunsResolver;
import com.linkedin.datahub.graphql.resolvers.jobs.EntityRunsResolver;
import com.linkedin.datahub.graphql.resolvers.load.AspectResolver;
import com.linkedin.datahub.graphql.resolvers.load.BatchGetEntitiesResolver;
import com.linkedin.datahub.graphql.resolvers.load.EntityLineageResultResolver;
import com.linkedin.datahub.graphql.resolvers.load.EntityRelationshipsResultResolver;
import com.linkedin.datahub.graphql.resolvers.load.EntityTypeBatchResolver;
import com.linkedin.datahub.graphql.resolvers.load.EntityTypeResolver;
import com.linkedin.datahub.graphql.resolvers.load.LoadableTypeBatchResolver;
import com.linkedin.datahub.graphql.resolvers.load.LoadableTypeResolver;
import com.linkedin.datahub.graphql.resolvers.load.OwnerTypeResolver;
import com.linkedin.datahub.graphql.resolvers.load.TimeSeriesAspectResolver;
import com.linkedin.datahub.graphql.resolvers.mutate.AddLinkResolver;
import com.linkedin.datahub.graphql.resolvers.mutate.AddOwnerResolver;
import com.linkedin.datahub.graphql.resolvers.mutate.AddOwnersResolver;
import com.linkedin.datahub.graphql.resolvers.mutate.AddTagResolver;
import com.linkedin.datahub.graphql.resolvers.mutate.AddTagsResolver;
import com.linkedin.datahub.graphql.resolvers.mutate.AddTermResolver;
import com.linkedin.datahub.graphql.resolvers.mutate.AddTermsResolver;
<<<<<<< HEAD
import com.linkedin.datahub.graphql.resolvers.mutate.MutableTypeBatchResolver;
=======
>>>>>>> af6a423f
import com.linkedin.datahub.graphql.resolvers.mutate.BatchAddOwnersResolver;
import com.linkedin.datahub.graphql.resolvers.mutate.BatchAddTagsResolver;
import com.linkedin.datahub.graphql.resolvers.mutate.BatchAddTermsResolver;
import com.linkedin.datahub.graphql.resolvers.mutate.BatchRemoveOwnersResolver;
import com.linkedin.datahub.graphql.resolvers.mutate.BatchRemoveTagsResolver;
import com.linkedin.datahub.graphql.resolvers.mutate.BatchRemoveTermsResolver;
<<<<<<< HEAD
import com.linkedin.datahub.graphql.resolvers.mutate.BatchUpdateDeprecationResolver;
import com.linkedin.datahub.graphql.resolvers.mutate.BatchSetDomainResolver;
import com.linkedin.datahub.graphql.resolvers.mutate.BatchUpdateSoftDeletedResolver;
=======
import com.linkedin.datahub.graphql.resolvers.mutate.BatchSetDomainResolver;
import com.linkedin.datahub.graphql.resolvers.mutate.BatchUpdateDeprecationResolver;
import com.linkedin.datahub.graphql.resolvers.mutate.BatchUpdateSoftDeletedResolver;
import com.linkedin.datahub.graphql.resolvers.mutate.MutableTypeBatchResolver;
>>>>>>> af6a423f
import com.linkedin.datahub.graphql.resolvers.mutate.MutableTypeResolver;
import com.linkedin.datahub.graphql.resolvers.mutate.RemoveLinkResolver;
import com.linkedin.datahub.graphql.resolvers.mutate.RemoveOwnerResolver;
import com.linkedin.datahub.graphql.resolvers.mutate.RemoveTagResolver;
import com.linkedin.datahub.graphql.resolvers.mutate.RemoveTermResolver;
import com.linkedin.datahub.graphql.resolvers.mutate.UpdateDescriptionResolver;
import com.linkedin.datahub.graphql.resolvers.mutate.UpdateNameResolver;
import com.linkedin.datahub.graphql.resolvers.mutate.UpdateParentNodeResolver;
<<<<<<< HEAD
=======
import com.linkedin.datahub.graphql.resolvers.mutate.UpdateUserSettingResolver;
>>>>>>> af6a423f
import com.linkedin.datahub.graphql.resolvers.operation.ReportOperationResolver;
import com.linkedin.datahub.graphql.resolvers.policy.DeletePolicyResolver;
import com.linkedin.datahub.graphql.resolvers.policy.GetGrantedPrivilegesResolver;
import com.linkedin.datahub.graphql.resolvers.policy.ListPoliciesResolver;
import com.linkedin.datahub.graphql.resolvers.policy.UpsertPolicyResolver;
import com.linkedin.datahub.graphql.resolvers.recommendation.ListRecommendationsResolver;
import com.linkedin.datahub.graphql.resolvers.role.BatchAssignRoleResolver;
import com.linkedin.datahub.graphql.resolvers.role.ListRolesResolver;
import com.linkedin.datahub.graphql.resolvers.search.AutoCompleteForMultipleResolver;
import com.linkedin.datahub.graphql.resolvers.search.AutoCompleteResolver;
import com.linkedin.datahub.graphql.resolvers.search.SearchAcrossEntitiesResolver;
import com.linkedin.datahub.graphql.resolvers.search.SearchAcrossLineageResolver;
import com.linkedin.datahub.graphql.resolvers.search.SearchResolver;
import com.linkedin.datahub.graphql.resolvers.tag.CreateTagResolver;
import com.linkedin.datahub.graphql.resolvers.tag.DeleteTagResolver;
import com.linkedin.datahub.graphql.resolvers.tag.SetTagColorResolver;
import com.linkedin.datahub.graphql.resolvers.test.CreateTestResolver;
import com.linkedin.datahub.graphql.resolvers.test.DeleteTestResolver;
import com.linkedin.datahub.graphql.resolvers.test.ListTestsResolver;
import com.linkedin.datahub.graphql.resolvers.test.TestResultsResolver;
import com.linkedin.datahub.graphql.resolvers.test.UpdateTestResolver;
import com.linkedin.datahub.graphql.resolvers.timeline.GetSchemaBlameResolver;
import com.linkedin.datahub.graphql.resolvers.timeline.GetSchemaVersionListResolver;
import com.linkedin.datahub.graphql.resolvers.type.AspectInterfaceTypeResolver;
import com.linkedin.datahub.graphql.resolvers.type.EntityInterfaceTypeResolver;
import com.linkedin.datahub.graphql.resolvers.type.HyperParameterValueTypeResolver;
import com.linkedin.datahub.graphql.resolvers.type.PlatformSchemaUnionTypeResolver;
import com.linkedin.datahub.graphql.resolvers.type.ResultsTypeResolver;
import com.linkedin.datahub.graphql.resolvers.type.TimeSeriesAspectInterfaceTypeResolver;
import com.linkedin.datahub.graphql.resolvers.user.CreateNativeUserInviteTokenResolver;
import com.linkedin.datahub.graphql.resolvers.user.CreateNativeUserResetTokenResolver;
import com.linkedin.datahub.graphql.resolvers.user.GetNativeUserInviteTokenResolver;
import com.linkedin.datahub.graphql.resolvers.user.ListUsersResolver;
import com.linkedin.datahub.graphql.resolvers.user.RemoveUserResolver;
import com.linkedin.datahub.graphql.resolvers.user.UpdateUserStatusResolver;
import com.linkedin.datahub.graphql.types.BrowsableEntityType;
import com.linkedin.datahub.graphql.types.EntityType;
import com.linkedin.datahub.graphql.types.LoadableType;
import com.linkedin.datahub.graphql.types.SearchableEntityType;
import com.linkedin.datahub.graphql.types.aspect.AspectType;
import com.linkedin.datahub.graphql.types.assertion.AssertionType;
import com.linkedin.datahub.graphql.types.auth.AccessTokenMetadataType;
import com.linkedin.datahub.graphql.types.chart.ChartType;
import com.linkedin.datahub.graphql.types.common.mappers.OperationMapper;
import com.linkedin.datahub.graphql.types.common.mappers.UrnToEntityMapper;
import com.linkedin.datahub.graphql.types.container.ContainerType;
import com.linkedin.datahub.graphql.types.corpgroup.CorpGroupType;
import com.linkedin.datahub.graphql.types.corpuser.CorpUserType;
import com.linkedin.datahub.graphql.types.dashboard.DashboardType;
import com.linkedin.datahub.graphql.types.dataflow.DataFlowType;
import com.linkedin.datahub.graphql.types.datajob.DataJobType;
import com.linkedin.datahub.graphql.types.dataplatform.DataPlatformType;
import com.linkedin.datahub.graphql.types.dataplatforminstance.DataPlatformInstanceType;
import com.linkedin.datahub.graphql.types.dataprocessinst.mappers.DataProcessInstanceRunEventMapper;
import com.linkedin.datahub.graphql.types.dataset.DatasetType;
import com.linkedin.datahub.graphql.types.dataset.VersionedDatasetType;
import com.linkedin.datahub.graphql.types.dataset.mappers.DatasetProfileMapper;
import com.linkedin.datahub.graphql.types.domain.DomainType;
import com.linkedin.datahub.graphql.types.glossary.GlossaryNodeType;
import com.linkedin.datahub.graphql.types.glossary.GlossaryTermType;
import com.linkedin.datahub.graphql.types.mlmodel.MLFeatureTableType;
import com.linkedin.datahub.graphql.types.mlmodel.MLFeatureType;
import com.linkedin.datahub.graphql.types.mlmodel.MLModelGroupType;
import com.linkedin.datahub.graphql.types.mlmodel.MLModelType;
import com.linkedin.datahub.graphql.types.mlmodel.MLPrimaryKeyType;
import com.linkedin.datahub.graphql.types.notebook.NotebookType;
import com.linkedin.datahub.graphql.types.policy.DataHubPolicyType;
import com.linkedin.datahub.graphql.types.role.DataHubRoleType;
import com.linkedin.datahub.graphql.types.tag.TagType;
import com.linkedin.datahub.graphql.types.test.TestType;
import com.linkedin.entity.client.EntityClient;
import com.linkedin.metadata.config.DatahubConfiguration;
import com.linkedin.metadata.config.IngestionConfiguration;
import com.linkedin.metadata.config.TestsConfiguration;
import com.linkedin.metadata.config.VisualConfiguration;
import com.linkedin.metadata.entity.EntityService;
import com.linkedin.metadata.graph.GraphClient;
import com.linkedin.metadata.graph.SiblingGraphService;
import com.linkedin.metadata.models.registry.EntityRegistry;
import com.linkedin.metadata.recommendation.RecommendationsService;
import com.linkedin.metadata.secret.SecretService;
import com.linkedin.metadata.telemetry.TelemetryConfiguration;
import com.linkedin.metadata.timeline.TimelineService;
import com.linkedin.metadata.timeseries.TimeseriesAspectService;
import com.linkedin.metadata.version.GitVersion;
import com.linkedin.usage.UsageClient;
import graphql.execution.DataFetcherResult;
import graphql.schema.DataFetcher;
import graphql.schema.DataFetchingEnvironment;
import graphql.schema.StaticDataFetcher;
import graphql.schema.idl.RuntimeWiring;
import java.io.IOException;
import java.io.InputStream;
import java.nio.charset.StandardCharsets;
import java.util.ArrayList;
import java.util.Collections;
import java.util.List;
import java.util.Map;
import java.util.Objects;
import java.util.concurrent.CompletableFuture;
import java.util.function.Function;
import java.util.function.Supplier;
import java.util.stream.Collectors;
import lombok.extern.slf4j.Slf4j;
import org.apache.commons.io.IOUtils;
import org.dataloader.BatchLoaderContextProvider;
import org.dataloader.DataLoader;
import org.dataloader.DataLoaderOptions;

import static com.linkedin.datahub.graphql.Constants.*;
import static com.linkedin.metadata.Constants.*;
import static graphql.Scalars.*;


/**
 * A {@link GraphQLEngine} configured to provide access to the entities and aspects on the the GMS graph.
 */
@Slf4j
public class GmsGraphQLEngine {

    private final EntityClient entityClient;
    private final GraphClient graphClient;
    private final UsageClient usageClient;
    private final SiblingGraphService siblingGraphService;

    private final EntityService entityService;
    private final AnalyticsService analyticsService;
    private final RecommendationsService recommendationsService;
    private final EntityRegistry entityRegistry;
    private final StatefulTokenService statefulTokenService;
    private final SecretService secretService;
    private final GitVersion gitVersion;
    private final boolean supportsImpactAnalysis;
    private final TimeseriesAspectService timeseriesAspectService;
    private final TimelineService timelineService;
    private final NativeUserService nativeUserService;
    private final GroupService groupService;
<<<<<<< HEAD
=======

    private final FeatureFlags featureFlags;
>>>>>>> af6a423f

    private final IngestionConfiguration ingestionConfiguration;
    private final AuthenticationConfiguration authenticationConfiguration;
    private final AuthorizationConfiguration authorizationConfiguration;
    private final VisualConfiguration visualConfiguration;
    private final TelemetryConfiguration telemetryConfiguration;
    private final TestsConfiguration testsConfiguration;
    private final DatahubConfiguration datahubConfiguration;

    private final DatasetType datasetType;
    private final CorpUserType corpUserType;
    private final CorpGroupType corpGroupType;
    private final ChartType chartType;
    private final DashboardType dashboardType;
    private final DataPlatformType dataPlatformType;
    private final TagType tagType;
    private final MLModelType mlModelType;
    private final MLModelGroupType mlModelGroupType;
    private final MLFeatureType mlFeatureType;
    private final MLFeatureTableType mlFeatureTableType;
    private final MLPrimaryKeyType mlPrimaryKeyType;
    private final DataFlowType dataFlowType;
    private final DataJobType dataJobType;
    private final GlossaryTermType glossaryTermType;
    private final GlossaryNodeType glossaryNodeType;
    private final AspectType aspectType;
    private final ContainerType containerType;
    private final DomainType domainType;
    private final NotebookType notebookType;
    private final AssertionType assertionType;
    private final VersionedDatasetType versionedDatasetType;
    private final DataPlatformInstanceType dataPlatformInstanceType;
    private final AccessTokenMetadataType accessTokenMetadataType;
    private final TestType testType;
    private final DataHubPolicyType dataHubPolicyType;
    private final DataHubRoleType dataHubRoleType;

    /**
     * Configures the graph objects that can be fetched primary key.
     */
    public final List<EntityType<?, ?>> entityTypes;

    /**
     * Configures all graph objects
     */
    public final List<LoadableType<?, ?>> loadableTypes;

    /**
     * Configures the graph objects for owner
     */
    public final List<LoadableType<?, ?>> ownerTypes;

    /**
     * Configures the graph objects that can be searched.
     */
    public final List<SearchableEntityType<?, ?>> searchableTypes;

    /**
     * Configures the graph objects that can be browsed.
     */
    public final List<BrowsableEntityType<?, ?>> browsableTypes;

    public GmsGraphQLEngine(
        final EntityClient entityClient,
        final GraphClient graphClient,
        final UsageClient usageClient,
        final AnalyticsService analyticsService,
        final EntityService entityService,
        final RecommendationsService recommendationsService,
        final StatefulTokenService statefulTokenService,
        final TimeseriesAspectService timeseriesAspectService,
        final EntityRegistry entityRegistry,
        final SecretService secretService,
        final NativeUserService nativeUserService, final IngestionConfiguration ingestionConfiguration,
        final AuthenticationConfiguration authenticationConfiguration,
        final AuthorizationConfiguration authorizationConfiguration, final GitVersion gitVersion,
        final TimelineService timelineService, final boolean supportsImpactAnalysis,
        final VisualConfiguration visualConfiguration, final TelemetryConfiguration telemetryConfiguration,
        final TestsConfiguration testsConfiguration, final DatahubConfiguration datahubConfiguration,
<<<<<<< HEAD
        final SiblingGraphService siblingGraphService, final GroupService groupService) {
=======
        final SiblingGraphService siblingGraphService, final GroupService groupService,
        final FeatureFlags featureFlags) {
>>>>>>> af6a423f

        this.entityClient = entityClient;
        this.graphClient = graphClient;
        this.usageClient = usageClient;
        this.siblingGraphService = siblingGraphService;

        this.analyticsService = analyticsService;
        this.entityService = entityService;
        this.recommendationsService = recommendationsService;
        this.statefulTokenService = statefulTokenService;
        this.secretService = secretService;
        this.entityRegistry = entityRegistry;
        this.gitVersion = gitVersion;
        this.supportsImpactAnalysis = supportsImpactAnalysis;
        this.timeseriesAspectService = timeseriesAspectService;
        this.timelineService = timelineService;
        this.nativeUserService = nativeUserService;
        this.groupService = groupService;

        this.ingestionConfiguration = Objects.requireNonNull(ingestionConfiguration);
        this.authenticationConfiguration = Objects.requireNonNull(authenticationConfiguration);
        this.authorizationConfiguration = Objects.requireNonNull(authorizationConfiguration);
        this.visualConfiguration = visualConfiguration;
        this.telemetryConfiguration = telemetryConfiguration;
        this.testsConfiguration = testsConfiguration;
        this.datahubConfiguration = datahubConfiguration;
        this.featureFlags = featureFlags;

        this.datasetType = new DatasetType(entityClient);
        this.corpUserType = new CorpUserType(entityClient, featureFlags);
        this.corpGroupType = new CorpGroupType(entityClient);
        this.chartType = new ChartType(entityClient);
        this.dashboardType = new DashboardType(entityClient);
        this.dataPlatformType = new DataPlatformType(entityClient);
        this.tagType = new TagType(entityClient);
        this.mlModelType = new MLModelType(entityClient);
        this.mlModelGroupType = new MLModelGroupType(entityClient);
        this.mlFeatureType = new MLFeatureType(entityClient);
        this.mlFeatureTableType = new MLFeatureTableType(entityClient);
        this.mlPrimaryKeyType = new MLPrimaryKeyType(entityClient);
        this.dataFlowType = new DataFlowType(entityClient);
        this.dataJobType = new DataJobType(entityClient);
        this.glossaryTermType = new GlossaryTermType(entityClient);
        this.glossaryNodeType = new GlossaryNodeType(entityClient);
        this.aspectType = new AspectType(entityClient);
        this.containerType = new ContainerType(entityClient);
        this.domainType = new DomainType(entityClient);
        this.notebookType = new NotebookType(entityClient);
        this.assertionType = new AssertionType(entityClient);
        this.versionedDatasetType = new VersionedDatasetType(entityClient);
        this.dataPlatformInstanceType = new DataPlatformInstanceType(entityClient);
        this.accessTokenMetadataType = new AccessTokenMetadataType(entityClient);
        this.testType = new TestType(entityClient);
        this.dataHubPolicyType = new DataHubPolicyType(entityClient);
        this.dataHubRoleType = new DataHubRoleType(entityClient);
        // Init Lists
        this.entityTypes = ImmutableList.of(
            datasetType,
            corpUserType,
            corpGroupType,
            dataPlatformType,
            chartType,
            dashboardType,
            tagType,
            mlModelType,
            mlModelGroupType,
            mlFeatureType,
            mlFeatureTableType,
            mlPrimaryKeyType,
            dataFlowType,
            dataJobType,
            glossaryTermType,
            glossaryNodeType,
            containerType,
            notebookType,
            domainType,
            assertionType,
            versionedDatasetType,
            dataPlatformInstanceType,
            accessTokenMetadataType,
            testType,
            dataHubPolicyType,
            dataHubRoleType
        );
        this.loadableTypes = new ArrayList<>(entityTypes);
        this.ownerTypes = ImmutableList.of(corpUserType, corpGroupType);
        this.searchableTypes = loadableTypes.stream()
            .filter(type -> (type instanceof SearchableEntityType<?, ?>))
            .map(type -> (SearchableEntityType<?, ?>) type)
            .collect(Collectors.toList());
        this.browsableTypes = loadableTypes.stream()
            .filter(type -> (type instanceof BrowsableEntityType<?, ?>))
            .map(type -> (BrowsableEntityType<?, ?>) type)
            .collect(Collectors.toList());
    }

    /**
     * Returns a {@link Supplier} responsible for creating a new {@link DataLoader} from
     * a {@link LoadableType}.
     */
    public Map<String, Function<QueryContext, DataLoader<?, ?>>> loaderSuppliers(final List<LoadableType<?, ?>> loadableTypes) {
        return loadableTypes
            .stream()
            .collect(Collectors.toMap(
                    LoadableType::name,
                    (graphType) -> (context) -> createDataLoader(graphType, context)
            ));
    }

    public void configureRuntimeWiring(final RuntimeWiring.Builder builder) {
        configureQueryResolvers(builder);
        configureMutationResolvers(builder);
        configureGenericEntityResolvers(builder);
        configureDatasetResolvers(builder);
        configureCorpUserResolvers(builder);
        configureCorpGroupResolvers(builder);
        configureDashboardResolvers(builder);
        configureNotebookResolvers(builder);
        configureChartResolvers(builder);
        configureTypeResolvers(builder);
        configureTypeExtensions(builder);
        configureTagAssociationResolver(builder);
        configureGlossaryTermAssociationResolver(builder);
        configureDataJobResolvers(builder);
        configureDataFlowResolvers(builder);
        configureMLFeatureTableResolvers(builder);
        configureGlossaryRelationshipResolvers(builder);
        configureIngestionSourceResolvers(builder);
        configureAnalyticsResolvers(builder);
        configureContainerResolvers(builder);
        configureDataPlatformInstanceResolvers(builder);
        configureGlossaryTermResolvers(builder);
        configureGlossaryNodeResolvers(builder);
        configureDomainResolvers(builder);
        configureAssertionResolvers(builder);
        configurePolicyResolvers(builder);
        configureDataProcessInstanceResolvers(builder);
        configureVersionedDatasetResolvers(builder);
        configureAccessAccessTokenMetadataResolvers(builder);
        configureTestResultResolvers(builder);
        configureRoleResolvers(builder);
    }

    public GraphQLEngine.Builder builder() {
        return GraphQLEngine.builder()
            .addSchema(fileBasedSchema(GMS_SCHEMA_FILE))
            .addSchema(fileBasedSchema(SEARCH_SCHEMA_FILE))
            .addSchema(fileBasedSchema(APP_SCHEMA_FILE))
            .addSchema(fileBasedSchema(AUTH_SCHEMA_FILE))
            .addSchema(fileBasedSchema(ANALYTICS_SCHEMA_FILE))
            .addSchema(fileBasedSchema(RECOMMENDATIONS_SCHEMA_FILE))
            .addSchema(fileBasedSchema(INGESTION_SCHEMA_FILE))
            .addSchema(fileBasedSchema(TIMELINE_SCHEMA_FILE))
            .addSchema(fileBasedSchema(TESTS_SCHEMA_FILE))
            .addDataLoaders(loaderSuppliers(loadableTypes))
            .addDataLoader("Aspect", context -> createDataLoader(aspectType, context))
            .configureRuntimeWiring(this::configureRuntimeWiring);
    }

    public static String fileBasedSchema(String fileName) {
        String schema;
        try {
            InputStream is = Thread.currentThread().getContextClassLoader().getResourceAsStream(fileName);
            schema = IOUtils.toString(is, StandardCharsets.UTF_8);
            is.close();
        } catch (IOException e) {
            throw new RuntimeException("Failed to find GraphQL Schema with name " + fileName, e);
        }
        return schema;
    }

    private void configureAnalyticsResolvers(final RuntimeWiring.Builder builder) {
        final boolean isAnalyticsEnabled = analyticsService != null;
        builder.type("Query", typeWiring -> typeWiring.dataFetcher("isAnalyticsEnabled", new IsAnalyticsEnabledResolver(isAnalyticsEnabled)))
            .type("AnalyticsChart", typeWiring -> typeWiring.typeResolver(new AnalyticsChartTypeResolver()));
        if (isAnalyticsEnabled) {
            builder.type("Query", typeWiring -> typeWiring.dataFetcher("getAnalyticsCharts",
                new GetChartsResolver(analyticsService, entityClient))
                .dataFetcher("getHighlights", new GetHighlightsResolver(analyticsService))
                .dataFetcher("getMetadataAnalyticsCharts", new GetMetadataAnalyticsResolver(entityClient)));
        }
    }

    private void configureContainerResolvers(final RuntimeWiring.Builder builder) {
        builder
            .type("Container", typeWiring -> typeWiring
                .dataFetcher("relationships", new EntityRelationshipsResultResolver(graphClient))
                .dataFetcher("entities", new ContainerEntitiesResolver(entityClient))
                .dataFetcher("platform",
                    new LoadableTypeResolver<>(dataPlatformType,
                        (env) -> ((Container) env.getSource()).getPlatform().getUrn()))
                .dataFetcher("container",
                    new LoadableTypeResolver<>(containerType,
                        (env) -> {
                            final Container container = env.getSource();
                            return container.getContainer() != null ? container.getContainer().getUrn() : null;
                        })
                )
                .dataFetcher("parentContainers", new ParentContainersResolver(entityClient))
                .dataFetcher("dataPlatformInstance",
                    new LoadableTypeResolver<>(dataPlatformInstanceType,
                        (env) -> {
                            final Container container = env.getSource();
                            return container.getDataPlatformInstance() != null ? container.getDataPlatformInstance().getUrn() : null;
                        })
                )
            );
    }

    private void configureDataPlatformInstanceResolvers(final RuntimeWiring.Builder builder) {
        builder
            .type("DataPlatformInstance", typeWiring -> typeWiring
                .dataFetcher("platform",
                    new LoadableTypeResolver<>(dataPlatformType,
                        (env) -> ((DataPlatformInstance) env.getSource()).getPlatform().getUrn()))
            );
    }

    private void configureQueryResolvers(final RuntimeWiring.Builder builder) {
        builder.type("Query", typeWiring -> typeWiring
            .dataFetcher("appConfig",
                new AppConfigResolver(gitVersion, analyticsService != null,
                    this.ingestionConfiguration,
                    this.authenticationConfiguration,
                    this.authorizationConfiguration,
                    this.supportsImpactAnalysis,
                    this.visualConfiguration,
                    this.telemetryConfiguration,
                    this.testsConfiguration,
                    this.datahubConfiguration
            ))
            .dataFetcher("me", new MeResolver(this.entityClient, featureFlags))
            .dataFetcher("search", new SearchResolver(this.entityClient))
            .dataFetcher("searchAcrossEntities", new SearchAcrossEntitiesResolver(this.entityClient))
            .dataFetcher("searchAcrossLineage", new SearchAcrossLineageResolver(this.entityClient))
            .dataFetcher("autoComplete", new AutoCompleteResolver(searchableTypes))
            .dataFetcher("autoCompleteForMultiple", new AutoCompleteForMultipleResolver(searchableTypes))
            .dataFetcher("browse", new BrowseResolver(browsableTypes))
            .dataFetcher("browsePaths", new BrowsePathsResolver(browsableTypes))
            .dataFetcher("dataset", getResolver(datasetType))
            .dataFetcher("versionedDataset", getResolver(versionedDatasetType,
                (env) -> new VersionedUrn().setUrn(UrnUtils.getUrn(env.getArgument(URN_FIELD_NAME)))
                    .setVersionStamp(env.getArgument(VERSION_STAMP_FIELD_NAME))))
            .dataFetcher("notebook", getResolver(notebookType))
            .dataFetcher("corpUser", getResolver(corpUserType))
            .dataFetcher("corpGroup", getResolver(corpGroupType))
            .dataFetcher("dashboard", getResolver(dashboardType))
            .dataFetcher("chart", getResolver(chartType))
            .dataFetcher("tag", getResolver(tagType))
            .dataFetcher("dataFlow", getResolver(dataFlowType))
            .dataFetcher("dataJob", getResolver(dataJobType))
            .dataFetcher("glossaryTerm", getResolver(glossaryTermType))
            .dataFetcher("glossaryNode", getResolver(glossaryNodeType))
            .dataFetcher("domain", getResolver((domainType)))
            .dataFetcher("dataPlatform", getResolver(dataPlatformType))
            .dataFetcher("mlFeatureTable", getResolver(mlFeatureTableType))
            .dataFetcher("mlFeature", getResolver(mlFeatureType))
            .dataFetcher("mlPrimaryKey", getResolver(mlPrimaryKeyType))
            .dataFetcher("mlModel", getResolver(mlModelType))
            .dataFetcher("mlModelGroup", getResolver(mlModelGroupType))
            .dataFetcher("assertion", getResolver(assertionType))
            .dataFetcher("listPolicies", new ListPoliciesResolver(this.entityClient))
            .dataFetcher("getGrantedPrivileges", new GetGrantedPrivilegesResolver())
            .dataFetcher("listUsers", new ListUsersResolver(this.entityClient))
            .dataFetcher("listGroups", new ListGroupsResolver(this.entityClient))
            .dataFetcher("listRecommendations", new ListRecommendationsResolver(recommendationsService))
            .dataFetcher("getEntityCounts", new EntityCountsResolver(this.entityClient))
            .dataFetcher("getAccessToken", new GetAccessTokenResolver(statefulTokenService))
            .dataFetcher("listAccessTokens", new ListAccessTokensResolver(this.entityClient))
            .dataFetcher("container", getResolver(containerType))
            .dataFetcher("listDomains", new ListDomainsResolver(this.entityClient))
            .dataFetcher("listSecrets", new ListSecretsResolver(this.entityClient))
            .dataFetcher("getSecretValues", new GetSecretValuesResolver(this.entityClient, this.secretService))
            .dataFetcher("listIngestionSources", new ListIngestionSourcesResolver(this.entityClient))
            .dataFetcher("ingestionSource", new GetIngestionSourceResolver(this.entityClient))
            .dataFetcher("executionRequest", new GetIngestionExecutionRequestResolver(this.entityClient))
            .dataFetcher("getSchemaBlame", new GetSchemaBlameResolver(this.timelineService))
            .dataFetcher("getSchemaVersionList", new GetSchemaVersionListResolver(this.timelineService))
            .dataFetcher("test", getResolver(testType))
            .dataFetcher("listTests", new ListTestsResolver(entityClient))
            .dataFetcher("getRootGlossaryTerms", new GetRootGlossaryTermsResolver(this.entityClient))
            .dataFetcher("getRootGlossaryNodes", new GetRootGlossaryNodesResolver(this.entityClient))
            .dataFetcher("entityExists", new EntityExistsResolver(this.entityService))
            .dataFetcher("getNativeUserInviteToken", new GetNativeUserInviteTokenResolver(this.nativeUserService))
            .dataFetcher("entity", getEntityResolver())
<<<<<<< HEAD
        );
    }

=======
            .dataFetcher("entities", getEntitiesResolver())
            .dataFetcher("listRoles", new ListRolesResolver(this.entityClient))
        );
    }

    private DataFetcher getEntitiesResolver() {
        return new BatchGetEntitiesResolver(entityTypes,
            (env) -> {
                List<String> urns = env.getArgument(URNS_FIELD_NAME);
                return urns.stream().map((urn) -> {
                    try {
                        Urn entityUrn = Urn.createFromString(urn);
                        return UrnToEntityMapper.map(entityUrn);
                    } catch (Exception e) {
                        throw new RuntimeException("Failed to get entity", e);
                    }
                }).collect(Collectors.toList());
            });
    }

>>>>>>> af6a423f
    private DataFetcher getEntityResolver() {
        return new EntityTypeResolver(entityTypes,
            (env) -> {
                try {
                    Urn urn = Urn.createFromString(env.getArgument(URN_FIELD_NAME));
                    return UrnToEntityMapper.map(urn);
                } catch (Exception e) {
                    throw new RuntimeException("Failed to get entity", e);
                }
            });
    }

    private DataFetcher getResolver(LoadableType<?, String> loadableType) {
        return getResolver(loadableType, this::getUrnField);
    }

    private <T, K> DataFetcher getResolver(LoadableType<T, K> loadableType,
        Function<DataFetchingEnvironment, K> keyProvider) {
        return new LoadableTypeResolver<>(loadableType, keyProvider);
    }

    private String getUrnField(DataFetchingEnvironment env) {
        return env.getArgument(URN_FIELD_NAME);
    }

    private void configureMutationResolvers(final RuntimeWiring.Builder builder) {
        builder.type("Mutation", typeWiring -> typeWiring
            .dataFetcher("updateDataset", new MutableTypeResolver<>(datasetType))
            .dataFetcher("updateDatasets", new MutableTypeBatchResolver<>(datasetType))
<<<<<<< HEAD
            .dataFetcher("createTag", new CreateTagResolver(this.entityClient))
=======
            .dataFetcher("createTag", new CreateTagResolver(this.entityClient, this.entityService))
>>>>>>> af6a423f
            .dataFetcher("updateTag", new MutableTypeResolver<>(tagType))
            .dataFetcher("setTagColor", new SetTagColorResolver(entityClient, entityService))
            .dataFetcher("deleteTag", new DeleteTagResolver(entityClient))
            .dataFetcher("updateChart", new MutableTypeResolver<>(chartType))
            .dataFetcher("updateDashboard", new MutableTypeResolver<>(dashboardType))
            .dataFetcher("updateNotebook", new MutableTypeResolver<>(notebookType))
            .dataFetcher("updateDataJob", new MutableTypeResolver<>(dataJobType))
            .dataFetcher("updateDataFlow", new MutableTypeResolver<>(dataFlowType))
            .dataFetcher("updateCorpUserProperties", new MutableTypeResolver<>(corpUserType))
            .dataFetcher("updateCorpGroupProperties", new MutableTypeResolver<>(corpGroupType))
            .dataFetcher("addTag", new AddTagResolver(entityService))
            .dataFetcher("addTags", new AddTagsResolver(entityService))
            .dataFetcher("batchAddTags", new BatchAddTagsResolver(entityService))
            .dataFetcher("removeTag", new RemoveTagResolver(entityService))
            .dataFetcher("batchRemoveTags", new BatchRemoveTagsResolver(entityService))
            .dataFetcher("addTerm", new AddTermResolver(entityService))
            .dataFetcher("batchAddTerms", new BatchAddTermsResolver(entityService))
            .dataFetcher("addTerms", new AddTermsResolver(entityService))
            .dataFetcher("removeTerm", new RemoveTermResolver(entityService))
            .dataFetcher("batchRemoveTerms", new BatchRemoveTermsResolver(entityService))
            .dataFetcher("createPolicy", new UpsertPolicyResolver(this.entityClient))
            .dataFetcher("updatePolicy", new UpsertPolicyResolver(this.entityClient))
            .dataFetcher("deletePolicy", new DeletePolicyResolver(this.entityClient))
            .dataFetcher("updateDescription", new UpdateDescriptionResolver(entityService))
            .dataFetcher("addOwner", new AddOwnerResolver(entityService))
            .dataFetcher("addOwners", new AddOwnersResolver(entityService))
            .dataFetcher("batchAddOwners", new BatchAddOwnersResolver(entityService))
            .dataFetcher("removeOwner", new RemoveOwnerResolver(entityService))
            .dataFetcher("batchRemoveOwners", new BatchRemoveOwnersResolver(entityService))
            .dataFetcher("addLink", new AddLinkResolver(entityService))
            .dataFetcher("removeLink", new RemoveLinkResolver(entityService))
            .dataFetcher("addGroupMembers", new AddGroupMembersResolver(this.groupService))
            .dataFetcher("removeGroupMembers", new RemoveGroupMembersResolver(this.groupService))
            .dataFetcher("createGroup", new CreateGroupResolver(this.groupService))
            .dataFetcher("removeUser", new RemoveUserResolver(this.entityClient))
            .dataFetcher("removeGroup", new RemoveGroupResolver(this.entityClient))
            .dataFetcher("updateUserStatus", new UpdateUserStatusResolver(this.entityClient))
            .dataFetcher("createDomain", new CreateDomainResolver(this.entityClient))
            .dataFetcher("deleteDomain", new DeleteDomainResolver(entityClient))
            .dataFetcher("setDomain", new SetDomainResolver(this.entityClient, this.entityService))
            .dataFetcher("batchSetDomain", new BatchSetDomainResolver(this.entityService))
            .dataFetcher("updateDeprecation", new UpdateDeprecationResolver(this.entityClient, this.entityService))
            .dataFetcher("batchUpdateDeprecation", new BatchUpdateDeprecationResolver(entityService))
            .dataFetcher("unsetDomain", new UnsetDomainResolver(this.entityClient, this.entityService))
            .dataFetcher("createSecret", new CreateSecretResolver(this.entityClient, this.secretService))
            .dataFetcher("deleteSecret", new DeleteSecretResolver(this.entityClient))
            .dataFetcher("createAccessToken", new CreateAccessTokenResolver(this.statefulTokenService))
            .dataFetcher("revokeAccessToken", new RevokeAccessTokenResolver(this.entityClient, this.statefulTokenService))
            .dataFetcher("createIngestionSource", new UpsertIngestionSourceResolver(this.entityClient))
            .dataFetcher("updateIngestionSource", new UpsertIngestionSourceResolver(this.entityClient))
            .dataFetcher("deleteIngestionSource", new DeleteIngestionSourceResolver(this.entityClient))
            .dataFetcher("createIngestionExecutionRequest", new CreateIngestionExecutionRequestResolver(this.entityClient, this.ingestionConfiguration))
            .dataFetcher("cancelIngestionExecutionRequest", new CancelIngestionExecutionRequestResolver(this.entityClient))
            .dataFetcher("createTestConnectionRequest", new CreateTestConnectionRequestResolver(this.entityClient, this.ingestionConfiguration))
            .dataFetcher("deleteAssertion", new DeleteAssertionResolver(this.entityClient, this.entityService))
            .dataFetcher("createTest", new CreateTestResolver(this.entityClient))
            .dataFetcher("updateTest", new UpdateTestResolver(this.entityClient))
            .dataFetcher("deleteTest", new DeleteTestResolver(this.entityClient))
            .dataFetcher("reportOperation", new ReportOperationResolver(this.entityClient))
            .dataFetcher("createGlossaryTerm", new CreateGlossaryTermResolver(this.entityClient))
            .dataFetcher("createGlossaryNode", new CreateGlossaryNodeResolver(this.entityClient))
            .dataFetcher("updateParentNode", new UpdateParentNodeResolver(entityService))
            .dataFetcher("deleteGlossaryEntity",
                new DeleteGlossaryEntityResolver(this.entityClient, this.entityService))
            .dataFetcher("updateName", new UpdateNameResolver(entityService))
            .dataFetcher("addRelatedTerms", new AddRelatedTermsResolver(this.entityService))
            .dataFetcher("removeRelatedTerms", new RemoveRelatedTermsResolver(this.entityService))
            .dataFetcher("createNativeUserInviteToken", new CreateNativeUserInviteTokenResolver(this.nativeUserService))
            .dataFetcher("createNativeUserResetToken", new CreateNativeUserResetTokenResolver(this.nativeUserService))
            .dataFetcher("batchUpdateSoftDeleted", new BatchUpdateSoftDeletedResolver(this.entityService))
<<<<<<< HEAD
=======
            .dataFetcher("updateUserSetting", new UpdateUserSettingResolver(this.entityService))
            .dataFetcher("rollbackIngestion", new RollbackIngestionResolver(this.entityClient))
            .dataFetcher("batchAssignRole", new BatchAssignRoleResolver(this.entityClient))
>>>>>>> af6a423f

        );
    }

    private void configureGenericEntityResolvers(final RuntimeWiring.Builder builder) {
        builder
            .type("SearchResult", typeWiring -> typeWiring
                .dataFetcher("entity", new EntityTypeResolver(entityTypes,
                        (env) -> ((SearchResult) env.getSource()).getEntity()))
                )
            .type("SearchAcrossLineageResult", typeWiring -> typeWiring
                .dataFetcher("entity", new EntityTypeResolver(entityTypes,
                        (env) -> ((SearchAcrossLineageResult) env.getSource()).getEntity()))
            )
            .type("AggregationMetadata", typeWiring -> typeWiring
                .dataFetcher("entity", new EntityTypeResolver(entityTypes,
                    (env) -> ((AggregationMetadata) env.getSource()).getEntity()))
            )
            .type("RecommendationContent", typeWiring -> typeWiring
                .dataFetcher("entity", new EntityTypeResolver(entityTypes,
                    (env) -> ((RecommendationContent) env.getSource()).getEntity()))
            )
            .type("BrowseResults", typeWiring -> typeWiring
                .dataFetcher("entities", new EntityTypeBatchResolver(entityTypes,
                        (env) -> ((BrowseResults) env.getSource()).getEntities()))
            )
            .type("EntityRelationshipLegacy", typeWiring -> typeWiring
                .dataFetcher("entity", new EntityTypeResolver(entityTypes,
                        (env) -> ((EntityRelationshipLegacy) env.getSource()).getEntity()))
            )
            .type("EntityRelationship", typeWiring -> typeWiring
                .dataFetcher("entity", new EntityTypeResolver(entityTypes,
                        (env) -> ((EntityRelationship) env.getSource()).getEntity()))
            )
            .type("LineageRelationship", typeWiring -> typeWiring
                .dataFetcher("entity", new EntityTypeResolver(entityTypes,
                        (env) -> ((LineageRelationship) env.getSource()).getEntity()))
            )
            .type("ListDomainsResult", typeWiring -> typeWiring
                .dataFetcher("domains", new LoadableTypeBatchResolver<>(domainType,
                        (env) -> ((ListDomainsResult) env.getSource()).getDomains().stream()
                            .map(Domain::getUrn)
                            .collect(Collectors.toList())))
            )
            .type("GetRootGlossaryTermsResult", typeWiring -> typeWiring
                .dataFetcher("terms", new LoadableTypeBatchResolver<>(glossaryTermType,
                        (env) -> ((GetRootGlossaryTermsResult) env.getSource()).getTerms().stream()
                            .map(GlossaryTerm::getUrn)
                            .collect(Collectors.toList())))
            )
            .type("GetRootGlossaryNodesResult", typeWiring -> typeWiring
                .dataFetcher("nodes", new LoadableTypeBatchResolver<>(glossaryNodeType,
                        (env) -> ((GetRootGlossaryNodesResult) env.getSource()).getNodes().stream()
                            .map(GlossaryNode::getUrn)
                            .collect(Collectors.toList())))
            )
            .type("AutoCompleteResults", typeWiring -> typeWiring
                .dataFetcher("entities",
                    new EntityTypeBatchResolver(entityTypes,
                        (env) -> ((AutoCompleteResults) env.getSource()).getEntities()))
            )
            .type("AutoCompleteResultForEntity", typeWiring -> typeWiring
                .dataFetcher("entities", new EntityTypeBatchResolver(entityTypes,
                        (env) -> ((AutoCompleteResultForEntity) env.getSource()).getEntities()))
            )
            .type("PolicyMatchCriterionValue", typeWiring -> typeWiring
                .dataFetcher("entity", new EntityTypeResolver(entityTypes,
                        (env) -> ((PolicyMatchCriterionValue) env.getSource()).getEntity()))
            )
            .type("ListTestsResult", typeWiring -> typeWiring
                .dataFetcher("tests", new LoadableTypeBatchResolver<>(testType,
                    (env) -> ((ListTestsResult) env.getSource()).getTests().stream()
                        .map(Test::getUrn)
                        .collect(Collectors.toList())))
            );
    }

    /**
     * Configures resolvers responsible for resolving the {@link com.linkedin.datahub.graphql.generated.Dataset} type.
     */
    private void configureDatasetResolvers(final RuntimeWiring.Builder builder) {
        builder
            .type("Dataset", typeWiring -> typeWiring
                .dataFetcher("relationships", new EntityRelationshipsResultResolver(graphClient))
<<<<<<< HEAD
=======
                .dataFetcher("browsePaths", new EntityBrowsePathsResolver(this.datasetType))
>>>>>>> af6a423f
                .dataFetcher("lineage", new EntityLineageResultResolver(siblingGraphService))
                .dataFetcher("platform", new LoadableTypeResolver<>(dataPlatformType,
                            (env) -> ((Dataset) env.getSource()).getPlatform().getUrn())
                )
                .dataFetcher("container",
                    new LoadableTypeResolver<>(containerType,
                        (env) -> {
                            final Dataset dataset = env.getSource();
                            return dataset.getContainer() != null ? dataset.getContainer().getUrn() : null;
                        })
                )
                .dataFetcher("dataPlatformInstance",
                    new LoadableTypeResolver<>(dataPlatformInstanceType,
                        (env) -> {
                            final Dataset dataset = env.getSource();
                            return dataset.getDataPlatformInstance() != null ? dataset.getDataPlatformInstance().getUrn() : null;
                        })
                )
                .dataFetcher("datasetProfiles", new TimeSeriesAspectResolver(
                        this.entityClient,
                        "dataset",
                        "datasetProfile",
                        DatasetProfileMapper::map
                    )
                )
                .dataFetcher("operations", new TimeSeriesAspectResolver(
                            this.entityClient,
                            "dataset",
                            "operation",
                            OperationMapper::map
                    )
                )
                .dataFetcher("usageStats", new DatasetUsageStatsResolver(this.usageClient))
                .dataFetcher("statsSummary", new DatasetStatsSummaryResolver(this.usageClient))
                .dataFetcher("health", new DatasetHealthResolver(graphClient, timeseriesAspectService))
                .dataFetcher("schemaMetadata", new AspectResolver())
                .dataFetcher("assertions", new EntityAssertionsResolver(entityClient, graphClient))
                .dataFetcher("testResults", new TestResultsResolver(entityClient))
                .dataFetcher("aspects", new WeaklyTypedAspectsResolver(entityClient, entityRegistry))
                .dataFetcher("subTypes", new SubTypesResolver(
                   this.entityClient,
                   "dataset",
                   "subTypes"))
                .dataFetcher("runs", new EntityRunsResolver(entityClient))
                .dataFetcher("parentContainers", new ParentContainersResolver(entityClient)))
            .type("Owner", typeWiring -> typeWiring
                    .dataFetcher("owner", new OwnerTypeResolver<>(ownerTypes,
                        (env) -> ((Owner) env.getSource()).getOwner()))
            )
            .type("UserUsageCounts", typeWiring -> typeWiring
                .dataFetcher("user", new LoadableTypeResolver<>(corpUserType,
                    (env) -> ((UserUsageCounts) env.getSource()).getUser().getUrn()))
            )
            .type("ForeignKeyConstraint", typeWiring -> typeWiring
                .dataFetcher("foreignDataset", new LoadableTypeResolver<>(datasetType,
                    (env) -> ((ForeignKeyConstraint) env.getSource()).getForeignDataset().getUrn()))
            )
            .type("SiblingProperties", typeWiring -> typeWiring
                .dataFetcher("siblings",
                    new EntityTypeBatchResolver(
                        new ArrayList<>(entityTypes),
                        (env) -> ((SiblingProperties) env.getSource()).getSiblings()))
            )
            .type("InstitutionalMemoryMetadata", typeWiring -> typeWiring
                .dataFetcher("author", new LoadableTypeResolver<>(corpUserType,
                    (env) -> ((InstitutionalMemoryMetadata) env.getSource()).getAuthor().getUrn()))
            )
            .type("DatasetStatsSummary", typeWiring -> typeWiring
                .dataFetcher("topUsersLast30Days", new LoadableTypeBatchResolver<>(corpUserType,
                    (env) -> {
                        DatasetStatsSummary summary = ((DatasetStatsSummary) env.getSource());
                        return summary.getTopUsersLast30Days() != null
                            ? summary.getTopUsersLast30Days().stream()
                            .map(CorpUser::getUrn)
                            .collect(Collectors.toList())
                            : null;
                    }))
            );
    }

    /**
     * Configures resolvers responsible for resolving the {@link com.linkedin.datahub.graphql.generated.VersionedDataset} type.
     */
    private void configureVersionedDatasetResolvers(final RuntimeWiring.Builder builder) {
        builder
            .type("VersionedDataset", typeWiring -> typeWiring
                .dataFetcher("relationships", new StaticDataFetcher(null)));

    }

    /**
     * Configures resolvers responsible for resolving the {@link com.linkedin.datahub.graphql.generated.AccessTokenMetadata} type.
     */
    private void configureAccessAccessTokenMetadataResolvers(final RuntimeWiring.Builder builder) {
        builder.type("AccessToken", typeWiring -> typeWiring
            .dataFetcher("metadata", new LoadableTypeResolver<>(accessTokenMetadataType,
                (env) -> ((AccessToken) env.getSource()).getMetadata().getUrn()))
        );
        builder.type("ListAccessTokenResult", typeWiring -> typeWiring
            .dataFetcher("tokens", new LoadableTypeBatchResolver<>(accessTokenMetadataType,
                (env) -> ((ListAccessTokenResult) env.getSource()).getTokens().stream()
                    .map(AccessTokenMetadata::getUrn)
                    .collect(Collectors.toList())))
        );
    }

    private void configureGlossaryTermResolvers(final RuntimeWiring.Builder builder) {
        builder.type("GlossaryTerm", typeWiring -> typeWiring
            .dataFetcher("schemaMetadata", new AspectResolver())
            .dataFetcher("parentNodes", new ParentNodesResolver(entityClient))
        );
    }

    private void configureGlossaryNodeResolvers(final RuntimeWiring.Builder builder) {
        builder.type("GlossaryNode", typeWiring -> typeWiring
            .dataFetcher("parentNodes", new ParentNodesResolver(entityClient))
        );
    }

    /**
     * Configures resolvers responsible for resolving the {@link com.linkedin.datahub.graphql.generated.CorpUser} type.
     */
    private void configureCorpUserResolvers(final RuntimeWiring.Builder builder) {
        builder.type("CorpUser", typeWiring -> typeWiring
            .dataFetcher("relationships",
                new EntityRelationshipsResultResolver(graphClient))
        );
        builder.type("CorpUserInfo", typeWiring -> typeWiring
            .dataFetcher("manager", new LoadableTypeResolver<>(corpUserType,
                (env) -> ((CorpUserInfo) env.getSource()).getManager().getUrn()))
        );
    }

    /**
     * Configures resolvers responsible for resolving the {@link com.linkedin.datahub.graphql.generated.CorpGroup} type.
     */
    private void configureCorpGroupResolvers(final RuntimeWiring.Builder builder) {
        builder.type("CorpGroup", typeWiring -> typeWiring
            .dataFetcher("relationships", new EntityRelationshipsResultResolver(graphClient)));
        builder.type("CorpGroupInfo", typeWiring -> typeWiring
            .dataFetcher("admins",
                    new LoadableTypeBatchResolver<>(corpUserType,
                            (env) -> ((CorpGroupInfo) env.getSource()).getAdmins().stream()
                                    .map(CorpUser::getUrn)
                                    .collect(Collectors.toList())))
            .dataFetcher("members",
                    new LoadableTypeBatchResolver<>(corpUserType,
                            (env) -> ((CorpGroupInfo) env.getSource()).getMembers().stream()
                                    .map(CorpUser::getUrn)
                                    .collect(Collectors.toList())))
        );
    }

    private void configureTagAssociationResolver(final RuntimeWiring.Builder builder) {
        builder.type("Tag", typeWiring -> typeWiring
            .dataFetcher("relationships", new EntityRelationshipsResultResolver(graphClient)));
        builder.type("TagAssociation", typeWiring -> typeWiring
            .dataFetcher("tag",
                    new LoadableTypeResolver<>(tagType,
                            (env) -> ((com.linkedin.datahub.graphql.generated.TagAssociation) env.getSource()).getTag().getUrn()))
        );
    }

    private void configureGlossaryTermAssociationResolver(final RuntimeWiring.Builder builder) {
        builder.type("GlossaryTermAssociation", typeWiring -> typeWiring
                .dataFetcher("term",
                    new LoadableTypeResolver<>(glossaryTermType,
                        (env) -> ((GlossaryTermAssociation) env.getSource()).getTerm().getUrn()))
        );
    }

  /**
   * Configures resolvers responsible for resolving the {@link com.linkedin.datahub.graphql.generated.Notebook} type.
   */
  private void configureNotebookResolvers(final RuntimeWiring.Builder builder) {
    builder.type("Notebook", typeWiring -> typeWiring
        .dataFetcher("relationships", new EntityRelationshipsResultResolver(graphClient))
        .dataFetcher("browsePaths", new EntityBrowsePathsResolver(this.notebookType))
        .dataFetcher("platform", new LoadableTypeResolver<>(dataPlatformType,
            (env) -> ((Notebook) env.getSource()).getPlatform().getUrn()))
        .dataFetcher("dataPlatformInstance",
            new LoadableTypeResolver<>(dataPlatformInstanceType,
                (env) -> {
                  final Notebook notebook = env.getSource();
                  return notebook.getDataPlatformInstance() != null ? notebook.getDataPlatformInstance().getUrn() : null;
                })
        )
    );
  }

    /**
     * Configures resolvers responsible for resolving the {@link com.linkedin.datahub.graphql.generated.Dashboard} type.
     */
    private void configureDashboardResolvers(final RuntimeWiring.Builder builder) {
        builder.type("Dashboard", typeWiring -> typeWiring
            .dataFetcher("relationships", new EntityRelationshipsResultResolver(graphClient))
<<<<<<< HEAD
=======
            .dataFetcher("browsePaths", new EntityBrowsePathsResolver(this.dashboardType))
>>>>>>> af6a423f
            .dataFetcher("lineage", new EntityLineageResultResolver(siblingGraphService))
            .dataFetcher("platform", new LoadableTypeResolver<>(dataPlatformType,
                    (env) -> ((Dashboard) env.getSource()).getPlatform().getUrn()))
            .dataFetcher("dataPlatformInstance",
                new LoadableTypeResolver<>(dataPlatformInstanceType,
                    (env) -> {
                        final Dashboard dashboard = env.getSource();
                        return dashboard.getDataPlatformInstance() != null ? dashboard.getDataPlatformInstance().getUrn() : null;
                    })
            )
            .dataFetcher("container", new LoadableTypeResolver<>(containerType,
                    (env) -> {
                        final Dashboard dashboard = env.getSource();
                        return dashboard.getContainer() != null ? dashboard.getContainer().getUrn() : null;
                    })
            )
            .dataFetcher("parentContainers", new ParentContainersResolver(entityClient))
            .dataFetcher("usageStats", new DashboardUsageStatsResolver(timeseriesAspectService))
            .dataFetcher("statsSummary", new DashboardStatsSummaryResolver(timeseriesAspectService))
        );
        builder.type("DashboardInfo", typeWiring -> typeWiring
            .dataFetcher("charts", new LoadableTypeBatchResolver<>(chartType,
                    (env) -> ((DashboardInfo) env.getSource()).getCharts().stream()
                        .map(Chart::getUrn)
                        .collect(Collectors.toList())))
        );
        builder.type("DashboardUserUsageCounts", typeWiring -> typeWiring
            .dataFetcher("user", new LoadableTypeResolver<>(
                corpUserType,
                (env) -> ((DashboardUserUsageCounts) env.getSource()).getUser().getUrn()))
        );
        builder.type("DashboardStatsSummary", typeWiring -> typeWiring
            .dataFetcher("topUsersLast30Days", new LoadableTypeBatchResolver<>(corpUserType,
                (env) -> {
                DashboardStatsSummary summary = ((DashboardStatsSummary) env.getSource());
                return summary.getTopUsersLast30Days() != null
                    ? summary.getTopUsersLast30Days().stream()
                        .map(CorpUser::getUrn)
                        .collect(Collectors.toList())
                    : null;
                }))
        );
    }

    /**
     * Configures resolvers responsible for resolving the {@link com.linkedin.datahub.graphql.generated.Chart} type.
     */
    private void configureChartResolvers(final RuntimeWiring.Builder builder) {
        builder.type("Chart", typeWiring -> typeWiring
            .dataFetcher("relationships", new EntityRelationshipsResultResolver(graphClient))
<<<<<<< HEAD
=======
            .dataFetcher("browsePaths", new EntityBrowsePathsResolver(this.chartType))
>>>>>>> af6a423f
            .dataFetcher("lineage", new EntityLineageResultResolver(siblingGraphService))
            .dataFetcher("platform", new LoadableTypeResolver<>(dataPlatformType,
                (env) -> ((Chart) env.getSource()).getPlatform().getUrn()))
            .dataFetcher("dataPlatformInstance",
                new LoadableTypeResolver<>(dataPlatformInstanceType,
                    (env) -> {
                        final Chart chart = env.getSource();
                        return chart.getDataPlatformInstance() != null ? chart.getDataPlatformInstance().getUrn() : null;
                    })
            )
            .dataFetcher("container", new LoadableTypeResolver<>(
                containerType,
                (env) -> {
                    final Chart chart = env.getSource();
                    return chart.getContainer() != null ? chart.getContainer().getUrn() : null;
                })
            )
            .dataFetcher("parentContainers", new ParentContainersResolver(entityClient))
            .dataFetcher("statsSummary", new ChartStatsSummaryResolver(this.timeseriesAspectService))
        );
        builder.type("ChartInfo", typeWiring -> typeWiring
            .dataFetcher("inputs", new LoadableTypeBatchResolver<>(datasetType,
                (env) -> ((ChartInfo) env.getSource()).getInputs().stream()
                    .map(datasetType.getKeyProvider())
                    .collect(Collectors.toList())))
        );
    }

    /**
     * Configures {@link graphql.schema.TypeResolver}s for any GQL 'union' or 'interface' types.
     */
    private void configureTypeResolvers(final RuntimeWiring.Builder builder) {
        builder
            .type("Entity", typeWiring -> typeWiring
                .typeResolver(new EntityInterfaceTypeResolver(loadableTypes.stream()
                        .filter(graphType -> graphType instanceof EntityType)
                        .map(graphType -> (EntityType<?, ?>) graphType)
                        .collect(Collectors.toList())
                )))
            .type("EntityWithRelationships", typeWiring -> typeWiring
                .typeResolver(new EntityInterfaceTypeResolver(loadableTypes.stream()
                        .filter(graphType -> graphType instanceof EntityType)
                        .map(graphType -> (EntityType<?, ?>) graphType)
                        .collect(Collectors.toList())
                )))
            .type("BrowsableEntity", typeWiring -> typeWiring
                .typeResolver(new EntityInterfaceTypeResolver(browsableTypes.stream()
                    .map(graphType -> (EntityType<?, ?>) graphType)
                    .collect(Collectors.toList())
                )))
            .type("OwnerType", typeWiring -> typeWiring
                .typeResolver(new EntityInterfaceTypeResolver(ownerTypes.stream()
                    .filter(graphType -> graphType instanceof EntityType)
                    .map(graphType -> (EntityType<?, ?>) graphType)
                    .collect(Collectors.toList())
                )))
            .type("PlatformSchema", typeWiring -> typeWiring
                    .typeResolver(new PlatformSchemaUnionTypeResolver())
            )
            .type("HyperParameterValueType", typeWiring -> typeWiring
                    .typeResolver(new HyperParameterValueTypeResolver())
            )
            .type("Aspect", typeWiring -> typeWiring.typeResolver(new AspectInterfaceTypeResolver()))
            .type("TimeSeriesAspect", typeWiring -> typeWiring
                .typeResolver(new TimeSeriesAspectInterfaceTypeResolver()))
            .type("ResultsType", typeWiring -> typeWiring
                    .typeResolver(new ResultsTypeResolver()));
    }

    /**
     * Configures custom type extensions leveraged within our GraphQL schema.
     */
    private void configureTypeExtensions(final RuntimeWiring.Builder builder) {
        builder.scalar(GraphQLLong);
    }

    /**
     * Configures resolvers responsible for resolving the {@link com.linkedin.datahub.graphql.generated.DataJob} type.
     */
    private void configureDataJobResolvers(final RuntimeWiring.Builder builder) {
        builder
            .type("DataJob", typeWiring -> typeWiring
                .dataFetcher("relationships", new EntityRelationshipsResultResolver(graphClient))
<<<<<<< HEAD
=======
                .dataFetcher("browsePaths", new EntityBrowsePathsResolver(this.dataJobType))
>>>>>>> af6a423f
                .dataFetcher("lineage", new EntityLineageResultResolver(siblingGraphService))
                .dataFetcher("dataFlow", new LoadableTypeResolver<>(dataFlowType,
                    (env) -> ((DataJob) env.getSource()).getDataFlow().getUrn()))
                .dataFetcher("dataPlatformInstance",
                    new LoadableTypeResolver<>(dataPlatformInstanceType,
                        (env) -> {
                            final DataJob dataJob = env.getSource();
                            return dataJob.getDataPlatformInstance() != null ? dataJob.getDataPlatformInstance().getUrn() : null;
                        })
                )
                .dataFetcher("runs", new DataJobRunsResolver(entityClient))
            )
            .type("DataJobInputOutput", typeWiring -> typeWiring
                .dataFetcher("inputDatasets", new LoadableTypeBatchResolver<>(datasetType,
                    (env) -> ((DataJobInputOutput) env.getSource()).getInputDatasets().stream()
                        .map(datasetType.getKeyProvider())
                        .collect(Collectors.toList())))
                .dataFetcher("outputDatasets", new LoadableTypeBatchResolver<>(datasetType,
                    (env) -> ((DataJobInputOutput) env.getSource()).getOutputDatasets().stream()
                        .map(datasetType.getKeyProvider())
                        .collect(Collectors.toList())))
                .dataFetcher("inputDatajobs", new LoadableTypeBatchResolver<>(dataJobType,
                    (env) -> ((DataJobInputOutput) env.getSource()).getInputDatajobs().stream()
                        .map(DataJob::getUrn)
                        .collect(Collectors.toList())))
            );
    }

    /**
     * Configures resolvers responsible for resolving the {@link com.linkedin.datahub.graphql.generated.DataFlow} type.
     */
    private void configureDataFlowResolvers(final RuntimeWiring.Builder builder) {
        builder
            .type("DataFlow", typeWiring -> typeWiring
                .dataFetcher("relationships", new EntityRelationshipsResultResolver(graphClient))
<<<<<<< HEAD
=======
                .dataFetcher("browsePaths", new EntityBrowsePathsResolver(this.dataFlowType))
>>>>>>> af6a423f
                .dataFetcher("lineage", new EntityLineageResultResolver(siblingGraphService))
                .dataFetcher("platform", new LoadableTypeResolver<>(dataPlatformType,
                    (env) -> ((DataFlow) env.getSource()).getPlatform().getUrn()))
                .dataFetcher("dataPlatformInstance",
                    new LoadableTypeResolver<>(dataPlatformInstanceType,
                        (env) -> {
                            final DataFlow dataFlow = env.getSource();
                            return dataFlow.getDataPlatformInstance() != null ? dataFlow.getDataPlatformInstance().getUrn() : null;
                        })
                )
            );
    }

    /**
     * Configures resolvers responsible for resolving the {@link com.linkedin.datahub.graphql.generated.MLFeatureTable} type.
     */
    private void configureMLFeatureTableResolvers(final RuntimeWiring.Builder builder) {
        builder
            .type("MLFeatureTable", typeWiring -> typeWiring
                .dataFetcher("relationships", new EntityRelationshipsResultResolver(graphClient))
<<<<<<< HEAD
=======
                .dataFetcher("browsePaths", new EntityBrowsePathsResolver(this.mlFeatureTableType))
>>>>>>> af6a423f
                .dataFetcher("lineage", new EntityLineageResultResolver(siblingGraphService))
                .dataFetcher("platform",
                        new LoadableTypeResolver<>(dataPlatformType,
                                (env) -> ((MLFeatureTable) env.getSource()).getPlatform().getUrn()))
                .dataFetcher("dataPlatformInstance",
                    new LoadableTypeResolver<>(dataPlatformInstanceType,
                        (env) -> {
                            final MLFeatureTable entity = env.getSource();
                            return entity.getDataPlatformInstance() != null ? entity.getDataPlatformInstance().getUrn() : null;
                        })
                )
            )
            .type("MLFeatureTableProperties", typeWiring -> typeWiring
                .dataFetcher("mlFeatures",
                                new LoadableTypeBatchResolver<>(mlFeatureType,
                                        (env) ->
                                            ((MLFeatureTableProperties) env.getSource()).getMlFeatures() != null
                                                ? ((MLFeatureTableProperties) env.getSource()).getMlFeatures().stream()
                                        .map(MLFeature::getUrn)
                                        .collect(Collectors.toList()) : ImmutableList.of()))
                .dataFetcher("mlPrimaryKeys",
                                new LoadableTypeBatchResolver<>(mlPrimaryKeyType,
                                        (env) ->
                                            ((MLFeatureTableProperties) env.getSource()).getMlPrimaryKeys() != null
                                                ? ((MLFeatureTableProperties) env.getSource()).getMlPrimaryKeys().stream()
                                        .map(MLPrimaryKey::getUrn)
                                        .collect(Collectors.toList()) : ImmutableList.of()))
            )
            .type("MLFeatureProperties", typeWiring -> typeWiring
                .dataFetcher("sources", new LoadableTypeBatchResolver<>(datasetType,
                                (env) -> {
                                    if (((MLFeatureProperties) env.getSource()).getSources() == null) {
                                        return Collections.emptyList();
                                    }
                                    return ((MLFeatureProperties) env.getSource()).getSources().stream()
                                                        .map(datasetType.getKeyProvider())
                                                        .collect(Collectors.toList());
                                    })
                )
            )
            .type("MLPrimaryKeyProperties", typeWiring -> typeWiring
                .dataFetcher("sources", new LoadableTypeBatchResolver<>(datasetType,
                                (env) -> {
                                    if (((MLPrimaryKeyProperties) env.getSource()).getSources() == null) {
                                        return Collections.emptyList();
                                    }
                                    return ((MLPrimaryKeyProperties) env.getSource()).getSources().stream()
                                        .map(datasetType.getKeyProvider())
                                        .collect(Collectors.toList());
                                })
                )
            )
            .type("MLModel", typeWiring -> typeWiring
                .dataFetcher("relationships", new EntityRelationshipsResultResolver(graphClient))
<<<<<<< HEAD
=======
                .dataFetcher("browsePaths", new EntityBrowsePathsResolver(this.mlModelType))
>>>>>>> af6a423f
                .dataFetcher("lineage", new EntityLineageResultResolver(siblingGraphService))
                .dataFetcher("platform", new LoadableTypeResolver<>(dataPlatformType,
                    (env) -> ((MLModel) env.getSource()).getPlatform().getUrn()))
                .dataFetcher("dataPlatformInstance",
                    new LoadableTypeResolver<>(dataPlatformInstanceType,
                        (env) -> {
                            final MLModel mlModel = env.getSource();
                            return mlModel.getDataPlatformInstance() != null ? mlModel.getDataPlatformInstance().getUrn() : null;
                        })
                )
            )
            .type("MLModelProperties", typeWiring -> typeWiring
                .dataFetcher("groups", new LoadableTypeBatchResolver<>(mlModelGroupType,
                        (env) -> {
                            MLModelProperties properties = env.getSource();
                            if (properties.getGroups() != null) {
                                return properties.getGroups().stream()
                                    .map(MLModelGroup::getUrn)
                                    .collect(Collectors.toList());
                            }
                            return Collections.emptyList();
                        })
                )
            )
            .type("MLModelGroup", typeWiring -> typeWiring
                .dataFetcher("relationships", new EntityRelationshipsResultResolver(graphClient))
<<<<<<< HEAD
=======
                .dataFetcher("browsePaths", new EntityBrowsePathsResolver(this.mlModelGroupType))
>>>>>>> af6a423f
                .dataFetcher("lineage", new EntityLineageResultResolver(siblingGraphService))
                .dataFetcher("platform", new LoadableTypeResolver<>(dataPlatformType,
                                (env) -> ((MLModelGroup) env.getSource()).getPlatform().getUrn())
                )
                .dataFetcher("dataPlatformInstance",
                    new LoadableTypeResolver<>(dataPlatformInstanceType,
                        (env) -> {
                            final MLModelGroup entity = env.getSource();
                            return entity.getDataPlatformInstance() != null ? entity.getDataPlatformInstance().getUrn() : null;
                        })
                )
            )
            .type("MLFeature", typeWiring -> typeWiring
                .dataFetcher("relationships", new EntityRelationshipsResultResolver(graphClient))
                .dataFetcher("lineage",  new EntityLineageResultResolver(siblingGraphService))
                .dataFetcher("dataPlatformInstance",
                    new LoadableTypeResolver<>(dataPlatformInstanceType,
                        (env) -> {
                            final MLFeature entity = env.getSource();
                            return entity.getDataPlatformInstance() != null ? entity.getDataPlatformInstance().getUrn() : null;
                        })
                )
            )
            .type("MLPrimaryKey", typeWiring -> typeWiring
                .dataFetcher("relationships", new EntityRelationshipsResultResolver(graphClient))
                .dataFetcher("lineage", new EntityLineageResultResolver(siblingGraphService))
                .dataFetcher("dataPlatformInstance",
                    new LoadableTypeResolver<>(dataPlatformInstanceType,
                        (env) -> {
                            final MLPrimaryKey entity = env.getSource();
                            return entity.getDataPlatformInstance() != null ? entity.getDataPlatformInstance().getUrn() : null;
                        })
                )
            );
    }

    private void configureGlossaryRelationshipResolvers(final RuntimeWiring.Builder builder) {
        builder.type("GlossaryTerm", typeWiring -> typeWiring.dataFetcher("relationships",
            new EntityRelationshipsResultResolver(graphClient)))
        .type("GlossaryNode", typeWiring -> typeWiring.dataFetcher("relationships",
            new EntityRelationshipsResultResolver(graphClient)));
    }

    private void configureDomainResolvers(final RuntimeWiring.Builder builder) {
        builder.type("Domain", typeWiring -> typeWiring
            .dataFetcher("entities", new DomainEntitiesResolver(this.entityClient))
            .dataFetcher("relationships", new EntityRelationshipsResultResolver(graphClient)
            )
        );
        builder.type("DomainAssociation", typeWiring -> typeWiring
            .dataFetcher("domain",
                new LoadableTypeResolver<>(domainType,
                    (env) -> ((com.linkedin.datahub.graphql.generated.DomainAssociation) env.getSource()).getDomain().getUrn()))
        );
    }

    private void configureAssertionResolvers(final RuntimeWiring.Builder builder) {
        builder.type("Assertion", typeWiring -> typeWiring.dataFetcher("relationships",
                new EntityRelationshipsResultResolver(graphClient))
            .dataFetcher("platform", new LoadableTypeResolver<>(dataPlatformType,
                (env) -> ((Assertion) env.getSource()).getPlatform().getUrn()))
            .dataFetcher("dataPlatformInstance",
                new LoadableTypeResolver<>(dataPlatformInstanceType,
                    (env) -> {
                        final Assertion assertion = env.getSource();
                        return assertion.getDataPlatformInstance() != null ? assertion.getDataPlatformInstance().getUrn() : null;
                    })
            )
            .dataFetcher("runEvents", new AssertionRunEventResolver(entityClient)));
    }

    private void configurePolicyResolvers(final RuntimeWiring.Builder builder) {
        // Register resolvers for "resolvedUsers" and "resolvedGroups" field of the Policy type.
        builder.type("ActorFilter", typeWiring -> typeWiring.dataFetcher("resolvedUsers",
            new LoadableTypeBatchResolver<>(corpUserType, (env) -> {
                final ActorFilter filter = env.getSource();
                return filter.getUsers();
            })).dataFetcher("resolvedGroups", new LoadableTypeBatchResolver<>(corpGroupType, (env) -> {
            final ActorFilter filter = env.getSource();
            return filter.getGroups();
        })).dataFetcher("resolvedRoles", new LoadableTypeBatchResolver<>(dataHubRoleType, (env) -> {
            final ActorFilter filter = env.getSource();
            return filter.getRoles();
        })));
    }

    private void configureRoleResolvers(final RuntimeWiring.Builder builder) {
        builder.type("DataHubRole",
            typeWiring -> typeWiring.dataFetcher("relationships", new EntityRelationshipsResultResolver(graphClient)));
    }

    private void configureDataProcessInstanceResolvers(final RuntimeWiring.Builder builder) {
<<<<<<< HEAD
        builder.type("DataProcessInstance", typeWiring -> typeWiring
            .dataFetcher("relationships", new EntityRelationshipsResultResolver(graphClient))
            .dataFetcher("lineage", new EntityLineageResultResolver(siblingGraphService))
            .dataFetcher("state",
                new TimeSeriesAspectResolver(
                    this.entityClient,
                    "dataProcessInstance",
                    DATA_PROCESS_INSTANCE_RUN_EVENT_ASPECT_NAME,
                    DataProcessInstanceRunEventMapper::map
                )
            )
        );
=======
        builder.type("DataProcessInstance",
            typeWiring -> typeWiring.dataFetcher("relationships", new EntityRelationshipsResultResolver(graphClient))
                .dataFetcher("lineage", new EntityLineageResultResolver(siblingGraphService))
                .dataFetcher("state", new TimeSeriesAspectResolver(this.entityClient, "dataProcessInstance",
                    DATA_PROCESS_INSTANCE_RUN_EVENT_ASPECT_NAME, DataProcessInstanceRunEventMapper::map)));
>>>>>>> af6a423f
    }

    private void configureTestResultResolvers(final RuntimeWiring.Builder builder) {
        builder.type("TestResult", typeWiring -> typeWiring
            .dataFetcher("test", new LoadableTypeResolver<>(testType,
                (env) -> {
                    final TestResult testResult = env.getSource();
                    return testResult.getTest() != null ? testResult.getTest().getUrn() : null;
                }))
        );
    }

    private <T, K> DataLoader<K, DataFetcherResult<T>> createDataLoader(final LoadableType<T, K> graphType, final QueryContext queryContext) {
        BatchLoaderContextProvider contextProvider = () -> queryContext;
        DataLoaderOptions loaderOptions = DataLoaderOptions.newOptions().setBatchLoaderContextProvider(contextProvider);
        return DataLoader.newDataLoader((keys, context) -> CompletableFuture.supplyAsync(() -> {
            try {
                log.debug(String.format("Batch loading entities of type: %s, keys: %s", graphType.name(), keys));
                return graphType.batchLoad(keys, context.getContext());
            } catch (Exception e) {
                log.error(String.format("Failed to load Entities of type: %s, keys: %s", graphType.name(), keys) + " " + e.getMessage());
                throw new RuntimeException(String.format("Failed to retrieve entities of type %s", graphType.name()), e);
            }
        }), loaderOptions);
    }

    private void configureIngestionSourceResolvers(final RuntimeWiring.Builder builder) {
        builder.type("IngestionSource", typeWiring -> typeWiring
            .dataFetcher("executions", new IngestionSourceExecutionRequestsResolver(entityClient))
            .dataFetcher("platform", new LoadableTypeResolver<>(dataPlatformType,
                (env) -> {
                    final IngestionSource ingestionSource = env.getSource();
                    return ingestionSource.getPlatform() != null ? ingestionSource.getPlatform().getUrn() : null;
                })
            ));
    }
}<|MERGE_RESOLUTION|>--- conflicted
+++ resolved
@@ -84,10 +84,7 @@
 import com.linkedin.datahub.graphql.resolvers.auth.RevokeAccessTokenResolver;
 import com.linkedin.datahub.graphql.resolvers.browse.BrowsePathsResolver;
 import com.linkedin.datahub.graphql.resolvers.browse.BrowseResolver;
-<<<<<<< HEAD
-=======
 import com.linkedin.datahub.graphql.resolvers.browse.EntityBrowsePathsResolver;
->>>>>>> af6a423f
 import com.linkedin.datahub.graphql.resolvers.chart.ChartStatsSummaryResolver;
 import com.linkedin.datahub.graphql.resolvers.config.AppConfigResolver;
 import com.linkedin.datahub.graphql.resolvers.container.ContainerEntitiesResolver;
@@ -152,26 +149,16 @@
 import com.linkedin.datahub.graphql.resolvers.mutate.AddTagsResolver;
 import com.linkedin.datahub.graphql.resolvers.mutate.AddTermResolver;
 import com.linkedin.datahub.graphql.resolvers.mutate.AddTermsResolver;
-<<<<<<< HEAD
-import com.linkedin.datahub.graphql.resolvers.mutate.MutableTypeBatchResolver;
-=======
->>>>>>> af6a423f
 import com.linkedin.datahub.graphql.resolvers.mutate.BatchAddOwnersResolver;
 import com.linkedin.datahub.graphql.resolvers.mutate.BatchAddTagsResolver;
 import com.linkedin.datahub.graphql.resolvers.mutate.BatchAddTermsResolver;
 import com.linkedin.datahub.graphql.resolvers.mutate.BatchRemoveOwnersResolver;
 import com.linkedin.datahub.graphql.resolvers.mutate.BatchRemoveTagsResolver;
 import com.linkedin.datahub.graphql.resolvers.mutate.BatchRemoveTermsResolver;
-<<<<<<< HEAD
-import com.linkedin.datahub.graphql.resolvers.mutate.BatchUpdateDeprecationResolver;
-import com.linkedin.datahub.graphql.resolvers.mutate.BatchSetDomainResolver;
-import com.linkedin.datahub.graphql.resolvers.mutate.BatchUpdateSoftDeletedResolver;
-=======
 import com.linkedin.datahub.graphql.resolvers.mutate.BatchSetDomainResolver;
 import com.linkedin.datahub.graphql.resolvers.mutate.BatchUpdateDeprecationResolver;
 import com.linkedin.datahub.graphql.resolvers.mutate.BatchUpdateSoftDeletedResolver;
 import com.linkedin.datahub.graphql.resolvers.mutate.MutableTypeBatchResolver;
->>>>>>> af6a423f
 import com.linkedin.datahub.graphql.resolvers.mutate.MutableTypeResolver;
 import com.linkedin.datahub.graphql.resolvers.mutate.RemoveLinkResolver;
 import com.linkedin.datahub.graphql.resolvers.mutate.RemoveOwnerResolver;
@@ -180,10 +167,7 @@
 import com.linkedin.datahub.graphql.resolvers.mutate.UpdateDescriptionResolver;
 import com.linkedin.datahub.graphql.resolvers.mutate.UpdateNameResolver;
 import com.linkedin.datahub.graphql.resolvers.mutate.UpdateParentNodeResolver;
-<<<<<<< HEAD
-=======
 import com.linkedin.datahub.graphql.resolvers.mutate.UpdateUserSettingResolver;
->>>>>>> af6a423f
 import com.linkedin.datahub.graphql.resolvers.operation.ReportOperationResolver;
 import com.linkedin.datahub.graphql.resolvers.policy.DeletePolicyResolver;
 import com.linkedin.datahub.graphql.resolvers.policy.GetGrantedPrivilegesResolver;
@@ -321,11 +305,8 @@
     private final TimelineService timelineService;
     private final NativeUserService nativeUserService;
     private final GroupService groupService;
-<<<<<<< HEAD
-=======
 
     private final FeatureFlags featureFlags;
->>>>>>> af6a423f
 
     private final IngestionConfiguration ingestionConfiguration;
     private final AuthenticationConfiguration authenticationConfiguration;
@@ -405,12 +386,8 @@
         final TimelineService timelineService, final boolean supportsImpactAnalysis,
         final VisualConfiguration visualConfiguration, final TelemetryConfiguration telemetryConfiguration,
         final TestsConfiguration testsConfiguration, final DatahubConfiguration datahubConfiguration,
-<<<<<<< HEAD
-        final SiblingGraphService siblingGraphService, final GroupService groupService) {
-=======
         final SiblingGraphService siblingGraphService, final GroupService groupService,
         final FeatureFlags featureFlags) {
->>>>>>> af6a423f
 
         this.entityClient = entityClient;
         this.graphClient = graphClient;
@@ -696,11 +673,6 @@
             .dataFetcher("entityExists", new EntityExistsResolver(this.entityService))
             .dataFetcher("getNativeUserInviteToken", new GetNativeUserInviteTokenResolver(this.nativeUserService))
             .dataFetcher("entity", getEntityResolver())
-<<<<<<< HEAD
-        );
-    }
-
-=======
             .dataFetcher("entities", getEntitiesResolver())
             .dataFetcher("listRoles", new ListRolesResolver(this.entityClient))
         );
@@ -721,7 +693,6 @@
             });
     }
 
->>>>>>> af6a423f
     private DataFetcher getEntityResolver() {
         return new EntityTypeResolver(entityTypes,
             (env) -> {
@@ -751,11 +722,7 @@
         builder.type("Mutation", typeWiring -> typeWiring
             .dataFetcher("updateDataset", new MutableTypeResolver<>(datasetType))
             .dataFetcher("updateDatasets", new MutableTypeBatchResolver<>(datasetType))
-<<<<<<< HEAD
-            .dataFetcher("createTag", new CreateTagResolver(this.entityClient))
-=======
             .dataFetcher("createTag", new CreateTagResolver(this.entityClient, this.entityService))
->>>>>>> af6a423f
             .dataFetcher("updateTag", new MutableTypeResolver<>(tagType))
             .dataFetcher("setTagColor", new SetTagColorResolver(entityClient, entityService))
             .dataFetcher("deleteTag", new DeleteTagResolver(entityClient))
@@ -826,12 +793,9 @@
             .dataFetcher("createNativeUserInviteToken", new CreateNativeUserInviteTokenResolver(this.nativeUserService))
             .dataFetcher("createNativeUserResetToken", new CreateNativeUserResetTokenResolver(this.nativeUserService))
             .dataFetcher("batchUpdateSoftDeleted", new BatchUpdateSoftDeletedResolver(this.entityService))
-<<<<<<< HEAD
-=======
             .dataFetcher("updateUserSetting", new UpdateUserSettingResolver(this.entityService))
             .dataFetcher("rollbackIngestion", new RollbackIngestionResolver(this.entityClient))
             .dataFetcher("batchAssignRole", new BatchAssignRoleResolver(this.entityClient))
->>>>>>> af6a423f
 
         );
     }
@@ -916,10 +880,7 @@
         builder
             .type("Dataset", typeWiring -> typeWiring
                 .dataFetcher("relationships", new EntityRelationshipsResultResolver(graphClient))
-<<<<<<< HEAD
-=======
                 .dataFetcher("browsePaths", new EntityBrowsePathsResolver(this.datasetType))
->>>>>>> af6a423f
                 .dataFetcher("lineage", new EntityLineageResultResolver(siblingGraphService))
                 .dataFetcher("platform", new LoadableTypeResolver<>(dataPlatformType,
                             (env) -> ((Dataset) env.getSource()).getPlatform().getUrn())
@@ -1116,10 +1077,7 @@
     private void configureDashboardResolvers(final RuntimeWiring.Builder builder) {
         builder.type("Dashboard", typeWiring -> typeWiring
             .dataFetcher("relationships", new EntityRelationshipsResultResolver(graphClient))
-<<<<<<< HEAD
-=======
             .dataFetcher("browsePaths", new EntityBrowsePathsResolver(this.dashboardType))
->>>>>>> af6a423f
             .dataFetcher("lineage", new EntityLineageResultResolver(siblingGraphService))
             .dataFetcher("platform", new LoadableTypeResolver<>(dataPlatformType,
                     (env) -> ((Dashboard) env.getSource()).getPlatform().getUrn()))
@@ -1170,10 +1128,7 @@
     private void configureChartResolvers(final RuntimeWiring.Builder builder) {
         builder.type("Chart", typeWiring -> typeWiring
             .dataFetcher("relationships", new EntityRelationshipsResultResolver(graphClient))
-<<<<<<< HEAD
-=======
             .dataFetcher("browsePaths", new EntityBrowsePathsResolver(this.chartType))
->>>>>>> af6a423f
             .dataFetcher("lineage", new EntityLineageResultResolver(siblingGraphService))
             .dataFetcher("platform", new LoadableTypeResolver<>(dataPlatformType,
                 (env) -> ((Chart) env.getSource()).getPlatform().getUrn()))
@@ -1257,10 +1212,7 @@
         builder
             .type("DataJob", typeWiring -> typeWiring
                 .dataFetcher("relationships", new EntityRelationshipsResultResolver(graphClient))
-<<<<<<< HEAD
-=======
                 .dataFetcher("browsePaths", new EntityBrowsePathsResolver(this.dataJobType))
->>>>>>> af6a423f
                 .dataFetcher("lineage", new EntityLineageResultResolver(siblingGraphService))
                 .dataFetcher("dataFlow", new LoadableTypeResolver<>(dataFlowType,
                     (env) -> ((DataJob) env.getSource()).getDataFlow().getUrn()))
@@ -1296,10 +1248,7 @@
         builder
             .type("DataFlow", typeWiring -> typeWiring
                 .dataFetcher("relationships", new EntityRelationshipsResultResolver(graphClient))
-<<<<<<< HEAD
-=======
                 .dataFetcher("browsePaths", new EntityBrowsePathsResolver(this.dataFlowType))
->>>>>>> af6a423f
                 .dataFetcher("lineage", new EntityLineageResultResolver(siblingGraphService))
                 .dataFetcher("platform", new LoadableTypeResolver<>(dataPlatformType,
                     (env) -> ((DataFlow) env.getSource()).getPlatform().getUrn()))
@@ -1320,10 +1269,7 @@
         builder
             .type("MLFeatureTable", typeWiring -> typeWiring
                 .dataFetcher("relationships", new EntityRelationshipsResultResolver(graphClient))
-<<<<<<< HEAD
-=======
                 .dataFetcher("browsePaths", new EntityBrowsePathsResolver(this.mlFeatureTableType))
->>>>>>> af6a423f
                 .dataFetcher("lineage", new EntityLineageResultResolver(siblingGraphService))
                 .dataFetcher("platform",
                         new LoadableTypeResolver<>(dataPlatformType,
@@ -1378,10 +1324,7 @@
             )
             .type("MLModel", typeWiring -> typeWiring
                 .dataFetcher("relationships", new EntityRelationshipsResultResolver(graphClient))
-<<<<<<< HEAD
-=======
                 .dataFetcher("browsePaths", new EntityBrowsePathsResolver(this.mlModelType))
->>>>>>> af6a423f
                 .dataFetcher("lineage", new EntityLineageResultResolver(siblingGraphService))
                 .dataFetcher("platform", new LoadableTypeResolver<>(dataPlatformType,
                     (env) -> ((MLModel) env.getSource()).getPlatform().getUrn()))
@@ -1408,10 +1351,7 @@
             )
             .type("MLModelGroup", typeWiring -> typeWiring
                 .dataFetcher("relationships", new EntityRelationshipsResultResolver(graphClient))
-<<<<<<< HEAD
-=======
                 .dataFetcher("browsePaths", new EntityBrowsePathsResolver(this.mlModelGroupType))
->>>>>>> af6a423f
                 .dataFetcher("lineage", new EntityLineageResultResolver(siblingGraphService))
                 .dataFetcher("platform", new LoadableTypeResolver<>(dataPlatformType,
                                 (env) -> ((MLModelGroup) env.getSource()).getPlatform().getUrn())
@@ -1504,26 +1444,11 @@
     }
 
     private void configureDataProcessInstanceResolvers(final RuntimeWiring.Builder builder) {
-<<<<<<< HEAD
-        builder.type("DataProcessInstance", typeWiring -> typeWiring
-            .dataFetcher("relationships", new EntityRelationshipsResultResolver(graphClient))
-            .dataFetcher("lineage", new EntityLineageResultResolver(siblingGraphService))
-            .dataFetcher("state",
-                new TimeSeriesAspectResolver(
-                    this.entityClient,
-                    "dataProcessInstance",
-                    DATA_PROCESS_INSTANCE_RUN_EVENT_ASPECT_NAME,
-                    DataProcessInstanceRunEventMapper::map
-                )
-            )
-        );
-=======
         builder.type("DataProcessInstance",
             typeWiring -> typeWiring.dataFetcher("relationships", new EntityRelationshipsResultResolver(graphClient))
                 .dataFetcher("lineage", new EntityLineageResultResolver(siblingGraphService))
                 .dataFetcher("state", new TimeSeriesAspectResolver(this.entityClient, "dataProcessInstance",
                     DATA_PROCESS_INSTANCE_RUN_EVENT_ASPECT_NAME, DataProcessInstanceRunEventMapper::map)));
->>>>>>> af6a423f
     }
 
     private void configureTestResultResolvers(final RuntimeWiring.Builder builder) {
