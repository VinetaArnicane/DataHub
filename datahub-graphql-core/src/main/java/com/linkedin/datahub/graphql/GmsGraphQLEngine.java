package com.linkedin.datahub.graphql;

import com.datahub.authentication.AuthenticationConfiguration;
import com.datahub.authentication.group.GroupService;
import com.datahub.authentication.token.StatefulTokenService;
import com.datahub.authentication.user.NativeUserService;
import com.datahub.authorization.AuthorizationConfiguration;
import com.google.common.collect.ImmutableList;
import com.linkedin.common.VersionedUrn;
import com.linkedin.common.urn.Urn;
import com.linkedin.common.urn.UrnUtils;
import com.linkedin.datahub.graphql.analytics.resolver.AnalyticsChartTypeResolver;
import com.linkedin.datahub.graphql.analytics.resolver.GetChartsResolver;
import com.linkedin.datahub.graphql.analytics.resolver.GetHighlightsResolver;
import com.linkedin.datahub.graphql.analytics.resolver.GetMetadataAnalyticsResolver;
import com.linkedin.datahub.graphql.analytics.resolver.IsAnalyticsEnabledResolver;
import com.linkedin.datahub.graphql.analytics.service.AnalyticsService;
import com.linkedin.datahub.graphql.generated.AccessToken;
import com.linkedin.datahub.graphql.generated.AccessTokenMetadata;
import com.linkedin.datahub.graphql.generated.ActionRequest;
import com.linkedin.datahub.graphql.generated.ActorFilter;
import com.linkedin.datahub.graphql.generated.AggregationMetadata;
import com.linkedin.datahub.graphql.generated.Assertion;
import com.linkedin.datahub.graphql.generated.AutoCompleteResultForEntity;
import com.linkedin.datahub.graphql.generated.AutoCompleteResults;
import com.linkedin.datahub.graphql.generated.BrowseResults;
import com.linkedin.datahub.graphql.generated.Chart;
import com.linkedin.datahub.graphql.generated.ChartInfo;
import com.linkedin.datahub.graphql.generated.Container;
import com.linkedin.datahub.graphql.generated.CorpGroupInfo;
import com.linkedin.datahub.graphql.generated.CorpUser;
import com.linkedin.datahub.graphql.generated.CorpUserInfo;
import com.linkedin.datahub.graphql.generated.Dashboard;
import com.linkedin.datahub.graphql.generated.DashboardInfo;
import com.linkedin.datahub.graphql.generated.DashboardStatsSummary;
import com.linkedin.datahub.graphql.generated.DashboardUserUsageCounts;
import com.linkedin.datahub.graphql.generated.DataFlow;
import com.linkedin.datahub.graphql.generated.DataJob;
import com.linkedin.datahub.graphql.generated.DataJobInputOutput;
import com.linkedin.datahub.graphql.generated.DataPlatformInstance;
import com.linkedin.datahub.graphql.generated.Dataset;
import com.linkedin.datahub.graphql.generated.DatasetStatsSummary;
import com.linkedin.datahub.graphql.generated.Domain;
import com.linkedin.datahub.graphql.generated.Entity;
import com.linkedin.datahub.graphql.generated.EntityRelationship;
import com.linkedin.datahub.graphql.generated.EntityRelationshipLegacy;
import com.linkedin.datahub.graphql.generated.ForeignKeyConstraint;
import com.linkedin.datahub.graphql.generated.GetRootGlossaryNodesResult;
import com.linkedin.datahub.graphql.generated.GetRootGlossaryTermsResult;
import com.linkedin.datahub.graphql.generated.GlossaryNode;
import com.linkedin.datahub.graphql.generated.GlossaryTerm;
import com.linkedin.datahub.graphql.generated.GlossaryTermAssociation;
import com.linkedin.datahub.graphql.generated.GlossaryTermProposalParams;
import com.linkedin.datahub.graphql.generated.InstitutionalMemoryMetadata;
import com.linkedin.datahub.graphql.generated.LineageRelationship;
import com.linkedin.datahub.graphql.generated.ListAccessTokenResult;
import com.linkedin.datahub.graphql.generated.ListDomainsResult;
import com.linkedin.datahub.graphql.generated.ListTestsResult;
import com.linkedin.datahub.graphql.generated.MLFeature;
import com.linkedin.datahub.graphql.generated.MLFeatureProperties;
import com.linkedin.datahub.graphql.generated.MLFeatureTable;
import com.linkedin.datahub.graphql.generated.MLFeatureTableProperties;
import com.linkedin.datahub.graphql.generated.MLModel;
import com.linkedin.datahub.graphql.generated.MLModelGroup;
import com.linkedin.datahub.graphql.generated.MLModelProperties;
import com.linkedin.datahub.graphql.generated.MLPrimaryKey;
import com.linkedin.datahub.graphql.generated.MLPrimaryKeyProperties;
import com.linkedin.datahub.graphql.generated.Notebook;
import com.linkedin.datahub.graphql.generated.Owner;
import com.linkedin.datahub.graphql.generated.PolicyMatchCriterionValue;
import com.linkedin.datahub.graphql.generated.RecommendationContent;
import com.linkedin.datahub.graphql.generated.ResolvedAuditStamp;
import com.linkedin.datahub.graphql.generated.SearchAcrossLineageResult;
import com.linkedin.datahub.graphql.generated.SearchResult;
import com.linkedin.datahub.graphql.generated.SiblingProperties;
import com.linkedin.datahub.graphql.generated.TagProposalParams;
import com.linkedin.datahub.graphql.generated.Test;
import com.linkedin.datahub.graphql.generated.TestResult;
import com.linkedin.datahub.graphql.generated.UserUsageCounts;
import com.linkedin.datahub.graphql.resolvers.MeResolver;
import com.linkedin.datahub.graphql.resolvers.actionrequest.ListActionRequestsResolver;
import com.linkedin.datahub.graphql.resolvers.actionrequest.ListRejectedActionRequestsResolver;
import com.linkedin.datahub.graphql.resolvers.assertion.AssertionRunEventResolver;
import com.linkedin.datahub.graphql.resolvers.assertion.DeleteAssertionResolver;
import com.linkedin.datahub.graphql.resolvers.assertion.EntityAssertionsResolver;
import com.linkedin.datahub.graphql.resolvers.auth.CreateAccessTokenResolver;
import com.linkedin.datahub.graphql.resolvers.auth.GetAccessTokenResolver;
import com.linkedin.datahub.graphql.resolvers.auth.ListAccessTokensResolver;
import com.linkedin.datahub.graphql.resolvers.auth.RevokeAccessTokenResolver;
import com.linkedin.datahub.graphql.resolvers.browse.BrowsePathsResolver;
import com.linkedin.datahub.graphql.resolvers.browse.BrowseResolver;
import com.linkedin.datahub.graphql.resolvers.chart.ChartStatsSummaryResolver;
import com.linkedin.datahub.graphql.resolvers.config.AppConfigResolver;
import com.linkedin.datahub.graphql.resolvers.constraint.ConstraintsResolver;
import com.linkedin.datahub.graphql.resolvers.constraint.CreateTermConstraintResolver;
import com.linkedin.datahub.graphql.resolvers.container.ContainerEntitiesResolver;
import com.linkedin.datahub.graphql.resolvers.container.ParentContainersResolver;
import com.linkedin.datahub.graphql.resolvers.dashboard.DashboardStatsSummaryResolver;
import com.linkedin.datahub.graphql.resolvers.dashboard.DashboardUsageStatsResolver;
import com.linkedin.datahub.graphql.resolvers.dataset.DatasetHealthResolver;
import com.linkedin.datahub.graphql.resolvers.dataset.DatasetStatsSummaryResolver;
import com.linkedin.datahub.graphql.resolvers.dataset.DatasetUsageStatsResolver;
import com.linkedin.datahub.graphql.resolvers.deprecation.UpdateDeprecationResolver;
import com.linkedin.datahub.graphql.resolvers.domain.CreateDomainResolver;
import com.linkedin.datahub.graphql.resolvers.domain.DeleteDomainResolver;
import com.linkedin.datahub.graphql.resolvers.domain.DomainEntitiesResolver;
import com.linkedin.datahub.graphql.resolvers.domain.ListDomainsResolver;
import com.linkedin.datahub.graphql.resolvers.domain.SetDomainResolver;
import com.linkedin.datahub.graphql.resolvers.domain.UnsetDomainResolver;
import com.linkedin.datahub.graphql.resolvers.entity.EntityExistsResolver;
import com.linkedin.datahub.graphql.resolvers.glossary.AddRelatedTermsResolver;
import com.linkedin.datahub.graphql.resolvers.glossary.CreateGlossaryNodeResolver;
import com.linkedin.datahub.graphql.resolvers.glossary.CreateGlossaryTermResolver;
import com.linkedin.datahub.graphql.resolvers.glossary.DeleteGlossaryEntityResolver;
import com.linkedin.datahub.graphql.resolvers.glossary.GetRootGlossaryNodesResolver;
import com.linkedin.datahub.graphql.resolvers.glossary.GetRootGlossaryTermsResolver;
import com.linkedin.datahub.graphql.resolvers.glossary.ParentNodesResolver;
import com.linkedin.datahub.graphql.resolvers.glossary.RemoveRelatedTermsResolver;
import com.linkedin.datahub.graphql.resolvers.group.AddGroupMembersResolver;
import com.linkedin.datahub.graphql.resolvers.group.CreateGroupResolver;
import com.linkedin.datahub.graphql.resolvers.group.EntityCountsResolver;
import com.linkedin.datahub.graphql.resolvers.group.ListGroupsResolver;
import com.linkedin.datahub.graphql.resolvers.group.RemoveGroupMembersResolver;
import com.linkedin.datahub.graphql.resolvers.group.RemoveGroupResolver;
import com.linkedin.datahub.graphql.resolvers.incident.EntityIncidentsResolver;
import com.linkedin.datahub.graphql.resolvers.incident.RaiseIncidentResolver;
import com.linkedin.datahub.graphql.resolvers.incident.UpdateIncidentStatusResolver;
import com.linkedin.datahub.graphql.resolvers.ingest.execution.CancelIngestionExecutionRequestResolver;
import com.linkedin.datahub.graphql.resolvers.ingest.execution.CreateIngestionExecutionRequestResolver;
import com.linkedin.datahub.graphql.resolvers.ingest.execution.CreateTestConnectionRequestResolver;
import com.linkedin.datahub.graphql.resolvers.ingest.execution.GetIngestionExecutionRequestResolver;
import com.linkedin.datahub.graphql.resolvers.ingest.execution.IngestionSourceExecutionRequestsResolver;
import com.linkedin.datahub.graphql.resolvers.ingest.secret.CreateSecretResolver;
import com.linkedin.datahub.graphql.resolvers.ingest.secret.DeleteSecretResolver;
import com.linkedin.datahub.graphql.resolvers.ingest.secret.GetSecretValuesResolver;
import com.linkedin.datahub.graphql.resolvers.ingest.secret.ListSecretsResolver;
import com.linkedin.datahub.graphql.resolvers.ingest.source.DeleteIngestionSourceResolver;
import com.linkedin.datahub.graphql.resolvers.ingest.source.GetIngestionSourceResolver;
import com.linkedin.datahub.graphql.resolvers.ingest.source.ListIngestionSourcesResolver;
import com.linkedin.datahub.graphql.resolvers.ingest.source.UpsertIngestionSourceResolver;
import com.linkedin.datahub.graphql.resolvers.jobs.DataJobRunsResolver;
import com.linkedin.datahub.graphql.resolvers.jobs.EntityRunsResolver;
import com.linkedin.datahub.graphql.resolvers.load.AspectResolver;
import com.linkedin.datahub.graphql.resolvers.load.EntityLineageResultResolver;
import com.linkedin.datahub.graphql.resolvers.load.EntityRelationshipsResultResolver;
import com.linkedin.datahub.graphql.resolvers.load.EntityTypeBatchResolver;
import com.linkedin.datahub.graphql.resolvers.load.EntityTypeResolver;
import com.linkedin.datahub.graphql.resolvers.load.LoadableTypeBatchResolver;
import com.linkedin.datahub.graphql.resolvers.load.LoadableTypeResolver;
import com.linkedin.datahub.graphql.resolvers.load.OwnerTypeResolver;
import com.linkedin.datahub.graphql.resolvers.load.ProposalsResolver;
import com.linkedin.datahub.graphql.resolvers.load.TimeSeriesAspectResolver;
import com.linkedin.datahub.graphql.resolvers.mutate.AcceptProposalResolver;
import com.linkedin.datahub.graphql.resolvers.mutate.AddLinkResolver;
import com.linkedin.datahub.graphql.resolvers.mutate.AddOwnerResolver;
import com.linkedin.datahub.graphql.resolvers.mutate.AddOwnersResolver;
import com.linkedin.datahub.graphql.resolvers.mutate.AddTagResolver;
import com.linkedin.datahub.graphql.resolvers.mutate.AddTagsResolver;
import com.linkedin.datahub.graphql.resolvers.mutate.AddTermResolver;
import com.linkedin.datahub.graphql.resolvers.mutate.AddTermsResolver;
import com.linkedin.datahub.graphql.resolvers.mutate.MutableTypeResolver;
import com.linkedin.datahub.graphql.resolvers.mutate.ProposeTagResolver;
import com.linkedin.datahub.graphql.resolvers.mutate.ProposeTermResolver;
import com.linkedin.datahub.graphql.resolvers.mutate.RejectProposalResolver;
import com.linkedin.datahub.graphql.resolvers.mutate.RemoveLinkResolver;
import com.linkedin.datahub.graphql.resolvers.mutate.RemoveOwnerResolver;
import com.linkedin.datahub.graphql.resolvers.mutate.RemoveTagResolver;
import com.linkedin.datahub.graphql.resolvers.mutate.RemoveTermResolver;
import com.linkedin.datahub.graphql.resolvers.mutate.UpdateDescriptionResolver;
import com.linkedin.datahub.graphql.resolvers.mutate.UpdateNameResolver;
import com.linkedin.datahub.graphql.resolvers.mutate.UpdateParentNodeResolver;
import com.linkedin.datahub.graphql.resolvers.operation.ReportOperationResolver;
import com.linkedin.datahub.graphql.resolvers.policy.DeletePolicyResolver;
import com.linkedin.datahub.graphql.resolvers.policy.GetGrantedPrivilegesResolver;
import com.linkedin.datahub.graphql.resolvers.policy.ListPoliciesResolver;
import com.linkedin.datahub.graphql.resolvers.policy.UpsertPolicyResolver;
import com.linkedin.datahub.graphql.resolvers.recommendation.ListRecommendationsResolver;
import com.linkedin.datahub.graphql.resolvers.search.AutoCompleteForMultipleResolver;
import com.linkedin.datahub.graphql.resolvers.search.AutoCompleteResolver;
import com.linkedin.datahub.graphql.resolvers.search.SearchAcrossEntitiesResolver;
import com.linkedin.datahub.graphql.resolvers.search.SearchAcrossLineageResolver;
import com.linkedin.datahub.graphql.resolvers.search.SearchResolver;
import com.linkedin.datahub.graphql.resolvers.settings.GlobalSettingsResolver;
import com.linkedin.datahub.graphql.resolvers.settings.UpdateGlobalSettingsResolver;
import com.linkedin.datahub.graphql.resolvers.tag.CreateTagResolver;
import com.linkedin.datahub.graphql.resolvers.tag.DeleteTagResolver;
import com.linkedin.datahub.graphql.resolvers.tag.SetTagColorResolver;
import com.linkedin.datahub.graphql.resolvers.test.CreateTestResolver;
import com.linkedin.datahub.graphql.resolvers.test.DeleteTestResolver;
import com.linkedin.datahub.graphql.resolvers.test.ListTestsResolver;
import com.linkedin.datahub.graphql.resolvers.test.RunTestsResolver;
import com.linkedin.datahub.graphql.resolvers.test.TestResultsResolver;
import com.linkedin.datahub.graphql.resolvers.test.UpdateTestResolver;
import com.linkedin.datahub.graphql.resolvers.test.ValidateTestResolver;
import com.linkedin.datahub.graphql.resolvers.timeline.GetSchemaBlameResolver;
import com.linkedin.datahub.graphql.resolvers.timeline.GetSchemaVersionListResolver;
import com.linkedin.datahub.graphql.resolvers.type.AspectInterfaceTypeResolver;
import com.linkedin.datahub.graphql.resolvers.type.EntityInterfaceTypeResolver;
import com.linkedin.datahub.graphql.resolvers.type.HyperParameterValueTypeResolver;
import com.linkedin.datahub.graphql.resolvers.type.PlatformSchemaUnionTypeResolver;
import com.linkedin.datahub.graphql.resolvers.type.ResultsTypeResolver;
import com.linkedin.datahub.graphql.resolvers.type.TimeSeriesAspectInterfaceTypeResolver;
import com.linkedin.datahub.graphql.resolvers.user.CreateNativeUserInviteTokenResolver;
import com.linkedin.datahub.graphql.resolvers.user.CreateNativeUserResetTokenResolver;
import com.linkedin.datahub.graphql.resolvers.user.GetNativeUserInviteTokenResolver;
import com.linkedin.datahub.graphql.resolvers.user.ListUsersResolver;
import com.linkedin.datahub.graphql.resolvers.user.RemoveUserResolver;
import com.linkedin.datahub.graphql.resolvers.user.UpdateUserStatusResolver;
import com.linkedin.datahub.graphql.types.BrowsableEntityType;
import com.linkedin.datahub.graphql.types.EntityType;
import com.linkedin.datahub.graphql.types.LoadableType;
import com.linkedin.datahub.graphql.types.SearchableEntityType;
import com.linkedin.datahub.graphql.types.aspect.AspectType;
import com.linkedin.datahub.graphql.types.assertion.AssertionType;
import com.linkedin.datahub.graphql.types.auth.AccessTokenMetadataType;
import com.linkedin.datahub.graphql.types.chart.ChartType;
import com.linkedin.datahub.graphql.types.common.mappers.OperationMapper;
import com.linkedin.datahub.graphql.types.common.mappers.UrnToEntityMapper;
import com.linkedin.datahub.graphql.types.container.ContainerType;
import com.linkedin.datahub.graphql.types.corpgroup.CorpGroupType;
import com.linkedin.datahub.graphql.types.corpuser.CorpUserType;
import com.linkedin.datahub.graphql.types.dashboard.DashboardType;
import com.linkedin.datahub.graphql.types.dataflow.DataFlowType;
import com.linkedin.datahub.graphql.types.datajob.DataJobType;
import com.linkedin.datahub.graphql.types.dataplatform.DataPlatformType;
import com.linkedin.datahub.graphql.types.dataplatforminstance.DataPlatformInstanceType;
import com.linkedin.datahub.graphql.types.dataprocessinst.mappers.DataProcessInstanceRunEventMapper;
import com.linkedin.datahub.graphql.types.dataset.DatasetType;
import com.linkedin.datahub.graphql.types.dataset.VersionedDatasetType;
import com.linkedin.datahub.graphql.types.dataset.mappers.DatasetProfileMapper;
import com.linkedin.datahub.graphql.types.domain.DomainType;
import com.linkedin.datahub.graphql.types.glossary.GlossaryNodeType;
import com.linkedin.datahub.graphql.types.glossary.GlossaryTermType;
import com.linkedin.datahub.graphql.types.mlmodel.MLFeatureTableType;
import com.linkedin.datahub.graphql.types.mlmodel.MLFeatureType;
import com.linkedin.datahub.graphql.types.mlmodel.MLModelGroupType;
import com.linkedin.datahub.graphql.types.mlmodel.MLModelType;
import com.linkedin.datahub.graphql.types.mlmodel.MLPrimaryKeyType;
import com.linkedin.datahub.graphql.types.notebook.NotebookType;
import com.linkedin.datahub.graphql.types.tag.TagType;
import com.linkedin.datahub.graphql.types.test.TestType;
import com.linkedin.entity.client.EntityClient;
import com.linkedin.metadata.config.DatahubConfiguration;
import com.linkedin.metadata.config.IngestionConfiguration;
import com.linkedin.metadata.config.TestsConfiguration;
import com.linkedin.metadata.config.VisualConfiguration;
import com.linkedin.metadata.entity.EntityService;
import com.linkedin.metadata.graph.GraphClient;
import com.linkedin.metadata.graph.SiblingGraphService;
import com.linkedin.metadata.models.registry.EntityRegistry;
import com.linkedin.metadata.recommendation.RecommendationsService;
import com.linkedin.metadata.search.EntitySearchService;
import com.linkedin.metadata.secret.SecretService;
import com.linkedin.metadata.telemetry.TelemetryConfiguration;
import com.linkedin.metadata.test.TestEngine;
import com.linkedin.metadata.timeline.TimelineService;
import com.linkedin.metadata.timeseries.TimeseriesAspectService;
import com.linkedin.metadata.version.GitVersion;
import com.linkedin.usage.UsageClient;
import graphql.execution.DataFetcherResult;
import graphql.schema.DataFetcher;
import graphql.schema.DataFetchingEnvironment;
import graphql.schema.StaticDataFetcher;
import graphql.schema.idl.RuntimeWiring;
import java.io.IOException;
import java.io.InputStream;
import java.nio.charset.StandardCharsets;
import java.util.ArrayList;
import java.util.Collections;
import java.util.List;
import java.util.Map;
import java.util.Objects;
import java.util.concurrent.CompletableFuture;
import java.util.function.Function;
import java.util.function.Supplier;
import java.util.stream.Collectors;
import lombok.extern.slf4j.Slf4j;
import org.apache.commons.io.IOUtils;
import org.dataloader.BatchLoaderContextProvider;
import org.dataloader.DataLoader;
import org.dataloader.DataLoaderOptions;

import static com.linkedin.datahub.graphql.Constants.*;
import static com.linkedin.metadata.Constants.*;
import static graphql.Scalars.*;


/**
 * A {@link GraphQLEngine} configured to provide access to the entities and aspects on the the GMS graph.
 */
@Slf4j
public class GmsGraphQLEngine {

    private final EntityClient entityClient;
    private final GraphClient graphClient;
    private final UsageClient usageClient;
    private final SiblingGraphService siblingGraphService;

    private final EntityService entityService;
    private final AnalyticsService analyticsService;
    private final RecommendationsService recommendationsService;
    private final EntityRegistry entityRegistry;
    private final StatefulTokenService statefulTokenService;
    private final SecretService secretService;
    private final GitVersion gitVersion;
    private final boolean supportsImpactAnalysis;
    private final TimeseriesAspectService timeseriesAspectService;
    private final TimelineService timelineService;
    private final EntitySearchService entitySearchService;
    private final TestEngine testEngine;
    private final NativeUserService nativeUserService;
    private final GroupService groupService;

    private final IngestionConfiguration ingestionConfiguration;
    private final AuthenticationConfiguration authenticationConfiguration;
    private final AuthorizationConfiguration authorizationConfiguration;
    private final VisualConfiguration visualConfiguration;
    private final TelemetryConfiguration telemetryConfiguration;
    private final TestsConfiguration testsConfiguration;
    private final DatahubConfiguration datahubConfiguration;

    private final DatasetType datasetType;
    private final CorpUserType corpUserType;
    private final CorpGroupType corpGroupType;
    private final ChartType chartType;
    private final DashboardType dashboardType;
    private final DataPlatformType dataPlatformType;
    private final TagType tagType;
    private final MLModelType mlModelType;
    private final MLModelGroupType mlModelGroupType;
    private final MLFeatureType mlFeatureType;
    private final MLFeatureTableType mlFeatureTableType;
    private final MLPrimaryKeyType mlPrimaryKeyType;
    private final DataFlowType dataFlowType;
    private final DataJobType dataJobType;
    private final GlossaryTermType glossaryTermType;
    private final GlossaryNodeType glossaryNodeType;
    private final AspectType aspectType;
    private final ContainerType containerType;
    private final DomainType domainType;
    private final NotebookType notebookType;
    private final AssertionType assertionType;
    private final VersionedDatasetType versionedDatasetType;
    private final DataPlatformInstanceType dataPlatformInstanceType;
    private final AccessTokenMetadataType accessTokenMetadataType;
    private final TestType testType;

    /**
     * Configures the graph objects that can be fetched primary key.
     */
    public final List<EntityType<?, ?>> entityTypes;

    /**
     * Configures all graph objects
     */
    public final List<LoadableType<?, ?>> loadableTypes;

    /**
     * Configures the graph objects for owner
     */
    public final List<LoadableType<?, ?>> ownerTypes;

    /**
     * Configures the graph objects that can be searched.
     */
    public final List<SearchableEntityType<?, ?>> searchableTypes;

    /**
     * Configures the graph objects that can be browsed.
     */
    public final List<BrowsableEntityType<?, ?>> browsableTypes;

    public GmsGraphQLEngine(
        final EntityClient entityClient,
        final GraphClient graphClient,
        final UsageClient usageClient,
        final AnalyticsService analyticsService,
        final EntityService entityService,
        final EntitySearchService entitySearchService,
        final RecommendationsService recommendationsService,
        final StatefulTokenService statefulTokenService,
        final TimeseriesAspectService timeseriesAspectService,
        final EntityRegistry entityRegistry,
        final SecretService secretService,
<<<<<<< HEAD
        final TestEngine testEngine,
        final NativeUserService nativeUserService,
        final IngestionConfiguration ingestionConfiguration,
=======
        final NativeUserService nativeUserService, final IngestionConfiguration ingestionConfiguration,
>>>>>>> f8697ba5
        final AuthenticationConfiguration authenticationConfiguration,
        final AuthorizationConfiguration authorizationConfiguration, final GitVersion gitVersion,
        final TimelineService timelineService, final boolean supportsImpactAnalysis,
        final VisualConfiguration visualConfiguration, final TelemetryConfiguration telemetryConfiguration,
        final TestsConfiguration testsConfiguration, final DatahubConfiguration datahubConfiguration,
        final SiblingGraphService siblingGraphService, final GroupService groupService) {

        this.entityClient = entityClient;
        this.graphClient = graphClient;
        this.siblingGraphService = siblingGraphService;
        this.usageClient = usageClient;

        this.analyticsService = analyticsService;
        this.entityService = entityService;
        this.entitySearchService = entitySearchService;
        this.recommendationsService = recommendationsService;
        this.statefulTokenService = statefulTokenService;
        this.secretService = secretService;
        this.entityRegistry = entityRegistry;
        this.gitVersion = gitVersion;
        this.supportsImpactAnalysis = supportsImpactAnalysis;
        this.timeseriesAspectService = timeseriesAspectService;
        this.timelineService = timelineService;
        this.nativeUserService = nativeUserService;
<<<<<<< HEAD
        this.testEngine = testEngine;
=======
        this.groupService = groupService;
>>>>>>> f8697ba5

        this.ingestionConfiguration = Objects.requireNonNull(ingestionConfiguration);
        this.authenticationConfiguration = Objects.requireNonNull(authenticationConfiguration);
        this.authorizationConfiguration = Objects.requireNonNull(authorizationConfiguration);
        this.visualConfiguration = visualConfiguration;
        this.telemetryConfiguration = telemetryConfiguration;
        this.testsConfiguration = testsConfiguration;
        this.datahubConfiguration = datahubConfiguration;

        this.datasetType = new DatasetType(entityClient);
        this.corpUserType = new CorpUserType(entityClient);
        this.corpGroupType = new CorpGroupType(entityClient);
        this.chartType = new ChartType(entityClient);
        this.dashboardType = new DashboardType(entityClient);
        this.dataPlatformType = new DataPlatformType(entityClient);
        this.tagType = new TagType(entityClient);
        this.mlModelType = new MLModelType(entityClient);
        this.mlModelGroupType = new MLModelGroupType(entityClient);
        this.mlFeatureType = new MLFeatureType(entityClient);
        this.mlFeatureTableType = new MLFeatureTableType(entityClient);
        this.mlPrimaryKeyType = new MLPrimaryKeyType(entityClient);
        this.dataFlowType = new DataFlowType(entityClient);
        this.dataJobType = new DataJobType(entityClient);
        this.glossaryTermType = new GlossaryTermType(entityClient);
        this.glossaryNodeType = new GlossaryNodeType(entityClient);
        this.aspectType = new AspectType(entityClient);
        this.containerType = new ContainerType(entityClient);
        this.domainType = new DomainType(entityClient);
        this.notebookType = new NotebookType(entityClient);
        this.assertionType = new AssertionType(entityClient);
        this.versionedDatasetType = new VersionedDatasetType(entityClient);
        this.dataPlatformInstanceType = new DataPlatformInstanceType(entityClient);
        this.accessTokenMetadataType = new AccessTokenMetadataType(entityClient);
        this.testType = new TestType(entityClient);

        // Init Lists
        this.entityTypes = ImmutableList.of(
            datasetType,
            corpUserType,
            corpGroupType,
            dataPlatformType,
            chartType,
            dashboardType,
            tagType,
            mlModelType,
            mlModelGroupType,
            mlFeatureType,
            mlFeatureTableType,
            mlPrimaryKeyType,
            dataFlowType,
            dataJobType,
            glossaryTermType,
            glossaryNodeType,
            containerType,
            notebookType,
            domainType,
            assertionType,
            versionedDatasetType,
            dataPlatformInstanceType,
            accessTokenMetadataType,
            testType
        );
        this.loadableTypes = new ArrayList<>(entityTypes);
        this.ownerTypes = ImmutableList.of(corpUserType, corpGroupType);
        this.searchableTypes = loadableTypes.stream()
            .filter(type -> (type instanceof SearchableEntityType<?, ?>))
            .map(type -> (SearchableEntityType<?, ?>) type)
            .collect(Collectors.toList());
        this.browsableTypes = loadableTypes.stream()
            .filter(type -> (type instanceof BrowsableEntityType<?, ?>))
            .map(type -> (BrowsableEntityType<?, ?>) type)
            .collect(Collectors.toList());
    }

    /**
     * Returns a {@link Supplier} responsible for creating a new {@link DataLoader} from
     * a {@link LoadableType}.
     */
    public Map<String, Function<QueryContext, DataLoader<?, ?>>> loaderSuppliers(final List<LoadableType<?, ?>> loadableTypes) {
        return loadableTypes
            .stream()
            .collect(Collectors.toMap(
                LoadableType::name,
                (graphType) -> (context) -> createDataLoader(graphType, context)
            ));
    }

    public void configureRuntimeWiring(final RuntimeWiring.Builder builder) {
        configureQueryResolvers(builder);
        configureMutationResolvers(builder);
        configureGenericEntityResolvers(builder);
        configureDatasetResolvers(builder);
        configureCorpUserResolvers(builder);
        configureCorpGroupResolvers(builder);
        configureDashboardResolvers(builder);
        configureNotebookResolvers(builder);
        configureChartResolvers(builder);
        configureTypeResolvers(builder);
        configureTypeExtensions(builder);
        configureTagAssociationResolver(builder);
        configureGlossaryTermAssociationResolver(builder);
        configureDataJobResolvers(builder);
        configureDataFlowResolvers(builder);
        configureMLFeatureTableResolvers(builder);
        configureGlossaryRelationshipResolvers(builder);
        configureIngestionSourceResolvers(builder);
        configureAnalyticsResolvers(builder);
        configureContainerResolvers(builder);
        configureDataPlatformInstanceResolvers(builder);
        configureGlossaryTermResolvers(builder);
        configureGlossaryNodeResolvers(builder);
        configureDomainResolvers(builder);
        configureAssertionResolvers(builder);
        configurePolicyResolvers(builder);
        configureDataProcessInstanceResolvers(builder);
        configureVersionedDatasetResolvers(builder);
        configureAccessAccessTokenMetadataResolvers(builder);
        configureTestResultResolvers(builder);
        // Not in OSS
        configureActionRequestResolvers(builder);
        configureResolvedAuditStampResolvers(builder);
        configureGlobalSettingsResolvers(builder);
    }

    public GraphQLEngine.Builder builder() {
        return GraphQLEngine.builder()
            .addSchema(fileBasedSchema(GMS_SCHEMA_FILE))
            .addSchema(fileBasedSchema(SEARCH_SCHEMA_FILE))
            .addSchema(fileBasedSchema(APP_SCHEMA_FILE))
            .addSchema(fileBasedSchema(AUTH_SCHEMA_FILE))
            .addSchema(fileBasedSchema(ANALYTICS_SCHEMA_FILE))
            .addSchema(fileBasedSchema(RECOMMENDATIONS_SCHEMA_FILE))
            .addSchema(fileBasedSchema(INGESTION_SCHEMA_FILE))
            .addSchema(fileBasedSchema(TIMELINE_SCHEMA_FILE))
            .addSchema(fileBasedSchema(TESTS_SCHEMA_FILE))
            // Actions not in OSS
            .addSchema(fileBasedSchema(ACTIONS_SCHEMA_FILE))
            // Constraints not in OSS
            .addSchema(fileBasedSchema(CONSTRAINTS_SCHEMA_FILE))
            .addDataLoaders(loaderSuppliers(loadableTypes))
            .addDataLoader("Aspect", context -> createDataLoader(aspectType, context))
            .configureRuntimeWiring(this::configureRuntimeWiring);
    }

    public static String fileBasedSchema(String fileName) {
        String schema;
        try {
            InputStream is = Thread.currentThread().getContextClassLoader().getResourceAsStream(fileName);
            schema = IOUtils.toString(is, StandardCharsets.UTF_8);
            is.close();
        } catch (IOException e) {
            throw new RuntimeException("Failed to find GraphQL Schema with name " + fileName, e);
        }
        return schema;
    }

    private void configureAnalyticsResolvers(final RuntimeWiring.Builder builder) {
        final boolean isAnalyticsEnabled = analyticsService != null;
        builder.type("Query", typeWiring -> typeWiring.dataFetcher("isAnalyticsEnabled", new IsAnalyticsEnabledResolver(isAnalyticsEnabled)))
            .type("AnalyticsChart", typeWiring -> typeWiring.typeResolver(new AnalyticsChartTypeResolver()));
        if (isAnalyticsEnabled) {
            builder.type("Query", typeWiring -> typeWiring.dataFetcher("getAnalyticsCharts",
                    new GetChartsResolver(analyticsService, entityClient))
                .dataFetcher("getHighlights", new GetHighlightsResolver(analyticsService))
                .dataFetcher("getMetadataAnalyticsCharts", new GetMetadataAnalyticsResolver(entityClient)));
        }
    }

    private void configureContainerResolvers(final RuntimeWiring.Builder builder) {
        builder
            .type("Container", typeWiring -> typeWiring
                .dataFetcher("relationships", new EntityRelationshipsResultResolver(graphClient))
                .dataFetcher("entities", new ContainerEntitiesResolver(entityClient))
                .dataFetcher("platform",
                    new LoadableTypeResolver<>(dataPlatformType,
                        (env) -> ((Container) env.getSource()).getPlatform().getUrn()))
                .dataFetcher("container",
                    new LoadableTypeResolver<>(containerType,
                        (env) -> {
                            final Container container = env.getSource();
                            return container.getContainer() != null ? container.getContainer().getUrn() : null;
                        })
                )
                .dataFetcher("parentContainers", new ParentContainersResolver(entityClient))
                .dataFetcher("dataPlatformInstance",
                    new LoadableTypeResolver<>(dataPlatformInstanceType,
                        (env) -> {
                            final Container container = env.getSource();
                            return container.getDataPlatformInstance() != null ? container.getDataPlatformInstance().getUrn() : null;
                        })
                )
            );
    }

    private void configureDataPlatformInstanceResolvers(final RuntimeWiring.Builder builder) {
        builder
            .type("DataPlatformInstance", typeWiring -> typeWiring
                .dataFetcher("platform",
                    new LoadableTypeResolver<>(dataPlatformType,
                        (env) -> ((DataPlatformInstance) env.getSource()).getPlatform().getUrn()))
            );
    }

    // Not in OSS
    private void configureResolvedAuditStampResolvers(final RuntimeWiring.Builder builder) {
        builder.type("ResolvedAuditStamp", typeWiring -> typeWiring
            .dataFetcher("actor",
                new LoadableTypeResolver<>(corpUserType, (env) -> ((ResolvedAuditStamp) env.getSource()).getActor().getUrn()))
        );
    }

    private void configureActionRequestResolvers(final RuntimeWiring.Builder builder) {
        builder.type("GlossaryTermProposalParams", typeWiring -> typeWiring
            .dataFetcher("glossaryTerm",
                new LoadableTypeResolver<>(glossaryTermType,
                    (env) -> ((GlossaryTermProposalParams) env.getSource()).getGlossaryTerm().getUrn()))
        );
        builder.type("TagProposalParams", typeWiring -> typeWiring
            .dataFetcher("tag",
                new LoadableTypeResolver<>(tagType,
                    (env) -> ((TagProposalParams) env.getSource()).getTag().getUrn()))
        );
    }

    private void configureGlobalSettingsResolvers(final RuntimeWiring.Builder builder) {
        builder.type("Query", typeWiring -> typeWiring
            .dataFetcher("globalSettings",
                new GlobalSettingsResolver(entityClient, secretService))
        );
        builder.type("Mutation", typeWiring -> typeWiring
            .dataFetcher("updateGlobalSettings",
                new UpdateGlobalSettingsResolver(entityClient, secretService))
        );
    }

    private void configureQueryResolvers(final RuntimeWiring.Builder builder) {
        builder.type("Query", typeWiring -> typeWiring
            .dataFetcher("appConfig",
                new AppConfigResolver(gitVersion, analyticsService != null,
                    this.ingestionConfiguration,
                    this.authenticationConfiguration,
                    this.authorizationConfiguration,
                    this.supportsImpactAnalysis,
                    this.visualConfiguration,
                    this.telemetryConfiguration,
                    this.testsConfiguration,
                    this.datahubConfiguration
            ))
            .dataFetcher("me", new MeResolver(this.entityClient))
            .dataFetcher("search", new SearchResolver(this.entityClient))
            .dataFetcher("searchAcrossEntities", new SearchAcrossEntitiesResolver(this.entityClient))
            .dataFetcher("searchAcrossLineage", new SearchAcrossLineageResolver(this.entityClient))
            .dataFetcher("autoComplete", new AutoCompleteResolver(searchableTypes))
            .dataFetcher("autoCompleteForMultiple", new AutoCompleteForMultipleResolver(searchableTypes))
            .dataFetcher("browse", new BrowseResolver(browsableTypes))
            .dataFetcher("browsePaths", new BrowsePathsResolver(browsableTypes))
            .dataFetcher("dataset", getResolver(datasetType))
            .dataFetcher("versionedDataset", getResolver(versionedDatasetType,
                (env) -> new VersionedUrn().setUrn(UrnUtils.getUrn(env.getArgument(URN_FIELD_NAME)))
                    .setVersionStamp(env.getArgument(VERSION_STAMP_FIELD_NAME))))
            .dataFetcher("notebook", getResolver(notebookType))
            .dataFetcher("corpUser", getResolver(corpUserType))
            .dataFetcher("corpGroup", getResolver(corpGroupType))
            .dataFetcher("dashboard", getResolver(dashboardType))
            .dataFetcher("chart", getResolver(chartType))
            .dataFetcher("tag", getResolver(tagType))
            .dataFetcher("dataFlow", getResolver(dataFlowType))
            .dataFetcher("dataJob", getResolver(dataJobType))
            .dataFetcher("glossaryTerm", getResolver(glossaryTermType))
            .dataFetcher("glossaryNode", getResolver(glossaryNodeType))
            .dataFetcher("domain", getResolver((domainType)))
            .dataFetcher("dataPlatform", getResolver(dataPlatformType))
            .dataFetcher("mlFeatureTable", getResolver(mlFeatureTableType))
            .dataFetcher("mlFeature", getResolver(mlFeatureType))
            .dataFetcher("mlPrimaryKey", getResolver(mlPrimaryKeyType))
            .dataFetcher("mlModel", getResolver(mlModelType))
            .dataFetcher("mlModelGroup", getResolver(mlModelGroupType))
            .dataFetcher("assertion", getResolver(assertionType))
            .dataFetcher("listPolicies", new ListPoliciesResolver(this.entityClient))
            .dataFetcher("getGrantedPrivileges", new GetGrantedPrivilegesResolver())
            .dataFetcher("listUsers", new ListUsersResolver(this.entityClient))
            .dataFetcher("listGroups", new ListGroupsResolver(this.entityClient))
            .dataFetcher("listRecommendations", new ListRecommendationsResolver(recommendationsService))
            .dataFetcher("getEntityCounts", new EntityCountsResolver(this.entityClient))
            .dataFetcher("getAccessToken", new GetAccessTokenResolver(statefulTokenService))
            .dataFetcher("listAccessTokens", new ListAccessTokensResolver(this.entityClient))
            .dataFetcher("container", getResolver(containerType))
            .dataFetcher("listDomains", new ListDomainsResolver(this.entityClient))
            .dataFetcher("listSecrets", new ListSecretsResolver(this.entityClient))
            .dataFetcher("getSecretValues", new GetSecretValuesResolver(this.entityClient, this.secretService))
            .dataFetcher("listIngestionSources", new ListIngestionSourcesResolver(this.entityClient))
            .dataFetcher("ingestionSource", new GetIngestionSourceResolver(this.entityClient))
            .dataFetcher("executionRequest", new GetIngestionExecutionRequestResolver(this.entityClient))
            .dataFetcher("getSchemaBlame", new GetSchemaBlameResolver(this.timelineService))
            .dataFetcher("getSchemaVersionList", new GetSchemaVersionListResolver(this.timelineService))
            .dataFetcher("test", getResolver(testType))
            .dataFetcher("listTests", new ListTestsResolver(entityClient))
            .dataFetcher("validateTest", new ValidateTestResolver(testEngine))
            .dataFetcher("getRootGlossaryTerms", new GetRootGlossaryTermsResolver(this.entityClient))
            .dataFetcher("getRootGlossaryNodes", new GetRootGlossaryNodesResolver(this.entityClient))
            .dataFetcher("entityExists", new EntityExistsResolver(this.entityService))
            .dataFetcher("getNativeUserInviteToken", new GetNativeUserInviteTokenResolver(this.nativeUserService))
            // Proposals not in OSS
            .dataFetcher("listActionRequests",
                new ListActionRequestsResolver(entityClient))
            .dataFetcher("listRejectedActionRequests",
                new ListRejectedActionRequestsResolver(entityClient, entityService))
            .dataFetcher("entity", getEntityResolver())
        );
    }

    private DataFetcher getEntityResolver() {
        return new EntityTypeResolver(entityTypes,
            (env) -> {
                try {
                    Urn urn = Urn.createFromString(env.getArgument(URN_FIELD_NAME));
                    return UrnToEntityMapper.map(urn);
                } catch (Exception e) {
                    throw new RuntimeException("Failed to get entity", e);
                }
            });
    }

    private DataFetcher getResolver(LoadableType<?, String> loadableType) {
        return getResolver(loadableType, this::getUrnField);
    }

    private <T, K> DataFetcher getResolver(LoadableType<T, K> loadableType,
        Function<DataFetchingEnvironment, K> keyProvider) {
        return new LoadableTypeResolver<>(loadableType, keyProvider);
    }

    private String getUrnField(DataFetchingEnvironment env) {
        return env.getArgument(URN_FIELD_NAME);
    }

    private void configureMutationResolvers(final RuntimeWiring.Builder builder) {
        builder.type("Mutation", typeWiring -> typeWiring
            .dataFetcher("updateDataset", new MutableTypeResolver<>(datasetType))
            .dataFetcher("createTag", new CreateTagResolver(this.entityClient))
            .dataFetcher("updateTag", new MutableTypeResolver<>(tagType))
            .dataFetcher("setTagColor", new SetTagColorResolver(entityClient, entityService))
            .dataFetcher("deleteTag", new DeleteTagResolver(entityClient))
            .dataFetcher("updateChart", new MutableTypeResolver<>(chartType))
            .dataFetcher("updateDashboard", new MutableTypeResolver<>(dashboardType))
            .dataFetcher("updateNotebook", new MutableTypeResolver<>(notebookType))
            .dataFetcher("updateDataJob", new MutableTypeResolver<>(dataJobType))
            .dataFetcher("updateDataFlow", new MutableTypeResolver<>(dataFlowType))
            .dataFetcher("updateCorpUserProperties", new MutableTypeResolver<>(corpUserType))
            .dataFetcher("updateCorpGroupProperties", new MutableTypeResolver<>(corpGroupType))
            .dataFetcher("addTag", new AddTagResolver(entityService))
            .dataFetcher("addTags", new AddTagsResolver(entityService))
            .dataFetcher("removeTag", new RemoveTagResolver(entityService))
            .dataFetcher("addTerm", new AddTermResolver(entityService))
            .dataFetcher("addTerms", new AddTermsResolver(entityService))
            .dataFetcher("removeTerm", new RemoveTermResolver(entityService))
            .dataFetcher("createPolicy", new UpsertPolicyResolver(this.entityClient))
            .dataFetcher("updatePolicy", new UpsertPolicyResolver(this.entityClient))
            .dataFetcher("deletePolicy", new DeletePolicyResolver(this.entityClient))
            .dataFetcher("acceptProposal", new AcceptProposalResolver(entityService))
            .dataFetcher("rejectProposal", new RejectProposalResolver(entityService))
            .dataFetcher("updateDescription", new UpdateDescriptionResolver(entityService))
            .dataFetcher("addOwner", new AddOwnerResolver(entityService))
            .dataFetcher("addOwners", new AddOwnersResolver(entityService))
            .dataFetcher("removeOwner", new RemoveOwnerResolver(entityService))
            .dataFetcher("addLink", new AddLinkResolver(entityService))
            .dataFetcher("removeLink", new RemoveLinkResolver(entityService))
            .dataFetcher("addGroupMembers", new AddGroupMembersResolver(this.groupService))
            .dataFetcher("removeGroupMembers", new RemoveGroupMembersResolver(this.groupService))
            .dataFetcher("createGroup", new CreateGroupResolver(this.groupService))
            .dataFetcher("removeUser", new RemoveUserResolver(this.entityClient))
            .dataFetcher("removeGroup", new RemoveGroupResolver(this.entityClient))
            .dataFetcher("updateUserStatus", new UpdateUserStatusResolver(this.entityClient))
            .dataFetcher("createTermConstraint", new CreateTermConstraintResolver(this.entityClient))
            .dataFetcher("createDomain", new CreateDomainResolver(this.entityClient))
            .dataFetcher("deleteDomain", new DeleteDomainResolver(entityClient))
            .dataFetcher("setDomain", new SetDomainResolver(this.entityClient, this.entityService))
            .dataFetcher("updateDeprecation", new UpdateDeprecationResolver(this.entityClient, this.entityService))
            .dataFetcher("unsetDomain", new UnsetDomainResolver(this.entityClient, this.entityService))
            .dataFetcher("createSecret", new CreateSecretResolver(this.entityClient, this.secretService))
            .dataFetcher("deleteSecret", new DeleteSecretResolver(this.entityClient))
            .dataFetcher("createAccessToken", new CreateAccessTokenResolver(this.statefulTokenService))
            .dataFetcher("revokeAccessToken", new RevokeAccessTokenResolver(this.entityClient, this.statefulTokenService))
            .dataFetcher("createIngestionSource", new UpsertIngestionSourceResolver(this.entityClient))
            .dataFetcher("updateIngestionSource", new UpsertIngestionSourceResolver(this.entityClient))
            .dataFetcher("deleteIngestionSource", new DeleteIngestionSourceResolver(this.entityClient))
            .dataFetcher("createIngestionExecutionRequest", new CreateIngestionExecutionRequestResolver(this.entityClient, this.ingestionConfiguration))
            .dataFetcher("cancelIngestionExecutionRequest", new CancelIngestionExecutionRequestResolver(this.entityClient))
            .dataFetcher("createTestConnectionRequest", new CreateTestConnectionRequestResolver(this.entityClient, this.ingestionConfiguration))
            .dataFetcher("deleteAssertion", new DeleteAssertionResolver(this.entityClient, this.entityService))
            .dataFetcher("createTest", new CreateTestResolver(this.entityClient, this.testEngine))
            .dataFetcher("updateTest", new UpdateTestResolver(this.entityClient, this.testEngine))
            .dataFetcher("deleteTest", new DeleteTestResolver(this.entityClient, this.testEngine))
            .dataFetcher("runTests", new RunTestsResolver(this.testEngine))
            .dataFetcher("reportOperation", new ReportOperationResolver(this.entityClient))
            .dataFetcher("createGlossaryTerm", new CreateGlossaryTermResolver(this.entityClient))
            .dataFetcher("createGlossaryNode", new CreateGlossaryNodeResolver(this.entityClient))
            .dataFetcher("updateParentNode", new UpdateParentNodeResolver(entityService))
            .dataFetcher("deleteGlossaryEntity",
                new DeleteGlossaryEntityResolver(this.entityClient, this.entityService))
            .dataFetcher("updateName", new UpdateNameResolver(entityService))
            .dataFetcher("addRelatedTerms", new AddRelatedTermsResolver(this.entityService))
            .dataFetcher("removeRelatedTerms", new RemoveRelatedTermsResolver(this.entityService))
            .dataFetcher("createNativeUserInviteToken", new CreateNativeUserInviteTokenResolver(this.nativeUserService))
            .dataFetcher("createNativeUserResetToken", new CreateNativeUserResetTokenResolver(this.nativeUserService))
            // Proposals not in OSS
            .dataFetcher("proposeTag", new ProposeTagResolver(entityService, entityClient))
            .dataFetcher("proposeTerm", new ProposeTermResolver(entityService, entityClient))
            // Incidents not in OSS
            .dataFetcher("raiseIncident", new RaiseIncidentResolver(this.entityClient))
            .dataFetcher("updateIncidentStatus", new UpdateIncidentStatusResolver(this.entityClient, this.entityService))
        );
    }

    private void configureGenericEntityResolvers(final RuntimeWiring.Builder builder) {
        builder
            .type("GlossaryTermAssociation", typeWiring -> typeWiring
                .dataFetcher("actor", new LoadableTypeResolver<>(corpUserType,
                    (env) -> {
                        final GlossaryTermAssociation association = env.getSource();
                        return association.getActor() != null ? association.getActor().getUrn() : null;
                    }
                ))
            )
            .type("SearchResult", typeWiring -> typeWiring
                .dataFetcher("entity", new EntityTypeResolver(entityTypes,
                    (env) -> ((SearchResult) env.getSource()).getEntity()))
            )
            .type("SearchAcrossLineageResult", typeWiring -> typeWiring
                .dataFetcher("entity", new EntityTypeResolver(entityTypes,
                    (env) -> ((SearchAcrossLineageResult) env.getSource()).getEntity()))
            )
            .type("AggregationMetadata", typeWiring -> typeWiring
                .dataFetcher("entity", new EntityTypeResolver(entityTypes,
                    (env) -> ((AggregationMetadata) env.getSource()).getEntity()))
            )
            .type("RecommendationContent", typeWiring -> typeWiring
                .dataFetcher("entity", new EntityTypeResolver(entityTypes,
                    (env) -> ((RecommendationContent) env.getSource()).getEntity()))
            )
            .type("BrowseResults", typeWiring -> typeWiring
                .dataFetcher("entities", new EntityTypeBatchResolver(entityTypes,
                    (env) -> ((BrowseResults) env.getSource()).getEntities()))
            )
            .type("EntityRelationshipLegacy", typeWiring -> typeWiring
                .dataFetcher("entity", new EntityTypeResolver(entityTypes,
                    (env) -> ((EntityRelationshipLegacy) env.getSource()).getEntity()))
            )
            .type("EntityRelationship", typeWiring -> typeWiring
                .dataFetcher("entity", new EntityTypeResolver(entityTypes,
                    (env) -> ((EntityRelationship) env.getSource()).getEntity()))
            )
            .type("LineageRelationship", typeWiring -> typeWiring
                .dataFetcher("entity", new EntityTypeResolver(entityTypes,
                    (env) -> ((LineageRelationship) env.getSource()).getEntity()))
            )
            .type("ListDomainsResult", typeWiring -> typeWiring
                .dataFetcher("domains", new LoadableTypeBatchResolver<>(domainType,
                    (env) -> ((ListDomainsResult) env.getSource()).getDomains().stream()
                        .map(Domain::getUrn)
                        .collect(Collectors.toList())))
            )
            .type("GetRootGlossaryTermsResult", typeWiring -> typeWiring
                .dataFetcher("terms", new LoadableTypeBatchResolver<>(glossaryTermType,
                        (env) -> ((GetRootGlossaryTermsResult) env.getSource()).getTerms().stream()
                            .map(GlossaryTerm::getUrn)
                            .collect(Collectors.toList())))
            )
            .type("GetRootGlossaryNodesResult", typeWiring -> typeWiring
                .dataFetcher("nodes", new LoadableTypeBatchResolver<>(glossaryNodeType,
                        (env) -> ((GetRootGlossaryNodesResult) env.getSource()).getNodes().stream()
                            .map(GlossaryNode::getUrn)
                            .collect(Collectors.toList())))
            )
            .type("AutoCompleteResults", typeWiring -> typeWiring
                .dataFetcher("entities",
                    new EntityTypeBatchResolver(entityTypes,
                        (env) -> ((AutoCompleteResults) env.getSource()).getEntities()))
            )
            .type("AutoCompleteResultForEntity", typeWiring -> typeWiring
                .dataFetcher("entities", new EntityTypeBatchResolver(entityTypes,
                    (env) -> ((AutoCompleteResultForEntity) env.getSource()).getEntities()))
            )
            .type("PolicyMatchCriterionValue", typeWiring -> typeWiring
                .dataFetcher("entity", new EntityTypeResolver(entityTypes,
                    (env) -> ((PolicyMatchCriterionValue) env.getSource()).getEntity()))
            )
            .type("ListTestsResult", typeWiring -> typeWiring
                .dataFetcher("tests", new LoadableTypeBatchResolver<>(testType,
                    (env) -> ((ListTestsResult) env.getSource()).getTests().stream()
                        .map(Test::getUrn)
                        .collect(Collectors.toList())))
            )
            // Proposals not in OSS
            .type("ActionRequest", typeWiring -> typeWiring.dataFetcher("entity",
                new EntityTypeResolver(new ArrayList<>(entityTypes),
                    (env) -> ((ActionRequest) env.getSource()).getEntity()))
            );
    }

    /**
     * Configures resolvers responsible for resolving the {@link com.linkedin.datahub.graphql.generated.Dataset} type.
     */
    private void configureDatasetResolvers(final RuntimeWiring.Builder builder) {
        builder
            .type("Dataset", typeWiring -> typeWiring
                .dataFetcher("relationships", new EntityRelationshipsResultResolver(graphClient))
                .dataFetcher("lineage", new EntityLineageResultResolver(siblingGraphService))
                .dataFetcher("platform", new LoadableTypeResolver<>(dataPlatformType,
                    (env) -> ((Dataset) env.getSource()).getPlatform().getUrn())
                )
                .dataFetcher("container",
                    new LoadableTypeResolver<>(containerType,
                        (env) -> {
                            final Dataset dataset = env.getSource();
                            return dataset.getContainer() != null ? dataset.getContainer().getUrn() : null;
                        })
                )
                .dataFetcher("dataPlatformInstance",
                    new LoadableTypeResolver<>(dataPlatformInstanceType,
                        (env) -> {
                            final Dataset dataset = env.getSource();
                            return dataset.getDataPlatformInstance() != null ? dataset.getDataPlatformInstance().getUrn() : null;
                        })
                )
                .dataFetcher("datasetProfiles", new TimeSeriesAspectResolver(
                        this.entityClient,
                        "dataset",
                        "datasetProfile",
                        DatasetProfileMapper::map
                    )
                )
                .dataFetcher("operations", new TimeSeriesAspectResolver(
                        this.entityClient,
                        "dataset",
                        "operation",
                        OperationMapper::map
                    )
                )
                .dataFetcher("usageStats", new DatasetUsageStatsResolver(this.usageClient))
                .dataFetcher("statsSummary", new DatasetStatsSummaryResolver(this.entityClient, this.usageClient))
                .dataFetcher("health", new DatasetHealthResolver(graphClient, timeseriesAspectService))
                .dataFetcher("schemaMetadata", new AspectResolver())
                .dataFetcher("assertions", new EntityAssertionsResolver(entityClient, graphClient))
                .dataFetcher("testResults", new TestResultsResolver(entityClient))
                .dataFetcher("aspects", new WeaklyTypedAspectsResolver(entityClient, entityRegistry))
                .dataFetcher("subTypes", new SubTypesResolver(
                    this.entityClient,
                    "dataset",
                    "subTypes"))
                .dataFetcher("runs", new EntityRunsResolver(entityClient))
                .dataFetcher("parentContainers", new ParentContainersResolver(entityClient))
                // Constraints not in OSS
                .dataFetcher("constraints",
                    new ConstraintsResolver(
                        (env) -> ((Entity) env.getSource()).getUrn(), entityService, entityClient)
                )
                // Proposals not in OSS
                .dataFetcher("proposals",
                    new ProposalsResolver(
                        (env) -> ((Entity) env.getSource()).getUrn(), entityClient)
                )
                // Incidents not in OSS
                .dataFetcher("incidents", new EntityIncidentsResolver(entityClient)))
            .type("Owner", typeWiring -> typeWiring
                .dataFetcher("owner", new OwnerTypeResolver<>(ownerTypes,
                    (env) -> ((Owner) env.getSource()).getOwner()))
            )
            .type("SiblingProperties", typeWiring -> typeWiring
                .dataFetcher("siblings",
                    new EntityTypeBatchResolver(
                        new ArrayList<>(entityTypes),
                        (env) -> ((SiblingProperties) env.getSource()).getSiblings()))
            )
            .type("UserUsageCounts", typeWiring -> typeWiring
                .dataFetcher("user", new LoadableTypeResolver<>(corpUserType,
                    (env) -> ((UserUsageCounts) env.getSource()).getUser().getUrn()))
            )
            .type("ForeignKeyConstraint", typeWiring -> typeWiring
                .dataFetcher("foreignDataset", new LoadableTypeResolver<>(datasetType,
                    (env) -> ((ForeignKeyConstraint) env.getSource()).getForeignDataset().getUrn()))
            )
            .type("SiblingProperties", typeWiring -> typeWiring
                .dataFetcher("siblings",
                    new EntityTypeBatchResolver(
                        new ArrayList<>(entityTypes),
                        (env) -> ((SiblingProperties) env.getSource()).getSiblings()))
            )
            .type("InstitutionalMemoryMetadata", typeWiring -> typeWiring
                .dataFetcher("author", new LoadableTypeResolver<>(corpUserType,
                    (env) -> ((InstitutionalMemoryMetadata) env.getSource()).getAuthor().getUrn()))
            )
            .type("DatasetStatsSummary", typeWiring -> typeWiring
                .dataFetcher("topUsersLast30Days", new LoadableTypeBatchResolver<>(corpUserType,
                    (env) -> {
                        DatasetStatsSummary summary = ((DatasetStatsSummary) env.getSource());
                        return summary.getTopUsersLast30Days() != null
                            ? summary.getTopUsersLast30Days().stream()
                            .map(CorpUser::getUrn)
                            .collect(Collectors.toList())
                            : null;
                    }))
            );
    }

    /**
     * Configures resolvers responsible for resolving the {@link com.linkedin.datahub.graphql.generated.VersionedDataset} type.
     */
    private void configureVersionedDatasetResolvers(final RuntimeWiring.Builder builder) {
        builder
            .type("VersionedDataset", typeWiring -> typeWiring
                .dataFetcher("relationships", new StaticDataFetcher(null)));

    }

    /**
     * Configures resolvers responsible for resolving the {@link com.linkedin.datahub.graphql.generated.AccessTokenMetadata} type.
     */
    private void configureAccessAccessTokenMetadataResolvers(final RuntimeWiring.Builder builder) {
        builder.type("AccessToken", typeWiring -> typeWiring
            .dataFetcher("metadata", new LoadableTypeResolver<>(accessTokenMetadataType,
                (env) -> ((AccessToken) env.getSource()).getMetadata().getUrn()))
        );
        builder.type("ListAccessTokenResult", typeWiring -> typeWiring
            .dataFetcher("tokens", new LoadableTypeBatchResolver<>(accessTokenMetadataType,
                (env) -> ((ListAccessTokenResult) env.getSource()).getTokens().stream()
                    .map(AccessTokenMetadata::getUrn)
                    .collect(Collectors.toList())))
        );
    }

    private void configureGlossaryTermResolvers(final RuntimeWiring.Builder builder) {
        builder.type("GlossaryTerm", typeWiring -> typeWiring
            .dataFetcher("schemaMetadata", new AspectResolver())
            .dataFetcher("parentNodes", new ParentNodesResolver(entityClient))
        );
    }

    private void configureGlossaryNodeResolvers(final RuntimeWiring.Builder builder) {
        builder.type("GlossaryNode", typeWiring -> typeWiring
            .dataFetcher("parentNodes", new ParentNodesResolver(entityClient))
        );
    }

    /**
     * Configures resolvers responsible for resolving the {@link com.linkedin.datahub.graphql.generated.CorpUser} type.
     */
    private void configureCorpUserResolvers(final RuntimeWiring.Builder builder) {
        builder.type("CorpUser", typeWiring -> typeWiring
            .dataFetcher("relationships",
                new EntityRelationshipsResultResolver(graphClient))
        );
        builder.type("CorpUserInfo", typeWiring -> typeWiring
            .dataFetcher("manager", new LoadableTypeResolver<>(corpUserType,
                (env) -> ((CorpUserInfo) env.getSource()).getManager().getUrn()))
        );
    }

    /**
     * Configures resolvers responsible for resolving the {@link com.linkedin.datahub.graphql.generated.CorpGroup} type.
     */
    private void configureCorpGroupResolvers(final RuntimeWiring.Builder builder) {
        builder.type("CorpGroup", typeWiring -> typeWiring
            .dataFetcher("relationships", new EntityRelationshipsResultResolver(graphClient)));
        builder.type("CorpGroupInfo", typeWiring -> typeWiring
            .dataFetcher("admins",
                new LoadableTypeBatchResolver<>(corpUserType,
                    (env) -> ((CorpGroupInfo) env.getSource()).getAdmins().stream()
                        .map(CorpUser::getUrn)
                        .collect(Collectors.toList())))
            .dataFetcher("members",
                new LoadableTypeBatchResolver<>(corpUserType,
                    (env) -> ((CorpGroupInfo) env.getSource()).getMembers().stream()
                        .map(CorpUser::getUrn)
                        .collect(Collectors.toList())))
        );
    }

    private void configureTagAssociationResolver(final RuntimeWiring.Builder builder) {
        builder.type("Tag", typeWiring -> typeWiring
            .dataFetcher("relationships", new EntityRelationshipsResultResolver(graphClient)));
        builder.type("TagAssociation", typeWiring -> typeWiring
            .dataFetcher("tag",
                new LoadableTypeResolver<>(tagType,
                    (env) -> ((com.linkedin.datahub.graphql.generated.TagAssociation) env.getSource()).getTag().getUrn()))
        );
    }

    private void configureGlossaryTermAssociationResolver(final RuntimeWiring.Builder builder) {
        builder.type("GlossaryTermAssociation", typeWiring -> typeWiring
                .dataFetcher("term",
                    new LoadableTypeResolver<>(glossaryTermType,
                        (env) -> ((GlossaryTermAssociation) env.getSource()).getTerm().getUrn()))
        );
    }

  /**
   * Configures resolvers responsible for resolving the {@link com.linkedin.datahub.graphql.generated.Notebook} type.
   */
  private void configureNotebookResolvers(final RuntimeWiring.Builder builder) {
    builder.type("Notebook", typeWiring -> typeWiring
        .dataFetcher("relationships", new EntityRelationshipsResultResolver(graphClient))
        .dataFetcher("platform", new LoadableTypeResolver<>(dataPlatformType,
            (env) -> ((Notebook) env.getSource()).getPlatform().getUrn()))
        .dataFetcher("dataPlatformInstance",
            new LoadableTypeResolver<>(dataPlatformInstanceType,
                (env) -> {
                  final Notebook notebook = env.getSource();
                  return notebook.getDataPlatformInstance() != null ? notebook.getDataPlatformInstance().getUrn() : null;
                })
        )
    );
  }

    /**
     * Configures resolvers responsible for resolving the {@link com.linkedin.datahub.graphql.generated.Dashboard} type.
     */
    private void configureDashboardResolvers(final RuntimeWiring.Builder builder) {
        builder.type("Dashboard", typeWiring -> typeWiring
            .dataFetcher("relationships", new EntityRelationshipsResultResolver(graphClient))
            .dataFetcher("lineage", new EntityLineageResultResolver(siblingGraphService))
            .dataFetcher("platform", new LoadableTypeResolver<>(dataPlatformType,
                (env) -> ((Dashboard) env.getSource()).getPlatform().getUrn()))
            .dataFetcher("dataPlatformInstance",
                new LoadableTypeResolver<>(dataPlatformInstanceType,
                    (env) -> {
                        final Dashboard dashboard = env.getSource();
                        return dashboard.getDataPlatformInstance() != null ? dashboard.getDataPlatformInstance().getUrn() : null;
                    })
            )
            .dataFetcher("container", new LoadableTypeResolver<>(containerType,
                (env) -> {
                    final Dashboard dashboard = env.getSource();
                    return dashboard.getContainer() != null ? dashboard.getContainer().getUrn() : null;
                })
            )
            .dataFetcher("parentContainers", new ParentContainersResolver(entityClient))
            .dataFetcher("usageStats", new DashboardUsageStatsResolver(timeseriesAspectService))
            .dataFetcher("statsSummary", new DashboardStatsSummaryResolver(this.entityClient, timeseriesAspectService))
        );
        builder.type("DashboardInfo", typeWiring -> typeWiring
            .dataFetcher("charts", new LoadableTypeBatchResolver<>(chartType,
                (env) -> ((DashboardInfo) env.getSource()).getCharts().stream()
                    .map(Chart::getUrn)
                    .collect(Collectors.toList())))
        );
        builder.type("DashboardUserUsageCounts", typeWiring -> typeWiring
            .dataFetcher("user", new LoadableTypeResolver<>(
                corpUserType,
                (env) -> ((DashboardUserUsageCounts) env.getSource()).getUser().getUrn()))
        );
        builder.type("DashboardStatsSummary", typeWiring -> typeWiring
            .dataFetcher("topUsersLast30Days", new LoadableTypeBatchResolver<>(corpUserType,
                (env) -> {
                DashboardStatsSummary summary = ((DashboardStatsSummary) env.getSource());
                return summary.getTopUsersLast30Days() != null
                    ? summary.getTopUsersLast30Days().stream()
                        .map(CorpUser::getUrn)
                        .collect(Collectors.toList())
                    : null;
                }))
        );
    }

    /**
     * Configures resolvers responsible for resolving the {@link com.linkedin.datahub.graphql.generated.Chart} type.
     */
    private void configureChartResolvers(final RuntimeWiring.Builder builder) {
        builder.type("Chart", typeWiring -> typeWiring
            .dataFetcher("relationships", new EntityRelationshipsResultResolver(graphClient))
            .dataFetcher("lineage", new EntityLineageResultResolver(siblingGraphService))
            .dataFetcher("platform", new LoadableTypeResolver<>(dataPlatformType,
                (env) -> ((Chart) env.getSource()).getPlatform().getUrn()))
            .dataFetcher("dataPlatformInstance",
                new LoadableTypeResolver<>(dataPlatformInstanceType,
                    (env) -> {
                        final Chart chart = env.getSource();
                        return chart.getDataPlatformInstance() != null ? chart.getDataPlatformInstance().getUrn() : null;
                    })
            )
            .dataFetcher("container", new LoadableTypeResolver<>(
                containerType,
                (env) -> {
                    final Chart chart = env.getSource();
                    return chart.getContainer() != null ? chart.getContainer().getUrn() : null;
                })
            )
            .dataFetcher("parentContainers", new ParentContainersResolver(entityClient))
            .dataFetcher("statsSummary", new ChartStatsSummaryResolver(this.timeseriesAspectService))
        );
        builder.type("ChartInfo", typeWiring -> typeWiring
            .dataFetcher("inputs", new LoadableTypeBatchResolver<>(datasetType,
                (env) -> ((ChartInfo) env.getSource()).getInputs().stream()
                    .map(datasetType.getKeyProvider())
                    .collect(Collectors.toList())))
        );
    }

    /**
     * Configures {@link graphql.schema.TypeResolver}s for any GQL 'union' or 'interface' types.
     */
    private void configureTypeResolvers(final RuntimeWiring.Builder builder) {
        builder
            .type("Entity", typeWiring -> typeWiring
                .typeResolver(new EntityInterfaceTypeResolver(loadableTypes.stream()
                    .filter(graphType -> graphType instanceof EntityType)
                    .map(graphType -> (EntityType<?, ?>) graphType)
                    .collect(Collectors.toList())
                )))
            .type("EntityWithRelationships", typeWiring -> typeWiring
                .typeResolver(new EntityInterfaceTypeResolver(loadableTypes.stream()
                    .filter(graphType -> graphType instanceof EntityType)
                    .map(graphType -> (EntityType<?, ?>) graphType)
                    .collect(Collectors.toList())
                )))
            .type("OwnerType", typeWiring -> typeWiring
                .typeResolver(new EntityInterfaceTypeResolver(ownerTypes.stream()
                    .filter(graphType -> graphType instanceof EntityType)
                    .map(graphType -> (EntityType<?, ?>) graphType)
                    .collect(Collectors.toList())
                )))
            .type("PlatformSchema", typeWiring -> typeWiring
                .typeResolver(new PlatformSchemaUnionTypeResolver())
            )
            .type("HyperParameterValueType", typeWiring -> typeWiring
                .typeResolver(new HyperParameterValueTypeResolver())
            )
            .type("Aspect", typeWiring -> typeWiring.typeResolver(new AspectInterfaceTypeResolver()))
            .type("TimeSeriesAspect", typeWiring -> typeWiring
                .typeResolver(new TimeSeriesAspectInterfaceTypeResolver()))
            .type("ResultsType", typeWiring -> typeWiring
                .typeResolver(new ResultsTypeResolver()));
    }

    /**
     * Configures custom type extensions leveraged within our GraphQL schema.
     */
    private void configureTypeExtensions(final RuntimeWiring.Builder builder) {
        builder.scalar(GraphQLLong);
    }

    /**
     * Configures resolvers responsible for resolving the {@link com.linkedin.datahub.graphql.generated.DataJob} type.
     */
    private void configureDataJobResolvers(final RuntimeWiring.Builder builder) {
        builder
            .type("DataJob", typeWiring -> typeWiring
                .dataFetcher("relationships", new EntityRelationshipsResultResolver(graphClient))
                .dataFetcher("lineage", new EntityLineageResultResolver(siblingGraphService))
                .dataFetcher("dataFlow", new LoadableTypeResolver<>(dataFlowType,
                    (env) -> ((DataJob) env.getSource()).getDataFlow().getUrn()))
                .dataFetcher("dataPlatformInstance",
                    new LoadableTypeResolver<>(dataPlatformInstanceType,
                        (env) -> {
                            final DataJob dataJob = env.getSource();
                            return dataJob.getDataPlatformInstance() != null ? dataJob.getDataPlatformInstance().getUrn() : null;
                        })
                )
                .dataFetcher("runs", new DataJobRunsResolver(entityClient))
                .dataFetcher("incidents", new EntityIncidentsResolver(entityClient))
            )
            .type("DataJobInputOutput", typeWiring -> typeWiring
                .dataFetcher("inputDatasets", new LoadableTypeBatchResolver<>(datasetType,
                    (env) -> ((DataJobInputOutput) env.getSource()).getInputDatasets().stream()
                        .map(datasetType.getKeyProvider())
                        .collect(Collectors.toList())))
                .dataFetcher("outputDatasets", new LoadableTypeBatchResolver<>(datasetType,
                    (env) -> ((DataJobInputOutput) env.getSource()).getOutputDatasets().stream()
                        .map(datasetType.getKeyProvider())
                        .collect(Collectors.toList())))
                .dataFetcher("inputDatajobs", new LoadableTypeBatchResolver<>(dataJobType,
                    (env) -> ((DataJobInputOutput) env.getSource()).getInputDatajobs().stream()
                        .map(DataJob::getUrn)
                        .collect(Collectors.toList())))
            );
    }

    /**
     * Configures resolvers responsible for resolving the {@link com.linkedin.datahub.graphql.generated.DataFlow} type.
     */
    private void configureDataFlowResolvers(final RuntimeWiring.Builder builder) {
        builder
            .type("DataFlow", typeWiring -> typeWiring
                .dataFetcher("relationships", new EntityRelationshipsResultResolver(graphClient))
                .dataFetcher("lineage", new EntityLineageResultResolver(siblingGraphService))
                .dataFetcher("platform", new LoadableTypeResolver<>(dataPlatformType,
                    (env) -> ((DataFlow) env.getSource()).getPlatform().getUrn()))
                .dataFetcher("dataPlatformInstance",
                    new LoadableTypeResolver<>(dataPlatformInstanceType,
                        (env) -> {
                            final DataFlow dataFlow = env.getSource();
                            return dataFlow.getDataPlatformInstance() != null ? dataFlow.getDataPlatformInstance().getUrn() : null;
                        })
                )
                // Not in OSS
                .dataFetcher("incidents", new EntityIncidentsResolver(entityClient))
            );
    }

    /**
     * Configures resolvers responsible for resolving the {@link com.linkedin.datahub.graphql.generated.MLFeatureTable} type.
     */
    private void configureMLFeatureTableResolvers(final RuntimeWiring.Builder builder) {
        builder
            .type("MLFeatureTable", typeWiring -> typeWiring
                .dataFetcher("relationships", new EntityRelationshipsResultResolver(graphClient))
                .dataFetcher("lineage", new EntityLineageResultResolver(siblingGraphService))
                .dataFetcher("platform",
                        new LoadableTypeResolver<>(dataPlatformType,
                                (env) -> ((MLFeatureTable) env.getSource()).getPlatform().getUrn()))
                .dataFetcher("dataPlatformInstance",
                    new LoadableTypeResolver<>(dataPlatformInstanceType,
                        (env) -> {
                            final MLFeatureTable entity = env.getSource();
                            return entity.getDataPlatformInstance() != null ? entity.getDataPlatformInstance().getUrn() : null;
                        })
                )
            )
            .type("MLFeatureTableProperties", typeWiring -> typeWiring
                .dataFetcher("mlFeatures",
                    new LoadableTypeBatchResolver<>(mlFeatureType,
                        (env) ->
                            ((MLFeatureTableProperties) env.getSource()).getMlFeatures() != null
                                ? ((MLFeatureTableProperties) env.getSource()).getMlFeatures().stream()
                                .map(MLFeature::getUrn)
                                .collect(Collectors.toList()) : ImmutableList.of()))
                .dataFetcher("mlPrimaryKeys",
                    new LoadableTypeBatchResolver<>(mlPrimaryKeyType,
                        (env) ->
                            ((MLFeatureTableProperties) env.getSource()).getMlPrimaryKeys() != null
                                ? ((MLFeatureTableProperties) env.getSource()).getMlPrimaryKeys().stream()
                                .map(MLPrimaryKey::getUrn)
                                .collect(Collectors.toList()) : ImmutableList.of()))
            )
            .type("MLFeatureProperties", typeWiring -> typeWiring
                .dataFetcher("sources", new LoadableTypeBatchResolver<>(datasetType,
                    (env) -> ((MLFeatureProperties) env.getSource()).getSources().stream()
                        .map(datasetType.getKeyProvider())
                        .collect(Collectors.toList()))
                )
            )
            .type("MLPrimaryKeyProperties", typeWiring -> typeWiring
                .dataFetcher("sources", new LoadableTypeBatchResolver<>(datasetType,
                    (env) -> ((MLPrimaryKeyProperties) env.getSource()).getSources().stream()
                        .map(datasetType.getKeyProvider())
                        .collect(Collectors.toList()))
                )
            )
            .type("MLModel", typeWiring -> typeWiring
                .dataFetcher("relationships", new EntityRelationshipsResultResolver(graphClient))
                .dataFetcher("lineage", new EntityLineageResultResolver(siblingGraphService))
                .dataFetcher("platform", new LoadableTypeResolver<>(dataPlatformType,
                    (env) -> ((MLModel) env.getSource()).getPlatform().getUrn()))
                .dataFetcher("dataPlatformInstance",
                    new LoadableTypeResolver<>(dataPlatformInstanceType,
                        (env) -> {
                            final MLModel mlModel = env.getSource();
                            return mlModel.getDataPlatformInstance() != null ? mlModel.getDataPlatformInstance().getUrn() : null;
                        })
                )
            )
            .type("MLModelProperties", typeWiring -> typeWiring
                .dataFetcher("groups", new LoadableTypeBatchResolver<>(mlModelGroupType,
                    (env) -> {
                        MLModelProperties properties = env.getSource();
                        if (properties.getGroups() != null) {
                            return properties.getGroups().stream()
                                .map(MLModelGroup::getUrn)
                                .collect(Collectors.toList());
                        }
                        return Collections.emptyList();
                    })
                )
            )
            .type("MLModelGroup", typeWiring -> typeWiring
                .dataFetcher("relationships", new EntityRelationshipsResultResolver(graphClient))
                .dataFetcher("lineage", new EntityLineageResultResolver(siblingGraphService))
                .dataFetcher("platform", new LoadableTypeResolver<>(dataPlatformType,
                    (env) -> ((MLModelGroup) env.getSource()).getPlatform().getUrn())
                )
                .dataFetcher("dataPlatformInstance",
                    new LoadableTypeResolver<>(dataPlatformInstanceType,
                        (env) -> {
                            final MLModelGroup entity = env.getSource();
                            return entity.getDataPlatformInstance() != null ? entity.getDataPlatformInstance().getUrn() : null;
                        })
                )
                .dataFetcher("dataPlatformInstance",
                    new LoadableTypeResolver<>(dataPlatformInstanceType,
                        (env) -> {
                            final MLModelGroup entity = env.getSource();
                            return entity.getDataPlatformInstance() != null ? entity.getDataPlatformInstance().getUrn() : null;
                        })
                )
            )
            .type("MLFeature", typeWiring -> typeWiring
                .dataFetcher("relationships", new EntityRelationshipsResultResolver(graphClient))
                .dataFetcher("lineage",  new EntityLineageResultResolver(siblingGraphService))
                .dataFetcher("dataPlatformInstance",
                    new LoadableTypeResolver<>(dataPlatformInstanceType,
                        (env) -> {
                            final MLFeature entity = env.getSource();
                            return entity.getDataPlatformInstance() != null ? entity.getDataPlatformInstance().getUrn() : null;
                        })
                )
            )
            .type("MLPrimaryKey", typeWiring -> typeWiring
                .dataFetcher("relationships", new EntityRelationshipsResultResolver(graphClient))
                .dataFetcher("lineage", new EntityLineageResultResolver(siblingGraphService))
                .dataFetcher("dataPlatformInstance",
                    new LoadableTypeResolver<>(dataPlatformInstanceType,
                        (env) -> {
                            final MLPrimaryKey entity = env.getSource();
                            return entity.getDataPlatformInstance() != null ? entity.getDataPlatformInstance().getUrn() : null;
                        })
                )
            );
    }

    private void configureGlossaryRelationshipResolvers(final RuntimeWiring.Builder builder) {
        builder.type("GlossaryTerm", typeWiring -> typeWiring.dataFetcher("relationships",
            new EntityRelationshipsResultResolver(graphClient)))
        .type("GlossaryNode", typeWiring -> typeWiring.dataFetcher("relationships",
            new EntityRelationshipsResultResolver(graphClient)));
    }

    private void configureDomainResolvers(final RuntimeWiring.Builder builder) {
        builder.type("Domain", typeWiring -> typeWiring
            .dataFetcher("entities", new DomainEntitiesResolver(this.entityClient))
            .dataFetcher("relationships", new EntityRelationshipsResultResolver(graphClient)
            )
        );
        builder.type("DomainAssociation", typeWiring -> typeWiring
            .dataFetcher("domain",
                new LoadableTypeResolver<>(domainType,
                    (env) -> ((com.linkedin.datahub.graphql.generated.DomainAssociation) env.getSource()).getDomain().getUrn()))
        );
    }

    private void configureAssertionResolvers(final RuntimeWiring.Builder builder) {
        builder.type("Assertion", typeWiring -> typeWiring.dataFetcher("relationships",
                new EntityRelationshipsResultResolver(graphClient))
            .dataFetcher("platform", new LoadableTypeResolver<>(dataPlatformType,
                (env) -> ((Assertion) env.getSource()).getPlatform().getUrn()))
            .dataFetcher("dataPlatformInstance",
                new LoadableTypeResolver<>(dataPlatformInstanceType,
                    (env) -> {
                        final Assertion assertion = env.getSource();
                        return assertion.getDataPlatformInstance() != null ? assertion.getDataPlatformInstance().getUrn() : null;
                    })
            )
            .dataFetcher("runEvents", new AssertionRunEventResolver(entityClient)));
    }

    private void configurePolicyResolvers(final RuntimeWiring.Builder builder) {
        // Register resolvers for "resolvedUsers" and "resolvedGroups" field of the Policy type.
        builder.type("ActorFilter", typeWiring -> typeWiring
            .dataFetcher("resolvedUsers", new LoadableTypeBatchResolver<>(corpUserType,
                (env) -> {
                    final ActorFilter filter = env.getSource();
                    return filter.getUsers();
                }
            ))
            .dataFetcher("resolvedGroups", new LoadableTypeBatchResolver<>(corpGroupType,
                (env) -> {
                    final ActorFilter filter = env.getSource();
                    return filter.getGroups();
                }
            ))
        );
    }

    private void configureDataProcessInstanceResolvers(final RuntimeWiring.Builder builder) {
        builder.type("DataProcessInstance", typeWiring -> typeWiring
            .dataFetcher("relationships", new EntityRelationshipsResultResolver(graphClient))
            .dataFetcher("lineage", new EntityLineageResultResolver(siblingGraphService))
            .dataFetcher("state",
                new TimeSeriesAspectResolver(
                    this.entityClient,
                    "dataProcessInstance",
                    DATA_PROCESS_INSTANCE_RUN_EVENT_ASPECT_NAME,
                    DataProcessInstanceRunEventMapper::map
                )
            )
        );
    }

    private void configureTestResultResolvers(final RuntimeWiring.Builder builder) {
        builder.type("TestResult", typeWiring -> typeWiring
            .dataFetcher("test", new LoadableTypeResolver<>(testType,
                (env) -> {
                    final TestResult testResult = env.getSource();
                    return testResult.getTest() != null ? testResult.getTest().getUrn() : null;
                }))
        );
    }

    private <T, K> DataLoader<K, DataFetcherResult<T>> createDataLoader(final LoadableType<T, K> graphType, final QueryContext queryContext) {
        BatchLoaderContextProvider contextProvider = () -> queryContext;
        DataLoaderOptions loaderOptions = DataLoaderOptions.newOptions().setBatchLoaderContextProvider(contextProvider);
        return DataLoader.newDataLoader((keys, context) -> CompletableFuture.supplyAsync(() -> {
            try {
                log.debug(String.format("Batch loading entities of type: %s, keys: %s", graphType.name(), keys));
                return graphType.batchLoad(keys, context.getContext());
            } catch (Exception e) {
                log.error(String.format("Failed to load Entities of type: %s, keys: %s", graphType.name(), keys) + " " + e.getMessage());
                throw new RuntimeException(String.format("Failed to retrieve entities of type %s", graphType.name()), e);
            }
        }), loaderOptions);
    }

    private void configureIngestionSourceResolvers(final RuntimeWiring.Builder builder) {
        builder.type("IngestionSource", typeWiring -> typeWiring.dataFetcher("executions", new IngestionSourceExecutionRequestsResolver(entityClient)));
    }
}<|MERGE_RESOLUTION|>--- conflicted
+++ resolved
@@ -382,13 +382,9 @@
         final TimeseriesAspectService timeseriesAspectService,
         final EntityRegistry entityRegistry,
         final SecretService secretService,
-<<<<<<< HEAD
         final TestEngine testEngine,
         final NativeUserService nativeUserService,
         final IngestionConfiguration ingestionConfiguration,
-=======
-        final NativeUserService nativeUserService, final IngestionConfiguration ingestionConfiguration,
->>>>>>> f8697ba5
         final AuthenticationConfiguration authenticationConfiguration,
         final AuthorizationConfiguration authorizationConfiguration, final GitVersion gitVersion,
         final TimelineService timelineService, final boolean supportsImpactAnalysis,
@@ -413,11 +409,8 @@
         this.timeseriesAspectService = timeseriesAspectService;
         this.timelineService = timelineService;
         this.nativeUserService = nativeUserService;
-<<<<<<< HEAD
         this.testEngine = testEngine;
-=======
         this.groupService = groupService;
->>>>>>> f8697ba5
 
         this.ingestionConfiguration = Objects.requireNonNull(ingestionConfiguration);
         this.authenticationConfiguration = Objects.requireNonNull(authenticationConfiguration);
