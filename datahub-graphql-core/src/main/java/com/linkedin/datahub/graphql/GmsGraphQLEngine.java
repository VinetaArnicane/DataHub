package com.linkedin.datahub.graphql;

import static com.linkedin.datahub.graphql.Constants.*;
import static com.linkedin.metadata.Constants.*;
import static graphql.scalars.ExtendedScalars.*;

import com.datahub.authentication.AuthenticationConfiguration;
import com.datahub.authentication.group.GroupService;
import com.datahub.authentication.invite.InviteTokenService;
import com.datahub.authentication.post.PostService;
import com.datahub.authentication.token.StatefulTokenService;
import com.datahub.authentication.user.NativeUserService;
import com.datahub.authorization.AuthorizationConfiguration;
import com.datahub.authorization.role.RoleService;
import com.google.common.collect.ImmutableList;
import com.linkedin.common.VersionedUrn;
import com.linkedin.common.urn.Urn;
import com.linkedin.common.urn.UrnUtils;
import com.linkedin.datahub.graphql.analytics.resolver.AnalyticsChartTypeResolver;
import com.linkedin.datahub.graphql.analytics.resolver.GetChartsResolver;
import com.linkedin.datahub.graphql.analytics.resolver.GetHighlightsResolver;
import com.linkedin.datahub.graphql.analytics.resolver.GetMetadataAnalyticsResolver;
import com.linkedin.datahub.graphql.analytics.resolver.IsAnalyticsEnabledResolver;
import com.linkedin.datahub.graphql.analytics.service.AnalyticsService;
import com.linkedin.datahub.graphql.concurrency.GraphQLConcurrencyUtils;
import com.linkedin.datahub.graphql.featureflags.FeatureFlags;
import com.linkedin.datahub.graphql.generated.AccessToken;
import com.linkedin.datahub.graphql.generated.AccessTokenMetadata;
import com.linkedin.datahub.graphql.generated.ActorFilter;
import com.linkedin.datahub.graphql.generated.AggregationMetadata;
import com.linkedin.datahub.graphql.generated.Assertion;
import com.linkedin.datahub.graphql.generated.AutoCompleteResultForEntity;
import com.linkedin.datahub.graphql.generated.AutoCompleteResults;
import com.linkedin.datahub.graphql.generated.BrowsePathEntry;
import com.linkedin.datahub.graphql.generated.BrowseResultGroupV2;
import com.linkedin.datahub.graphql.generated.BrowseResults;
import com.linkedin.datahub.graphql.generated.BusinessAttribute;
import com.linkedin.datahub.graphql.generated.BusinessAttributeAssociation;
import com.linkedin.datahub.graphql.generated.Chart;
import com.linkedin.datahub.graphql.generated.ChartInfo;
import com.linkedin.datahub.graphql.generated.Container;
import com.linkedin.datahub.graphql.generated.CorpGroup;
import com.linkedin.datahub.graphql.generated.CorpGroupInfo;
import com.linkedin.datahub.graphql.generated.CorpUser;
import com.linkedin.datahub.graphql.generated.CorpUserInfo;
import com.linkedin.datahub.graphql.generated.CorpUserViewsSettings;
import com.linkedin.datahub.graphql.generated.Dashboard;
import com.linkedin.datahub.graphql.generated.DashboardInfo;
import com.linkedin.datahub.graphql.generated.DashboardStatsSummary;
import com.linkedin.datahub.graphql.generated.DashboardUserUsageCounts;
import com.linkedin.datahub.graphql.generated.DataFlow;
import com.linkedin.datahub.graphql.generated.DataHubConnection;
import com.linkedin.datahub.graphql.generated.DataHubView;
import com.linkedin.datahub.graphql.generated.DataJob;
import com.linkedin.datahub.graphql.generated.DataJobInputOutput;
import com.linkedin.datahub.graphql.generated.DataPlatformInstance;
import com.linkedin.datahub.graphql.generated.DataQualityContract;
import com.linkedin.datahub.graphql.generated.Dataset;
import com.linkedin.datahub.graphql.generated.DatasetStatsSummary;
import com.linkedin.datahub.graphql.generated.Domain;
import com.linkedin.datahub.graphql.generated.ERModelRelationship;
import com.linkedin.datahub.graphql.generated.ERModelRelationshipProperties;
import com.linkedin.datahub.graphql.generated.EntityPath;
import com.linkedin.datahub.graphql.generated.EntityRelationship;
import com.linkedin.datahub.graphql.generated.EntityRelationshipLegacy;
import com.linkedin.datahub.graphql.generated.ForeignKeyConstraint;
import com.linkedin.datahub.graphql.generated.FormActorAssignment;
import com.linkedin.datahub.graphql.generated.FreshnessContract;
import com.linkedin.datahub.graphql.generated.GetRootGlossaryNodesResult;
import com.linkedin.datahub.graphql.generated.GetRootGlossaryTermsResult;
import com.linkedin.datahub.graphql.generated.GlossaryNode;
import com.linkedin.datahub.graphql.generated.GlossaryTerm;
import com.linkedin.datahub.graphql.generated.GlossaryTermAssociation;
import com.linkedin.datahub.graphql.generated.IncidentSource;
import com.linkedin.datahub.graphql.generated.IngestionSource;
import com.linkedin.datahub.graphql.generated.InstitutionalMemoryMetadata;
import com.linkedin.datahub.graphql.generated.LineageRelationship;
import com.linkedin.datahub.graphql.generated.ListAccessTokenResult;
import com.linkedin.datahub.graphql.generated.ListBusinessAttributesResult;
import com.linkedin.datahub.graphql.generated.ListDomainsResult;
import com.linkedin.datahub.graphql.generated.ListGroupsResult;
import com.linkedin.datahub.graphql.generated.ListOwnershipTypesResult;
import com.linkedin.datahub.graphql.generated.ListQueriesResult;
import com.linkedin.datahub.graphql.generated.ListTestsResult;
import com.linkedin.datahub.graphql.generated.ListViewsResult;
import com.linkedin.datahub.graphql.generated.MLFeature;
import com.linkedin.datahub.graphql.generated.MLFeatureProperties;
import com.linkedin.datahub.graphql.generated.MLFeatureTable;
import com.linkedin.datahub.graphql.generated.MLFeatureTableProperties;
import com.linkedin.datahub.graphql.generated.MLModel;
import com.linkedin.datahub.graphql.generated.MLModelGroup;
import com.linkedin.datahub.graphql.generated.MLModelProperties;
import com.linkedin.datahub.graphql.generated.MLPrimaryKey;
import com.linkedin.datahub.graphql.generated.MLPrimaryKeyProperties;
import com.linkedin.datahub.graphql.generated.MatchedField;
import com.linkedin.datahub.graphql.generated.Notebook;
import com.linkedin.datahub.graphql.generated.Owner;
import com.linkedin.datahub.graphql.generated.OwnershipTypeEntity;
import com.linkedin.datahub.graphql.generated.ParentDomainsResult;
import com.linkedin.datahub.graphql.generated.PolicyMatchCriterionValue;
import com.linkedin.datahub.graphql.generated.QueryEntity;
import com.linkedin.datahub.graphql.generated.QueryProperties;
import com.linkedin.datahub.graphql.generated.QuerySubject;
import com.linkedin.datahub.graphql.generated.QuickFilter;
import com.linkedin.datahub.graphql.generated.RecommendationContent;
import com.linkedin.datahub.graphql.generated.ResolvedAuditStamp;
import com.linkedin.datahub.graphql.generated.SchemaContract;
import com.linkedin.datahub.graphql.generated.SchemaField;
import com.linkedin.datahub.graphql.generated.SchemaFieldEntity;
import com.linkedin.datahub.graphql.generated.SearchAcrossLineageResult;
import com.linkedin.datahub.graphql.generated.SearchResult;
import com.linkedin.datahub.graphql.generated.SiblingProperties;
import com.linkedin.datahub.graphql.generated.StructuredPropertiesEntry;
import com.linkedin.datahub.graphql.generated.StructuredPropertyDefinition;
import com.linkedin.datahub.graphql.generated.StructuredPropertyParams;
import com.linkedin.datahub.graphql.generated.Test;
import com.linkedin.datahub.graphql.generated.TestResult;
import com.linkedin.datahub.graphql.generated.TypeQualifier;
import com.linkedin.datahub.graphql.generated.UserUsageCounts;
import com.linkedin.datahub.graphql.resolvers.MeResolver;
import com.linkedin.datahub.graphql.resolvers.assertion.AssertionRunEventResolver;
import com.linkedin.datahub.graphql.resolvers.assertion.DeleteAssertionResolver;
import com.linkedin.datahub.graphql.resolvers.assertion.EntityAssertionsResolver;
import com.linkedin.datahub.graphql.resolvers.auth.CreateAccessTokenResolver;
import com.linkedin.datahub.graphql.resolvers.auth.DebugAccessResolver;
import com.linkedin.datahub.graphql.resolvers.auth.GetAccessTokenMetadataResolver;
import com.linkedin.datahub.graphql.resolvers.auth.GetAccessTokenResolver;
import com.linkedin.datahub.graphql.resolvers.auth.ListAccessTokensResolver;
import com.linkedin.datahub.graphql.resolvers.auth.RevokeAccessTokenResolver;
import com.linkedin.datahub.graphql.resolvers.browse.BrowsePathsResolver;
import com.linkedin.datahub.graphql.resolvers.browse.BrowseResolver;
import com.linkedin.datahub.graphql.resolvers.browse.EntityBrowsePathsResolver;
import com.linkedin.datahub.graphql.resolvers.businessattribute.AddBusinessAttributeResolver;
import com.linkedin.datahub.graphql.resolvers.businessattribute.CreateBusinessAttributeResolver;
import com.linkedin.datahub.graphql.resolvers.businessattribute.DeleteBusinessAttributeResolver;
import com.linkedin.datahub.graphql.resolvers.businessattribute.ListBusinessAttributesResolver;
import com.linkedin.datahub.graphql.resolvers.businessattribute.RemoveBusinessAttributeResolver;
import com.linkedin.datahub.graphql.resolvers.businessattribute.UpdateBusinessAttributeResolver;
import com.linkedin.datahub.graphql.resolvers.chart.BrowseV2Resolver;
import com.linkedin.datahub.graphql.resolvers.chart.ChartStatsSummaryResolver;
import com.linkedin.datahub.graphql.resolvers.config.AppConfigResolver;
import com.linkedin.datahub.graphql.resolvers.connection.UpsertConnectionResolver;
import com.linkedin.datahub.graphql.resolvers.container.ContainerEntitiesResolver;
import com.linkedin.datahub.graphql.resolvers.container.ParentContainersResolver;
import com.linkedin.datahub.graphql.resolvers.dashboard.DashboardStatsSummaryResolver;
import com.linkedin.datahub.graphql.resolvers.dashboard.DashboardUsageStatsResolver;
import com.linkedin.datahub.graphql.resolvers.datacontract.EntityDataContractResolver;
import com.linkedin.datahub.graphql.resolvers.datacontract.UpsertDataContractResolver;
import com.linkedin.datahub.graphql.resolvers.dataproduct.BatchSetDataProductResolver;
import com.linkedin.datahub.graphql.resolvers.dataproduct.CreateDataProductResolver;
import com.linkedin.datahub.graphql.resolvers.dataproduct.DeleteDataProductResolver;
import com.linkedin.datahub.graphql.resolvers.dataproduct.ListDataProductAssetsResolver;
import com.linkedin.datahub.graphql.resolvers.dataproduct.UpdateDataProductResolver;
import com.linkedin.datahub.graphql.resolvers.dataset.DatasetStatsSummaryResolver;
import com.linkedin.datahub.graphql.resolvers.dataset.DatasetUsageStatsResolver;
import com.linkedin.datahub.graphql.resolvers.dataset.IsAssignedToMeResolver;
import com.linkedin.datahub.graphql.resolvers.deprecation.UpdateDeprecationResolver;
import com.linkedin.datahub.graphql.resolvers.domain.CreateDomainResolver;
import com.linkedin.datahub.graphql.resolvers.domain.DeleteDomainResolver;
import com.linkedin.datahub.graphql.resolvers.domain.DomainEntitiesResolver;
import com.linkedin.datahub.graphql.resolvers.domain.ListDomainsResolver;
import com.linkedin.datahub.graphql.resolvers.domain.ParentDomainsResolver;
import com.linkedin.datahub.graphql.resolvers.domain.SetDomainResolver;
import com.linkedin.datahub.graphql.resolvers.domain.UnsetDomainResolver;
import com.linkedin.datahub.graphql.resolvers.embed.UpdateEmbedResolver;
import com.linkedin.datahub.graphql.resolvers.entity.EntityExistsResolver;
import com.linkedin.datahub.graphql.resolvers.entity.EntityPrivilegesResolver;
import com.linkedin.datahub.graphql.resolvers.form.BatchAssignFormResolver;
import com.linkedin.datahub.graphql.resolvers.form.BatchRemoveFormResolver;
import com.linkedin.datahub.graphql.resolvers.form.CreateDynamicFormAssignmentResolver;
import com.linkedin.datahub.graphql.resolvers.form.IsFormAssignedToMeResolver;
import com.linkedin.datahub.graphql.resolvers.form.SubmitFormPromptResolver;
import com.linkedin.datahub.graphql.resolvers.form.VerifyFormResolver;
import com.linkedin.datahub.graphql.resolvers.glossary.AddRelatedTermsResolver;
import com.linkedin.datahub.graphql.resolvers.glossary.CreateGlossaryNodeResolver;
import com.linkedin.datahub.graphql.resolvers.glossary.CreateGlossaryTermResolver;
import com.linkedin.datahub.graphql.resolvers.glossary.DeleteGlossaryEntityResolver;
import com.linkedin.datahub.graphql.resolvers.glossary.GetRootGlossaryNodesResolver;
import com.linkedin.datahub.graphql.resolvers.glossary.GetRootGlossaryTermsResolver;
import com.linkedin.datahub.graphql.resolvers.glossary.ParentNodesResolver;
import com.linkedin.datahub.graphql.resolvers.glossary.RemoveRelatedTermsResolver;
import com.linkedin.datahub.graphql.resolvers.group.AddGroupMembersResolver;
import com.linkedin.datahub.graphql.resolvers.group.CreateGroupResolver;
import com.linkedin.datahub.graphql.resolvers.group.EntityCountsResolver;
import com.linkedin.datahub.graphql.resolvers.group.ListGroupsResolver;
import com.linkedin.datahub.graphql.resolvers.group.RemoveGroupMembersResolver;
import com.linkedin.datahub.graphql.resolvers.group.RemoveGroupResolver;
import com.linkedin.datahub.graphql.resolvers.health.EntityHealthResolver;
import com.linkedin.datahub.graphql.resolvers.incident.EntityIncidentsResolver;
import com.linkedin.datahub.graphql.resolvers.incident.RaiseIncidentResolver;
import com.linkedin.datahub.graphql.resolvers.incident.UpdateIncidentStatusResolver;
import com.linkedin.datahub.graphql.resolvers.ingest.execution.CancelIngestionExecutionRequestResolver;
import com.linkedin.datahub.graphql.resolvers.ingest.execution.CreateIngestionExecutionRequestResolver;
import com.linkedin.datahub.graphql.resolvers.ingest.execution.CreateTestConnectionRequestResolver;
import com.linkedin.datahub.graphql.resolvers.ingest.execution.GetIngestionExecutionRequestResolver;
import com.linkedin.datahub.graphql.resolvers.ingest.execution.IngestionSourceExecutionRequestsResolver;
import com.linkedin.datahub.graphql.resolvers.ingest.execution.RollbackIngestionResolver;
import com.linkedin.datahub.graphql.resolvers.ingest.secret.CreateSecretResolver;
import com.linkedin.datahub.graphql.resolvers.ingest.secret.DeleteSecretResolver;
import com.linkedin.datahub.graphql.resolvers.ingest.secret.GetSecretValuesResolver;
import com.linkedin.datahub.graphql.resolvers.ingest.secret.ListSecretsResolver;
import com.linkedin.datahub.graphql.resolvers.ingest.secret.UpdateSecretResolver;
import com.linkedin.datahub.graphql.resolvers.ingest.source.DeleteIngestionSourceResolver;
import com.linkedin.datahub.graphql.resolvers.ingest.source.GetIngestionSourceResolver;
import com.linkedin.datahub.graphql.resolvers.ingest.source.ListIngestionSourcesResolver;
import com.linkedin.datahub.graphql.resolvers.ingest.source.UpsertIngestionSourceResolver;
import com.linkedin.datahub.graphql.resolvers.jobs.DataJobRunsResolver;
import com.linkedin.datahub.graphql.resolvers.jobs.EntityRunsResolver;
import com.linkedin.datahub.graphql.resolvers.lineage.UpdateLineageResolver;
import com.linkedin.datahub.graphql.resolvers.load.AspectResolver;
import com.linkedin.datahub.graphql.resolvers.load.BatchGetEntitiesResolver;
import com.linkedin.datahub.graphql.resolvers.load.EntityLineageResultResolver;
import com.linkedin.datahub.graphql.resolvers.load.EntityRelationshipsResultResolver;
import com.linkedin.datahub.graphql.resolvers.load.EntityTypeBatchResolver;
import com.linkedin.datahub.graphql.resolvers.load.EntityTypeResolver;
import com.linkedin.datahub.graphql.resolvers.load.LoadableTypeBatchResolver;
import com.linkedin.datahub.graphql.resolvers.load.LoadableTypeResolver;
import com.linkedin.datahub.graphql.resolvers.load.OwnerTypeResolver;
import com.linkedin.datahub.graphql.resolvers.load.TimeSeriesAspectResolver;
import com.linkedin.datahub.graphql.resolvers.mutate.AddLinkResolver;
import com.linkedin.datahub.graphql.resolvers.mutate.AddOwnerResolver;
import com.linkedin.datahub.graphql.resolvers.mutate.AddOwnersResolver;
import com.linkedin.datahub.graphql.resolvers.mutate.AddTagResolver;
import com.linkedin.datahub.graphql.resolvers.mutate.AddTagsResolver;
import com.linkedin.datahub.graphql.resolvers.mutate.AddTermResolver;
import com.linkedin.datahub.graphql.resolvers.mutate.AddTermsResolver;
import com.linkedin.datahub.graphql.resolvers.mutate.BatchAddOwnersResolver;
import com.linkedin.datahub.graphql.resolvers.mutate.BatchAddTagsResolver;
import com.linkedin.datahub.graphql.resolvers.mutate.BatchAddTermsResolver;
import com.linkedin.datahub.graphql.resolvers.mutate.BatchRemoveOwnersResolver;
import com.linkedin.datahub.graphql.resolvers.mutate.BatchRemoveTagsResolver;
import com.linkedin.datahub.graphql.resolvers.mutate.BatchRemoveTermsResolver;
import com.linkedin.datahub.graphql.resolvers.mutate.BatchSetDomainResolver;
import com.linkedin.datahub.graphql.resolvers.mutate.BatchUpdateDeprecationResolver;
import com.linkedin.datahub.graphql.resolvers.mutate.BatchUpdateSoftDeletedResolver;
import com.linkedin.datahub.graphql.resolvers.mutate.MoveDomainResolver;
import com.linkedin.datahub.graphql.resolvers.mutate.MutableTypeBatchResolver;
import com.linkedin.datahub.graphql.resolvers.mutate.MutableTypeResolver;
import com.linkedin.datahub.graphql.resolvers.mutate.RemoveLinkResolver;
import com.linkedin.datahub.graphql.resolvers.mutate.RemoveOwnerResolver;
import com.linkedin.datahub.graphql.resolvers.mutate.RemoveTagResolver;
import com.linkedin.datahub.graphql.resolvers.mutate.RemoveTermResolver;
import com.linkedin.datahub.graphql.resolvers.mutate.UpdateDescriptionResolver;
import com.linkedin.datahub.graphql.resolvers.mutate.UpdateNameResolver;
import com.linkedin.datahub.graphql.resolvers.mutate.UpdateParentNodeResolver;
import com.linkedin.datahub.graphql.resolvers.mutate.UpdateUserSettingResolver;
import com.linkedin.datahub.graphql.resolvers.operation.ReportOperationResolver;
import com.linkedin.datahub.graphql.resolvers.ownership.CreateOwnershipTypeResolver;
import com.linkedin.datahub.graphql.resolvers.ownership.DeleteOwnershipTypeResolver;
import com.linkedin.datahub.graphql.resolvers.ownership.ListOwnershipTypesResolver;
import com.linkedin.datahub.graphql.resolvers.ownership.UpdateOwnershipTypeResolver;
import com.linkedin.datahub.graphql.resolvers.policy.DeletePolicyResolver;
import com.linkedin.datahub.graphql.resolvers.policy.GetGrantedPrivilegesResolver;
import com.linkedin.datahub.graphql.resolvers.policy.ListPoliciesResolver;
import com.linkedin.datahub.graphql.resolvers.policy.UpsertPolicyResolver;
import com.linkedin.datahub.graphql.resolvers.post.CreatePostResolver;
import com.linkedin.datahub.graphql.resolvers.post.DeletePostResolver;
import com.linkedin.datahub.graphql.resolvers.post.ListPostsResolver;
import com.linkedin.datahub.graphql.resolvers.post.UpdatePostResolver;
import com.linkedin.datahub.graphql.resolvers.query.CreateQueryResolver;
import com.linkedin.datahub.graphql.resolvers.query.DeleteQueryResolver;
import com.linkedin.datahub.graphql.resolvers.query.ListQueriesResolver;
import com.linkedin.datahub.graphql.resolvers.query.UpdateQueryResolver;
import com.linkedin.datahub.graphql.resolvers.recommendation.ListRecommendationsResolver;
import com.linkedin.datahub.graphql.resolvers.role.AcceptRoleResolver;
import com.linkedin.datahub.graphql.resolvers.role.BatchAssignRoleResolver;
import com.linkedin.datahub.graphql.resolvers.role.CreateInviteTokenResolver;
import com.linkedin.datahub.graphql.resolvers.role.GetInviteTokenResolver;
import com.linkedin.datahub.graphql.resolvers.role.ListRolesResolver;
import com.linkedin.datahub.graphql.resolvers.search.AggregateAcrossEntitiesResolver;
import com.linkedin.datahub.graphql.resolvers.search.AutoCompleteForMultipleResolver;
import com.linkedin.datahub.graphql.resolvers.search.AutoCompleteResolver;
import com.linkedin.datahub.graphql.resolvers.search.GetQuickFiltersResolver;
import com.linkedin.datahub.graphql.resolvers.search.ScrollAcrossEntitiesResolver;
import com.linkedin.datahub.graphql.resolvers.search.ScrollAcrossLineageResolver;
import com.linkedin.datahub.graphql.resolvers.search.SearchAcrossEntitiesResolver;
import com.linkedin.datahub.graphql.resolvers.search.SearchAcrossLineageResolver;
import com.linkedin.datahub.graphql.resolvers.search.SearchResolver;
import com.linkedin.datahub.graphql.resolvers.settings.user.UpdateCorpUserViewsSettingsResolver;
import com.linkedin.datahub.graphql.resolvers.settings.view.GlobalViewsSettingsResolver;
import com.linkedin.datahub.graphql.resolvers.settings.view.UpdateGlobalViewsSettingsResolver;
import com.linkedin.datahub.graphql.resolvers.step.BatchGetStepStatesResolver;
import com.linkedin.datahub.graphql.resolvers.step.BatchUpdateStepStatesResolver;
import com.linkedin.datahub.graphql.resolvers.structuredproperties.UpsertStructuredPropertiesResolver;
import com.linkedin.datahub.graphql.resolvers.tag.CreateTagResolver;
import com.linkedin.datahub.graphql.resolvers.tag.DeleteTagResolver;
import com.linkedin.datahub.graphql.resolvers.tag.SetTagColorResolver;
import com.linkedin.datahub.graphql.resolvers.test.CreateTestResolver;
import com.linkedin.datahub.graphql.resolvers.test.DeleteTestResolver;
import com.linkedin.datahub.graphql.resolvers.test.ListTestsResolver;
import com.linkedin.datahub.graphql.resolvers.test.TestResultsResolver;
import com.linkedin.datahub.graphql.resolvers.test.UpdateTestResolver;
import com.linkedin.datahub.graphql.resolvers.timeline.GetSchemaBlameResolver;
import com.linkedin.datahub.graphql.resolvers.timeline.GetSchemaVersionListResolver;
import com.linkedin.datahub.graphql.resolvers.type.AspectInterfaceTypeResolver;
import com.linkedin.datahub.graphql.resolvers.type.EntityInterfaceTypeResolver;
import com.linkedin.datahub.graphql.resolvers.type.HyperParameterValueTypeResolver;
import com.linkedin.datahub.graphql.resolvers.type.PlatformSchemaUnionTypeResolver;
import com.linkedin.datahub.graphql.resolvers.type.PropertyValueResolver;
import com.linkedin.datahub.graphql.resolvers.type.ResultsTypeResolver;
import com.linkedin.datahub.graphql.resolvers.type.TimeSeriesAspectInterfaceTypeResolver;
import com.linkedin.datahub.graphql.resolvers.user.CreateNativeUserResetTokenResolver;
import com.linkedin.datahub.graphql.resolvers.user.ListUsersResolver;
import com.linkedin.datahub.graphql.resolvers.user.RemoveUserResolver;
import com.linkedin.datahub.graphql.resolvers.user.UpdateUserStatusResolver;
import com.linkedin.datahub.graphql.resolvers.view.CreateViewResolver;
import com.linkedin.datahub.graphql.resolvers.view.DeleteViewResolver;
import com.linkedin.datahub.graphql.resolvers.view.ListGlobalViewsResolver;
import com.linkedin.datahub.graphql.resolvers.view.ListMyViewsResolver;
import com.linkedin.datahub.graphql.resolvers.view.UpdateViewResolver;
import com.linkedin.datahub.graphql.types.BrowsableEntityType;
import com.linkedin.datahub.graphql.types.EntityType;
import com.linkedin.datahub.graphql.types.LoadableType;
import com.linkedin.datahub.graphql.types.SearchableEntityType;
import com.linkedin.datahub.graphql.types.aspect.AspectType;
import com.linkedin.datahub.graphql.types.assertion.AssertionType;
import com.linkedin.datahub.graphql.types.auth.AccessTokenMetadataType;
import com.linkedin.datahub.graphql.types.businessattribute.BusinessAttributeType;
import com.linkedin.datahub.graphql.types.chart.ChartType;
import com.linkedin.datahub.graphql.types.common.mappers.OperationMapper;
import com.linkedin.datahub.graphql.types.common.mappers.UrnToEntityMapper;
import com.linkedin.datahub.graphql.types.connection.DataHubConnectionType;
import com.linkedin.datahub.graphql.types.container.ContainerType;
import com.linkedin.datahub.graphql.types.corpgroup.CorpGroupType;
import com.linkedin.datahub.graphql.types.corpuser.CorpUserType;
import com.linkedin.datahub.graphql.types.dashboard.DashboardType;
import com.linkedin.datahub.graphql.types.dataflow.DataFlowType;
import com.linkedin.datahub.graphql.types.datajob.DataJobType;
import com.linkedin.datahub.graphql.types.dataplatform.DataPlatformType;
import com.linkedin.datahub.graphql.types.dataplatforminstance.DataPlatformInstanceType;
import com.linkedin.datahub.graphql.types.dataprocessinst.mappers.DataProcessInstanceRunEventMapper;
import com.linkedin.datahub.graphql.types.dataproduct.DataProductType;
import com.linkedin.datahub.graphql.types.dataset.DatasetType;
import com.linkedin.datahub.graphql.types.dataset.VersionedDatasetType;
import com.linkedin.datahub.graphql.types.dataset.mappers.DatasetProfileMapper;
import com.linkedin.datahub.graphql.types.datatype.DataTypeType;
import com.linkedin.datahub.graphql.types.domain.DomainType;
import com.linkedin.datahub.graphql.types.entitytype.EntityTypeType;
import com.linkedin.datahub.graphql.types.ermodelrelationship.CreateERModelRelationshipResolver;
import com.linkedin.datahub.graphql.types.ermodelrelationship.ERModelRelationshipType;
import com.linkedin.datahub.graphql.types.ermodelrelationship.UpdateERModelRelationshipResolver;
import com.linkedin.datahub.graphql.types.form.FormType;
import com.linkedin.datahub.graphql.types.glossary.GlossaryNodeType;
import com.linkedin.datahub.graphql.types.glossary.GlossaryTermType;
import com.linkedin.datahub.graphql.types.incident.IncidentType;
import com.linkedin.datahub.graphql.types.mlmodel.MLFeatureTableType;
import com.linkedin.datahub.graphql.types.mlmodel.MLFeatureType;
import com.linkedin.datahub.graphql.types.mlmodel.MLModelGroupType;
import com.linkedin.datahub.graphql.types.mlmodel.MLModelType;
import com.linkedin.datahub.graphql.types.mlmodel.MLPrimaryKeyType;
import com.linkedin.datahub.graphql.types.notebook.NotebookType;
import com.linkedin.datahub.graphql.types.ownership.OwnershipType;
import com.linkedin.datahub.graphql.types.policy.DataHubPolicyType;
import com.linkedin.datahub.graphql.types.query.QueryType;
import com.linkedin.datahub.graphql.types.restricted.RestrictedType;
import com.linkedin.datahub.graphql.types.role.DataHubRoleType;
import com.linkedin.datahub.graphql.types.rolemetadata.RoleType;
import com.linkedin.datahub.graphql.types.schemafield.SchemaFieldType;
import com.linkedin.datahub.graphql.types.structuredproperty.StructuredPropertyType;
import com.linkedin.datahub.graphql.types.tag.TagType;
import com.linkedin.datahub.graphql.types.test.TestType;
import com.linkedin.datahub.graphql.types.view.DataHubViewType;
import com.linkedin.entity.client.EntityClient;
import com.linkedin.entity.client.SystemEntityClient;
import com.linkedin.metadata.client.UsageStatsJavaClient;
import com.linkedin.metadata.config.DataHubConfiguration;
import com.linkedin.metadata.config.IngestionConfiguration;
import com.linkedin.metadata.config.TestsConfiguration;
import com.linkedin.metadata.config.ViewsConfiguration;
import com.linkedin.metadata.config.VisualConfiguration;
import com.linkedin.metadata.config.telemetry.TelemetryConfiguration;
import com.linkedin.metadata.connection.ConnectionService;
import com.linkedin.metadata.entity.EntityService;
import com.linkedin.metadata.graph.GraphClient;
import com.linkedin.metadata.graph.SiblingGraphService;
import com.linkedin.metadata.models.registry.EntityRegistry;
import com.linkedin.metadata.query.filter.SortCriterion;
import com.linkedin.metadata.query.filter.SortOrder;
import com.linkedin.metadata.recommendation.RecommendationsService;
import com.linkedin.metadata.service.BusinessAttributeService;
import com.linkedin.metadata.service.DataProductService;
import com.linkedin.metadata.service.ERModelRelationshipService;
import com.linkedin.metadata.service.FormService;
import com.linkedin.metadata.service.LineageService;
import com.linkedin.metadata.service.OwnershipTypeService;
import com.linkedin.metadata.service.QueryService;
import com.linkedin.metadata.service.SettingsService;
import com.linkedin.metadata.service.ViewService;
import com.linkedin.metadata.timeline.TimelineService;
import com.linkedin.metadata.timeseries.TimeseriesAspectService;
import com.linkedin.metadata.version.GitVersion;
import graphql.execution.DataFetcherResult;
import graphql.schema.DataFetcher;
import graphql.schema.DataFetchingEnvironment;
import graphql.schema.StaticDataFetcher;
import graphql.schema.idl.RuntimeWiring;
import io.datahubproject.metadata.services.RestrictedService;
import io.datahubproject.metadata.services.SecretService;
import java.io.IOException;
import java.io.InputStream;
import java.nio.charset.StandardCharsets;
import java.util.ArrayList;
import java.util.Collection;
import java.util.Collections;
import java.util.List;
import java.util.Map;
import java.util.Objects;
import java.util.function.Function;
import java.util.function.Supplier;
import java.util.stream.Collectors;
import lombok.Getter;
import lombok.extern.slf4j.Slf4j;
import org.apache.commons.io.IOUtils;
import org.dataloader.BatchLoaderContextProvider;
import org.dataloader.DataLoader;
import org.dataloader.DataLoaderOptions;

/**
 * A {@link GraphQLEngine} configured to provide access to the entities and aspects on the GMS
 * graph.
 */
@Slf4j
@Getter
public class GmsGraphQLEngine {

  private final EntityClient entityClient;
  private final SystemEntityClient systemEntityClient;
  private final GraphClient graphClient;
  private final UsageStatsJavaClient usageClient;
  private final SiblingGraphService siblingGraphService;

  private final EntityService entityService;
  private final AnalyticsService analyticsService;
  private final RecommendationsService recommendationsService;
  private final EntityRegistry entityRegistry;
  private final StatefulTokenService statefulTokenService;
  private final SecretService secretService;
  private final GitVersion gitVersion;
  private final boolean supportsImpactAnalysis;
  private final TimeseriesAspectService timeseriesAspectService;
  private final TimelineService timelineService;
  private final NativeUserService nativeUserService;
  private final GroupService groupService;
  private final RoleService roleService;
  private final InviteTokenService inviteTokenService;
  private final PostService postService;
  private final SettingsService settingsService;
  private final ViewService viewService;
  private final OwnershipTypeService ownershipTypeService;
  private final LineageService lineageService;
  private final QueryService queryService;
  private final DataProductService dataProductService;
  private final ERModelRelationshipService erModelRelationshipService;
  private final FormService formService;
  private final RestrictedService restrictedService;
  private ConnectionService connectionService;

  private final BusinessAttributeService businessAttributeService;
  private final FeatureFlags featureFlags;

  private final IngestionConfiguration ingestionConfiguration;
  private final AuthenticationConfiguration authenticationConfiguration;
  private final AuthorizationConfiguration authorizationConfiguration;
  private final VisualConfiguration visualConfiguration;
  private final TelemetryConfiguration telemetryConfiguration;
  private final TestsConfiguration testsConfiguration;
  private final DataHubConfiguration datahubConfiguration;
  private final ViewsConfiguration viewsConfiguration;

  private final DatasetType datasetType;

  private final RoleType roleType;

  private final CorpUserType corpUserType;
  private final CorpGroupType corpGroupType;
  private final ChartType chartType;
  private final DashboardType dashboardType;
  private final DataPlatformType dataPlatformType;
  private final TagType tagType;
  private final MLModelType mlModelType;
  private final MLModelGroupType mlModelGroupType;
  private final MLFeatureType mlFeatureType;
  private final MLFeatureTableType mlFeatureTableType;
  private final MLPrimaryKeyType mlPrimaryKeyType;
  private final DataFlowType dataFlowType;
  private final DataJobType dataJobType;
  private final GlossaryTermType glossaryTermType;
  private final GlossaryNodeType glossaryNodeType;
  private final AspectType aspectType;
  private final DataHubConnectionType connectionType;
  private final ContainerType containerType;
  private final DomainType domainType;
  private final NotebookType notebookType;
  private final AssertionType assertionType;
  private final VersionedDatasetType versionedDatasetType;
  private final DataPlatformInstanceType dataPlatformInstanceType;
  private final AccessTokenMetadataType accessTokenMetadataType;
  private final TestType testType;
  private final DataHubPolicyType dataHubPolicyType;
  private final DataHubRoleType dataHubRoleType;
  private final SchemaFieldType schemaFieldType;
  private final ERModelRelationshipType erModelRelationshipType;
  private final DataHubViewType dataHubViewType;
  private final QueryType queryType;
  private final DataProductType dataProductType;
  private final OwnershipType ownershipType;
  private final StructuredPropertyType structuredPropertyType;
  private final DataTypeType dataTypeType;
  private final EntityTypeType entityTypeType;
  private final FormType formType;
  private final IncidentType incidentType;
  private final RestrictedType restrictedType;

  private final int graphQLQueryComplexityLimit;
  private final int graphQLQueryDepthLimit;
  private final boolean graphQLQueryIntrospectionEnabled;

  private final BusinessAttributeType businessAttributeType;

  /** A list of GraphQL Plugins that extend the core engine */
  private final List<GmsGraphQLPlugin> graphQLPlugins;

  /** Configures the graph objects that can be fetched primary key. */
  public final List<EntityType<?, ?>> entityTypes;

  /** Configures all graph objects */
  public final List<LoadableType<?, ?>> loadableTypes;

  /** Configures the graph objects for owner */
  public final List<LoadableType<?, ?>> ownerTypes;

  /** Configures the graph objects that can be searched. */
  public final List<SearchableEntityType<?, ?>> searchableTypes;

  /** Configures the graph objects that can be browsed. */
  public final List<BrowsableEntityType<?, ?>> browsableTypes;

  public GmsGraphQLEngine(final GmsGraphQLEngineArgs args) {

    this.graphQLPlugins =
        List.of(
            // Add new plugins here
            );

    this.graphQLPlugins.forEach(plugin -> plugin.init(args));

    this.entityClient = args.entityClient;
    this.systemEntityClient = args.systemEntityClient;
    this.graphClient = args.graphClient;
    this.usageClient = args.usageClient;
    this.siblingGraphService = args.siblingGraphService;

    this.analyticsService = args.analyticsService;
    this.entityService = args.entityService;
    this.recommendationsService = args.recommendationsService;
    this.statefulTokenService = args.statefulTokenService;
    this.secretService = args.secretService;
    this.entityRegistry = args.entityRegistry;
    this.gitVersion = args.gitVersion;
    this.supportsImpactAnalysis = args.supportsImpactAnalysis;
    this.timeseriesAspectService = args.timeseriesAspectService;
    this.timelineService = args.timelineService;
    this.nativeUserService = args.nativeUserService;
    this.groupService = args.groupService;
    this.roleService = args.roleService;
    this.inviteTokenService = args.inviteTokenService;
    this.postService = args.postService;
    this.viewService = args.viewService;
    this.ownershipTypeService = args.ownershipTypeService;
    this.settingsService = args.settingsService;
    this.lineageService = args.lineageService;
    this.queryService = args.queryService;
    this.erModelRelationshipService = args.erModelRelationshipService;
    this.dataProductService = args.dataProductService;
    this.formService = args.formService;
    this.restrictedService = args.restrictedService;
    this.connectionService = args.connectionService;

    this.businessAttributeService = args.businessAttributeService;
    this.ingestionConfiguration = Objects.requireNonNull(args.ingestionConfiguration);
    this.authenticationConfiguration = Objects.requireNonNull(args.authenticationConfiguration);
    this.authorizationConfiguration = Objects.requireNonNull(args.authorizationConfiguration);
    this.visualConfiguration = args.visualConfiguration;
    this.telemetryConfiguration = args.telemetryConfiguration;
    this.testsConfiguration = args.testsConfiguration;
    this.datahubConfiguration = args.datahubConfiguration;
    this.viewsConfiguration = args.viewsConfiguration;
    this.featureFlags = args.featureFlags;

    this.datasetType = new DatasetType(entityClient);
    this.roleType = new RoleType(entityClient);
    this.corpUserType = new CorpUserType(entityClient, featureFlags);
    this.corpGroupType = new CorpGroupType(entityClient);
    this.chartType = new ChartType(entityClient);
    this.dashboardType = new DashboardType(entityClient);
    this.dataPlatformType = new DataPlatformType(entityClient);
    this.tagType = new TagType(entityClient);
    this.mlModelType = new MLModelType(entityClient);
    this.mlModelGroupType = new MLModelGroupType(entityClient);
    this.mlFeatureType = new MLFeatureType(entityClient);
    this.mlFeatureTableType = new MLFeatureTableType(entityClient);
    this.mlPrimaryKeyType = new MLPrimaryKeyType(entityClient);
    this.dataFlowType = new DataFlowType(entityClient);
    this.dataJobType = new DataJobType(entityClient);
    this.glossaryTermType = new GlossaryTermType(entityClient);
    this.glossaryNodeType = new GlossaryNodeType(entityClient);
    this.aspectType = new AspectType(entityClient);
    this.connectionType = new DataHubConnectionType(entityClient, secretService);
    this.containerType = new ContainerType(entityClient);
    this.domainType = new DomainType(entityClient);
    this.notebookType = new NotebookType(entityClient);
    this.assertionType = new AssertionType(entityClient);
    this.versionedDatasetType = new VersionedDatasetType(entityClient);
    this.dataPlatformInstanceType = new DataPlatformInstanceType(entityClient);
    this.accessTokenMetadataType = new AccessTokenMetadataType(entityClient);
    this.testType = new TestType(entityClient);
    this.dataHubPolicyType = new DataHubPolicyType(entityClient);
    this.dataHubRoleType = new DataHubRoleType(entityClient);
    this.schemaFieldType = new SchemaFieldType(entityClient, featureFlags);
    this.erModelRelationshipType = new ERModelRelationshipType(entityClient, featureFlags);
    this.dataHubViewType = new DataHubViewType(entityClient);
    this.queryType = new QueryType(entityClient);
    this.dataProductType = new DataProductType(entityClient);
    this.ownershipType = new OwnershipType(entityClient);
    this.structuredPropertyType = new StructuredPropertyType(entityClient);
    this.dataTypeType = new DataTypeType(entityClient);
    this.entityTypeType = new EntityTypeType(entityClient);
    this.formType = new FormType(entityClient);
    this.incidentType = new IncidentType(entityClient);
    this.restrictedType = new RestrictedType(entityClient, restrictedService);

    this.graphQLQueryComplexityLimit = args.graphQLQueryComplexityLimit;
    this.graphQLQueryDepthLimit = args.graphQLQueryDepthLimit;
    this.graphQLQueryIntrospectionEnabled = args.graphQLQueryIntrospectionEnabled;

    this.businessAttributeType = new BusinessAttributeType(entityClient);
    // Init Lists
    this.entityTypes =
        ImmutableList.of(
            datasetType,
            roleType,
            corpUserType,
            corpGroupType,
            dataPlatformType,
            chartType,
            dashboardType,
            tagType,
            mlModelType,
            mlModelGroupType,
            mlFeatureType,
            mlFeatureTableType,
            mlPrimaryKeyType,
            dataFlowType,
            dataJobType,
            glossaryTermType,
            glossaryNodeType,
            connectionType,
            containerType,
            notebookType,
            domainType,
            assertionType,
            versionedDatasetType,
            dataPlatformInstanceType,
            accessTokenMetadataType,
            testType,
            dataHubPolicyType,
            dataHubRoleType,
            schemaFieldType,
            erModelRelationshipType,
            dataHubViewType,
            queryType,
            dataProductType,
            ownershipType,
            structuredPropertyType,
            dataTypeType,
            entityTypeType,
            formType,
            incidentType,
            restrictedType,
            businessAttributeType);
    this.loadableTypes = new ArrayList<>(entityTypes);
    // Extend loadable types with types from the plugins
    // This allows us to offer search and browse capabilities out of the box for those types
    for (GmsGraphQLPlugin plugin : this.graphQLPlugins) {
      this.entityTypes.addAll(plugin.getEntityTypes());
      Collection<? extends LoadableType<?, ?>> pluginLoadableTypes = plugin.getLoadableTypes();
      if (pluginLoadableTypes != null) {
        this.loadableTypes.addAll(pluginLoadableTypes);
      }
    }
    this.ownerTypes = ImmutableList.of(corpUserType, corpGroupType);
    this.searchableTypes =
        loadableTypes.stream()
            .filter(type -> (type instanceof SearchableEntityType<?, ?>))
            .map(type -> (SearchableEntityType<?, ?>) type)
            .collect(Collectors.toList());
    this.browsableTypes =
        loadableTypes.stream()
            .filter(type -> (type instanceof BrowsableEntityType<?, ?>))
            .map(type -> (BrowsableEntityType<?, ?>) type)
            .collect(Collectors.toList());
  }

  /**
   * Returns a {@link Supplier} responsible for creating a new {@link DataLoader} from a {@link
   * LoadableType}.
   */
  public Map<String, Function<QueryContext, DataLoader<?, ?>>> loaderSuppliers(
      final Collection<? extends LoadableType<?, ?>> loadableTypes) {
    return loadableTypes.stream()
        .collect(
            Collectors.toMap(
                LoadableType::name,
                (graphType) -> (context) -> createDataLoader(graphType, context)));
  }

  /**
   * Final call to wire up any extra resolvers the plugin might want to add on
   *
   * @param builder
   */
  private void configurePluginResolvers(final RuntimeWiring.Builder builder) {
    this.graphQLPlugins.forEach(plugin -> plugin.configureExtraResolvers(builder, this));
  }

  public void configureRuntimeWiring(final RuntimeWiring.Builder builder) {
    configureQueryResolvers(builder);
    configureMutationResolvers(builder);
    configureGenericEntityResolvers(builder);
    configureDatasetResolvers(builder);
    configureCorpUserResolvers(builder);
    configureCorpGroupResolvers(builder);
    configureDashboardResolvers(builder);
    configureNotebookResolvers(builder);
    configureChartResolvers(builder);
    configureTypeResolvers(builder);
    configureTypeExtensions(builder);
    configureTagAssociationResolver(builder);
    configureGlossaryTermAssociationResolver(builder);
    configureDataJobResolvers(builder);
    configureDataFlowResolvers(builder);
    configureMLFeatureTableResolvers(builder);
    configureGlossaryRelationshipResolvers(builder);
    configureIngestionSourceResolvers(builder);
    configureAnalyticsResolvers(builder);
    configureContainerResolvers(builder);
    configureDataPlatformInstanceResolvers(builder);
    configureGlossaryTermResolvers(builder);
    configureOrganisationRoleResolvers(builder);
    configureGlossaryNodeResolvers(builder);
    configureDomainResolvers(builder);
    configureDataProductResolvers(builder);
    configureAssertionResolvers(builder);
    configureContractResolvers(builder);
    configurePolicyResolvers(builder);
    configureDataProcessInstanceResolvers(builder);
    configureVersionedDatasetResolvers(builder);
    configureAccessAccessTokenMetadataResolvers(builder);
    configureTestResultResolvers(builder);
    configureDataHubRoleResolvers(builder);
    configureSchemaFieldResolvers(builder);
    configureERModelRelationshipResolvers(builder);
    configureEntityPathResolvers(builder);
    configureResolvedAuditStampResolvers(builder);
    configureViewResolvers(builder);
    configureQueryEntityResolvers(builder);
    configureOwnershipTypeResolver(builder);
    configurePluginResolvers(builder);
    configureStructuredPropertyResolvers(builder);
    configureFormResolvers(builder);
    configureIncidentResolvers(builder);
    configureRestrictedResolvers(builder);
    configureRoleResolvers(builder);
    configureBusinessAttributeResolver(builder);
    configureBusinessAttributeAssociationResolver(builder);
    configureConnectionResolvers(builder);
  }

  private void configureOrganisationRoleResolvers(RuntimeWiring.Builder builder) {
    builder.type(
        "Role",
        typeWiring ->
            typeWiring
                .dataFetcher("relationships", new EntityRelationshipsResultResolver(graphClient))
                .dataFetcher(
                    "aspects", new WeaklyTypedAspectsResolver(entityClient, entityRegistry)));
    builder.type(
        "RoleAssociation",
        typeWiring ->
            typeWiring.dataFetcher(
                "role",
                new LoadableTypeResolver<>(
                    roleType,
                    (env) ->
                        ((com.linkedin.datahub.graphql.generated.RoleAssociation) env.getSource())
                            .getRole()
                            .getUrn())));
    builder.type(
        "RoleUser",
        typeWiring ->
            typeWiring.dataFetcher(
                "user",
                new LoadableTypeResolver<>(
                    corpUserType,
                    (env) ->
                        ((com.linkedin.datahub.graphql.generated.RoleUser) env.getSource())
                            .getUser()
                            .getUrn())));
  }

  public GraphQLEngine.Builder builder() {
    final GraphQLEngine.Builder builder = GraphQLEngine.builder();
    builder
        .addSchema(fileBasedSchema(GMS_SCHEMA_FILE))
        .addSchema(fileBasedSchema(SEARCH_SCHEMA_FILE))
        .addSchema(fileBasedSchema(APP_SCHEMA_FILE))
        .addSchema(fileBasedSchema(AUTH_SCHEMA_FILE))
        .addSchema(fileBasedSchema(ANALYTICS_SCHEMA_FILE))
        .addSchema(fileBasedSchema(RECOMMENDATIONS_SCHEMA_FILE))
        .addSchema(fileBasedSchema(INGESTION_SCHEMA_FILE))
        .addSchema(fileBasedSchema(TIMELINE_SCHEMA_FILE))
        .addSchema(fileBasedSchema(TESTS_SCHEMA_FILE))
        .addSchema(fileBasedSchema(STEPS_SCHEMA_FILE))
        .addSchema(fileBasedSchema(LINEAGE_SCHEMA_FILE))
        .addSchema(fileBasedSchema(PROPERTIES_SCHEMA_FILE))
        .addSchema(fileBasedSchema(FORMS_SCHEMA_FILE))
        .addSchema(fileBasedSchema(CONNECTIONS_SCHEMA_FILE))
<<<<<<< HEAD
        .addSchema(fileBasedSchema(INCIDENTS_SCHEMA_FILE))
        .addSchema(fileBasedSchema(CONTRACTS_SCHEMA_FILE));
=======
        .addSchema(fileBasedSchema(ASSERTIONS_SCHEMA_FILE))
        .addSchema(fileBasedSchema(INCIDENTS_SCHEMA_FILE));
>>>>>>> bc0c3ef7

    for (GmsGraphQLPlugin plugin : this.graphQLPlugins) {
      List<String> pluginSchemaFiles = plugin.getSchemaFiles();
      if (pluginSchemaFiles != null) {
        pluginSchemaFiles.forEach(schema -> builder.addSchema(fileBasedSchema(schema)));
      }
      Collection<? extends LoadableType<?, ?>> pluginLoadableTypes = plugin.getLoadableTypes();
      if (pluginLoadableTypes != null) {
        pluginLoadableTypes.forEach(
            loadableType -> builder.addDataLoaders(loaderSuppliers(pluginLoadableTypes)));
      }
    }
    builder
        .addDataLoaders(loaderSuppliers(loadableTypes))
        .addDataLoader("Aspect", context -> createDataLoader(aspectType, context))
        .setGraphQLQueryComplexityLimit(graphQLQueryComplexityLimit)
        .setGraphQLQueryDepthLimit(graphQLQueryDepthLimit)
        .setGraphQLQueryIntrospectionEnabled(graphQLQueryIntrospectionEnabled)
        .configureRuntimeWiring(this::configureRuntimeWiring);
    return builder;
  }

  public static String fileBasedSchema(String fileName) {
    String schema;
    try {
      InputStream is = Thread.currentThread().getContextClassLoader().getResourceAsStream(fileName);
      schema = IOUtils.toString(is, StandardCharsets.UTF_8);
      is.close();
    } catch (IOException e) {
      throw new RuntimeException("Failed to find GraphQL Schema with name " + fileName, e);
    }
    return schema;
  }

  private void configureAnalyticsResolvers(final RuntimeWiring.Builder builder) {
    final boolean isAnalyticsEnabled = analyticsService != null;
    builder
        .type(
            "Query",
            typeWiring ->
                typeWiring.dataFetcher(
                    "isAnalyticsEnabled", new IsAnalyticsEnabledResolver(isAnalyticsEnabled)))
        .type(
            "AnalyticsChart",
            typeWiring -> typeWiring.typeResolver(new AnalyticsChartTypeResolver()));
    if (isAnalyticsEnabled) {
      builder.type(
          "Query",
          typeWiring ->
              typeWiring
                  .dataFetcher(
                      "getAnalyticsCharts", new GetChartsResolver(analyticsService, entityClient))
                  .dataFetcher("getHighlights", new GetHighlightsResolver(analyticsService))
                  .dataFetcher(
                      "getMetadataAnalyticsCharts",
                      new GetMetadataAnalyticsResolver(entityClient)));
    }
  }

  private void configureContainerResolvers(final RuntimeWiring.Builder builder) {
    builder.type(
        "Container",
        typeWiring ->
            typeWiring
                .dataFetcher("relationships", new EntityRelationshipsResultResolver(graphClient))
                .dataFetcher("entities", new ContainerEntitiesResolver(entityClient))
                .dataFetcher("privileges", new EntityPrivilegesResolver(entityClient))
                .dataFetcher(
                    "aspects", new WeaklyTypedAspectsResolver(entityClient, entityRegistry))
                .dataFetcher("exists", new EntityExistsResolver(entityService))
                .dataFetcher(
                    "platform",
                    new LoadableTypeResolver<>(
                        dataPlatformType,
                        (env) -> ((Container) env.getSource()).getPlatform().getUrn()))
                .dataFetcher(
                    "container",
                    new LoadableTypeResolver<>(
                        containerType,
                        (env) -> {
                          final Container container = env.getSource();
                          return container.getContainer() != null
                              ? container.getContainer().getUrn()
                              : null;
                        }))
                .dataFetcher("parentContainers", new ParentContainersResolver(entityClient))
                .dataFetcher(
                    "dataPlatformInstance",
                    new LoadableTypeResolver<>(
                        dataPlatformInstanceType,
                        (env) -> {
                          final Container container = env.getSource();
                          return container.getDataPlatformInstance() != null
                              ? container.getDataPlatformInstance().getUrn()
                              : null;
                        })));
  }

  private void configureDataPlatformInstanceResolvers(final RuntimeWiring.Builder builder) {
    builder.type(
        "DataPlatformInstance",
        typeWiring ->
            typeWiring.dataFetcher(
                "platform",
                new LoadableTypeResolver<>(
                    dataPlatformType,
                    (env) -> ((DataPlatformInstance) env.getSource()).getPlatform().getUrn())));
  }

  private void configureQueryResolvers(final RuntimeWiring.Builder builder) {
    builder.type(
        "Query",
        typeWiring ->
            typeWiring
                .dataFetcher(
                    "appConfig",
                    new AppConfigResolver(
                        gitVersion,
                        analyticsService != null,
                        this.ingestionConfiguration,
                        this.authenticationConfiguration,
                        this.authorizationConfiguration,
                        this.supportsImpactAnalysis,
                        this.visualConfiguration,
                        this.telemetryConfiguration,
                        this.testsConfiguration,
                        this.datahubConfiguration,
                        this.viewsConfiguration,
                        this.featureFlags))
                .dataFetcher("me", new MeResolver(this.entityClient, featureFlags))
                .dataFetcher("search", new SearchResolver(this.entityClient))
                .dataFetcher(
                    "searchAcrossEntities",
                    new SearchAcrossEntitiesResolver(this.entityClient, this.viewService))
                .dataFetcher(
                    "scrollAcrossEntities",
                    new ScrollAcrossEntitiesResolver(this.entityClient, this.viewService))
                .dataFetcher(
                    "searchAcrossLineage",
                    new SearchAcrossLineageResolver(this.entityClient, this.entityRegistry))
                .dataFetcher(
                    "scrollAcrossLineage", new ScrollAcrossLineageResolver(this.entityClient))
                .dataFetcher(
                    "aggregateAcrossEntities",
                    new AggregateAcrossEntitiesResolver(
                        this.entityClient, this.viewService, this.formService))
                .dataFetcher("autoComplete", new AutoCompleteResolver(searchableTypes))
                .dataFetcher(
                    "autoCompleteForMultiple",
                    new AutoCompleteForMultipleResolver(searchableTypes, this.viewService))
                .dataFetcher("browse", new BrowseResolver(browsableTypes))
                .dataFetcher("browsePaths", new BrowsePathsResolver(browsableTypes))
                .dataFetcher("dataset", getResolver(datasetType))
                .dataFetcher("role", getResolver(roleType))
                .dataFetcher(
                    "versionedDataset",
                    getResolver(
                        versionedDatasetType,
                        (env) ->
                            new VersionedUrn()
                                .setUrn(UrnUtils.getUrn(env.getArgument(URN_FIELD_NAME)))
                                .setVersionStamp(env.getArgument(VERSION_STAMP_FIELD_NAME))))
                .dataFetcher("notebook", getResolver(notebookType))
                .dataFetcher("corpUser", getResolver(corpUserType))
                .dataFetcher("corpGroup", getResolver(corpGroupType))
                .dataFetcher("dashboard", getResolver(dashboardType))
                .dataFetcher("chart", getResolver(chartType))
                .dataFetcher("tag", getResolver(tagType))
                .dataFetcher("dataFlow", getResolver(dataFlowType))
                .dataFetcher("dataJob", getResolver(dataJobType))
                .dataFetcher("glossaryTerm", getResolver(glossaryTermType))
                .dataFetcher("glossaryNode", getResolver(glossaryNodeType))
                .dataFetcher("domain", getResolver((domainType)))
                .dataFetcher("erModelRelationship", getResolver(erModelRelationshipType))
                .dataFetcher("dataPlatform", getResolver(dataPlatformType))
                .dataFetcher("dataPlatformInstance", getResolver(dataPlatformInstanceType))
                .dataFetcher("mlFeatureTable", getResolver(mlFeatureTableType))
                .dataFetcher("mlFeature", getResolver(mlFeatureType))
                .dataFetcher("mlPrimaryKey", getResolver(mlPrimaryKeyType))
                .dataFetcher("mlModel", getResolver(mlModelType))
                .dataFetcher("mlModelGroup", getResolver(mlModelGroupType))
                .dataFetcher("assertion", getResolver(assertionType))
                .dataFetcher("listPolicies", new ListPoliciesResolver(this.entityClient))
                .dataFetcher("getGrantedPrivileges", new GetGrantedPrivilegesResolver())
                .dataFetcher("listUsers", new ListUsersResolver(this.entityClient))
                .dataFetcher("listGroups", new ListGroupsResolver(this.entityClient))
                .dataFetcher(
                    "listRecommendations",
                    new ListRecommendationsResolver(recommendationsService, viewService))
                .dataFetcher(
                    "getEntityCounts", new EntityCountsResolver(this.entityClient, viewService))
                .dataFetcher("getAccessToken", new GetAccessTokenResolver(statefulTokenService))
                .dataFetcher("listAccessTokens", new ListAccessTokensResolver(this.entityClient))
                .dataFetcher(
                    "getAccessTokenMetadata",
                    new GetAccessTokenMetadataResolver(statefulTokenService, this.entityClient))
                .dataFetcher("debugAccess", new DebugAccessResolver(this.entityClient, graphClient))
                .dataFetcher("container", getResolver(containerType))
                .dataFetcher("listDomains", new ListDomainsResolver(this.entityClient))
                .dataFetcher("listSecrets", new ListSecretsResolver(this.entityClient))
                .dataFetcher(
                    "getSecretValues",
                    new GetSecretValuesResolver(this.entityClient, this.secretService))
                .dataFetcher(
                    "listIngestionSources", new ListIngestionSourcesResolver(this.entityClient))
                .dataFetcher("ingestionSource", new GetIngestionSourceResolver(this.entityClient))
                .dataFetcher(
                    "executionRequest", new GetIngestionExecutionRequestResolver(this.entityClient))
                .dataFetcher("getSchemaBlame", new GetSchemaBlameResolver(this.timelineService))
                .dataFetcher(
                    "getSchemaVersionList", new GetSchemaVersionListResolver(this.timelineService))
                .dataFetcher("test", getResolver(testType))
                .dataFetcher("listTests", new ListTestsResolver(entityClient))
                .dataFetcher(
                    "getRootGlossaryTerms", new GetRootGlossaryTermsResolver(this.entityClient))
                .dataFetcher(
                    "getRootGlossaryNodes", new GetRootGlossaryNodesResolver(this.entityClient))
                .dataFetcher("entityExists", new EntityExistsResolver(this.entityService))
                .dataFetcher("entity", getEntityResolver())
                .dataFetcher("entities", getEntitiesResolver())
                .dataFetcher("listRoles", new ListRolesResolver(this.entityClient))
                .dataFetcher("getInviteToken", new GetInviteTokenResolver(this.inviteTokenService))
                .dataFetcher("listPosts", new ListPostsResolver(this.entityClient))
                .dataFetcher(
                    "batchGetStepStates", new BatchGetStepStatesResolver(this.entityClient))
                .dataFetcher("listMyViews", new ListMyViewsResolver(this.entityClient))
                .dataFetcher("listGlobalViews", new ListGlobalViewsResolver(this.entityClient))
                .dataFetcher(
                    "globalViewsSettings", new GlobalViewsSettingsResolver(this.settingsService))
                .dataFetcher("listQueries", new ListQueriesResolver(this.entityClient))
                .dataFetcher(
                    "getQuickFilters",
                    new GetQuickFiltersResolver(this.entityClient, this.viewService))
                .dataFetcher("dataProduct", getResolver(dataProductType))
                .dataFetcher(
                    "listDataProductAssets", new ListDataProductAssetsResolver(this.entityClient))
                .dataFetcher(
                    "listOwnershipTypes", new ListOwnershipTypesResolver(this.entityClient))
                .dataFetcher(
                    "browseV2",
                    new BrowseV2Resolver(this.entityClient, this.viewService, this.formService))
                .dataFetcher("businessAttribute", getResolver(businessAttributeType))
                .dataFetcher(
                    "listBusinessAttributes",
                    new ListBusinessAttributesResolver(this.entityClient)));
  }

  private DataFetcher getEntitiesResolver() {
    return new BatchGetEntitiesResolver(
        entityTypes,
        (env) -> {
          final QueryContext context = env.getContext();
          List<String> urns = env.getArgument(URNS_FIELD_NAME);
          return urns.stream()
              .map(UrnUtils::getUrn)
              .map(
                  (urn) -> {
                    try {
                      return UrnToEntityMapper.map(context, urn);
                    } catch (Exception e) {
                      throw new RuntimeException("Failed to get entity", e);
                    }
                  })
              .collect(Collectors.toList());
        });
  }

  private DataFetcher getEntityResolver() {
    return new EntityTypeResolver(
        entityTypes,
        (env) -> {
          try {
            final QueryContext context = env.getContext();
            Urn urn = Urn.createFromString(env.getArgument(URN_FIELD_NAME));
            return UrnToEntityMapper.map(context, urn);
          } catch (Exception e) {
            throw new RuntimeException("Failed to get entity", e);
          }
        });
  }

  private DataFetcher getResolver(LoadableType<?, String> loadableType) {
    return getResolver(loadableType, this::getUrnField);
  }

  private <T, K> DataFetcher getResolver(
      LoadableType<T, K> loadableType, Function<DataFetchingEnvironment, K> keyProvider) {
    return new LoadableTypeResolver<>(loadableType, keyProvider);
  }

  private String getUrnField(DataFetchingEnvironment env) {
    return env.getArgument(URN_FIELD_NAME);
  }

  private void configureMutationResolvers(final RuntimeWiring.Builder builder) {
    builder.type(
        "Mutation",
        typeWiring -> {
          typeWiring
              .dataFetcher("updateDataset", new MutableTypeResolver<>(datasetType))
              .dataFetcher("updateDatasets", new MutableTypeBatchResolver<>(datasetType))
              .dataFetcher(
                  "createTag", new CreateTagResolver(this.entityClient, this.entityService))
              .dataFetcher("updateTag", new MutableTypeResolver<>(tagType))
              .dataFetcher("setTagColor", new SetTagColorResolver(entityClient, entityService))
              .dataFetcher("deleteTag", new DeleteTagResolver(entityClient))
              .dataFetcher("updateChart", new MutableTypeResolver<>(chartType))
              .dataFetcher("updateDashboard", new MutableTypeResolver<>(dashboardType))
              .dataFetcher("updateNotebook", new MutableTypeResolver<>(notebookType))
              .dataFetcher("updateDataJob", new MutableTypeResolver<>(dataJobType))
              .dataFetcher("updateDataFlow", new MutableTypeResolver<>(dataFlowType))
              .dataFetcher("updateCorpUserProperties", new MutableTypeResolver<>(corpUserType))
              .dataFetcher("updateCorpGroupProperties", new MutableTypeResolver<>(corpGroupType))
              .dataFetcher(
                  "updateERModelRelationship",
                  new UpdateERModelRelationshipResolver(this.entityClient))
              .dataFetcher(
                  "createERModelRelationship",
                  new CreateERModelRelationshipResolver(
                      this.entityClient, this.erModelRelationshipService))
              .dataFetcher("addTag", new AddTagResolver(entityService))
              .dataFetcher("addTags", new AddTagsResolver(entityService))
              .dataFetcher("batchAddTags", new BatchAddTagsResolver(entityService))
              .dataFetcher("removeTag", new RemoveTagResolver(entityService))
              .dataFetcher("batchRemoveTags", new BatchRemoveTagsResolver(entityService))
              .dataFetcher("addTerm", new AddTermResolver(entityService))
              .dataFetcher("batchAddTerms", new BatchAddTermsResolver(entityService))
              .dataFetcher("addTerms", new AddTermsResolver(entityService))
              .dataFetcher("removeTerm", new RemoveTermResolver(entityService))
              .dataFetcher("batchRemoveTerms", new BatchRemoveTermsResolver(entityService))
              .dataFetcher("createPolicy", new UpsertPolicyResolver(this.entityClient))
              .dataFetcher("updatePolicy", new UpsertPolicyResolver(this.entityClient))
              .dataFetcher("deletePolicy", new DeletePolicyResolver(this.entityClient))
              .dataFetcher(
                  "updateDescription",
                  new UpdateDescriptionResolver(entityService, this.entityClient))
              .dataFetcher("addOwner", new AddOwnerResolver(entityService))
              .dataFetcher("addOwners", new AddOwnersResolver(entityService))
              .dataFetcher("batchAddOwners", new BatchAddOwnersResolver(entityService))
              .dataFetcher("removeOwner", new RemoveOwnerResolver(entityService))
              .dataFetcher("batchRemoveOwners", new BatchRemoveOwnersResolver(entityService))
              .dataFetcher("addLink", new AddLinkResolver(entityService, this.entityClient))
              .dataFetcher("removeLink", new RemoveLinkResolver(entityService))
              .dataFetcher("addGroupMembers", new AddGroupMembersResolver(this.groupService))
              .dataFetcher("removeGroupMembers", new RemoveGroupMembersResolver(this.groupService))
              .dataFetcher("createGroup", new CreateGroupResolver(this.groupService))
              .dataFetcher("removeUser", new RemoveUserResolver(this.entityClient))
              .dataFetcher("removeGroup", new RemoveGroupResolver(this.entityClient))
              .dataFetcher("updateUserStatus", new UpdateUserStatusResolver(this.entityClient))
              .dataFetcher(
                  "createDomain", new CreateDomainResolver(this.entityClient, this.entityService))
              .dataFetcher(
                  "moveDomain", new MoveDomainResolver(this.entityService, this.entityClient))
              .dataFetcher("deleteDomain", new DeleteDomainResolver(entityClient))
              .dataFetcher(
                  "setDomain", new SetDomainResolver(this.entityClient, this.entityService))
              .dataFetcher("batchSetDomain", new BatchSetDomainResolver(this.entityService))
              .dataFetcher(
                  "updateDeprecation",
                  new UpdateDeprecationResolver(this.entityClient, this.entityService))
              .dataFetcher(
                  "batchUpdateDeprecation", new BatchUpdateDeprecationResolver(entityService))
              .dataFetcher(
                  "unsetDomain", new UnsetDomainResolver(this.entityClient, this.entityService))
              .dataFetcher(
                  "createSecret", new CreateSecretResolver(this.entityClient, this.secretService))
              .dataFetcher("deleteSecret", new DeleteSecretResolver(this.entityClient))
              .dataFetcher(
                  "updateSecret", new UpdateSecretResolver(this.entityClient, this.secretService))
              .dataFetcher(
                  "createAccessToken", new CreateAccessTokenResolver(this.statefulTokenService))
              .dataFetcher(
                  "revokeAccessToken",
                  new RevokeAccessTokenResolver(this.entityClient, this.statefulTokenService))
              .dataFetcher(
                  "createIngestionSource", new UpsertIngestionSourceResolver(this.entityClient))
              .dataFetcher(
                  "updateIngestionSource", new UpsertIngestionSourceResolver(this.entityClient))
              .dataFetcher(
                  "deleteIngestionSource", new DeleteIngestionSourceResolver(this.entityClient))
              .dataFetcher(
                  "createIngestionExecutionRequest",
                  new CreateIngestionExecutionRequestResolver(
                      this.entityClient, this.ingestionConfiguration))
              .dataFetcher(
                  "cancelIngestionExecutionRequest",
                  new CancelIngestionExecutionRequestResolver(this.entityClient))
              .dataFetcher(
                  "createTestConnectionRequest",
                  new CreateTestConnectionRequestResolver(
                      this.entityClient, this.ingestionConfiguration))
              .dataFetcher(
                  "deleteAssertion",
                  new DeleteAssertionResolver(this.entityClient, this.entityService))
              .dataFetcher("createTest", new CreateTestResolver(this.entityClient))
              .dataFetcher("updateTest", new UpdateTestResolver(this.entityClient))
              .dataFetcher("deleteTest", new DeleteTestResolver(this.entityClient))
              .dataFetcher("reportOperation", new ReportOperationResolver(this.entityClient))
              .dataFetcher(
                  "createGlossaryTerm",
                  new CreateGlossaryTermResolver(this.entityClient, this.entityService))
              .dataFetcher(
                  "createGlossaryNode",
                  new CreateGlossaryNodeResolver(this.entityClient, this.entityService))
              .dataFetcher(
                  "updateParentNode",
                  new UpdateParentNodeResolver(this.entityService, this.entityClient))
              .dataFetcher(
                  "deleteGlossaryEntity",
                  new DeleteGlossaryEntityResolver(this.entityClient, this.entityService))
              .dataFetcher(
                  "updateName", new UpdateNameResolver(this.entityService, this.entityClient))
              .dataFetcher(
                  "addRelatedTerms",
                  new AddRelatedTermsResolver(this.entityService, this.entityClient))
              .dataFetcher(
                  "removeRelatedTerms",
                  new RemoveRelatedTermsResolver(this.entityService, this.entityClient))
              .dataFetcher(
                  "createNativeUserResetToken",
                  new CreateNativeUserResetTokenResolver(this.nativeUserService))
              .dataFetcher(
                  "batchUpdateSoftDeleted", new BatchUpdateSoftDeletedResolver(this.entityService))
              .dataFetcher("updateUserSetting", new UpdateUserSettingResolver(this.entityService))
              .dataFetcher("rollbackIngestion", new RollbackIngestionResolver(this.entityClient))
              .dataFetcher("batchAssignRole", new BatchAssignRoleResolver(this.roleService))
              .dataFetcher(
                  "createInviteToken", new CreateInviteTokenResolver(this.inviteTokenService))
              .dataFetcher(
                  "acceptRole", new AcceptRoleResolver(this.roleService, this.inviteTokenService))
              .dataFetcher("createPost", new CreatePostResolver(this.postService))
              .dataFetcher("deletePost", new DeletePostResolver(this.postService))
              .dataFetcher("updatePost", new UpdatePostResolver(this.postService))
              .dataFetcher(
                  "batchUpdateStepStates", new BatchUpdateStepStatesResolver(this.entityClient))
              .dataFetcher("createView", new CreateViewResolver(this.viewService))
              .dataFetcher("updateView", new UpdateViewResolver(this.viewService))
              .dataFetcher("deleteView", new DeleteViewResolver(this.viewService))
              .dataFetcher(
                  "updateGlobalViewsSettings",
                  new UpdateGlobalViewsSettingsResolver(this.settingsService))
              .dataFetcher(
                  "updateCorpUserViewsSettings",
                  new UpdateCorpUserViewsSettingsResolver(this.settingsService))
              .dataFetcher(
                  "updateLineage",
                  new UpdateLineageResolver(this.entityService, this.lineageService))
              .dataFetcher("updateEmbed", new UpdateEmbedResolver(this.entityService))
              .dataFetcher("createQuery", new CreateQueryResolver(this.queryService))
              .dataFetcher("updateQuery", new UpdateQueryResolver(this.queryService))
              .dataFetcher("deleteQuery", new DeleteQueryResolver(this.queryService))
              .dataFetcher(
                  "createDataProduct", new CreateDataProductResolver(this.dataProductService))
              .dataFetcher(
                  "updateDataProduct", new UpdateDataProductResolver(this.dataProductService))
              .dataFetcher(
                  "deleteDataProduct", new DeleteDataProductResolver(this.dataProductService))
              .dataFetcher(
                  "batchSetDataProduct", new BatchSetDataProductResolver(this.dataProductService))
              .dataFetcher(
                  "createOwnershipType", new CreateOwnershipTypeResolver(this.ownershipTypeService))
              .dataFetcher(
                  "updateOwnershipType", new UpdateOwnershipTypeResolver(this.ownershipTypeService))
              .dataFetcher(
                  "deleteOwnershipType", new DeleteOwnershipTypeResolver(this.ownershipTypeService))
              .dataFetcher("submitFormPrompt", new SubmitFormPromptResolver(this.formService))
              .dataFetcher("batchAssignForm", new BatchAssignFormResolver(this.formService))
              .dataFetcher(
                  "createDynamicFormAssignment",
                  new CreateDynamicFormAssignmentResolver(this.formService))
              .dataFetcher(
                  "verifyForm", new VerifyFormResolver(this.formService, this.groupService))
              .dataFetcher("batchRemoveForm", new BatchRemoveFormResolver(this.formService))
              .dataFetcher(
                  "upsertStructuredProperties",
                  new UpsertStructuredPropertiesResolver(this.entityClient))
              .dataFetcher("raiseIncident", new RaiseIncidentResolver(this.entityClient))
              .dataFetcher(
                  "updateIncidentStatus",
                  new UpdateIncidentStatusResolver(this.entityClient, this.entityService));
          if (featureFlags.isBusinessAttributeEntityEnabled()) {
            typeWiring
                .dataFetcher(
                    "createBusinessAttribute",
                    new CreateBusinessAttributeResolver(
                        this.entityClient, this.entityService, this.businessAttributeService))
                .dataFetcher(
                    "updateBusinessAttribute",
                    new UpdateBusinessAttributeResolver(
                        this.entityClient, this.businessAttributeService))
                .dataFetcher(
                    "deleteBusinessAttribute",
                    new DeleteBusinessAttributeResolver(this.entityClient))
                .dataFetcher(
                    "addBusinessAttribute", new AddBusinessAttributeResolver(this.entityService))
                .dataFetcher(
                    "removeBusinessAttribute",
                    new RemoveBusinessAttributeResolver(this.entityService));
          }
          return typeWiring;
        });
  }

  private void configureGenericEntityResolvers(final RuntimeWiring.Builder builder) {
    builder
        .type(
            "SearchResult",
            typeWiring ->
                typeWiring.dataFetcher(
                    "entity",
                    new EntityTypeResolver(
                        entityTypes, (env) -> ((SearchResult) env.getSource()).getEntity())))
        .type(
            "MatchedField",
            typeWiring ->
                typeWiring.dataFetcher(
                    "entity",
                    new EntityTypeResolver(
                        entityTypes, (env) -> ((MatchedField) env.getSource()).getEntity())))
        .type(
            "SearchAcrossLineageResult",
            typeWiring ->
                typeWiring.dataFetcher(
                    "entity",
                    new EntityTypeResolver(
                        entityTypes,
                        (env) -> ((SearchAcrossLineageResult) env.getSource()).getEntity())))
        .type(
            "AggregationMetadata",
            typeWiring ->
                typeWiring.dataFetcher(
                    "entity",
                    new EntityTypeResolver(
                        entityTypes, (env) -> ((AggregationMetadata) env.getSource()).getEntity())))
        .type(
            "RecommendationContent",
            typeWiring ->
                typeWiring.dataFetcher(
                    "entity",
                    new EntityTypeResolver(
                        entityTypes,
                        (env) -> ((RecommendationContent) env.getSource()).getEntity())))
        .type(
            "BrowseResults",
            typeWiring ->
                typeWiring.dataFetcher(
                    "entities",
                    new EntityTypeBatchResolver(
                        entityTypes, (env) -> ((BrowseResults) env.getSource()).getEntities())))
        .type(
            "ParentDomainsResult",
            typeWiring ->
                typeWiring.dataFetcher(
                    "domains",
                    new EntityTypeBatchResolver(
                        entityTypes,
                        (env) -> {
                          final ParentDomainsResult result = env.getSource();
                          return result != null ? result.getDomains() : null;
                        })))
        .type(
            "EntityRelationshipLegacy",
            typeWiring ->
                typeWiring.dataFetcher(
                    "entity",
                    new EntityTypeResolver(
                        entityTypes,
                        (env) -> ((EntityRelationshipLegacy) env.getSource()).getEntity())))
        .type(
            "EntityRelationship",
            typeWiring ->
                typeWiring.dataFetcher(
                    "entity",
                    new EntityTypeResolver(
                        entityTypes, (env) -> ((EntityRelationship) env.getSource()).getEntity())))
        .type(
            "BrowseResultGroupV2",
            typeWiring ->
                typeWiring.dataFetcher(
                    "entity",
                    new EntityTypeResolver(
                        entityTypes, (env) -> ((BrowseResultGroupV2) env.getSource()).getEntity())))
        .type(
            "BrowsePathEntry",
            typeWiring ->
                typeWiring.dataFetcher(
                    "entity",
                    new EntityTypeResolver(
                        entityTypes, (env) -> ((BrowsePathEntry) env.getSource()).getEntity())))
        .type(
            "LineageRelationship",
            typeWiring ->
                typeWiring
                    .dataFetcher(
                        "entity",
                        new EntityTypeResolver(
                            entityTypes,
                            (env) -> ((LineageRelationship) env.getSource()).getEntity()))
                    .dataFetcher(
                        "createdActor",
                        new EntityTypeResolver(
                            entityTypes,
                            (env) -> {
                              final LineageRelationship relationship = env.getSource();
                              return relationship.getCreatedActor() != null
                                  ? relationship.getCreatedActor()
                                  : null;
                            }))
                    .dataFetcher(
                        "updatedActor",
                        new EntityTypeResolver(
                            entityTypes,
                            (env) -> {
                              final LineageRelationship relationship = env.getSource();
                              return relationship.getUpdatedActor() != null
                                  ? relationship.getUpdatedActor()
                                  : null;
                            })))
        .type(
            "ListDomainsResult",
            typeWiring ->
                typeWiring.dataFetcher(
                    "domains",
                    new LoadableTypeBatchResolver<>(
                        domainType,
                        (env) ->
                            ((ListDomainsResult) env.getSource())
                                .getDomains().stream()
                                    .map(Domain::getUrn)
                                    .collect(Collectors.toList()))))
        .type(
            "GetRootGlossaryTermsResult",
            typeWiring ->
                typeWiring.dataFetcher(
                    "terms",
                    new LoadableTypeBatchResolver<>(
                        glossaryTermType,
                        (env) ->
                            ((GetRootGlossaryTermsResult) env.getSource())
                                .getTerms().stream()
                                    .map(GlossaryTerm::getUrn)
                                    .collect(Collectors.toList()))))
        .type(
            "GetRootGlossaryNodesResult",
            typeWiring ->
                typeWiring.dataFetcher(
                    "nodes",
                    new LoadableTypeBatchResolver<>(
                        glossaryNodeType,
                        (env) ->
                            ((GetRootGlossaryNodesResult) env.getSource())
                                .getNodes().stream()
                                    .map(GlossaryNode::getUrn)
                                    .collect(Collectors.toList()))))
        .type(
            "AutoCompleteResults",
            typeWiring ->
                typeWiring.dataFetcher(
                    "entities",
                    new EntityTypeBatchResolver(
                        entityTypes,
                        (env) -> ((AutoCompleteResults) env.getSource()).getEntities())))
        .type(
            "AutoCompleteResultForEntity",
            typeWiring ->
                typeWiring.dataFetcher(
                    "entities",
                    new EntityTypeBatchResolver(
                        entityTypes,
                        (env) -> ((AutoCompleteResultForEntity) env.getSource()).getEntities())))
        .type(
            "PolicyMatchCriterionValue",
            typeWiring ->
                typeWiring.dataFetcher(
                    "entity",
                    new EntityTypeResolver(
                        entityTypes,
                        (env) -> ((PolicyMatchCriterionValue) env.getSource()).getEntity())))
        .type(
            "ListTestsResult",
            typeWiring ->
                typeWiring.dataFetcher(
                    "tests",
                    new LoadableTypeBatchResolver<>(
                        testType,
                        (env) ->
                            ((ListTestsResult) env.getSource())
                                .getTests().stream()
                                    .map(Test::getUrn)
                                    .collect(Collectors.toList()))))
        .type(
            "QuickFilter",
            typeWiring ->
                typeWiring.dataFetcher(
                    "entity",
                    new EntityTypeResolver(
                        entityTypes, (env) -> ((QuickFilter) env.getSource()).getEntity())))
        .type(
            "Owner",
            typeWiring ->
                typeWiring.dataFetcher(
                    "ownershipType",
                    new EntityTypeResolver(
                        entityTypes, (env) -> ((Owner) env.getSource()).getOwnershipType())))
        .type(
            "StructuredPropertiesEntry",
            typeWiring ->
                typeWiring
                    .dataFetcher(
                        "structuredProperty",
                        new LoadableTypeResolver<>(
                            structuredPropertyType,
                            (env) ->
                                ((StructuredPropertiesEntry) env.getSource())
                                    .getStructuredProperty()
                                    .getUrn()))
                    .dataFetcher(
                        "valueEntities",
                        new BatchGetEntitiesResolver(
                            entityTypes,
                            (env) ->
                                ((StructuredPropertiesEntry) env.getSource()).getValueEntities())));
  }

  /**
   * Configures resolvers responsible for resolving the {@link
   * com.linkedin.datahub.graphql.generated.Dataset} type.
   */
  private void configureDatasetResolvers(final RuntimeWiring.Builder builder) {
    builder
        .type(
            "Dataset",
            typeWiring ->
                typeWiring
                    .dataFetcher(
                        "relationships", new EntityRelationshipsResultResolver(graphClient))
                    .dataFetcher("browsePaths", new EntityBrowsePathsResolver(this.datasetType))
                    .dataFetcher(
                        "lineage",
                        new EntityLineageResultResolver(
                            siblingGraphService,
                            restrictedService,
                            this.authorizationConfiguration))
                    .dataFetcher(
                        "platform",
                        new LoadableTypeResolver<>(
                            dataPlatformType,
                            (env) -> ((Dataset) env.getSource()).getPlatform().getUrn()))
                    .dataFetcher(
                        "container",
                        new LoadableTypeResolver<>(
                            containerType,
                            (env) -> {
                              final Dataset dataset = env.getSource();
                              return dataset.getContainer() != null
                                  ? dataset.getContainer().getUrn()
                                  : null;
                            }))
                    .dataFetcher(
                        "dataPlatformInstance",
                        new LoadableTypeResolver<>(
                            dataPlatformInstanceType,
                            (env) -> {
                              final Dataset dataset = env.getSource();
                              return dataset.getDataPlatformInstance() != null
                                  ? dataset.getDataPlatformInstance().getUrn()
                                  : null;
                            }))
                    .dataFetcher(
                        "datasetProfiles",
                        new TimeSeriesAspectResolver(
                            this.entityClient,
                            "dataset",
                            "datasetProfile",
                            DatasetProfileMapper::map))
                    .dataFetcher(
                        "operations",
                        new TimeSeriesAspectResolver(
                            this.entityClient,
                            "dataset",
                            "operation",
                            OperationMapper::map,
                            new SortCriterion()
                                .setField(OPERATION_EVENT_TIME_FIELD_NAME)
                                .setOrder(SortOrder.DESCENDING)))
                    .dataFetcher("usageStats", new DatasetUsageStatsResolver(this.usageClient))
                    .dataFetcher("statsSummary", new DatasetStatsSummaryResolver(this.usageClient))
                    .dataFetcher(
                        "health",
                        new EntityHealthResolver(
                            entityClient,
                            graphClient,
                            timeseriesAspectService,
                            new EntityHealthResolver.Config(true, true)))
                    .dataFetcher("schemaMetadata", new AspectResolver())
                    .dataFetcher(
                        "assertions", new EntityAssertionsResolver(entityClient, graphClient))
                    .dataFetcher("testResults", new TestResultsResolver(entityClient))
                    .dataFetcher(
                        "aspects", new WeaklyTypedAspectsResolver(entityClient, entityRegistry))
                    .dataFetcher("exists", new EntityExistsResolver(entityService))
                    .dataFetcher("runs", new EntityRunsResolver(entityClient))
                    .dataFetcher("privileges", new EntityPrivilegesResolver(entityClient))
                    .dataFetcher("parentContainers", new ParentContainersResolver(entityClient)))
        .type(
            "Owner",
            typeWiring ->
                typeWiring.dataFetcher(
                    "owner",
                    new OwnerTypeResolver<>(
                        ownerTypes, (env) -> ((Owner) env.getSource()).getOwner())))
        .type(
            "SchemaField",
            typeWiring ->
                typeWiring.dataFetcher(
                    "schemaFieldEntity",
                    new LoadableTypeResolver<>(
                        schemaFieldType,
                        (env) -> ((SchemaField) env.getSource()).getSchemaFieldEntity().getUrn())))
        .type(
            "UserUsageCounts",
            typeWiring ->
                typeWiring.dataFetcher(
                    "user",
                    new LoadableTypeResolver<>(
                        corpUserType,
                        (env) -> ((UserUsageCounts) env.getSource()).getUser().getUrn())))
        .type(
            "ForeignKeyConstraint",
            typeWiring ->
                typeWiring.dataFetcher(
                    "foreignDataset",
                    new LoadableTypeResolver<>(
                        datasetType,
                        (env) ->
                            ((ForeignKeyConstraint) env.getSource()).getForeignDataset().getUrn())))
        .type(
            "SiblingProperties",
            typeWiring ->
                typeWiring.dataFetcher(
                    "siblings",
                    new EntityTypeBatchResolver(
                        new ArrayList<>(entityTypes),
                        (env) -> ((SiblingProperties) env.getSource()).getSiblings())))
        .type(
            "InstitutionalMemoryMetadata",
            typeWiring ->
                typeWiring.dataFetcher(
                    "author",
                    new LoadableTypeResolver<>(
                        corpUserType,
                        (env) ->
                            ((InstitutionalMemoryMetadata) env.getSource()).getAuthor().getUrn())))
        .type(
            "DatasetStatsSummary",
            typeWiring ->
                typeWiring.dataFetcher(
                    "topUsersLast30Days",
                    new LoadableTypeBatchResolver<>(
                        corpUserType,
                        (env) -> {
                          DatasetStatsSummary summary = ((DatasetStatsSummary) env.getSource());
                          return summary.getTopUsersLast30Days() != null
                              ? summary.getTopUsersLast30Days().stream()
                                  .map(CorpUser::getUrn)
                                  .collect(Collectors.toList())
                              : null;
                        })));
  }

  /**
   * Configures resolvers responsible for resolving the {@link
   * com.linkedin.datahub.graphql.generated.VersionedDataset} type.
   */
  private void configureVersionedDatasetResolvers(final RuntimeWiring.Builder builder) {
    builder.type(
        "VersionedDataset",
        typeWiring -> typeWiring.dataFetcher("relationships", new StaticDataFetcher(null)));
  }

  /**
   * Configures resolvers responsible for resolving the {@link
   * com.linkedin.datahub.graphql.generated.AccessTokenMetadata} type.
   */
  private void configureAccessAccessTokenMetadataResolvers(final RuntimeWiring.Builder builder) {
    builder.type(
        "AccessToken",
        typeWiring ->
            typeWiring.dataFetcher(
                "metadata",
                new LoadableTypeResolver<>(
                    accessTokenMetadataType,
                    (env) -> ((AccessToken) env.getSource()).getMetadata().getUrn())));
    builder.type(
        "ListAccessTokenResult",
        typeWiring ->
            typeWiring.dataFetcher(
                "tokens",
                new LoadableTypeBatchResolver<>(
                    accessTokenMetadataType,
                    (env) ->
                        ((ListAccessTokenResult) env.getSource())
                            .getTokens().stream()
                                .map(AccessTokenMetadata::getUrn)
                                .collect(Collectors.toList()))));
  }

  private void configureGlossaryTermResolvers(final RuntimeWiring.Builder builder) {
    builder.type(
        "GlossaryTerm",
        typeWiring ->
            typeWiring
                .dataFetcher("schemaMetadata", new AspectResolver())
                .dataFetcher("parentNodes", new ParentNodesResolver(entityClient))
                .dataFetcher("privileges", new EntityPrivilegesResolver(entityClient))
                .dataFetcher(
                    "aspects", new WeaklyTypedAspectsResolver(entityClient, entityRegistry))
                .dataFetcher("exists", new EntityExistsResolver(entityService)));
  }

  private void configureGlossaryNodeResolvers(final RuntimeWiring.Builder builder) {
    builder.type(
        "GlossaryNode",
        typeWiring ->
            typeWiring
                .dataFetcher("parentNodes", new ParentNodesResolver(entityClient))
                .dataFetcher("privileges", new EntityPrivilegesResolver(entityClient))
                .dataFetcher("exists", new EntityExistsResolver(entityService))
                .dataFetcher(
                    "aspects", new WeaklyTypedAspectsResolver(entityClient, entityRegistry)));
  }

  private void configureSchemaFieldResolvers(final RuntimeWiring.Builder builder) {
    builder.type(
        "SchemaFieldEntity",
        typeWiring ->
            typeWiring.dataFetcher(
                "parent",
                new EntityTypeResolver(
                    entityTypes, (env) -> ((SchemaFieldEntity) env.getSource()).getParent())));
  }

  private void configureEntityPathResolvers(final RuntimeWiring.Builder builder) {
    builder.type(
        "EntityPath",
        typeWiring ->
            typeWiring.dataFetcher(
                "path",
                new BatchGetEntitiesResolver(
                    entityTypes, (env) -> ((EntityPath) env.getSource()).getPath())));
  }

  private void configureResolvedAuditStampResolvers(final RuntimeWiring.Builder builder) {
    builder.type(
        "ResolvedAuditStamp",
        typeWiring ->
            typeWiring.dataFetcher(
                "actor",
                new LoadableTypeResolver<>(
                    corpUserType,
                    (env) -> ((ResolvedAuditStamp) env.getSource()).getActor().getUrn())));
  }

  /**
   * Configures resolvers responsible for resolving the {@link
   * com.linkedin.datahub.graphql.generated.CorpUser} type.
   */
  private void configureCorpUserResolvers(final RuntimeWiring.Builder builder) {
    builder.type(
        "CorpUser",
        typeWiring ->
            typeWiring
                .dataFetcher("relationships", new EntityRelationshipsResultResolver(graphClient))
                .dataFetcher("privileges", new EntityPrivilegesResolver(entityClient))
                .dataFetcher(
                    "aspects", new WeaklyTypedAspectsResolver(entityClient, entityRegistry))
                .dataFetcher("exists", new EntityExistsResolver(entityService)));
    builder.type(
        "CorpUserInfo",
        typeWiring ->
            typeWiring.dataFetcher(
                "manager",
                new LoadableTypeResolver<>(
                    corpUserType,
                    (env) -> ((CorpUserInfo) env.getSource()).getManager().getUrn())));
  }

  /**
   * Configures resolvers responsible for resolving the {@link
   * com.linkedin.datahub.graphql.generated.CorpGroup} type.
   */
  private void configureCorpGroupResolvers(final RuntimeWiring.Builder builder) {
    builder.type(
        "CorpGroup",
        typeWiring ->
            typeWiring
                .dataFetcher("relationships", new EntityRelationshipsResultResolver(graphClient))
                .dataFetcher("privileges", new EntityPrivilegesResolver(entityClient))
                .dataFetcher(
                    "aspects", new WeaklyTypedAspectsResolver(entityClient, entityRegistry))
                .dataFetcher("exists", new EntityExistsResolver(entityService)));
    builder
        .type(
            "CorpGroupInfo",
            typeWiring ->
                typeWiring
                    .dataFetcher(
                        "admins",
                        new LoadableTypeBatchResolver<>(
                            corpUserType,
                            (env) ->
                                ((CorpGroupInfo) env.getSource())
                                    .getAdmins().stream()
                                        .map(CorpUser::getUrn)
                                        .collect(Collectors.toList())))
                    .dataFetcher(
                        "members",
                        new LoadableTypeBatchResolver<>(
                            corpUserType,
                            (env) ->
                                ((CorpGroupInfo) env.getSource())
                                    .getMembers().stream()
                                        .map(CorpUser::getUrn)
                                        .collect(Collectors.toList()))))
        .type(
            "ListGroupsResult",
            typeWiring ->
                typeWiring.dataFetcher(
                    "groups",
                    new LoadableTypeBatchResolver<>(
                        corpGroupType,
                        (env) ->
                            ((ListGroupsResult) env.getSource())
                                .getGroups().stream()
                                    .map(CorpGroup::getUrn)
                                    .collect(Collectors.toList()))));
  }

  private void configureTagAssociationResolver(final RuntimeWiring.Builder builder) {
    builder.type(
        "Tag",
        typeWiring ->
            typeWiring
                .dataFetcher("relationships", new EntityRelationshipsResultResolver(graphClient))
                .dataFetcher(
                    "aspects", new WeaklyTypedAspectsResolver(entityClient, entityRegistry)));
    builder.type(
        "TagAssociation",
        typeWiring ->
            typeWiring.dataFetcher(
                "tag",
                new LoadableTypeResolver<>(
                    tagType,
                    (env) ->
                        ((com.linkedin.datahub.graphql.generated.TagAssociation) env.getSource())
                            .getTag()
                            .getUrn())));
  }

  private void configureGlossaryTermAssociationResolver(final RuntimeWiring.Builder builder) {
    builder.type(
        "GlossaryTermAssociation",
        typeWiring ->
            typeWiring.dataFetcher(
                "term",
                new LoadableTypeResolver<>(
                    glossaryTermType,
                    (env) -> ((GlossaryTermAssociation) env.getSource()).getTerm().getUrn())));
  }

  /**
   * Configures resolvers responsible for resolving the {@link
   * com.linkedin.datahub.graphql.generated.Notebook} type.
   */
  private void configureNotebookResolvers(final RuntimeWiring.Builder builder) {
    builder.type(
        "Notebook",
        typeWiring ->
            typeWiring
                .dataFetcher("relationships", new EntityRelationshipsResultResolver(graphClient))
                .dataFetcher(
                    "aspects", new WeaklyTypedAspectsResolver(entityClient, entityRegistry))
                .dataFetcher("browsePaths", new EntityBrowsePathsResolver(this.notebookType))
                .dataFetcher(
                    "platform",
                    new LoadableTypeResolver<>(
                        dataPlatformType,
                        (env) -> ((Notebook) env.getSource()).getPlatform().getUrn()))
                .dataFetcher("exists", new EntityExistsResolver(entityService))
                .dataFetcher(
                    "dataPlatformInstance",
                    new LoadableTypeResolver<>(
                        dataPlatformInstanceType,
                        (env) -> {
                          final Notebook notebook = env.getSource();
                          return notebook.getDataPlatformInstance() != null
                              ? notebook.getDataPlatformInstance().getUrn()
                              : null;
                        })));
  }

  /**
   * Configures resolvers responsible for resolving the {@link
   * com.linkedin.datahub.graphql.generated.Dashboard} type.
   */
  private void configureDashboardResolvers(final RuntimeWiring.Builder builder) {
    builder.type(
        "Dashboard",
        typeWiring ->
            typeWiring
                .dataFetcher("relationships", new EntityRelationshipsResultResolver(graphClient))
                .dataFetcher("browsePaths", new EntityBrowsePathsResolver(this.dashboardType))
                .dataFetcher(
                    "lineage",
                    new EntityLineageResultResolver(
                        siblingGraphService, restrictedService, this.authorizationConfiguration))
                .dataFetcher(
                    "aspects", new WeaklyTypedAspectsResolver(entityClient, entityRegistry))
                .dataFetcher(
                    "platform",
                    new LoadableTypeResolver<>(
                        dataPlatformType,
                        (env) -> ((Dashboard) env.getSource()).getPlatform().getUrn()))
                .dataFetcher(
                    "dataPlatformInstance",
                    new LoadableTypeResolver<>(
                        dataPlatformInstanceType,
                        (env) -> {
                          final Dashboard dashboard = env.getSource();
                          return dashboard.getDataPlatformInstance() != null
                              ? dashboard.getDataPlatformInstance().getUrn()
                              : null;
                        }))
                .dataFetcher(
                    "container",
                    new LoadableTypeResolver<>(
                        containerType,
                        (env) -> {
                          final Dashboard dashboard = env.getSource();
                          return dashboard.getContainer() != null
                              ? dashboard.getContainer().getUrn()
                              : null;
                        }))
                .dataFetcher("parentContainers", new ParentContainersResolver(entityClient))
                .dataFetcher("usageStats", new DashboardUsageStatsResolver(timeseriesAspectService))
                .dataFetcher(
                    "statsSummary", new DashboardStatsSummaryResolver(timeseriesAspectService))
                .dataFetcher("privileges", new EntityPrivilegesResolver(entityClient))
                .dataFetcher("exists", new EntityExistsResolver(entityService))
                .dataFetcher(
                    "health",
                    new EntityHealthResolver(
                        entityClient,
                        graphClient,
                        timeseriesAspectService,
                        new EntityHealthResolver.Config(false, true))));
    builder.type(
        "DashboardInfo",
        typeWiring ->
            typeWiring.dataFetcher(
                "charts",
                new LoadableTypeBatchResolver<>(
                    chartType,
                    (env) ->
                        ((DashboardInfo) env.getSource())
                            .getCharts().stream()
                                .map(Chart::getUrn)
                                .collect(Collectors.toList()))));
    builder.type(
        "DashboardUserUsageCounts",
        typeWiring ->
            typeWiring.dataFetcher(
                "user",
                new LoadableTypeResolver<>(
                    corpUserType,
                    (env) -> ((DashboardUserUsageCounts) env.getSource()).getUser().getUrn())));
    builder.type(
        "DashboardStatsSummary",
        typeWiring ->
            typeWiring.dataFetcher(
                "topUsersLast30Days",
                new LoadableTypeBatchResolver<>(
                    corpUserType,
                    (env) -> {
                      DashboardStatsSummary summary = ((DashboardStatsSummary) env.getSource());
                      return summary.getTopUsersLast30Days() != null
                          ? summary.getTopUsersLast30Days().stream()
                              .map(CorpUser::getUrn)
                              .collect(Collectors.toList())
                          : null;
                    })));
  }

  private void configureStructuredPropertyResolvers(final RuntimeWiring.Builder builder) {
    builder.type(
        "StructuredPropertyDefinition",
        typeWiring ->
            typeWiring
                .dataFetcher(
                    "valueType",
                    new LoadableTypeResolver<>(
                        dataTypeType,
                        (env) ->
                            ((StructuredPropertyDefinition) env.getSource())
                                .getValueType()
                                .getUrn()))
                .dataFetcher(
                    "entityTypes",
                    new LoadableTypeBatchResolver<>(
                        entityTypeType,
                        (env) ->
                            ((StructuredPropertyDefinition) env.getSource())
                                .getEntityTypes().stream()
                                    .map(entityTypeType.getKeyProvider())
                                    .collect(Collectors.toList()))));
    builder.type(
        "TypeQualifier",
        typeWiring ->
            typeWiring.dataFetcher(
                "allowedTypes",
                new LoadableTypeBatchResolver<>(
                    entityTypeType,
                    (env) ->
                        ((TypeQualifier) env.getSource())
                            .getAllowedTypes().stream()
                                .map(entityTypeType.getKeyProvider())
                                .collect(Collectors.toList()))));
  }

  /**
   * Configures resolvers responsible for resolving the {@link
   * com.linkedin.datahub.graphql.generated.Chart} type.
   */
  private void configureChartResolvers(final RuntimeWiring.Builder builder) {
    builder.type(
        "Chart",
        typeWiring ->
            typeWiring
                .dataFetcher("relationships", new EntityRelationshipsResultResolver(graphClient))
                .dataFetcher("browsePaths", new EntityBrowsePathsResolver(this.chartType))
                .dataFetcher(
                    "aspects", new WeaklyTypedAspectsResolver(entityClient, entityRegistry))
                .dataFetcher(
                    "lineage",
                    new EntityLineageResultResolver(
                        siblingGraphService, restrictedService, this.authorizationConfiguration))
                .dataFetcher(
                    "platform",
                    new LoadableTypeResolver<>(
                        dataPlatformType,
                        (env) -> ((Chart) env.getSource()).getPlatform().getUrn()))
                .dataFetcher(
                    "dataPlatformInstance",
                    new LoadableTypeResolver<>(
                        dataPlatformInstanceType,
                        (env) -> {
                          final Chart chart = env.getSource();
                          return chart.getDataPlatformInstance() != null
                              ? chart.getDataPlatformInstance().getUrn()
                              : null;
                        }))
                .dataFetcher(
                    "container",
                    new LoadableTypeResolver<>(
                        containerType,
                        (env) -> {
                          final Chart chart = env.getSource();
                          return chart.getContainer() != null
                              ? chart.getContainer().getUrn()
                              : null;
                        }))
                .dataFetcher("parentContainers", new ParentContainersResolver(entityClient))
                .dataFetcher(
                    "statsSummary", new ChartStatsSummaryResolver(this.timeseriesAspectService))
                .dataFetcher("privileges", new EntityPrivilegesResolver(entityClient))
                .dataFetcher("exists", new EntityExistsResolver(entityService))
                .dataFetcher(
                    "health",
                    new EntityHealthResolver(
                        entityClient,
                        graphClient,
                        timeseriesAspectService,
                        new EntityHealthResolver.Config(false, true))));
    builder.type(
        "ChartInfo",
        typeWiring ->
            typeWiring.dataFetcher(
                "inputs",
                new LoadableTypeBatchResolver<>(
                    datasetType,
                    (env) ->
                        ((ChartInfo) env.getSource())
                            .getInputs().stream()
                                .map(datasetType.getKeyProvider())
                                .collect(Collectors.toList()))));
  }

  /** Configures {@link graphql.schema.TypeResolver}s for any GQL 'union' or 'interface' types. */
  private void configureTypeResolvers(final RuntimeWiring.Builder builder) {
    builder
        .type(
            "Entity",
            typeWiring ->
                typeWiring.typeResolver(
                    new EntityInterfaceTypeResolver(
                        loadableTypes.stream()
                            .filter(graphType -> graphType instanceof EntityType)
                            .map(graphType -> (EntityType<?, ?>) graphType)
                            .collect(Collectors.toList()))))
        .type(
            "EntityWithRelationships",
            typeWiring ->
                typeWiring.typeResolver(
                    new EntityInterfaceTypeResolver(
                        loadableTypes.stream()
                            .filter(graphType -> graphType instanceof EntityType)
                            .map(graphType -> (EntityType<?, ?>) graphType)
                            .collect(Collectors.toList()))))
        .type(
            "BrowsableEntity",
            typeWiring ->
                typeWiring.typeResolver(
                    new EntityInterfaceTypeResolver(
                        browsableTypes.stream()
                            .map(graphType -> (EntityType<?, ?>) graphType)
                            .collect(Collectors.toList()))))
        .type(
            "OwnerType",
            typeWiring ->
                typeWiring.typeResolver(
                    new EntityInterfaceTypeResolver(
                        ownerTypes.stream()
                            .filter(graphType -> graphType instanceof EntityType)
                            .map(graphType -> (EntityType<?, ?>) graphType)
                            .collect(Collectors.toList()))))
        .type(
            "PlatformSchema",
            typeWiring -> typeWiring.typeResolver(new PlatformSchemaUnionTypeResolver()))
        .type(
            "HyperParameterValueType",
            typeWiring -> typeWiring.typeResolver(new HyperParameterValueTypeResolver()))
        .type("PropertyValue", typeWiring -> typeWiring.typeResolver(new PropertyValueResolver()))
        .type("Aspect", typeWiring -> typeWiring.typeResolver(new AspectInterfaceTypeResolver()))
        .type(
            "TimeSeriesAspect",
            typeWiring -> typeWiring.typeResolver(new TimeSeriesAspectInterfaceTypeResolver()))
        .type("ResultsType", typeWiring -> typeWiring.typeResolver(new ResultsTypeResolver()));
  }

  /** Configures custom type extensions leveraged within our GraphQL schema. */
  private void configureTypeExtensions(final RuntimeWiring.Builder builder) {
    builder.scalar(GraphQLLong);
  }

  /** Configures resolvers responsible for resolving the {@link ERModelRelationship} type. */
  private void configureERModelRelationshipResolvers(final RuntimeWiring.Builder builder) {
    builder
        .type(
            "ERModelRelationship",
            typeWiring ->
                typeWiring
                    .dataFetcher("privileges", new EntityPrivilegesResolver(entityClient))
                    .dataFetcher(
                        "relationships", new EntityRelationshipsResultResolver(graphClient)))
        .type(
            "ERModelRelationshipProperties",
            typeWiring ->
                typeWiring
                    .dataFetcher(
                        "source",
                        new LoadableTypeResolver<>(
                            datasetType,
                            (env) -> {
                              final ERModelRelationshipProperties erModelRelationshipProperties =
                                  env.getSource();
                              return erModelRelationshipProperties.getSource() != null
                                  ? erModelRelationshipProperties.getSource().getUrn()
                                  : null;
                            }))
                    .dataFetcher(
                        "destination",
                        new LoadableTypeResolver<>(
                            datasetType,
                            (env) -> {
                              final ERModelRelationshipProperties erModelRelationshipProperties =
                                  env.getSource();
                              return erModelRelationshipProperties.getDestination() != null
                                  ? erModelRelationshipProperties.getDestination().getUrn()
                                  : null;
                            })))
        .type(
            "Owner",
            typeWiring ->
                typeWiring.dataFetcher(
                    "owner",
                    new OwnerTypeResolver<>(
                        ownerTypes, (env) -> ((Owner) env.getSource()).getOwner())))
        .type(
            "InstitutionalMemoryMetadata",
            typeWiring ->
                typeWiring.dataFetcher(
                    "author",
                    new LoadableTypeResolver<>(
                        corpUserType,
                        (env) ->
                            ((InstitutionalMemoryMetadata) env.getSource()).getAuthor().getUrn())));
  }

  /**
   * Configures resolvers responsible for resolving the {@link
   * com.linkedin.datahub.graphql.generated.DataJob} type.
   */
  private void configureDataJobResolvers(final RuntimeWiring.Builder builder) {
    builder
        .type(
            "DataJob",
            typeWiring ->
                typeWiring
                    .dataFetcher(
                        "relationships", new EntityRelationshipsResultResolver(graphClient))
                    .dataFetcher("browsePaths", new EntityBrowsePathsResolver(this.dataJobType))
                    .dataFetcher(
                        "lineage",
                        new EntityLineageResultResolver(
                            siblingGraphService,
                            restrictedService,
                            this.authorizationConfiguration))
                    .dataFetcher(
                        "aspects", new WeaklyTypedAspectsResolver(entityClient, entityRegistry))
                    .dataFetcher(
                        "dataFlow",
                        new LoadableTypeResolver<>(
                            dataFlowType,
                            (env) -> {
                              final DataJob dataJob = env.getSource();
                              return dataJob.getDataFlow() != null
                                  ? dataJob.getDataFlow().getUrn()
                                  : null;
                            }))
                    .dataFetcher(
                        "dataPlatformInstance",
                        new LoadableTypeResolver<>(
                            dataPlatformInstanceType,
                            (env) -> {
                              final DataJob dataJob = env.getSource();
                              return dataJob.getDataPlatformInstance() != null
                                  ? dataJob.getDataPlatformInstance().getUrn()
                                  : null;
                            }))
                    .dataFetcher("runs", new DataJobRunsResolver(entityClient))
                    .dataFetcher("privileges", new EntityPrivilegesResolver(entityClient))
                    .dataFetcher("exists", new EntityExistsResolver(entityService))
                    .dataFetcher(
                        "health",
                        new EntityHealthResolver(
                            entityClient,
                            graphClient,
                            timeseriesAspectService,
                            new EntityHealthResolver.Config(false, true))))
        .type(
            "DataJobInputOutput",
            typeWiring ->
                typeWiring
                    .dataFetcher(
                        "inputDatasets",
                        new LoadableTypeBatchResolver<>(
                            datasetType,
                            (env) ->
                                ((DataJobInputOutput) env.getSource())
                                    .getInputDatasets().stream()
                                        .map(datasetType.getKeyProvider())
                                        .collect(Collectors.toList())))
                    .dataFetcher(
                        "outputDatasets",
                        new LoadableTypeBatchResolver<>(
                            datasetType,
                            (env) ->
                                ((DataJobInputOutput) env.getSource())
                                    .getOutputDatasets().stream()
                                        .map(datasetType.getKeyProvider())
                                        .collect(Collectors.toList())))
                    .dataFetcher(
                        "inputDatajobs",
                        new LoadableTypeBatchResolver<>(
                            dataJobType,
                            (env) ->
                                ((DataJobInputOutput) env.getSource())
                                    .getInputDatajobs().stream()
                                        .map(DataJob::getUrn)
                                        .collect(Collectors.toList()))));
  }

  /**
   * Configures resolvers responsible for resolving the {@link
   * com.linkedin.datahub.graphql.generated.DataFlow} type.
   */
  private void configureDataFlowResolvers(final RuntimeWiring.Builder builder) {
    builder.type(
        "DataFlow",
        typeWiring ->
            typeWiring
                .dataFetcher("relationships", new EntityRelationshipsResultResolver(graphClient))
                .dataFetcher("browsePaths", new EntityBrowsePathsResolver(this.dataFlowType))
                .dataFetcher(
                    "lineage",
                    new EntityLineageResultResolver(
                        siblingGraphService, restrictedService, this.authorizationConfiguration))
                .dataFetcher(
                    "aspects", new WeaklyTypedAspectsResolver(entityClient, entityRegistry))
                .dataFetcher(
                    "platform",
                    new LoadableTypeResolver<>(
                        dataPlatformType,
                        (env) -> ((DataFlow) env.getSource()).getPlatform().getUrn()))
                .dataFetcher("exists", new EntityExistsResolver(entityService))
                .dataFetcher("privileges", new EntityPrivilegesResolver(entityClient))
                .dataFetcher(
                    "dataPlatformInstance",
                    new LoadableTypeResolver<>(
                        dataPlatformInstanceType,
                        (env) -> {
                          final DataFlow dataFlow = env.getSource();
                          return dataFlow.getDataPlatformInstance() != null
                              ? dataFlow.getDataPlatformInstance().getUrn()
                              : null;
                        }))
                .dataFetcher(
                    "health",
                    new EntityHealthResolver(
                        entityClient,
                        graphClient,
                        timeseriesAspectService,
                        new EntityHealthResolver.Config(false, true))));
  }

  /**
   * Configures resolvers responsible for resolving the {@link
   * com.linkedin.datahub.graphql.generated.MLFeatureTable} type.
   */
  private void configureMLFeatureTableResolvers(final RuntimeWiring.Builder builder) {
    builder
        .type(
            "MLFeatureTable",
            typeWiring ->
                typeWiring
                    .dataFetcher(
                        "relationships", new EntityRelationshipsResultResolver(graphClient))
                    .dataFetcher(
                        "browsePaths", new EntityBrowsePathsResolver(this.mlFeatureTableType))
                    .dataFetcher(
                        "aspects", new WeaklyTypedAspectsResolver(entityClient, entityRegistry))
                    .dataFetcher(
                        "lineage",
                        new EntityLineageResultResolver(
                            siblingGraphService,
                            restrictedService,
                            this.authorizationConfiguration))
                    .dataFetcher("exists", new EntityExistsResolver(entityService))
                    .dataFetcher(
                        "platform",
                        new LoadableTypeResolver<>(
                            dataPlatformType,
                            (env) -> ((MLFeatureTable) env.getSource()).getPlatform().getUrn()))
                    .dataFetcher("privileges", new EntityPrivilegesResolver(entityClient))
                    .dataFetcher(
                        "dataPlatformInstance",
                        new LoadableTypeResolver<>(
                            dataPlatformInstanceType,
                            (env) -> {
                              final MLFeatureTable entity = env.getSource();
                              return entity.getDataPlatformInstance() != null
                                  ? entity.getDataPlatformInstance().getUrn()
                                  : null;
                            })))
        .type(
            "MLFeatureTableProperties",
            typeWiring ->
                typeWiring
                    .dataFetcher(
                        "mlFeatures",
                        new LoadableTypeBatchResolver<>(
                            mlFeatureType,
                            (env) ->
                                ((MLFeatureTableProperties) env.getSource()).getMlFeatures() != null
                                    ? ((MLFeatureTableProperties) env.getSource())
                                        .getMlFeatures().stream()
                                            .map(MLFeature::getUrn)
                                            .collect(Collectors.toList())
                                    : ImmutableList.of()))
                    .dataFetcher(
                        "mlPrimaryKeys",
                        new LoadableTypeBatchResolver<>(
                            mlPrimaryKeyType,
                            (env) ->
                                ((MLFeatureTableProperties) env.getSource()).getMlPrimaryKeys()
                                        != null
                                    ? ((MLFeatureTableProperties) env.getSource())
                                        .getMlPrimaryKeys().stream()
                                            .map(MLPrimaryKey::getUrn)
                                            .collect(Collectors.toList())
                                    : ImmutableList.of())))
        .type(
            "MLFeatureProperties",
            typeWiring ->
                typeWiring.dataFetcher(
                    "sources",
                    new LoadableTypeBatchResolver<>(
                        datasetType,
                        (env) -> {
                          if (((MLFeatureProperties) env.getSource()).getSources() == null) {
                            return Collections.emptyList();
                          }
                          return ((MLFeatureProperties) env.getSource())
                              .getSources().stream()
                                  .map(datasetType.getKeyProvider())
                                  .collect(Collectors.toList());
                        })))
        .type(
            "MLPrimaryKeyProperties",
            typeWiring ->
                typeWiring.dataFetcher(
                    "sources",
                    new LoadableTypeBatchResolver<>(
                        datasetType,
                        (env) -> {
                          if (((MLPrimaryKeyProperties) env.getSource()).getSources() == null) {
                            return Collections.emptyList();
                          }
                          return ((MLPrimaryKeyProperties) env.getSource())
                              .getSources().stream()
                                  .map(datasetType.getKeyProvider())
                                  .collect(Collectors.toList());
                        })))
        .type(
            "MLModel",
            typeWiring ->
                typeWiring
                    .dataFetcher(
                        "relationships", new EntityRelationshipsResultResolver(graphClient))
                    .dataFetcher("browsePaths", new EntityBrowsePathsResolver(this.mlModelType))
                    .dataFetcher(
                        "lineage",
                        new EntityLineageResultResolver(
                            siblingGraphService,
                            restrictedService,
                            this.authorizationConfiguration))
                    .dataFetcher("exists", new EntityExistsResolver(entityService))
                    .dataFetcher(
                        "aspects", new WeaklyTypedAspectsResolver(entityClient, entityRegistry))
                    .dataFetcher(
                        "platform",
                        new LoadableTypeResolver<>(
                            dataPlatformType,
                            (env) -> ((MLModel) env.getSource()).getPlatform().getUrn()))
                    .dataFetcher("privileges", new EntityPrivilegesResolver(entityClient))
                    .dataFetcher(
                        "dataPlatformInstance",
                        new LoadableTypeResolver<>(
                            dataPlatformInstanceType,
                            (env) -> {
                              final MLModel mlModel = env.getSource();
                              return mlModel.getDataPlatformInstance() != null
                                  ? mlModel.getDataPlatformInstance().getUrn()
                                  : null;
                            })))
        .type(
            "MLModelProperties",
            typeWiring ->
                typeWiring.dataFetcher(
                    "groups",
                    new LoadableTypeBatchResolver<>(
                        mlModelGroupType,
                        (env) -> {
                          MLModelProperties properties = env.getSource();
                          if (properties.getGroups() != null) {
                            return properties.getGroups().stream()
                                .map(MLModelGroup::getUrn)
                                .collect(Collectors.toList());
                          }
                          return Collections.emptyList();
                        })))
        .type(
            "MLModelGroup",
            typeWiring ->
                typeWiring
                    .dataFetcher(
                        "relationships", new EntityRelationshipsResultResolver(graphClient))
                    .dataFetcher(
                        "browsePaths", new EntityBrowsePathsResolver(this.mlModelGroupType))
                    .dataFetcher(
                        "aspects", new WeaklyTypedAspectsResolver(entityClient, entityRegistry))
                    .dataFetcher(
                        "lineage",
                        new EntityLineageResultResolver(
                            siblingGraphService,
                            restrictedService,
                            this.authorizationConfiguration))
                    .dataFetcher(
                        "platform",
                        new LoadableTypeResolver<>(
                            dataPlatformType,
                            (env) -> ((MLModelGroup) env.getSource()).getPlatform().getUrn()))
                    .dataFetcher("exists", new EntityExistsResolver(entityService))
                    .dataFetcher("privileges", new EntityPrivilegesResolver(entityClient))
                    .dataFetcher(
                        "dataPlatformInstance",
                        new LoadableTypeResolver<>(
                            dataPlatformInstanceType,
                            (env) -> {
                              final MLModelGroup entity = env.getSource();
                              return entity.getDataPlatformInstance() != null
                                  ? entity.getDataPlatformInstance().getUrn()
                                  : null;
                            })))
        .type(
            "MLFeature",
            typeWiring ->
                typeWiring
                    .dataFetcher(
                        "relationships", new EntityRelationshipsResultResolver(graphClient))
                    .dataFetcher(
                        "lineage",
                        new EntityLineageResultResolver(
                            siblingGraphService,
                            restrictedService,
                            this.authorizationConfiguration))
                    .dataFetcher(
                        "aspects", new WeaklyTypedAspectsResolver(entityClient, entityRegistry))
                    .dataFetcher("exists", new EntityExistsResolver(entityService))
                    .dataFetcher("privileges", new EntityPrivilegesResolver(entityClient))
                    .dataFetcher(
                        "dataPlatformInstance",
                        new LoadableTypeResolver<>(
                            dataPlatformInstanceType,
                            (env) -> {
                              final MLFeature entity = env.getSource();
                              return entity.getDataPlatformInstance() != null
                                  ? entity.getDataPlatformInstance().getUrn()
                                  : null;
                            })))
        .type(
            "MLPrimaryKey",
            typeWiring ->
                typeWiring
                    .dataFetcher(
                        "relationships", new EntityRelationshipsResultResolver(graphClient))
                    .dataFetcher("privileges", new EntityPrivilegesResolver(entityClient))
                    .dataFetcher(
                        "lineage",
                        new EntityLineageResultResolver(
                            siblingGraphService,
                            restrictedService,
                            this.authorizationConfiguration))
                    .dataFetcher(
                        "aspects", new WeaklyTypedAspectsResolver(entityClient, entityRegistry))
                    .dataFetcher("exists", new EntityExistsResolver(entityService))
                    .dataFetcher(
                        "dataPlatformInstance",
                        new LoadableTypeResolver<>(
                            dataPlatformInstanceType,
                            (env) -> {
                              final MLPrimaryKey entity = env.getSource();
                              return entity.getDataPlatformInstance() != null
                                  ? entity.getDataPlatformInstance().getUrn()
                                  : null;
                            })));
  }

  private void configureGlossaryRelationshipResolvers(final RuntimeWiring.Builder builder) {
    builder
        .type(
            "GlossaryTerm",
            typeWiring ->
                typeWiring.dataFetcher(
                    "relationships", new EntityRelationshipsResultResolver(graphClient)))
        .type(
            "GlossaryNode",
            typeWiring ->
                typeWiring.dataFetcher(
                    "relationships", new EntityRelationshipsResultResolver(graphClient)));
  }

  private void configureDomainResolvers(final RuntimeWiring.Builder builder) {
    builder.type(
        "Domain",
        typeWiring ->
            typeWiring
                .dataFetcher("entities", new DomainEntitiesResolver(this.entityClient))
                .dataFetcher("parentDomains", new ParentDomainsResolver(this.entityClient))
                .dataFetcher("privileges", new EntityPrivilegesResolver(entityClient))
                .dataFetcher(
                    "aspects", new WeaklyTypedAspectsResolver(entityClient, entityRegistry))
                .dataFetcher("relationships", new EntityRelationshipsResultResolver(graphClient)));
    builder.type(
        "DomainAssociation",
        typeWiring ->
            typeWiring.dataFetcher(
                "domain",
                new LoadableTypeResolver<>(
                    domainType,
                    (env) ->
                        ((com.linkedin.datahub.graphql.generated.DomainAssociation) env.getSource())
                            .getDomain()
                            .getUrn())));
  }

  private void configureFormResolvers(final RuntimeWiring.Builder builder) {
    builder.type(
        "FormAssociation",
        typeWiring ->
            typeWiring.dataFetcher(
                "form",
                new LoadableTypeResolver<>(
                    formType,
                    (env) ->
                        ((com.linkedin.datahub.graphql.generated.FormAssociation) env.getSource())
                            .getForm()
                            .getUrn())));
    builder.type(
        "StructuredPropertyParams",
        typeWiring ->
            typeWiring.dataFetcher(
                "structuredProperty",
                new LoadableTypeResolver<>(
                    structuredPropertyType,
                    (env) ->
                        ((StructuredPropertyParams) env.getSource())
                            .getStructuredProperty()
                            .getUrn())));
    builder.type(
        "FormActorAssignment",
        typeWiring ->
            typeWiring
                .dataFetcher(
                    "users",
                    new LoadableTypeBatchResolver<>(
                        corpUserType,
                        (env) -> {
                          final FormActorAssignment actors = env.getSource();
                          return actors.getUsers().stream()
                              .map(CorpUser::getUrn)
                              .collect(Collectors.toList());
                        }))
                .dataFetcher(
                    "groups",
                    new LoadableTypeBatchResolver<>(
                        corpGroupType,
                        (env) -> {
                          final FormActorAssignment actors = env.getSource();
                          return actors.getGroups().stream()
                              .map(CorpGroup::getUrn)
                              .collect(Collectors.toList());
                        }))
                .dataFetcher("isAssignedToMe", new IsFormAssignedToMeResolver(groupService)));
  }

  private void configureDataProductResolvers(final RuntimeWiring.Builder builder) {
    builder.type(
        "DataProduct",
        typeWiring ->
            typeWiring
                .dataFetcher("entities", new ListDataProductAssetsResolver(this.entityClient))
                .dataFetcher("privileges", new EntityPrivilegesResolver(entityClient))
                .dataFetcher(
                    "aspects", new WeaklyTypedAspectsResolver(entityClient, entityRegistry))
                .dataFetcher("relationships", new EntityRelationshipsResultResolver(graphClient)));
  }

  private void configureAssertionResolvers(final RuntimeWiring.Builder builder) {
    builder.type(
        "Assertion",
        typeWiring ->
            typeWiring
                .dataFetcher("relationships", new EntityRelationshipsResultResolver(graphClient))
                .dataFetcher(
                    "platform",
                    new LoadableTypeResolver<>(
                        dataPlatformType,
                        (env) -> ((Assertion) env.getSource()).getPlatform().getUrn()))
                .dataFetcher(
                    "dataPlatformInstance",
                    new LoadableTypeResolver<>(
                        dataPlatformInstanceType,
                        (env) -> {
                          final Assertion assertion = env.getSource();
                          return assertion.getDataPlatformInstance() != null
                              ? assertion.getDataPlatformInstance().getUrn()
                              : null;
                        }))
                .dataFetcher("runEvents", new AssertionRunEventResolver(entityClient))
                .dataFetcher(
                    "aspects", new WeaklyTypedAspectsResolver(entityClient, entityRegistry)));
  }

  private void configureContractResolvers(final RuntimeWiring.Builder builder) {
    builder.type(
        "Dataset",
        typeWiring ->
            typeWiring.dataFetcher(
                "contract", new EntityDataContractResolver(this.entityClient, this.graphClient)));
    builder.type(
        "FreshnessContract",
        typeWiring ->
            typeWiring.dataFetcher(
                "assertion",
                new LoadableTypeResolver<>(
                    getAssertionType(),
                    (env) -> {
                      final FreshnessContract contract = env.getSource();
                      return contract.getAssertion() != null
                          ? contract.getAssertion().getUrn()
                          : null;
                    })));
    builder.type(
        "DataQualityContract",
        typeWiring ->
            typeWiring.dataFetcher(
                "assertion",
                new LoadableTypeResolver<>(
                    getAssertionType(),
                    (env) -> {
                      final DataQualityContract contract = env.getSource();
                      return contract.getAssertion() != null
                          ? contract.getAssertion().getUrn()
                          : null;
                    })));
    builder.type(
        "SchemaContract",
        typeWiring ->
            typeWiring.dataFetcher(
                "assertion",
                new LoadableTypeResolver<>(
                    getAssertionType(),
                    (env) -> {
                      final SchemaContract contract = env.getSource();
                      return contract.getAssertion() != null
                          ? contract.getAssertion().getUrn()
                          : null;
                    })));
    builder.type(
        "Mutation",
        typeWiring ->
            typeWiring.dataFetcher(
                "upsertDataContract",
                new UpsertDataContractResolver(this.entityClient, this.graphClient)));
  }

  private void configurePolicyResolvers(final RuntimeWiring.Builder builder) {
    // Register resolvers for "resolvedUsers" and "resolvedGroups" field of the Policy type.
    builder.type(
        "ActorFilter",
        typeWiring ->
            typeWiring
                .dataFetcher(
                    "resolvedUsers",
                    new LoadableTypeBatchResolver<>(
                        corpUserType,
                        (env) -> {
                          final ActorFilter filter = env.getSource();
                          return filter.getUsers();
                        }))
                .dataFetcher(
                    "resolvedGroups",
                    new LoadableTypeBatchResolver<>(
                        corpGroupType,
                        (env) -> {
                          final ActorFilter filter = env.getSource();
                          return filter.getGroups();
                        }))
                .dataFetcher(
                    "resolvedRoles",
                    new LoadableTypeBatchResolver<>(
                        dataHubRoleType,
                        (env) -> {
                          final ActorFilter filter = env.getSource();
                          return filter.getRoles();
                        }))
                .dataFetcher(
                    "resolvedOwnershipTypes",
                    new LoadableTypeBatchResolver<>(
                        ownershipType,
                        (env) -> {
                          final ActorFilter filter = env.getSource();
                          return filter.getResourceOwnersTypes();
                        })));
  }

  private void configureDataHubRoleResolvers(final RuntimeWiring.Builder builder) {
    builder.type(
        "DataHubRole",
        typeWiring ->
            typeWiring.dataFetcher(
                "relationships", new EntityRelationshipsResultResolver(graphClient)));
  }

  private void configureViewResolvers(final RuntimeWiring.Builder builder) {
    builder
        .type(
            "DataHubView",
            typeWiring ->
                typeWiring.dataFetcher(
                    "relationships", new EntityRelationshipsResultResolver(graphClient)))
        .type(
            "ListViewsResult",
            typeWiring ->
                typeWiring.dataFetcher(
                    "views",
                    new LoadableTypeBatchResolver<>(
                        dataHubViewType,
                        (env) ->
                            ((ListViewsResult) env.getSource())
                                .getViews().stream()
                                    .map(DataHubView::getUrn)
                                    .collect(Collectors.toList()))))
        .type(
            "CorpUserViewsSettings",
            typeWiring ->
                typeWiring.dataFetcher(
                    "defaultView",
                    new LoadableTypeResolver<>(
                        dataHubViewType,
                        (env) -> {
                          final CorpUserViewsSettings settings = env.getSource();
                          if (settings.getDefaultView() != null) {
                            return settings.getDefaultView().getUrn();
                          }
                          return null;
                        })));
  }

  private void configureQueryEntityResolvers(final RuntimeWiring.Builder builder) {
    builder
        .type(
            "QueryEntity",
            typeWiring ->
                typeWiring
                    .dataFetcher(
                        "relationships", new EntityRelationshipsResultResolver(graphClient))
                    .dataFetcher(
                        "platform",
                        new LoadableTypeResolver<>(
                            dataPlatformType,
                            (env) -> {
                              final QueryEntity query = env.getSource();
                              return query.getPlatform() != null
                                  ? query.getPlatform().getUrn()
                                  : null;
                            })))
        .type(
            "QueryProperties",
            typeWiring ->
                typeWiring.dataFetcher(
                    "origin",
                    new EntityTypeResolver(
                        entityTypes, (env) -> ((QueryProperties) env.getSource()).getOrigin())))
        .type(
            "ListQueriesResult",
            typeWiring ->
                typeWiring.dataFetcher(
                    "queries",
                    new LoadableTypeBatchResolver<>(
                        queryType,
                        (env) ->
                            ((ListQueriesResult) env.getSource())
                                .getQueries().stream()
                                    .map(QueryEntity::getUrn)
                                    .collect(Collectors.toList()))))
        .type(
            "QuerySubject",
            typeWiring ->
                typeWiring.dataFetcher(
                    "dataset",
                    new LoadableTypeResolver<>(
                        datasetType,
                        (env) -> ((QuerySubject) env.getSource()).getDataset().getUrn())));
  }

  private void configureOwnershipTypeResolver(final RuntimeWiring.Builder builder) {
    builder
        .type(
            "OwnershipTypeEntity",
            typeWiring ->
                typeWiring.dataFetcher(
                    "relationships", new EntityRelationshipsResultResolver(graphClient)))
        .type(
            "ListOwnershipTypesResult",
            typeWiring ->
                typeWiring.dataFetcher(
                    "ownershipTypes",
                    new LoadableTypeBatchResolver<>(
                        ownershipType,
                        (env) ->
                            ((ListOwnershipTypesResult) env.getSource())
                                .getOwnershipTypes().stream()
                                    .map(OwnershipTypeEntity::getUrn)
                                    .collect(Collectors.toList()))));
  }

  private void configureDataProcessInstanceResolvers(final RuntimeWiring.Builder builder) {
    builder.type(
        "DataProcessInstance",
        typeWiring ->
            typeWiring
                .dataFetcher("relationships", new EntityRelationshipsResultResolver(graphClient))
                .dataFetcher(
                    "lineage",
                    new EntityLineageResultResolver(
                        siblingGraphService, restrictedService, this.authorizationConfiguration))
                .dataFetcher(
                    "state",
                    new TimeSeriesAspectResolver(
                        this.entityClient,
                        "dataProcessInstance",
                        DATA_PROCESS_INSTANCE_RUN_EVENT_ASPECT_NAME,
                        DataProcessInstanceRunEventMapper::map)));
  }

  private void configureTestResultResolvers(final RuntimeWiring.Builder builder) {
    builder.type(
        "TestResult",
        typeWiring ->
            typeWiring.dataFetcher(
                "test",
                new LoadableTypeResolver<>(
                    testType,
                    (env) -> {
                      final TestResult testResult = env.getSource();
                      return testResult.getTest() != null ? testResult.getTest().getUrn() : null;
                    })));
  }

  private <T, K> DataLoader<K, DataFetcherResult<T>> createDataLoader(
      final LoadableType<T, K> graphType, final QueryContext queryContext) {
    BatchLoaderContextProvider contextProvider = () -> queryContext;
    DataLoaderOptions loaderOptions =
        DataLoaderOptions.newOptions().setBatchLoaderContextProvider(contextProvider);
    return DataLoader.newDataLoader(
        (keys, context) ->
            GraphQLConcurrencyUtils.supplyAsync(
                () -> {
                  try {
                    log.debug(
                        String.format(
                            "Batch loading entities of type: %s, keys: %s",
                            graphType.name(), keys));
                    return graphType.batchLoad(keys, context.getContext());
                  } catch (Exception e) {
                    log.error(
                        String.format(
                                "Failed to load Entities of type: %s, keys: %s",
                                graphType.name(), keys)
                            + " "
                            + e.getMessage());
                    throw new RuntimeException(
                        String.format("Failed to retrieve entities of type %s", graphType.name()),
                        e);
                  }
                },
                graphType.getClass().getSimpleName(),
                "batchLoad"),
        loaderOptions);
  }

  private void configureIngestionSourceResolvers(final RuntimeWiring.Builder builder) {
    builder.type(
        "IngestionSource",
        typeWiring ->
            typeWiring
                .dataFetcher(
                    "executions", new IngestionSourceExecutionRequestsResolver(entityClient))
                .dataFetcher(
                    "platform",
                    new LoadableTypeResolver<>(
                        dataPlatformType,
                        (env) -> {
                          final IngestionSource ingestionSource = env.getSource();
                          return ingestionSource.getPlatform() != null
                              ? ingestionSource.getPlatform().getUrn()
                              : null;
                        })));
  }

  private void configureIncidentResolvers(final RuntimeWiring.Builder builder) {
    builder.type(
        "Incident",
        typeWiring ->
            typeWiring.dataFetcher(
                "relationships", new EntityRelationshipsResultResolver(graphClient)));
    builder.type(
        "IncidentSource",
        typeWiring ->
            typeWiring.dataFetcher(
                "source",
                new LoadableTypeResolver<>(
                    this.assertionType,
                    (env) -> {
                      final IncidentSource incidentSource = env.getSource();
                      return incidentSource.getSource() != null
                          ? incidentSource.getSource().getUrn()
                          : null;
                    })));

    // Add incidents attribute to all entities that support it
    final List<String> entitiesWithIncidents =
        ImmutableList.of("Dataset", "DataJob", "DataFlow", "Dashboard", "Chart");
    for (String entity : entitiesWithIncidents) {
      builder.type(
          entity,
          typeWiring ->
              typeWiring.dataFetcher("incidents", new EntityIncidentsResolver(entityClient)));
    }
  }

  private void configureRestrictedResolvers(final RuntimeWiring.Builder builder) {
    builder.type(
        "Restricted",
        typeWiring ->
            typeWiring
                .dataFetcher(
                    "lineage",
                    new EntityLineageResultResolver(
                        siblingGraphService, restrictedService, this.authorizationConfiguration))
                .dataFetcher("relationships", new EntityRelationshipsResultResolver(graphClient)));
  }

  private void configureRoleResolvers(final RuntimeWiring.Builder builder) {
    builder.type(
        "Role",
        typeWiring -> typeWiring.dataFetcher("isAssignedToMe", new IsAssignedToMeResolver()));
  }

  private void configureBusinessAttributeResolver(final RuntimeWiring.Builder builder) {
    builder
        .type(
            "BusinessAttribute",
            typeWiring ->
                typeWiring
                    .dataFetcher("exists", new EntityExistsResolver(entityService))
                    .dataFetcher("privileges", new EntityPrivilegesResolver(entityClient)))
        .type(
            "ListBusinessAttributesResult",
            typeWiring ->
                typeWiring.dataFetcher(
                    "businessAttributes",
                    new LoadableTypeBatchResolver<>(
                        businessAttributeType,
                        (env) ->
                            ((ListBusinessAttributesResult) env.getSource())
                                .getBusinessAttributes().stream()
                                    .map(BusinessAttribute::getUrn)
                                    .collect(Collectors.toList()))));
  }

  private void configureBusinessAttributeAssociationResolver(final RuntimeWiring.Builder builder) {
    builder.type(
        "BusinessAttributeAssociation",
        typeWiring ->
            typeWiring.dataFetcher(
                "businessAttribute",
                new LoadableTypeResolver<>(
                    businessAttributeType,
                    (env) ->
                        ((BusinessAttributeAssociation) env.getSource())
                            .getBusinessAttribute()
                            .getUrn())));
  }

  private void configureConnectionResolvers(final RuntimeWiring.Builder builder) {
    builder.type(
        "Mutation",
        typeWiring ->
            typeWiring.dataFetcher(
                "upsertConnection",
                new UpsertConnectionResolver(connectionService, secretService)));
    builder.type(
        "Query",
        typeWiring -> typeWiring.dataFetcher("connection", getResolver(this.connectionType)));
    builder.type(
        "DataHubConnection",
        typeWiring ->
            typeWiring.dataFetcher(
                "platform",
                new LoadableTypeResolver<>(
                    this.dataPlatformType,
                    (env) -> {
                      final DataHubConnection connection = env.getSource();
                      return connection.getPlatform() != null
                          ? connection.getPlatform().getUrn()
                          : null;
                    })));
  }
}<|MERGE_RESOLUTION|>--- conflicted
+++ resolved
@@ -825,13 +825,9 @@
         .addSchema(fileBasedSchema(PROPERTIES_SCHEMA_FILE))
         .addSchema(fileBasedSchema(FORMS_SCHEMA_FILE))
         .addSchema(fileBasedSchema(CONNECTIONS_SCHEMA_FILE))
-<<<<<<< HEAD
+        .addSchema(fileBasedSchema(ASSERTIONS_SCHEMA_FILE))
         .addSchema(fileBasedSchema(INCIDENTS_SCHEMA_FILE))
         .addSchema(fileBasedSchema(CONTRACTS_SCHEMA_FILE));
-=======
-        .addSchema(fileBasedSchema(ASSERTIONS_SCHEMA_FILE))
-        .addSchema(fileBasedSchema(INCIDENTS_SCHEMA_FILE));
->>>>>>> bc0c3ef7
 
     for (GmsGraphQLPlugin plugin : this.graphQLPlugins) {
       List<String> pluginSchemaFiles = plugin.getSchemaFiles();
