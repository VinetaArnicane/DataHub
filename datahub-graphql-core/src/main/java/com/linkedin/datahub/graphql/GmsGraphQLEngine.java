--- conflicted
+++ resolved
@@ -121,9 +121,9 @@
 public class GmsGraphQLEngine {
 
     private static final Logger _logger = LoggerFactory.getLogger(GmsGraphQLEngine.class.getName());
-<<<<<<< HEAD
 
     private final Authorizer authorizer;
+    private final AnalyticsService analyticsService;
 
     private final DatasetType datasetType;
     private final CorpUserType corpUserType;
@@ -146,97 +146,34 @@
     private final AspectType aspectType;
     private final UsageType usageType;
 
-=======
-    private static GraphQLEngine _engine;
-
-    private final DatasetType datasetType = new DatasetType(GmsClientFactory.getEntitiesClient());
-    private final CorpUserType corpUserType = new CorpUserType(GmsClientFactory.getEntitiesClient());
-    private final CorpGroupType corpGroupType = new CorpGroupType(GmsClientFactory.getEntitiesClient());
-    private final ChartType chartType = new ChartType(GmsClientFactory.getEntitiesClient());
-    private final DashboardType dashboardType = new DashboardType(GmsClientFactory.getEntitiesClient());
-    private final DataPlatformType dataPlatformType = new DataPlatformType(GmsClientFactory.getEntitiesClient());
-    private final DownstreamLineageType downstreamLineageType = new DownstreamLineageType(
-            GmsClientFactory.getLineagesClient()
-    );
-    private final UpstreamLineageType upstreamLineageType = new UpstreamLineageType(
-            GmsClientFactory.getLineagesClient()
-    );
-    private final TagType tagType = new TagType(GmsClientFactory.getEntitiesClient());
-    private final MLModelType mlModelType = new MLModelType(GmsClientFactory.getEntitiesClient());
-    private final MLModelGroupType mlModelGroupType = new MLModelGroupType(GmsClientFactory.getEntitiesClient());
-    private final MLFeatureType mlFeatureType = new MLFeatureType(GmsClientFactory.getEntitiesClient());
-    private final MLFeatureTableType mlFeatureTableType = new MLFeatureTableType(GmsClientFactory.getEntitiesClient());
-    private final MLPrimaryKeyType mlPrimaryKeyType = new MLPrimaryKeyType(GmsClientFactory.getEntitiesClient());
-    private final DataFlowType dataFlowType = new DataFlowType(GmsClientFactory.getEntitiesClient());
-    private final DataJobType dataJobType = new DataJobType(GmsClientFactory.getEntitiesClient());
-    private final DataFlowDataJobsRelationshipsType dataFlowDataJobsRelationshipType = new DataFlowDataJobsRelationshipsType(
-            GmsClientFactory.getRelationshipsClient()
-    );
-    private final GlossaryTermType glossaryTermType = new GlossaryTermType(GmsClientFactory.getEntitiesClient());
-    private final AspectType aspectType = new AspectType(GmsClientFactory.getAspectsClient());
-    private final UsageType usageType = new UsageType(GmsClientFactory.getUsageClient());
-
->>>>>>> b19addb3
-    private final AnalyticsService analyticsService;
-
     /**
      * Configures the graph objects that can be fetched primary key.
      */
-<<<<<<< HEAD
     public final List<EntityType<?>> entityTypes;
-=======
-    public final List<EntityType<?>> entityTypes = ImmutableList.of(datasetType, corpUserType, corpGroupType,
-        dataPlatformType, chartType, dashboardType, tagType, mlModelType, mlModelGroupType, mlFeatureType,
-        mlFeatureTableType, mlPrimaryKeyType, dataFlowType, dataJobType, glossaryTermType
-    );
->>>>>>> b19addb3
 
     /**
      * Configures the graph objects that cannot be fetched by primary key
      */
-<<<<<<< HEAD
     public final List<LoadableType<?>> relationshipTypes;
-=======
-    public final List<LoadableType<?>> relationshipTypes = ImmutableList.of(downstreamLineageType, upstreamLineageType,
-        dataFlowDataJobsRelationshipType
-    );
->>>>>>> b19addb3
 
     /**
      * Configures all graph objects
      */
-<<<<<<< HEAD
     public final List<LoadableType<?>> loadableTypes;
-=======
-    public final List<LoadableType<?>> loadableTypes = Stream.concat(entityTypes.stream(), relationshipTypes.stream()).collect(Collectors.toList());
->>>>>>> b19addb3
 
     /**
      * Configures the graph objects for owner
      */
-<<<<<<< HEAD
     public final List<LoadableType<?>> ownerTypes;
-=======
-    public final List<LoadableType<?>> ownerTypes = ImmutableList.of(corpUserType, corpGroupType
-    );
->>>>>>> b19addb3
 
     /**
      * Configures the graph objects that can be searched.
      */
-<<<<<<< HEAD
     public final List<SearchableEntityType<?>> searchableTypes;
-=======
-    public final List<SearchableEntityType<?>> searchableTypes = loadableTypes.stream()
-            .filter(type -> (type instanceof SearchableEntityType<?>))
-            .map(type -> (SearchableEntityType<?>) type)
-            .collect(Collectors.toList());
->>>>>>> b19addb3
 
     /**
      * Configures the graph objects that can be browsed.
      */
-<<<<<<< HEAD
     public final List<BrowsableEntityType<?>> browsableTypes;
 
     public GmsGraphQLEngine(final Authorizer authorizer) {
@@ -288,9 +225,6 @@
             .map(type -> (SearchableEntityType<?>) type)
             .collect(Collectors.toList());
         this.browsableTypes = loadableTypes.stream()
-=======
-    public final List<BrowsableEntityType<?>> browsableTypes = loadableTypes.stream()
->>>>>>> b19addb3
             .filter(type -> (type instanceof BrowsableEntityType<?>))
             .map(type -> (BrowsableEntityType<?>) type)
             .collect(Collectors.toList());
@@ -359,45 +293,15 @@
             .addDataLoader("Aspect", (context) -> createAspectLoader(context))
             .addDataLoader("UsageQueryResult", (context) -> createUsageLoader(context))
             .configureRuntimeWiring(this::configureRuntimeWiring);
-<<<<<<< HEAD
     }
 
     private void configureAnalyticsResolvers(final RuntimeWiring.Builder builder) {
         final boolean isAnalyticsEnabled = analyticsService != null;
-        builder.type("Query", typeWiring -> typeWiring
-            .dataFetcher("isAnalyticsEnabled", new IsAnalyticsEnabledResolver(isAnalyticsEnabled)))
-        .type("AnalyticsChart", typeWiring -> typeWiring
-            .typeResolver(new AnalyticsChartTypeResolver())
-        );
+        builder.type("Query", typeWiring -> typeWiring.dataFetcher("isAnalyticsEnabled", new IsAnalyticsEnabledResolver(isAnalyticsEnabled)))
+            .type("AnalyticsChart", typeWiring -> typeWiring.typeResolver(new AnalyticsChartTypeResolver()));
         if (isAnalyticsEnabled) {
-            builder.type("Query", typeWiring -> typeWiring
-                .dataFetcher("getAnalyticsCharts", new GetChartsResolver(analyticsService))
-                .dataFetcher("getHighlights", new GetHighlightsResolver(analyticsService)));
-=======
-    }
-
-    private void configureAnalyticsResolvers(final RuntimeWiring.Builder builder) {
-        final boolean isAnalyticsEnabled = analyticsService != null;
-        builder.type("Query", typeWiring -> typeWiring
-            .dataFetcher("isAnalyticsEnabled", new IsAnalyticsEnabledResolver(isAnalyticsEnabled)))
-        .type("AnalyticsChart", typeWiring -> typeWiring
-            .typeResolver(new AnalyticsChartTypeResolver())
-        );
-        if (isAnalyticsEnabled) {
-            builder.type("Query", typeWiring -> typeWiring
-                .dataFetcher("getAnalyticsCharts", new GetChartsResolver(analyticsService))
-                .dataFetcher("getHighlights", new GetHighlightsResolver(analyticsService)));
-        }
-    }
-
-    public static GraphQLEngine get() {
-        if (_engine == null) {
-            synchronized (GmsGraphQLEngine.class) {
-                if (_engine == null) {
-                    _engine = new GmsGraphQLEngine().builder().build();
-                }
-            }
->>>>>>> b19addb3
+            builder.type("Query",
+                typeWiring -> typeWiring.dataFetcher("getAnalyticsCharts", new GetChartsResolver(analyticsService)).dataFetcher("getHighlights", new GetHighlightsResolver(analyticsService)));
         }
     }
 
@@ -472,12 +376,9 @@
                 .dataFetcher("updateDashboard", new AuthenticatedResolver<>(new MutableTypeResolver<>(dashboardType)))
                 .dataFetcher("updateDataJob", new AuthenticatedResolver<>(new MutableTypeResolver<>(dataJobType)))
                 .dataFetcher("updateDataFlow", new AuthenticatedResolver<>(new MutableTypeResolver<>(dataFlowType)))
-<<<<<<< HEAD
                 .dataFetcher("createPolicy", new UpsertPolicyResolver(GmsClientFactory.getAspectsClient()))
                 .dataFetcher("updatePolicy", new UpsertPolicyResolver(GmsClientFactory.getAspectsClient()))
                 .dataFetcher("deletePolicy", new DeletePolicyResolver(GmsClientFactory.getEntitiesClient()))
-=======
->>>>>>> b19addb3
         );
     }
 
@@ -903,16 +804,4 @@
             }
         }), loaderOptions);
     }
-
-<<<<<<< HEAD
-=======
-    public GmsGraphQLEngine() {
-        this.analyticsService = null;
-    }
-
-    public GmsGraphQLEngine(final AnalyticsService analyticsService) {
-        this.analyticsService = analyticsService;
-    }
-
->>>>>>> b19addb3
 }