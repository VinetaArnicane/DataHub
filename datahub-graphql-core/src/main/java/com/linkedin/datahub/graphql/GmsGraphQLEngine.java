package com.linkedin.datahub.graphql;

import com.datahub.authentication.token.TokenService;
import com.google.common.collect.ImmutableList;
import com.linkedin.datahub.graphql.analytics.resolver.AnalyticsChartTypeResolver;
import com.linkedin.datahub.graphql.analytics.resolver.GetChartsResolver;
import com.linkedin.datahub.graphql.analytics.resolver.GetHighlightsResolver;
import com.linkedin.datahub.graphql.analytics.resolver.IsAnalyticsEnabledResolver;
import com.linkedin.datahub.graphql.analytics.service.AnalyticsService;
import com.linkedin.datahub.graphql.generated.ActionRequest;
import com.linkedin.datahub.graphql.generated.AggregationMetadata;
import com.linkedin.datahub.graphql.generated.Aspect;
import com.linkedin.datahub.graphql.generated.BrowseResults;
import com.linkedin.datahub.graphql.generated.Chart;
import com.linkedin.datahub.graphql.generated.ChartInfo;
import com.linkedin.datahub.graphql.generated.DashboardInfo;
import com.linkedin.datahub.graphql.generated.DataJob;
import com.linkedin.datahub.graphql.generated.DataJobInputOutput;
import com.linkedin.datahub.graphql.generated.Dataset;
import com.linkedin.datahub.graphql.generated.Entity;
import com.linkedin.datahub.graphql.generated.EntityRelationship;
import com.linkedin.datahub.graphql.generated.EntityRelationshipLegacy;
import com.linkedin.datahub.graphql.generated.GlossaryTermProposalParams;
import com.linkedin.datahub.graphql.generated.ForeignKeyConstraint;
import com.linkedin.datahub.graphql.generated.MLModelProperties;
import com.linkedin.datahub.graphql.generated.ResolvedAuditStamp;
import com.linkedin.datahub.graphql.generated.RecommendationContent;
import com.linkedin.datahub.graphql.generated.SearchResult;
import com.linkedin.datahub.graphql.generated.InstitutionalMemoryMetadata;
import com.linkedin.datahub.graphql.generated.TagProposalParams;
import com.linkedin.datahub.graphql.generated.UsageQueryResult;
import com.linkedin.datahub.graphql.generated.UserUsageCounts;
import com.linkedin.datahub.graphql.generated.CorpUser;
import com.linkedin.datahub.graphql.generated.CorpUserInfo;
import com.linkedin.datahub.graphql.generated.CorpGroupInfo;
import com.linkedin.datahub.graphql.generated.Owner;
import com.linkedin.datahub.graphql.generated.MLModel;
import com.linkedin.datahub.graphql.generated.MLModelGroup;
import com.linkedin.datahub.graphql.generated.MLFeatureTable;
import com.linkedin.datahub.graphql.generated.MLFeatureTableProperties;
import com.linkedin.datahub.graphql.generated.MLFeature;
import com.linkedin.datahub.graphql.generated.MLFeatureProperties;
import com.linkedin.datahub.graphql.generated.MLPrimaryKey;
import com.linkedin.datahub.graphql.generated.MLPrimaryKeyProperties;
import com.linkedin.datahub.graphql.resolvers.MeResolver;
import com.linkedin.datahub.graphql.resolvers.actionrequest.ListActionRequestsResolver;
import com.linkedin.datahub.graphql.resolvers.constraint.CreateTermConstraintResolver;
import com.linkedin.datahub.graphql.resolvers.auth.GetAccessTokenResolver;
import com.linkedin.datahub.graphql.resolvers.group.AddGroupMembersResolver;
import com.linkedin.datahub.graphql.resolvers.group.CreateGroupResolver;
import com.linkedin.datahub.graphql.resolvers.group.EntityCountsResolver;
import com.linkedin.datahub.graphql.resolvers.group.ListGroupsResolver;
import com.linkedin.datahub.graphql.resolvers.group.RemoveGroupMembersResolver;
import com.linkedin.datahub.graphql.resolvers.group.RemoveGroupResolver;
import com.linkedin.datahub.graphql.resolvers.group.UpdateUserStatusResolver;
import com.linkedin.datahub.graphql.resolvers.ingest.execution.CancelIngestionExecutionRequestResolver;
import com.linkedin.datahub.graphql.resolvers.ingest.execution.CreateIngestionExecutionRequestResolver;
import com.linkedin.datahub.graphql.resolvers.ingest.secret.CreateSecretResolver;
import com.linkedin.datahub.graphql.resolvers.ingest.source.DeleteIngestionSourceResolver;
import com.linkedin.datahub.graphql.resolvers.ingest.secret.DeleteSecretResolver;
import com.linkedin.datahub.graphql.resolvers.ingest.execution.GetIngestionExecutionRequestResolver;
import com.linkedin.datahub.graphql.resolvers.ingest.source.GetIngestionSourceResolver;
import com.linkedin.datahub.graphql.resolvers.ingest.secret.GetSecretValuesResolver;
import com.linkedin.datahub.graphql.resolvers.ingest.execution.IngestionSourceExecutionRequestsResolver;
import com.linkedin.datahub.graphql.resolvers.ingest.source.ListIngestionSourcesResolver;
import com.linkedin.datahub.graphql.resolvers.ingest.secret.ListSecretsResolver;
import com.linkedin.datahub.graphql.resolvers.ingest.source.UpsertIngestionSourceResolver;
import com.linkedin.datahub.graphql.resolvers.load.AspectResolver;
import com.linkedin.datahub.graphql.resolvers.constraint.ConstraintsResolver;
import com.linkedin.datahub.graphql.resolvers.load.EntityTypeBatchResolver;
import com.linkedin.datahub.graphql.resolvers.load.EntityTypeResolver;
import com.linkedin.datahub.graphql.resolvers.load.LoadableTypeBatchResolver;
import com.linkedin.datahub.graphql.resolvers.load.EntityRelationshipsResultResolver;
import com.linkedin.datahub.graphql.resolvers.load.ProposalsResolver;
import com.linkedin.datahub.graphql.resolvers.load.TimeSeriesAspectResolver;
import com.linkedin.datahub.graphql.resolvers.load.UsageTypeResolver;
import com.linkedin.datahub.graphql.resolvers.mutate.AcceptProposalResolver;
import com.linkedin.datahub.graphql.resolvers.mutate.ProposeTagResolver;
import com.linkedin.datahub.graphql.resolvers.mutate.ProposeTermResolver;
import com.linkedin.datahub.graphql.resolvers.mutate.RejectProposalResolver;
import com.linkedin.datahub.graphql.resolvers.mutate.AddLinkResolver;
import com.linkedin.datahub.graphql.resolvers.mutate.AddOwnerResolver;
import com.linkedin.datahub.graphql.resolvers.mutate.AddTagResolver;
import com.linkedin.datahub.graphql.resolvers.mutate.AddTermResolver;
import com.linkedin.datahub.graphql.resolvers.mutate.MutableTypeResolver;
import com.linkedin.datahub.graphql.resolvers.mutate.RemoveLinkResolver;
import com.linkedin.datahub.graphql.resolvers.mutate.RemoveOwnerResolver;
import com.linkedin.datahub.graphql.resolvers.mutate.RemoveTagResolver;
import com.linkedin.datahub.graphql.resolvers.mutate.RemoveTermResolver;
import com.linkedin.datahub.graphql.resolvers.mutate.UpdateFieldDescriptionResolver;
import com.linkedin.datahub.graphql.resolvers.policy.DeletePolicyResolver;
import com.linkedin.datahub.graphql.resolvers.policy.ListPoliciesResolver;
import com.linkedin.datahub.graphql.resolvers.config.AppConfigResolver;
import com.linkedin.datahub.graphql.resolvers.policy.UpsertPolicyResolver;
import com.linkedin.datahub.graphql.resolvers.recommendation.ListRecommendationsResolver;
import com.linkedin.datahub.graphql.resolvers.search.SearchAcrossEntitiesResolver;
import com.linkedin.datahub.graphql.resolvers.type.AspectInterfaceTypeResolver;
import com.linkedin.datahub.graphql.resolvers.type.HyperParameterValueTypeResolver;
import com.linkedin.datahub.graphql.resolvers.type.ResultsTypeResolver;
import com.linkedin.datahub.graphql.resolvers.type.TimeSeriesAspectInterfaceTypeResolver;
import com.linkedin.datahub.graphql.resolvers.user.ListUsersResolver;
import com.linkedin.datahub.graphql.resolvers.user.RemoveUserResolver;
import com.linkedin.datahub.graphql.types.BrowsableEntityType;
import com.linkedin.datahub.graphql.types.EntityType;
import com.linkedin.datahub.graphql.types.LoadableType;
import com.linkedin.datahub.graphql.types.SearchableEntityType;
import com.linkedin.datahub.graphql.types.aspect.AspectType;
import com.linkedin.datahub.graphql.types.chart.ChartType;
import com.linkedin.datahub.graphql.types.corpuser.CorpUserType;
import com.linkedin.datahub.graphql.types.corpgroup.CorpGroupType;
import com.linkedin.datahub.graphql.types.dashboard.DashboardType;
import com.linkedin.datahub.graphql.types.dataplatform.DataPlatformType;
import com.linkedin.datahub.graphql.types.dataset.DatasetType;
import com.linkedin.datahub.graphql.resolvers.AuthenticatedResolver;
import com.linkedin.datahub.graphql.resolvers.load.LoadableTypeResolver;
import com.linkedin.datahub.graphql.resolvers.load.OwnerTypeResolver;
import com.linkedin.datahub.graphql.resolvers.browse.BrowsePathsResolver;
import com.linkedin.datahub.graphql.resolvers.browse.BrowseResolver;
import com.linkedin.datahub.graphql.resolvers.search.AutoCompleteResolver;
import com.linkedin.datahub.graphql.resolvers.search.AutoCompleteForMultipleResolver;
import com.linkedin.datahub.graphql.resolvers.search.SearchResolver;
import com.linkedin.datahub.graphql.resolvers.type.EntityInterfaceTypeResolver;
import com.linkedin.datahub.graphql.resolvers.type.PlatformSchemaUnionTypeResolver;
import com.linkedin.datahub.graphql.types.common.mappers.OperationMapper;
import com.linkedin.datahub.graphql.types.dataset.mappers.DatasetProfileMapper;
import com.linkedin.datahub.graphql.types.mlmodel.MLFeatureTableType;
import com.linkedin.datahub.graphql.types.mlmodel.MLFeatureType;
import com.linkedin.datahub.graphql.types.mlmodel.MLPrimaryKeyType;
import com.linkedin.datahub.graphql.types.tag.TagType;
import com.linkedin.datahub.graphql.types.mlmodel.MLModelType;
import com.linkedin.datahub.graphql.types.mlmodel.MLModelGroupType;
import com.linkedin.datahub.graphql.types.dataflow.DataFlowType;
import com.linkedin.datahub.graphql.types.datajob.DataJobType;
import com.linkedin.datahub.graphql.types.glossary.GlossaryTermType;

import com.linkedin.datahub.graphql.types.usage.UsageType;
import com.linkedin.entity.client.EntityClient;
import com.linkedin.metadata.config.IngestionConfiguration;
import com.linkedin.metadata.entity.EntityService;
import com.linkedin.metadata.models.registry.EntityRegistry;
import com.linkedin.metadata.recommendation.RecommendationsService;
import com.linkedin.metadata.graph.GraphClient;
<<<<<<< HEAD
import com.linkedin.metadata.secret.SecretService;
=======
import com.linkedin.metadata.version.GitVersion;
>>>>>>> dd83f4e9
import com.linkedin.usage.UsageClient;
import graphql.execution.DataFetcherResult;
import graphql.schema.idl.RuntimeWiring;
import java.util.ArrayList;
import java.util.Collections;
import java.util.Objects;
import lombok.extern.slf4j.Slf4j;
import org.apache.commons.io.IOUtils;
import org.dataloader.BatchLoaderContextProvider;
import org.dataloader.DataLoader;
import org.dataloader.DataLoaderOptions;

import java.io.IOException;
import java.io.InputStream;
import java.nio.charset.StandardCharsets;
import java.util.List;
import java.util.Map;
import java.util.concurrent.CompletableFuture;
import java.util.function.Function;
import java.util.function.Supplier;
import java.util.stream.Collectors;

import static com.linkedin.datahub.graphql.Constants.*;
import static graphql.Scalars.GraphQLLong;

/**
 * A {@link GraphQLEngine} configured to provide access to the entities and aspects on the the GMS graph.
 */
@Slf4j
public class GmsGraphQLEngine {

    private final EntityClient entityClient;
    private final GraphClient graphClient;
    private final UsageClient usageClient;

    private final EntityService entityService;
    private final AnalyticsService analyticsService;
    private final RecommendationsService recommendationsService;
    private final EntityRegistry entityRegistry;
    private final TokenService tokenService;
<<<<<<< HEAD
    private final SecretService secretService;

    private final IngestionConfiguration ingestionConfiguration;
=======
    private final GitVersion gitVersion;
>>>>>>> dd83f4e9

    private final DatasetType datasetType;
    private final CorpUserType corpUserType;
    private final CorpGroupType corpGroupType;
    private final ChartType chartType;
    private final DashboardType dashboardType;
    private final DataPlatformType dataPlatformType;
    private final TagType tagType;
    private final MLModelType mlModelType;
    private final MLModelGroupType mlModelGroupType;
    private final MLFeatureType mlFeatureType;
    private final MLFeatureTableType mlFeatureTableType;
    private final MLPrimaryKeyType mlPrimaryKeyType;
    private final DataFlowType dataFlowType;
    private final DataJobType dataJobType;
    private final GlossaryTermType glossaryTermType;
    private final AspectType aspectType;
    private final UsageType usageType;

    /**
     * Configures the graph objects that can be fetched primary key.
     */
    public final List<EntityType<?>> entityTypes;

    /**
     * Configures all graph objects
     */
    public final List<LoadableType<?>> loadableTypes;

    /**
     * Configures the graph objects for owner
     */
    public final List<LoadableType<?>> ownerTypes;

    /**
     * Configures the graph objects that can be searched.
     */
    public final List<SearchableEntityType<?>> searchableTypes;

    /**
     * Configures the graph objects that can be browsed.
     */
    public final List<BrowsableEntityType<?>> browsableTypes;

    @Deprecated
    public GmsGraphQLEngine() {
        this(
            null,
            null,
            null,
            null,
            null,
            null,
            null,
            null,
<<<<<<< HEAD
            null,
=======
>>>>>>> dd83f4e9
            null);
    }

    public GmsGraphQLEngine(
        final EntityClient entityClient,
        final GraphClient graphClient,
        final UsageClient usageClient,
        final AnalyticsService analyticsService,
        final EntityService entityService,
        final RecommendationsService recommendationsService,
        final TokenService tokenService,
        final EntityRegistry entityRegistry,
<<<<<<< HEAD
        final SecretService secretService,
        final IngestionConfiguration ingestionConfiguration
=======
        final GitVersion gitVersion
>>>>>>> dd83f4e9
        ) {

        this.entityClient = entityClient;
        this.graphClient = graphClient;
        this.usageClient = usageClient;

        this.analyticsService = analyticsService;
        this.entityService = entityService;
        this.recommendationsService = recommendationsService;
        this.tokenService = tokenService;
        this.secretService = secretService;
        this.entityRegistry = entityRegistry;
        this.gitVersion = gitVersion;

        this.ingestionConfiguration = Objects.requireNonNull(ingestionConfiguration);

        this.datasetType = new DatasetType(entityClient);
        this.corpUserType = new CorpUserType(entityClient);
        this.corpGroupType = new CorpGroupType(entityClient);
        this.chartType = new ChartType(entityClient);
        this.dashboardType = new DashboardType(entityClient);
        this.dataPlatformType = new DataPlatformType(entityClient);
        this.tagType = new TagType(entityClient);
        this.mlModelType = new MLModelType(entityClient);
        this.mlModelGroupType = new MLModelGroupType(entityClient);
        this.mlFeatureType = new MLFeatureType(entityClient);
        this.mlFeatureTableType = new MLFeatureTableType(entityClient);
        this.mlPrimaryKeyType = new MLPrimaryKeyType(entityClient);
        this.dataFlowType = new DataFlowType(entityClient);
        this.dataJobType = new DataJobType(entityClient);
        this.glossaryTermType = new GlossaryTermType(entityClient);
        this.aspectType = new AspectType(entityClient);
        this.usageType = new UsageType(this.usageClient);

        // Init Lists
        this.entityTypes = ImmutableList.of(
            datasetType,
            corpUserType,
            corpGroupType,
            dataPlatformType,
            chartType,
            dashboardType,
            tagType,
            mlModelType,
            mlModelGroupType,
            mlFeatureType,
            mlFeatureTableType,
            mlPrimaryKeyType,
            dataFlowType,
            dataJobType,
            glossaryTermType
        );
        this.loadableTypes = new ArrayList<>(entityTypes);
        this.ownerTypes = ImmutableList.of(corpUserType, corpGroupType);
        this.searchableTypes = loadableTypes.stream()
            .filter(type -> (type instanceof SearchableEntityType<?>))
            .map(type -> (SearchableEntityType<?>) type)
            .collect(Collectors.toList());
        this.browsableTypes = loadableTypes.stream()
            .filter(type -> (type instanceof BrowsableEntityType<?>))
            .map(type -> (BrowsableEntityType<?>) type)
            .collect(Collectors.toList());
    }

    public static String entitySchema() {
        String defaultSchemaString;
        try {
            InputStream is = Thread.currentThread().getContextClassLoader().getResourceAsStream(GMS_SCHEMA_FILE);
            defaultSchemaString = IOUtils.toString(is, StandardCharsets.UTF_8);
            is.close();
        } catch (IOException e) {
            throw new RuntimeException("Failed to find GraphQL Schema with name " + GMS_SCHEMA_FILE, e);
        }
        return defaultSchemaString;
    }

    public static String searchSchema() {
        String defaultSchemaString;
        try {
            InputStream is = Thread.currentThread().getContextClassLoader().getResourceAsStream(SEARCH_SCHEMA_FILE);
            defaultSchemaString = IOUtils.toString(is, StandardCharsets.UTF_8);
            is.close();
        } catch (IOException e) {
            throw new RuntimeException("Failed to find GraphQL Schema with name " + SEARCH_SCHEMA_FILE, e);
        }
        return defaultSchemaString;
    }

    public static String appSchema() {
        String defaultSchemaString;
        try {
            InputStream is = Thread.currentThread().getContextClassLoader().getResourceAsStream(APP_SCHEMA_FILE);
            defaultSchemaString = IOUtils.toString(is, StandardCharsets.UTF_8);
            is.close();
        } catch (IOException e) {
            throw new RuntimeException("Failed to find GraphQL Schema with name " + APP_SCHEMA_FILE, e);
        }
        return defaultSchemaString;
    }

    public static String authSchema() {
        String defaultSchemaString;
        try {
            InputStream is = Thread.currentThread().getContextClassLoader().getResourceAsStream(AUTH_SCHEMA_FILE);
            defaultSchemaString = IOUtils.toString(is, StandardCharsets.UTF_8);
            is.close();
        } catch (IOException e) {
            throw new RuntimeException("Failed to find GraphQL Schema with name " + AUTH_SCHEMA_FILE, e);
        }
        return defaultSchemaString;
    }

    public static String analyticsSchema() {
        String analyticsSchemaString;
        try {
            InputStream is = Thread.currentThread().getContextClassLoader().getResourceAsStream(ANALYTICS_SCHEMA_FILE);
            analyticsSchemaString = IOUtils.toString(is, StandardCharsets.UTF_8);
            is.close();
        } catch (IOException e) {
            throw new RuntimeException("Failed to find GraphQL Schema with name " + ANALYTICS_SCHEMA_FILE, e);
        }
        return analyticsSchemaString;
    }

    public static String recommendationsSchema() {
        String recommendationsSchemaString;
        try {
            InputStream is = Thread.currentThread().getContextClassLoader().getResourceAsStream(RECOMMENDATIONS_SCHEMA_FILE);
            recommendationsSchemaString = IOUtils.toString(is, StandardCharsets.UTF_8);
            is.close();
        } catch (IOException e) {
            throw new RuntimeException("Failed to find GraphQL Schema with name " + RECOMMENDATIONS_SCHEMA_FILE, e);
        }
        return recommendationsSchemaString;
    }

    public static String actionsSchema() {
        String actionsSchemaString;
        try {
            InputStream is = Thread.currentThread().getContextClassLoader().getResourceAsStream(ACTIONS_SCHEMA_FILE);
            actionsSchemaString = IOUtils.toString(is, StandardCharsets.UTF_8);
            is.close();
        } catch (IOException e) {
            throw new RuntimeException("Failed to find GraphQL Schema with name " + ACTIONS_SCHEMA_FILE, e);
        }
        return actionsSchemaString;
    }

    public static String constraintsSchema() {
        String actionsSchemaString;
        try {
            InputStream is = Thread.currentThread().getContextClassLoader().getResourceAsStream(CONSTRAINTS_SCHEMA_FILE);
            actionsSchemaString = IOUtils.toString(is, StandardCharsets.UTF_8);
            is.close();
        } catch (IOException e) {
            throw new RuntimeException("Failed to find GraphQL Schema with name " + CONSTRAINTS_SCHEMA_FILE, e);
        }
        return actionsSchemaString;
    }

    public static String ingestionSchema() {
        String ingestionSchema;
        try {
            InputStream is = Thread.currentThread().getContextClassLoader().getResourceAsStream(INGESTION_SCHEMA_FILE);
            ingestionSchema = IOUtils.toString(is, StandardCharsets.UTF_8);
            is.close();
        } catch (IOException e) {
            throw new RuntimeException("Failed to find GraphQL Schema with name " + INGESTION_SCHEMA_FILE, e);
        }
        return ingestionSchema;
    }

    /**
     * Returns a {@link Supplier} responsible for creating a new {@link DataLoader} from
     * a {@link LoadableType}.
     */
    public Map<String, Function<QueryContext, DataLoader<?, ?>>> loaderSuppliers(final List<LoadableType<?>> loadableTypes) {
        return loadableTypes
            .stream()
            .collect(Collectors.toMap(
                    LoadableType::name,
                    (graphType) -> (context) -> createDataLoader(graphType, context)
            ));
    }

    public void configureRuntimeWiring(final RuntimeWiring.Builder builder) {
        configureQueryResolvers(builder);
        configureMutationResolvers(builder);
        configureGenericEntityResolvers(builder);
        configureDatasetResolvers(builder);
        configureCorpUserResolvers(builder);
        configureCorpGroupResolvers(builder);
        configureDashboardResolvers(builder);
        configureChartResolvers(builder);
        configureTypeResolvers(builder);
        configureTypeExtensions(builder);
        configureTagAssociationResolver(builder);
        configureDataJobResolvers(builder);
        configureDataFlowResolvers(builder);
        configureMLFeatureTableResolvers(builder);
        configureGlossaryRelationshipResolvers(builder);
        configureIngestionSourceResolvers(builder);
        configureAnalyticsResolvers(builder);
        configureActionRequestResolvers(builder);
        configureResolvedAuditStampResolvers(builder);
    }

    public GraphQLEngine.Builder builder() {
        return GraphQLEngine.builder()
            .addSchema(entitySchema())
            .addSchema(searchSchema())
            .addSchema(appSchema())
            .addSchema(authSchema())
            .addSchema(analyticsSchema())
            .addSchema(recommendationsSchema())
            .addSchema(actionsSchema())
            .addSchema(constraintsSchema())
            .addSchema(ingestionSchema())
            .addDataLoaders(loaderSuppliers(loadableTypes))
            .addDataLoader("Aspect", (context) -> createAspectLoader(context))
            .addDataLoader("UsageQueryResult", (context) -> createUsageLoader(context))
            .configureRuntimeWiring(this::configureRuntimeWiring);
    }

    private void configureAnalyticsResolvers(final RuntimeWiring.Builder builder) {
        final boolean isAnalyticsEnabled = analyticsService != null;
        builder.type("Query", typeWiring -> typeWiring.dataFetcher("isAnalyticsEnabled", new IsAnalyticsEnabledResolver(isAnalyticsEnabled)))
            .type("AnalyticsChart", typeWiring -> typeWiring.typeResolver(new AnalyticsChartTypeResolver()));
        if (isAnalyticsEnabled) {
            builder.type("Query",
                typeWiring -> typeWiring.dataFetcher("getAnalyticsCharts", new GetChartsResolver(analyticsService))
                    .dataFetcher("getHighlights", new GetHighlightsResolver(analyticsService)));
        }
    }

    private void configureResolvedAuditStampResolvers(final RuntimeWiring.Builder builder) {
        builder.type("ResolvedAuditStamp", typeWiring -> typeWiring
            .dataFetcher("actor",
                new LoadableTypeResolver<>(corpUserType, (env) -> ((ResolvedAuditStamp) env.getSource()).getActor().getUrn()))
        );
    }

    private void configureActionRequestResolvers(final RuntimeWiring.Builder builder) {
        builder.type("GlossaryTermProposalParams", typeWiring -> typeWiring
            .dataFetcher("glossaryTerm",
                new LoadableTypeResolver<>(glossaryTermType,
                    (env) -> ((GlossaryTermProposalParams) env.getSource()).getGlossaryTerm().getUrn()))
        );
        builder.type("TagProposalParams", typeWiring -> typeWiring
            .dataFetcher("tag",
                new LoadableTypeResolver<>(tagType,
                    (env) -> ((TagProposalParams) env.getSource()).getTag().getUrn()))
        );
    }

    private void configureQueryResolvers(final RuntimeWiring.Builder builder) {
        builder.type("Query", typeWiring -> typeWiring
            .dataFetcher("appConfig",
<<<<<<< HEAD
                new AppConfigResolver(analyticsService != null, this.ingestionConfiguration))
=======
                new AppConfigResolver(gitVersion, analyticsService != null))
>>>>>>> dd83f4e9
            .dataFetcher("me", new AuthenticatedResolver<>(
                    new MeResolver(this.entityClient)))
            .dataFetcher("search", new AuthenticatedResolver<>(
                    new SearchResolver(this.entityClient)))
            .dataFetcher("searchAcrossEntities",
                new SearchAcrossEntitiesResolver(this.entityClient))
            .dataFetcher("autoComplete", new AuthenticatedResolver<>(
                    new AutoCompleteResolver(searchableTypes)))
            .dataFetcher("autoCompleteForMultiple", new AuthenticatedResolver<>(
                    new AutoCompleteForMultipleResolver(searchableTypes)))
            .dataFetcher("browse", new AuthenticatedResolver<>(
                    new BrowseResolver(browsableTypes)))
            .dataFetcher("browsePaths", new AuthenticatedResolver<>(
                    new BrowsePathsResolver(browsableTypes)))
            .dataFetcher("dataset", new AuthenticatedResolver<>(
                    new LoadableTypeResolver<>(datasetType,
                            (env) -> env.getArgument(URN_FIELD_NAME))))
            .dataFetcher("corpUser", new AuthenticatedResolver<>(
                    new LoadableTypeResolver<>(corpUserType,
                            (env) -> env.getArgument(URN_FIELD_NAME))))
            .dataFetcher("corpGroup", new AuthenticatedResolver<>(
                    new LoadableTypeResolver<>(corpGroupType,
                            (env) -> env.getArgument(URN_FIELD_NAME))))
            .dataFetcher("dashboard", new AuthenticatedResolver<>(
                    new LoadableTypeResolver<>(dashboardType,
                            (env) -> env.getArgument(URN_FIELD_NAME))))
            .dataFetcher("chart", new AuthenticatedResolver<>(
                    new LoadableTypeResolver<>(chartType,
                            (env) -> env.getArgument(URN_FIELD_NAME))))
            .dataFetcher("tag", new AuthenticatedResolver<>(
                    new LoadableTypeResolver<>(tagType,
                            (env) -> env.getArgument(URN_FIELD_NAME))))
            .dataFetcher("dataFlow", new AuthenticatedResolver<>(
                    new LoadableTypeResolver<>(dataFlowType,
                            (env) -> env.getArgument(URN_FIELD_NAME))))
            .dataFetcher("dataJob", new AuthenticatedResolver<>(
                    new LoadableTypeResolver<>(dataJobType,
                            (env) -> env.getArgument(URN_FIELD_NAME))))
            .dataFetcher("glossaryTerm", new AuthenticatedResolver<>(
                    new LoadableTypeResolver<>(glossaryTermType,
                            (env) -> env.getArgument(URN_FIELD_NAME))))
            .dataFetcher("mlFeatureTable", new AuthenticatedResolver<>(
                    new LoadableTypeResolver<>(mlFeatureTableType,
                            (env) -> env.getArgument(URN_FIELD_NAME))))
            .dataFetcher("mlFeature", new AuthenticatedResolver<>(
                    new LoadableTypeResolver<>(mlFeatureType,
                            (env) -> env.getArgument(URN_FIELD_NAME))))
            .dataFetcher("mlPrimaryKey", new AuthenticatedResolver<>(
                    new LoadableTypeResolver<>(mlPrimaryKeyType,
                            (env) -> env.getArgument(URN_FIELD_NAME))))
            .dataFetcher("mlModel", new AuthenticatedResolver<>(
                    new LoadableTypeResolver<>(mlModelType,
                            (env) -> env.getArgument(URN_FIELD_NAME))))
            .dataFetcher("mlModelGroup", new AuthenticatedResolver<>(
                    new LoadableTypeResolver<>(mlModelGroupType,
                            (env) -> env.getArgument(URN_FIELD_NAME))))
            .dataFetcher("listPolicies",
                new ListPoliciesResolver(this.entityClient))
            .dataFetcher("listActionRequests",
                new ListActionRequestsResolver(entityClient))
            .dataFetcher("listUsers",
                new ListUsersResolver(this.entityClient))
            .dataFetcher("listGroups",
                new ListGroupsResolver(this.entityClient))
            .dataFetcher("listRecommendations",
                new ListRecommendationsResolver(recommendationsService))
            .dataFetcher("getEntityCounts",
                new EntityCountsResolver(this.entityClient))
            .dataFetcher("getAccessToken",
                new GetAccessTokenResolver(tokenService))
            .dataFetcher("listSecrets",
                new ListSecretsResolver(this.entityClient))
            .dataFetcher("getSecretValues",
                new GetSecretValuesResolver(this.entityClient, this.secretService))
            .dataFetcher("listIngestionSources",
                new ListIngestionSourcesResolver(this.entityClient))
            .dataFetcher("ingestionSource",
                new GetIngestionSourceResolver(this.entityClient))
            .dataFetcher("executionRequest",
                new GetIngestionExecutionRequestResolver(this.entityClient))
        );
    }

    private void configureMutationResolvers(final RuntimeWiring.Builder builder) {
        builder.type("Mutation", typeWiring -> typeWiring
            .dataFetcher("updateDataset", new AuthenticatedResolver<>(new MutableTypeResolver<>(datasetType)))
            .dataFetcher("updateTag", new AuthenticatedResolver<>(new MutableTypeResolver<>(tagType)))
            .dataFetcher("updateChart", new AuthenticatedResolver<>(new MutableTypeResolver<>(chartType)))
            .dataFetcher("updateDashboard", new AuthenticatedResolver<>(new MutableTypeResolver<>(dashboardType)))
            .dataFetcher("updateDataJob", new AuthenticatedResolver<>(new MutableTypeResolver<>(dataJobType)))
            .dataFetcher("updateDataFlow", new AuthenticatedResolver<>(new MutableTypeResolver<>(dataFlowType)))
            .dataFetcher("addTag", new AuthenticatedResolver<>(new AddTagResolver(entityService)))
            .dataFetcher("proposeTag", new AuthenticatedResolver<>(new ProposeTagResolver(entityService, entityClient)))
            .dataFetcher("removeTag", new AuthenticatedResolver<>(new RemoveTagResolver(entityService)))
            .dataFetcher("addTerm", new AuthenticatedResolver<>(new AddTermResolver(entityService)))
            .dataFetcher("proposeTerm", new AuthenticatedResolver<>(new ProposeTermResolver(entityService, entityClient)))
            .dataFetcher("removeTerm", new AuthenticatedResolver<>(new RemoveTermResolver(entityService)))
            .dataFetcher("createPolicy", new UpsertPolicyResolver(this.entityClient))
            .dataFetcher("updatePolicy", new UpsertPolicyResolver(this.entityClient))
            .dataFetcher("deletePolicy", new DeletePolicyResolver(this.entityClient))
            .dataFetcher("acceptProposal", new AuthenticatedResolver<>(new AcceptProposalResolver(entityService)))
            .dataFetcher("rejectProposal", new AuthenticatedResolver<>(new RejectProposalResolver(entityService)))
            .dataFetcher("updateDescription", new AuthenticatedResolver<>(new UpdateFieldDescriptionResolver(
                entityService)))
            .dataFetcher("addOwner", new AddOwnerResolver(entityService))
            .dataFetcher("removeOwner", new RemoveOwnerResolver(entityService))
            .dataFetcher("addLink", new AddLinkResolver(entityService))
            .dataFetcher("removeLink", new RemoveLinkResolver(entityService))
            .dataFetcher("addGroupMembers", new AddGroupMembersResolver(this.entityClient))
            .dataFetcher("removeGroupMembers", new RemoveGroupMembersResolver(this.entityClient))
            .dataFetcher("createGroup", new CreateGroupResolver(this.entityClient))
            .dataFetcher("removeUser", new RemoveUserResolver(this.entityClient))
            .dataFetcher("removeGroup", new RemoveGroupResolver(this.entityClient))
            .dataFetcher("updateUserStatus", new UpdateUserStatusResolver(this.entityClient))
            .dataFetcher("createTermConstraint", new CreateTermConstraintResolver(this.entityClient))
            .dataFetcher("createSecret", new CreateSecretResolver(this.entityClient, this.secretService))
            .dataFetcher("deleteSecret", new DeleteSecretResolver(this.entityClient))
            .dataFetcher("createIngestionSource", new UpsertIngestionSourceResolver(this.entityClient))
            .dataFetcher("updateIngestionSource", new UpsertIngestionSourceResolver(this.entityClient))
            .dataFetcher("deleteIngestionSource", new DeleteIngestionSourceResolver(this.entityClient))
            .dataFetcher("createIngestionExecutionRequest", new CreateIngestionExecutionRequestResolver(this.entityClient, this.ingestionConfiguration))
            .dataFetcher("cancelIngestionExecutionRequest", new CancelIngestionExecutionRequestResolver(this.entityClient))
        );
    }

    private void configureGenericEntityResolvers(final RuntimeWiring.Builder builder) {
        builder
            .type("SearchResult", typeWiring -> typeWiring
                .dataFetcher("entity", new AuthenticatedResolver<>(
                    new EntityTypeResolver(
                        entityTypes.stream().collect(Collectors.toList()),
                        (env) -> ((SearchResult) env.getSource()).getEntity()))
                )
            )
            .type("AggregationMetadata", typeWiring -> typeWiring
                .dataFetcher("entity", new EntityTypeResolver(
                    entityTypes.stream().collect(Collectors.toList()),
                    (env) -> ((AggregationMetadata) env.getSource()).getEntity()))
            )
            .type("RecommendationContent", typeWiring -> typeWiring
                .dataFetcher("entity", new EntityTypeResolver(
                    entityTypes.stream().collect(Collectors.toList()),
                    (env) -> ((RecommendationContent) env.getSource()).getEntity()))
            )
            .type("BrowseResults", typeWiring -> typeWiring
                .dataFetcher("entities", new AuthenticatedResolver<>(
                    new EntityTypeBatchResolver(
                        entityTypes.stream().collect(Collectors.toList()),
                        (env) -> ((BrowseResults) env.getSource()).getEntities()))
                )
            )
            .type("EntityRelationshipLegacy", typeWiring -> typeWiring
                .dataFetcher("entity", new AuthenticatedResolver<>(
                    new EntityTypeResolver(
                        new ArrayList<>(entityTypes),
                        (env) -> ((EntityRelationshipLegacy) env.getSource()).getEntity()))
                )
            )
            .type("EntityRelationship", typeWiring -> typeWiring
                .dataFetcher("entity", new AuthenticatedResolver<>(
                    new EntityTypeResolver(
                        new ArrayList<>(entityTypes),
                        (env) -> ((EntityRelationship) env.getSource()).getEntity()))
                )
            )
            .type("ActionRequest", typeWiring -> typeWiring
                .dataFetcher("entity", new AuthenticatedResolver<>(
                    new EntityTypeResolver(
                        new ArrayList<>(entityTypes),
                        (env) -> ((ActionRequest) env.getSource()).getEntity()))
                )
            );
    }

    /**
     * Configures resolvers responsible for resolving the {@link com.linkedin.datahub.graphql.generated.Dataset} type.
     */
    private void configureDatasetResolvers(final RuntimeWiring.Builder builder) {
        builder
            .type("Dataset", typeWiring -> typeWiring
                .dataFetcher("relationships", new AuthenticatedResolver<>(
                    new EntityRelationshipsResultResolver(graphClient)
                ))
                .dataFetcher("platform", new AuthenticatedResolver<>(
                        new LoadableTypeResolver<>(dataPlatformType,
                                (env) -> ((Dataset) env.getSource()).getPlatform().getUrn()))
                )
                .dataFetcher("proposals", new AuthenticatedResolver<>(
                    new ProposalsResolver(
                        (env) -> ((Entity) env.getSource()).getUrn(), entityClient))
                )
                .dataFetcher("constraints", new AuthenticatedResolver<>(
                    new ConstraintsResolver(
                        (env) -> ((Entity) env.getSource()).getUrn(), entityClient))
                )
                .dataFetcher("datasetProfiles", new AuthenticatedResolver<>(
                    new TimeSeriesAspectResolver(
                        this.entityClient,
                        "dataset",
                        "datasetProfile",
                        DatasetProfileMapper::map
                    )
                ))
                .dataFetcher("operations", new AuthenticatedResolver<>(
                        new TimeSeriesAspectResolver(
                                this.entityClient,
                                "dataset",
                                "operation",
                                OperationMapper::map
                        )
                ))
                .dataFetcher("usageStats", new AuthenticatedResolver<>(new UsageTypeResolver()))
                .dataFetcher("schemaMetadata", new AuthenticatedResolver<>(
                    new AspectResolver())
                )
               .dataFetcher("aspects", new AuthenticatedResolver<>(
                   new WeaklyTypedAspectsResolver(entityClient, entityRegistry))
               )
               .dataFetcher("subTypes", new AuthenticatedResolver(new SubTypesResolver(
                   this.entityClient,
                   "dataset",
                   "subTypes")))
            )
            .type("Owner", typeWiring -> typeWiring
                    .dataFetcher("owner", new AuthenticatedResolver<>(
                            new OwnerTypeResolver<>(ownerTypes,
                                    (env) -> ((Owner) env.getSource()).getOwner()))
                    )
            )
            .type("UserUsageCounts", typeWiring -> typeWiring
                .dataFetcher("user", new AuthenticatedResolver<>(
                    new LoadableTypeResolver<>(corpUserType,
                        (env) -> ((UserUsageCounts) env.getSource()).getUser().getUrn()))
                )
            )
            .type("ForeignKeyConstraint", typeWiring -> typeWiring
                .dataFetcher("foreignDataset", new AuthenticatedResolver<>(
                    new LoadableTypeResolver<>(datasetType,
                        (env) -> ((ForeignKeyConstraint) env.getSource()).getForeignDataset().getUrn()))
                )
            )
            .type("InstitutionalMemoryMetadata", typeWiring -> typeWiring
                .dataFetcher("author", new AuthenticatedResolver<>(
                        new LoadableTypeResolver<>(corpUserType,
                                (env) -> ((InstitutionalMemoryMetadata) env.getSource()).getAuthor().getUrn()))
                )
            );
    }

    /**
     * Configures resolvers responsible for resolving the {@link com.linkedin.datahub.graphql.generated.CorpUser} type.
     */
    private void configureCorpUserResolvers(final RuntimeWiring.Builder builder) {
        builder.type("CorpUser", typeWiring -> typeWiring
            .dataFetcher("relationships", new AuthenticatedResolver<>(
                new EntityRelationshipsResultResolver(graphClient)
            ))
        );
        builder.type("CorpUserInfo", typeWiring -> typeWiring
            .dataFetcher("manager", new AuthenticatedResolver<>(
                    new LoadableTypeResolver<>(corpUserType,
                            (env) -> ((CorpUserInfo) env.getSource()).getManager().getUrn()))
            )
        );
    }

    /**
     * Configures resolvers responsible for resolving the {@link com.linkedin.datahub.graphql.generated.CorpGroup} type.
     */
    private void configureCorpGroupResolvers(final RuntimeWiring.Builder builder) {
        builder.type("CorpGroup", typeWiring -> typeWiring
            .dataFetcher("relationships", new AuthenticatedResolver<>(
                new EntityRelationshipsResultResolver(graphClient)
            ))
        );
        builder.type("CorpGroupInfo", typeWiring -> typeWiring
            .dataFetcher("admins", new AuthenticatedResolver<>(
                    new LoadableTypeBatchResolver<>(corpUserType,
                            (env) -> ((CorpGroupInfo) env.getSource()).getAdmins().stream()
                                    .map(CorpUser::getUrn)
                                    .collect(Collectors.toList())))
            )
            .dataFetcher("members", new AuthenticatedResolver<>(
                    new LoadableTypeBatchResolver<>(corpUserType,
                            (env) -> ((CorpGroupInfo) env.getSource()).getMembers().stream()
                                    .map(CorpUser::getUrn)
                                    .collect(Collectors.toList())))
            )
        );
    }

    private void configureTagAssociationResolver(final RuntimeWiring.Builder builder) {
        builder.type("Tag", typeWiring -> typeWiring
            .dataFetcher("relationships", new AuthenticatedResolver<>(
                new EntityRelationshipsResultResolver(graphClient)
            ))
        );
        builder.type("TagAssociation", typeWiring -> typeWiring
            .dataFetcher("tag", new AuthenticatedResolver<>(
                    new LoadableTypeResolver<>(tagType,
                            (env) -> ((com.linkedin.datahub.graphql.generated.TagAssociation) env.getSource()).getTag().getUrn()))
            )
        );
    }

    /**
     * Configures resolvers responsible for resolving the {@link com.linkedin.datahub.graphql.generated.Dashboard} type.
     */
    private void configureDashboardResolvers(final RuntimeWiring.Builder builder) {
        builder.type("Dashboard", typeWiring -> typeWiring
            .dataFetcher("relationships", new AuthenticatedResolver<>(
                new EntityRelationshipsResultResolver(graphClient)
            ))
        );
        builder.type("DashboardInfo", typeWiring -> typeWiring
            .dataFetcher("charts", new AuthenticatedResolver<>(
                new LoadableTypeBatchResolver<>(chartType,
                    (env) -> ((DashboardInfo) env.getSource()).getCharts().stream()
                        .map(Chart::getUrn)
                        .collect(Collectors.toList())))
            )
        );
    }

    /**
     * Configures resolvers responsible for resolving the {@link com.linkedin.datahub.graphql.generated.Chart} type.
     */
    private void configureChartResolvers(final RuntimeWiring.Builder builder) {
        builder.type("Chart", typeWiring -> typeWiring
            .dataFetcher("relationships", new AuthenticatedResolver<>(
                new EntityRelationshipsResultResolver(graphClient)
            ))
        );
        builder.type("ChartInfo", typeWiring -> typeWiring
            .dataFetcher("inputs", new AuthenticatedResolver<>(
                    new LoadableTypeBatchResolver<>(datasetType,
                            (env) -> ((ChartInfo) env.getSource()).getInputs().stream()
                                    .map(Dataset::getUrn)
                                    .collect(Collectors.toList())))
            )
        );
    }

    /**
     * Configures {@link graphql.schema.TypeResolver}s for any GQL 'union' or 'interface' types.
     */
    private void configureTypeResolvers(final RuntimeWiring.Builder builder) {
        builder
            .type("Entity", typeWiring -> typeWiring
                .typeResolver(new EntityInterfaceTypeResolver(loadableTypes.stream()
                        .filter(graphType -> graphType instanceof EntityType)
                        .map(graphType -> (EntityType<?>) graphType)
                        .collect(Collectors.toList())
                )))
            .type("EntityWithRelationships", typeWiring -> typeWiring
                .typeResolver(new EntityInterfaceTypeResolver(loadableTypes.stream()
                        .filter(graphType -> graphType instanceof EntityType)
                        .map(graphType -> (EntityType<?>) graphType)
                        .collect(Collectors.toList())
                )))
            .type("OwnerType", typeWiring -> typeWiring
                .typeResolver(new EntityInterfaceTypeResolver(ownerTypes.stream()
                    .filter(graphType -> graphType instanceof EntityType)
                    .map(graphType -> (EntityType<?>) graphType)
                    .collect(Collectors.toList())
                )))
            .type("PlatformSchema", typeWiring -> typeWiring
                    .typeResolver(new PlatformSchemaUnionTypeResolver())
            )
            .type("HyperParameterValueType", typeWiring -> typeWiring
                    .typeResolver(new HyperParameterValueTypeResolver())
            )
            .type("Aspect", typeWiring -> typeWiring.typeResolver(new AspectInterfaceTypeResolver()))
            .type("TimeSeriesAspect", typeWiring -> typeWiring.typeResolver(new TimeSeriesAspectInterfaceTypeResolver()))
            .type("ResultsType", typeWiring -> typeWiring
                    .typeResolver(new ResultsTypeResolver()));
    }

    /**
     * Configures custom type extensions leveraged within our GraphQL schema.
     */
    private void configureTypeExtensions(final RuntimeWiring.Builder builder) {
        builder.scalar(GraphQLLong);
    }

    /**
     * Configures resolvers responsible for resolving the {@link com.linkedin.datahub.graphql.generated.DataJob} type.
     */
    private void configureDataJobResolvers(final RuntimeWiring.Builder builder) {
        builder
            .type("DataJob", typeWiring -> typeWiring
                .dataFetcher("relationships", new AuthenticatedResolver<>(
                    new EntityRelationshipsResultResolver(graphClient)
                ))
                .dataFetcher("dataFlow", new AuthenticatedResolver<>(
                    new LoadableTypeResolver<>(dataFlowType,
                        (env) -> ((DataJob) env.getSource()).getDataFlow().getUrn()))
                )
            )
            .type("DataJobInputOutput", typeWiring -> typeWiring
                .dataFetcher("inputDatasets", new AuthenticatedResolver<>(
                    new LoadableTypeBatchResolver<>(datasetType,
                        (env) -> ((DataJobInputOutput) env.getSource()).getInputDatasets().stream()
                                .map(Dataset::getUrn)
                                .collect(Collectors.toList())))
                )
                .dataFetcher("outputDatasets", new AuthenticatedResolver<>(
                    new LoadableTypeBatchResolver<>(datasetType,
                        (env) -> ((DataJobInputOutput) env.getSource()).getOutputDatasets().stream()
                                .map(Dataset::getUrn)
                                .collect(Collectors.toList())))
                )
                .dataFetcher("inputDatajobs", new AuthenticatedResolver<>(
                    new LoadableTypeBatchResolver<>(dataJobType,
                        (env) -> ((DataJobInputOutput) env.getSource()).getInputDatajobs().stream()
                            .map(DataJob::getUrn)
                            .collect(Collectors.toList())))
                )
            );
    }

    /**
     * Configures resolvers responsible for resolving the {@link com.linkedin.datahub.graphql.generated.DataFlow} type.
     */
    private void configureDataFlowResolvers(final RuntimeWiring.Builder builder) {
        builder
            .type("DataFlow", typeWiring -> typeWiring
                .dataFetcher("relationships", new AuthenticatedResolver<>(
                    new EntityRelationshipsResultResolver(graphClient)
                ))
            );
    }

    /**
     * Configures resolvers responsible for resolving the {@link com.linkedin.datahub.graphql.generated.MLFeatureTable} type.
     */
    private void configureMLFeatureTableResolvers(final RuntimeWiring.Builder builder) {
        builder
            .type("MLFeatureTable", typeWiring -> typeWiring
                .dataFetcher("relationships", new AuthenticatedResolver<>(
                    new EntityRelationshipsResultResolver(graphClient)
                ))
                .dataFetcher("platform", new AuthenticatedResolver<>(
                        new LoadableTypeResolver<>(dataPlatformType,
                                (env) -> ((MLFeatureTable) env.getSource()).getPlatform().getUrn()))
                )
            )
            .type("MLFeatureTableProperties", typeWiring -> typeWiring
                .dataFetcher("mlFeatures", new AuthenticatedResolver<>(
                                new LoadableTypeBatchResolver<>(mlFeatureType,
                                        (env) -> ((MLFeatureTableProperties) env.getSource()).getMlFeatures().stream()
                                        .map(MLFeature::getUrn)
                                        .collect(Collectors.toList())))
                )
                .dataFetcher("mlPrimaryKeys", new AuthenticatedResolver<>(
                                new LoadableTypeBatchResolver<>(mlPrimaryKeyType,
                                        (env) -> ((MLFeatureTableProperties) env.getSource()).getMlPrimaryKeys().stream()
                                        .map(MLPrimaryKey::getUrn)
                                        .collect(Collectors.toList())))
                )
            )
            .type("MLFeatureProperties", typeWiring -> typeWiring
                .dataFetcher("sources", new AuthenticatedResolver<>(
                        new LoadableTypeBatchResolver<>(datasetType,
                                (env) -> ((MLFeatureProperties) env.getSource()).getSources().stream()
                                        .map(Dataset::getUrn)
                                        .collect(Collectors.toList())))
                )
            )
            .type("MLPrimaryKeyProperties", typeWiring -> typeWiring
                .dataFetcher("sources", new AuthenticatedResolver<>(
                        new LoadableTypeBatchResolver<>(datasetType,
                                (env) -> ((MLPrimaryKeyProperties) env.getSource()).getSources().stream()
                                        .map(Dataset::getUrn)
                                        .collect(Collectors.toList())))
                )
            )
            .type("MLModel", typeWiring -> typeWiring
                .dataFetcher("relationships", new AuthenticatedResolver<>(
                    new EntityRelationshipsResultResolver(graphClient)
                ))
                .dataFetcher("platform", new AuthenticatedResolver<>(
                        new LoadableTypeResolver<>(dataPlatformType,
                                (env) -> ((MLModel) env.getSource()).getPlatform().getUrn()))
                )
            )
            .type("MLModelProperties", typeWiring -> typeWiring
                .dataFetcher("groups", new AuthenticatedResolver<>(
                    new LoadableTypeBatchResolver<>(mlModelGroupType,
                        (env) -> {
                            MLModelProperties properties = env.getSource();
                            if (properties.getGroups() != null) {
                                return properties.getGroups().stream()
                                    .map(MLModelGroup::getUrn)
                                    .collect(Collectors.toList());
                            }
                            return Collections.emptyList();
                        }))
                )
            )
            .type("MLModelGroup", typeWiring -> typeWiring
                .dataFetcher("relationships", new AuthenticatedResolver<>(
                    new EntityRelationshipsResultResolver(graphClient)
                ))
                .dataFetcher("platform", new AuthenticatedResolver<>(
                        new LoadableTypeResolver<>(dataPlatformType,
                                (env) -> ((MLModelGroup) env.getSource()).getPlatform().getUrn()))
                )
            );
    }

    private void configureGlossaryRelationshipResolvers(final RuntimeWiring.Builder builder) {
        builder.type("GlossaryTerm", typeWiring -> typeWiring.dataFetcher("relationships",
            new AuthenticatedResolver<>(new EntityRelationshipsResultResolver(graphClient))));
    }

    private <T> DataLoader<String, DataFetcherResult<T>> createDataLoader(final LoadableType<T> graphType, final QueryContext queryContext) {
        BatchLoaderContextProvider contextProvider = () -> queryContext;
        DataLoaderOptions loaderOptions = DataLoaderOptions.newOptions().setBatchLoaderContextProvider(contextProvider);
        return DataLoader.newDataLoader((keys, context) -> CompletableFuture.supplyAsync(() -> {
            try {
                log.debug(String.format("Batch loading entities of type: %s, keys: %s", graphType.name(), keys));
                return graphType.batchLoad(keys, context.getContext());
            } catch (Exception e) {
                log.error(String.format("Failed to load Entities of type: %s, keys: %s", graphType.name(), keys) + " " + e.getMessage());
                throw new RuntimeException(String.format("Failed to retrieve entities of type %s", graphType.name()), e);
            }
        }), loaderOptions);
    }

    private void configureIngestionSourceResolvers(final RuntimeWiring.Builder builder) {
        builder.type("IngestionSource", typeWiring -> typeWiring.dataFetcher("executions", new IngestionSourceExecutionRequestsResolver(entityClient)));
    }

    private DataLoader<VersionedAspectKey, DataFetcherResult<Aspect>> createAspectLoader(final QueryContext queryContext) {
        BatchLoaderContextProvider contextProvider = () -> queryContext;
        DataLoaderOptions loaderOptions = DataLoaderOptions.newOptions().setBatchLoaderContextProvider(contextProvider);
        return DataLoader.newDataLoader((keys, context) -> CompletableFuture.supplyAsync(() -> {
            try {
                log.debug(String.format("Batch loading aspects with keys: %s", keys));
                return aspectType.batchLoad(keys, context.getContext());
            } catch (Exception e) {
                log.error(String.format("Failed to load Aspect for entity. keys: %s", keys) + " " + e.getMessage());
                throw new RuntimeException(String.format("Failed to retrieve entities of type Aspect", e));
            }
        }), loaderOptions);
    }

    private DataLoader<UsageStatsKey, DataFetcherResult<UsageQueryResult>> createUsageLoader(final QueryContext queryContext) {
        BatchLoaderContextProvider contextProvider = () -> queryContext;
        DataLoaderOptions loaderOptions = DataLoaderOptions.newOptions().setBatchLoaderContextProvider(contextProvider);
        return DataLoader.newDataLoader((keys, context) -> CompletableFuture.supplyAsync(() -> {
            try {
                return usageType.batchLoad(keys, context.getContext());
            } catch (Exception e) {
                throw new RuntimeException("Failed to retrieve usage stats", e);
            }
        }), loaderOptions);
    }
}<|MERGE_RESOLUTION|>--- conflicted
+++ resolved
@@ -140,11 +140,8 @@
 import com.linkedin.metadata.models.registry.EntityRegistry;
 import com.linkedin.metadata.recommendation.RecommendationsService;
 import com.linkedin.metadata.graph.GraphClient;
-<<<<<<< HEAD
 import com.linkedin.metadata.secret.SecretService;
-=======
 import com.linkedin.metadata.version.GitVersion;
->>>>>>> dd83f4e9
 import com.linkedin.usage.UsageClient;
 import graphql.execution.DataFetcherResult;
 import graphql.schema.idl.RuntimeWiring;
@@ -185,13 +182,9 @@
     private final RecommendationsService recommendationsService;
     private final EntityRegistry entityRegistry;
     private final TokenService tokenService;
-<<<<<<< HEAD
     private final SecretService secretService;
-
     private final IngestionConfiguration ingestionConfiguration;
-=======
     private final GitVersion gitVersion;
->>>>>>> dd83f4e9
 
     private final DatasetType datasetType;
     private final CorpUserType corpUserType;
@@ -247,10 +240,8 @@
             null,
             null,
             null,
-<<<<<<< HEAD
             null,
-=======
->>>>>>> dd83f4e9
+            null,
             null);
     }
 
@@ -263,12 +254,9 @@
         final RecommendationsService recommendationsService,
         final TokenService tokenService,
         final EntityRegistry entityRegistry,
-<<<<<<< HEAD
         final SecretService secretService,
-        final IngestionConfiguration ingestionConfiguration
-=======
+        final IngestionConfiguration ingestionConfiguration,
         final GitVersion gitVersion
->>>>>>> dd83f4e9
         ) {
 
         this.entityClient = entityClient;
@@ -527,11 +515,7 @@
     private void configureQueryResolvers(final RuntimeWiring.Builder builder) {
         builder.type("Query", typeWiring -> typeWiring
             .dataFetcher("appConfig",
-<<<<<<< HEAD
-                new AppConfigResolver(analyticsService != null, this.ingestionConfiguration))
-=======
-                new AppConfigResolver(gitVersion, analyticsService != null))
->>>>>>> dd83f4e9
+                new AppConfigResolver(gitVersion, analyticsService != null, this.ingestionConfiguration))
             .dataFetcher("me", new AuthenticatedResolver<>(
                     new MeResolver(this.entityClient)))
             .dataFetcher("search", new AuthenticatedResolver<>(
