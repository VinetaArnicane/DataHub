--- conflicted
+++ resolved
@@ -277,12 +277,9 @@
 import com.linkedin.metadata.models.registry.EntityRegistry;
 import com.linkedin.metadata.recommendation.RecommendationsService;
 import com.linkedin.metadata.secret.SecretService;
-<<<<<<< HEAD
 import com.linkedin.metadata.service.SettingsService;
 import com.linkedin.metadata.service.ViewService;
-=======
 import com.linkedin.metadata.service.LineageService;
->>>>>>> 8b8ee456
 import com.linkedin.metadata.telemetry.TelemetryConfiguration;
 import com.linkedin.metadata.timeline.TimelineService;
 import com.linkedin.metadata.timeseries.TimeseriesAspectService;
@@ -342,12 +339,9 @@
     private final RoleService roleService;
     private final InviteTokenService inviteTokenService;
     private final PostService postService;
-<<<<<<< HEAD
     private final SettingsService settingsService;
     private final ViewService viewService;
-=======
     private final LineageService lineageService;
->>>>>>> 8b8ee456
 
     private final FeatureFlags featureFlags;
 
@@ -426,16 +420,11 @@
         final TimelineService timelineService, final boolean supportsImpactAnalysis,
         final VisualConfiguration visualConfiguration, final TelemetryConfiguration telemetryConfiguration,
         final TestsConfiguration testsConfiguration, final DataHubConfiguration datahubConfiguration,
-<<<<<<< HEAD
         final ViewsConfiguration viewsConfiguration, final SiblingGraphService siblingGraphService,
         final GroupService groupService, final RoleService roleService,
         final InviteTokenService inviteTokenService, final PostService postService,
         final ViewService viewService,
-        final SettingsService settingsService,
-=======
-        final SiblingGraphService siblingGraphService, final GroupService groupService, final RoleService roleService,
-        final InviteTokenService inviteTokenService, final PostService postService, final LineageService lineageService,
->>>>>>> 8b8ee456
+        final SettingsService settingsService, final LineageService lineageService,
         final FeatureFlags featureFlags) {
 
         this.entityClient = entityClient;
@@ -458,12 +447,9 @@
         this.roleService = roleService;
         this.inviteTokenService = inviteTokenService;
         this.postService = postService;
-<<<<<<< HEAD
         this.viewService = viewService;
         this.settingsService = settingsService;
-=======
         this.lineageService = lineageService;
->>>>>>> 8b8ee456
 
         this.ingestionConfiguration = Objects.requireNonNull(ingestionConfiguration);
         this.authenticationConfiguration = Objects.requireNonNull(authenticationConfiguration);
@@ -874,15 +860,12 @@
             .dataFetcher("acceptRole", new AcceptRoleResolver(this.roleService, this.inviteTokenService))
             .dataFetcher("createPost", new CreatePostResolver(this.postService))
             .dataFetcher("batchUpdateStepStates", new BatchUpdateStepStatesResolver(this.entityClient))
-<<<<<<< HEAD
             .dataFetcher("createView", new CreateViewResolver(this.viewService))
             .dataFetcher("updateView", new UpdateViewResolver(this.viewService))
             .dataFetcher("deleteView", new DeleteViewResolver(this.viewService))
             .dataFetcher("updateGlobalViewsSettings", new UpdateGlobalViewsSettingsResolver(this.settingsService))
             .dataFetcher("updateCorpUserViewsSettings", new UpdateCorpUserViewsSettingsResolver(this.settingsService))
-=======
             .dataFetcher("updateLineage", new UpdateLineageResolver(this.entityService, this.lineageService))
->>>>>>> 8b8ee456
         );
     }
 
