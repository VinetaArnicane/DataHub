package com.linkedin.datahub.graphql;

import com.google.common.collect.ImmutableList;
import com.linkedin.datahub.graphql.generated.Chart;
import com.linkedin.datahub.graphql.generated.ChartInfo;
import com.linkedin.datahub.graphql.generated.DashboardInfo;
import com.linkedin.datahub.graphql.generated.DataJob;
import com.linkedin.datahub.graphql.generated.DataJobInputOutput;
import com.linkedin.datahub.graphql.generated.Dataset;
import com.linkedin.datahub.graphql.generated.Entity;
import com.linkedin.datahub.graphql.generated.EntityRelationship;
import com.linkedin.datahub.graphql.generated.RelatedDataset;
import com.linkedin.datahub.graphql.resolvers.load.EntityTypeResolver;
import com.linkedin.datahub.graphql.resolvers.load.LoadableTypeBatchResolver;
import com.linkedin.datahub.graphql.resolvers.mutate.MutableTypeResolver;
import com.linkedin.datahub.graphql.resolvers.type.HyperParameterValueTypeResolver;
import com.linkedin.datahub.graphql.resolvers.type.ResultsTypeResolver;
import com.linkedin.datahub.graphql.types.BrowsableEntityType;
import com.linkedin.datahub.graphql.types.EntityType;
import com.linkedin.datahub.graphql.types.LoadableType;
import com.linkedin.datahub.graphql.types.SearchableEntityType;
import com.linkedin.datahub.graphql.types.chart.ChartType;
import com.linkedin.datahub.graphql.types.corpuser.CorpUserType;
import com.linkedin.datahub.graphql.types.corpgroup.CorpGroupType;
import com.linkedin.datahub.graphql.types.dashboard.DashboardType;
import com.linkedin.datahub.graphql.types.dataplatform.DataPlatformType;
import com.linkedin.datahub.graphql.types.dataset.DatasetType;
import com.linkedin.datahub.graphql.generated.CorpUser;
import com.linkedin.datahub.graphql.generated.CorpUserInfo;
import com.linkedin.datahub.graphql.generated.CorpGroupInfo;
import com.linkedin.datahub.graphql.generated.Owner;
import com.linkedin.datahub.graphql.resolvers.AuthenticatedResolver;
import com.linkedin.datahub.graphql.resolvers.load.LoadableTypeResolver;
import com.linkedin.datahub.graphql.resolvers.load.OwnerTypeResolver;
import com.linkedin.datahub.graphql.resolvers.browse.BrowsePathsResolver;
import com.linkedin.datahub.graphql.resolvers.browse.BrowseResolver;
import com.linkedin.datahub.graphql.resolvers.search.AutoCompleteResolver;
import com.linkedin.datahub.graphql.resolvers.search.SearchResolver;
import com.linkedin.datahub.graphql.resolvers.type.EntityInterfaceTypeResolver;
import com.linkedin.datahub.graphql.resolvers.type.PlatformSchemaUnionTypeResolver;
import com.linkedin.datahub.graphql.types.lineage.DownstreamLineageType;
import com.linkedin.datahub.graphql.types.lineage.UpstreamLineageType;
import com.linkedin.datahub.graphql.types.tag.TagType;
import com.linkedin.datahub.graphql.types.mlmodel.MLModelType;
import com.linkedin.datahub.graphql.types.dataflow.DataFlowType;
import com.linkedin.datahub.graphql.types.datajob.DataJobType;
import com.linkedin.datahub.graphql.types.glossary.GlossaryTermType;

import graphql.schema.idl.RuntimeWiring;
import org.apache.commons.io.IOUtils;
import org.dataloader.BatchLoaderContextProvider;
import org.dataloader.DataLoader;
import org.dataloader.DataLoaderOptions;

import java.io.IOException;
import java.io.InputStream;
import java.nio.charset.StandardCharsets;
import java.util.List;
import java.util.Map;
import java.util.concurrent.CompletableFuture;
import java.util.function.Function;
import java.util.function.Supplier;
import java.util.stream.Collectors;
import java.util.stream.Stream;

import static com.linkedin.datahub.graphql.Constants.*;
import static graphql.Scalars.GraphQLLong;

/**
 * A {@link GraphQLEngine} configured to provide access to the entities and aspects on the the GMS graph.
 */
public class GmsGraphQLEngine {

    private static GraphQLEngine _engine;

    public static final DatasetType DATASET_TYPE = new DatasetType(GmsClientFactory.getDatasetsClient());
    public static final CorpUserType CORP_USER_TYPE = new CorpUserType(GmsClientFactory.getCorpUsersClient());
<<<<<<< HEAD
    public static final ChartType CHART_TYPE = new ChartType(GmsClientFactory.getEntitiesClient(), GmsClientFactory.getChartsClient());
=======
    public static final CorpGroupType CORP_GROUP_TYPE = new CorpGroupType(GmsClientFactory.getCorpGroupsClient());
    public static final ChartType CHART_TYPE = new ChartType(GmsClientFactory.getChartsClient());
>>>>>>> b4cf74bc
    public static final DashboardType DASHBOARD_TYPE = new DashboardType(GmsClientFactory.getDashboardsClient());
    public static final DataPlatformType DATA_PLATFORM_TYPE = new DataPlatformType(GmsClientFactory.getDataPlatformsClient());
    public static final DownstreamLineageType DOWNSTREAM_LINEAGE_TYPE = new DownstreamLineageType(
            GmsClientFactory.getLineagesClient()
    );
    public static final UpstreamLineageType UPSTREAM_LINEAGE_TYPE = new UpstreamLineageType(
            GmsClientFactory.getLineagesClient()
    );
    public static final TagType TAG_TYPE = new TagType(GmsClientFactory.getTagsClient());
    public static final MLModelType ML_MODEL_TYPE = new MLModelType(GmsClientFactory.getMLModelsClient());
    public static final DataFlowType DATA_FLOW_TYPE = new DataFlowType(GmsClientFactory.getDataFlowsClient());
    public static final DataJobType DATA_JOB_TYPE = new DataJobType(GmsClientFactory.getDataJobsClient());
    public static final GlossaryTermType GLOSSARY_TERM_TYPE = new GlossaryTermType(GmsClientFactory.getGlossaryTermsClient());

    /**
     * Configures the graph objects that can be fetched by primary key.
     */
    public static final List<EntityType<?>> ENTITY_TYPES = ImmutableList.of(
            DATASET_TYPE,
            CORP_USER_TYPE,
            CORP_GROUP_TYPE,
            DATA_PLATFORM_TYPE,
            CHART_TYPE,
            DASHBOARD_TYPE,
            TAG_TYPE,
            ML_MODEL_TYPE,
            DATA_FLOW_TYPE,
            DATA_JOB_TYPE,
            GLOSSARY_TERM_TYPE
    );

    /**
     * Configures the graph objects that cannot be fetched by primary key
     */
    public static final List<LoadableType<?>> RELATIONSHIP_TYPES = ImmutableList.of(
            DOWNSTREAM_LINEAGE_TYPE,
            UPSTREAM_LINEAGE_TYPE
    );

    /**
     * Configures all graph objects
     */
    public static final List<LoadableType<?>> LOADABLE_TYPES = Stream.concat(ENTITY_TYPES.stream(), RELATIONSHIP_TYPES.stream()).collect(Collectors.toList());

<<<<<<< HEAD
=======
    /**
     * Configures the graph objects for owner
     */
    public static final List<LoadableType<?>> OWNER_TYPES = ImmutableList.of(
        CORP_USER_TYPE,
        CORP_GROUP_TYPE
    );
>>>>>>> b4cf74bc

    /**
     * Configures the graph objects that can be searched.
     */
    public static final List<SearchableEntityType<?>> SEARCHABLE_TYPES = LOADABLE_TYPES.stream()
            .filter(type -> (type instanceof SearchableEntityType<?>))
            .map(type -> (SearchableEntityType<?>) type)
            .collect(Collectors.toList());

    /**
     * Configures the graph objects that can be browsed.
     */
    public static final List<BrowsableEntityType<?>> BROWSABLE_TYPES = LOADABLE_TYPES.stream()
            .filter(type -> (type instanceof BrowsableEntityType<?>))
            .map(type -> (BrowsableEntityType<?>) type)
            .collect(Collectors.toList());

    public static String schema() {
        String defaultSchemaString;
        try {
            InputStream is = Thread.currentThread().getContextClassLoader().getResourceAsStream(GMS_SCHEMA_FILE);
            defaultSchemaString = IOUtils.toString(is, StandardCharsets.UTF_8);
            is.close();
        } catch (IOException e) {
            throw new RuntimeException("Failed to find GraphQL Schema with name " + GMS_SCHEMA_FILE, e);
        }
        return defaultSchemaString;
    }

    /**
     * Returns a {@link Supplier} responsible for creating a new {@link DataLoader} from
     * a {@link LoadableType}.
     */
    public static Map<String, Function<QueryContext, DataLoader<?, ?>>> loaderSuppliers(final List<LoadableType<?>> loadableTypes) {
        return loadableTypes
            .stream()
            .collect(Collectors.toMap(
                    LoadableType::name,
                    (graphType) -> (context) -> createDataLoader(graphType, context)
            ));
    }

    public static void configureRuntimeWiring(final RuntimeWiring.Builder builder) {
        configureQueryResolvers(builder);
        configureMutationResolvers(builder);
        configureDatasetResolvers(builder);
        configureCorpUserResolvers(builder);
        configureCorpGroupResolvers(builder);
        configureDashboardResolvers(builder);
        configureChartResolvers(builder);
        configureTagAssociationResolver(builder);
        configureDataJobResolvers(builder);

        configureTypeResolvers(builder);
        configureTypeExtensions(builder);
    }

    public static GraphQLEngine.Builder builder() {
        return GraphQLEngine.builder()
                .addSchema(schema())
                .addDataLoaders(loaderSuppliers(LOADABLE_TYPES))
                .configureRuntimeWiring(GmsGraphQLEngine::configureRuntimeWiring);
    }

    public static GraphQLEngine get() {
        if (_engine == null) {
            synchronized (GmsGraphQLEngine.class) {
                if (_engine == null) {
                    _engine = builder().build();
                }
            }
        }
        return _engine;
    }

    private static void configureQueryResolvers(final RuntimeWiring.Builder builder) {
        builder.type("Query", typeWiring -> typeWiring
                .dataFetcher("search", new AuthenticatedResolver<>(
                        new SearchResolver(SEARCHABLE_TYPES)))
                .dataFetcher("autoComplete", new AuthenticatedResolver<>(
                        new AutoCompleteResolver(SEARCHABLE_TYPES)))
                .dataFetcher("browse", new AuthenticatedResolver<>(
                        new BrowseResolver(BROWSABLE_TYPES)))
                .dataFetcher("browsePaths", new AuthenticatedResolver<>(
                        new BrowsePathsResolver(BROWSABLE_TYPES)))
                .dataFetcher("dataset", new AuthenticatedResolver<>(
                        new LoadableTypeResolver<>(
                                DATASET_TYPE,
                                (env) -> env.getArgument(URN_FIELD_NAME))))
                .dataFetcher("corpUser", new AuthenticatedResolver<>(
                        new LoadableTypeResolver<>(
                                CORP_USER_TYPE,
                                (env) -> env.getArgument(URN_FIELD_NAME))))
                .dataFetcher("corpGroup", new AuthenticatedResolver<>(
                        new LoadableTypeResolver<>(
                                CORP_GROUP_TYPE,
                                (env) -> env.getArgument(URN_FIELD_NAME))))
                .dataFetcher("dashboard", new AuthenticatedResolver<>(
                        new LoadableTypeResolver<>(
                                DASHBOARD_TYPE,
                                (env) -> env.getArgument(URN_FIELD_NAME))))
                .dataFetcher("chart", new AuthenticatedResolver<>(
                        new LoadableTypeResolver<>(
                                CHART_TYPE,
                                (env) -> env.getArgument(URN_FIELD_NAME))))
                .dataFetcher("tag", new AuthenticatedResolver<>(
                        new LoadableTypeResolver<>(
                                TAG_TYPE,
                                (env) -> env.getArgument(URN_FIELD_NAME))))
                .dataFetcher("dataFlow", new AuthenticatedResolver<>(
                        new LoadableTypeResolver<>(
                                DATA_FLOW_TYPE,
                                (env) -> env.getArgument(URN_FIELD_NAME))))
                .dataFetcher("dataJob", new AuthenticatedResolver<>(
                        new LoadableTypeResolver<>(
                                DATA_JOB_TYPE,
                                (env) -> env.getArgument(URN_FIELD_NAME))))
                .dataFetcher("glossaryTerm", new AuthenticatedResolver<>(
                        new LoadableTypeResolver<>(
                                GLOSSARY_TERM_TYPE,
                                (env) -> env.getArgument(URN_FIELD_NAME))))
        );
    }

    private static void configureMutationResolvers(final RuntimeWiring.Builder builder) {
        builder.type("Mutation", typeWiring -> typeWiring
                .dataFetcher("updateDataset", new AuthenticatedResolver<>(new MutableTypeResolver<>(DATASET_TYPE)))
                .dataFetcher("updateTag", new AuthenticatedResolver<>(new MutableTypeResolver<>(TAG_TYPE)))
                .dataFetcher("updateChart", new AuthenticatedResolver<>(new MutableTypeResolver<>(CHART_TYPE)))
                .dataFetcher("updateDashboard", new AuthenticatedResolver<>(new MutableTypeResolver<>(DASHBOARD_TYPE)))
                .dataFetcher("updateDataJob", new AuthenticatedResolver<>(new MutableTypeResolver<>(DATA_JOB_TYPE)))
                .dataFetcher("updateDataFlow", new AuthenticatedResolver<>(new MutableTypeResolver<>(DATA_FLOW_TYPE)))
        );
    }

    /**
     * Configures resolvers responsible for resolving the {@link com.linkedin.datahub.graphql.generated.Dataset} type.
     */
    private static void configureDatasetResolvers(final RuntimeWiring.Builder builder) {
        builder
            .type("Dataset", typeWiring -> typeWiring
                    .dataFetcher("platform", new AuthenticatedResolver<>(
                            new LoadableTypeResolver<>(
                                    DATA_PLATFORM_TYPE,
                                    (env) -> ((Dataset) env.getSource()).getPlatform().getUrn()))
                    )
                    .dataFetcher("downstreamLineage", new AuthenticatedResolver<>(
                            new LoadableTypeResolver<>(
                                    DOWNSTREAM_LINEAGE_TYPE,
                                    (env) -> ((Entity) env.getSource()).getUrn()))
                    )
                    .dataFetcher("upstreamLineage", new AuthenticatedResolver<>(
                            new LoadableTypeResolver<>(
                                    UPSTREAM_LINEAGE_TYPE,
                                    (env) -> ((Entity) env.getSource()).getUrn()))
                    )
            )
            .type("Owner", typeWiring -> typeWiring
                    .dataFetcher("owner", new AuthenticatedResolver<>(
                            new OwnerTypeResolver<>(
                                    OWNER_TYPES,
                                    (env) -> ((Owner) env.getSource()).getOwner()))
                    )
            )
            .type("RelatedDataset", typeWiring -> typeWiring
                    .dataFetcher("dataset", new AuthenticatedResolver<>(
                            new LoadableTypeResolver<>(
                                    DATASET_TYPE,
                                    (env) -> ((RelatedDataset) env.getSource()).getDataset().getUrn()))
                    )
            )
            .type("EntityRelationship", typeWiring -> typeWiring
                .dataFetcher("entity", new AuthenticatedResolver<>(
                        new EntityTypeResolver(
                                ENTITY_TYPES.stream().collect(Collectors.toList()),
                                (env) -> ((EntityRelationship) env.getSource()).getEntity()))
                )
            );
    }

    /**
     * Configures resolvers responsible for resolving the {@link com.linkedin.datahub.graphql.generated.CorpUser} type.
     */
    private static void configureCorpUserResolvers(final RuntimeWiring.Builder builder) {
        builder.type("CorpUserInfo", typeWiring -> typeWiring
            .dataFetcher("manager", new AuthenticatedResolver<>(
                    new LoadableTypeResolver<>(
                            CORP_USER_TYPE,
                            (env) -> ((CorpUserInfo) env.getSource()).getManager().getUrn()))
            )
        );
    }

    /**
     * Configures resolvers responsible for resolving the {@link com.linkedin.datahub.graphql.generated.CorpGroup} type.
     */
    private static void configureCorpGroupResolvers(final RuntimeWiring.Builder builder) {
        builder.type("CorpGroupInfo", typeWiring -> typeWiring
                .dataFetcher("admins", new AuthenticatedResolver<>(
                        new LoadableTypeBatchResolver<>(
                                CORP_USER_TYPE,
                                (env) -> ((CorpGroupInfo) env.getSource()).getAdmins().stream()
                                        .map(CorpUser::getUrn)
                                        .collect(Collectors.toList())))
                )
                .dataFetcher("members", new AuthenticatedResolver<>(
                        new LoadableTypeBatchResolver<>(
                                CORP_USER_TYPE,
                                (env) -> ((CorpGroupInfo) env.getSource()).getMembers().stream()
                                        .map(CorpUser::getUrn)
                                        .collect(Collectors.toList())))
                )
        );
    }

    private static void configureTagAssociationResolver(final RuntimeWiring.Builder builder) {
        builder.type("TagAssociation", typeWiring -> typeWiring
                .dataFetcher("tag", new AuthenticatedResolver<>(
                        new LoadableTypeResolver<>(
                                TAG_TYPE,
                                (env) -> ((com.linkedin.datahub.graphql.generated.TagAssociation) env.getSource()).getTag().getUrn()))
                )
        );
    }

    /**
     * Configures resolvers responsible for resolving the {@link com.linkedin.datahub.graphql.generated.Dashboard} type.
     */
    private static void configureDashboardResolvers(final RuntimeWiring.Builder builder) {
        builder.type("DashboardInfo", typeWiring -> typeWiring
                .dataFetcher("charts", new AuthenticatedResolver<>(
                        new LoadableTypeBatchResolver<>(
                                CHART_TYPE,
                                (env) -> ((DashboardInfo) env.getSource()).getCharts().stream()
                                        .map(Chart::getUrn)
                                        .collect(Collectors.toList())))
                )
        );
        builder.type("Dashboard", typeWiring -> typeWiring
                .dataFetcher("downstreamLineage", new AuthenticatedResolver<>(
                        new LoadableTypeResolver<>(
                                DOWNSTREAM_LINEAGE_TYPE,
                                (env) -> ((Entity) env.getSource()).getUrn()))
                )
                .dataFetcher("upstreamLineage", new AuthenticatedResolver<>(
                        new LoadableTypeResolver<>(
                                UPSTREAM_LINEAGE_TYPE,
                                (env) -> ((Entity) env.getSource()).getUrn()))
                )
        );
    }

    /**
     * Configures resolvers responsible for resolving the {@link com.linkedin.datahub.graphql.generated.Chart} type.
     */
    private static void configureChartResolvers(final RuntimeWiring.Builder builder) {
        builder.type("Chart", typeWiring -> typeWiring
                .dataFetcher("downstreamLineage", new AuthenticatedResolver<>(
                        new LoadableTypeResolver<>(
                                DOWNSTREAM_LINEAGE_TYPE,
                                (env) -> ((Entity) env.getSource()).getUrn()))
                )
                .dataFetcher("upstreamLineage", new AuthenticatedResolver<>(
                        new LoadableTypeResolver<>(
                                UPSTREAM_LINEAGE_TYPE,
                                (env) -> ((Entity) env.getSource()).getUrn()))
                )
        );
        builder.type("ChartInfo", typeWiring -> typeWiring
                .dataFetcher("inputs", new AuthenticatedResolver<>(
                        new LoadableTypeBatchResolver<>(
                                DATASET_TYPE,
                                (env) -> ((ChartInfo) env.getSource()).getInputs().stream()
                                        .map(Dataset::getUrn)
                                        .collect(Collectors.toList())))
                )
        );
    }

    /**
     * Configures {@link graphql.schema.TypeResolver}s for any GQL 'union' or 'interface' types.
     */
    private static void configureTypeResolvers(final RuntimeWiring.Builder builder) {
        builder
            .type("Entity", typeWiring -> typeWiring
                    .typeResolver(new EntityInterfaceTypeResolver(LOADABLE_TYPES.stream()
                            .filter(graphType -> graphType instanceof EntityType)
                            .map(graphType -> (EntityType<?>) graphType)
                            .collect(Collectors.toList())
                    )))
            .type("EntityWithRelationships", typeWiring -> typeWiring
                    .typeResolver(new EntityInterfaceTypeResolver(LOADABLE_TYPES.stream()
                            .filter(graphType -> graphType instanceof EntityType)
                            .map(graphType -> (EntityType<?>) graphType)
                            .collect(Collectors.toList())
                    )))
            .type("OwnerType", typeWiring -> typeWiring
                .typeResolver(new EntityInterfaceTypeResolver(OWNER_TYPES.stream()
                    .filter(graphType -> graphType instanceof EntityType)
                    .map(graphType -> (EntityType<?>) graphType)
                    .collect(Collectors.toList())
                )))
            .type("PlatformSchema", typeWiring -> typeWiring
                    .typeResolver(new PlatformSchemaUnionTypeResolver())
            )
            .type("HyperParameterValueType", typeWiring -> typeWiring
                    .typeResolver(new HyperParameterValueTypeResolver())
            )
            .type("ResultsType", typeWiring -> typeWiring
                    .typeResolver(new ResultsTypeResolver()));
    }

    /**
     * Configures custom type extensions leveraged within our GraphQL schema.
     */
    private static void configureTypeExtensions(final RuntimeWiring.Builder builder) {
        builder.scalar(GraphQLLong);
    }

    /**
     * Configures resolvers responsible for resolving the {@link com.linkedin.datahub.graphql.generated.DataJob} type.
     */
    private static void configureDataJobResolvers(final RuntimeWiring.Builder builder) {
        builder
            .type("DataJob", typeWiring -> typeWiring
                .dataFetcher("dataFlow", new AuthenticatedResolver<>(
                    new LoadableTypeResolver<>(
                        DATA_FLOW_TYPE,
                        (env) -> ((DataJob) env.getSource()).getDataFlow().getUrn()))
                )
                .dataFetcher("downstreamLineage", new AuthenticatedResolver<>(
                        new LoadableTypeResolver<>(
                                DOWNSTREAM_LINEAGE_TYPE,
                                (env) -> ((Entity) env.getSource()).getUrn()))
                )
                .dataFetcher("upstreamLineage", new AuthenticatedResolver<>(
                        new LoadableTypeResolver<>(
                                UPSTREAM_LINEAGE_TYPE,
                                (env) -> ((Entity) env.getSource()).getUrn()))
                )
            )
            .type("DataFlow", typeWiring -> typeWiring
                    .dataFetcher("downstreamLineage", new AuthenticatedResolver<>(
                            new LoadableTypeResolver<>(
                                    DOWNSTREAM_LINEAGE_TYPE,
                                    (env) -> ((Entity) env.getSource()).getUrn()))
                    )
                    .dataFetcher("upstreamLineage", new AuthenticatedResolver<>(
                            new LoadableTypeResolver<>(
                                    UPSTREAM_LINEAGE_TYPE,
                                    (env) -> ((Entity) env.getSource()).getUrn()))
                    )
            )
            .type("DataJobInputOutput", typeWiring -> typeWiring
                .dataFetcher("inputDatasets", new AuthenticatedResolver<>(
                    new LoadableTypeBatchResolver<>(
                        DATASET_TYPE,
                        (env) -> ((DataJobInputOutput) env.getSource()).getInputDatasets().stream()
                                .map(Dataset::getUrn)
                                .collect(Collectors.toList())))
                )
                .dataFetcher("outputDatasets", new AuthenticatedResolver<>(
                    new LoadableTypeBatchResolver<>(
                        DATASET_TYPE,
                        (env) -> ((DataJobInputOutput) env.getSource()).getOutputDatasets().stream()
                                .map(Dataset::getUrn)
                                .collect(Collectors.toList())))
                )
            );
    }


    private static <T> DataLoader<String, T> createDataLoader(final LoadableType<T> graphType, final QueryContext queryContext) {
        BatchLoaderContextProvider contextProvider = () -> queryContext;
        DataLoaderOptions loaderOptions = DataLoaderOptions.newOptions().setBatchLoaderContextProvider(contextProvider);
        return DataLoader.newDataLoader((keys, context) -> CompletableFuture.supplyAsync(() -> {
            try {
                return graphType.batchLoad(keys, context.getContext());
            } catch (Exception e) {
                throw new RuntimeException(String.format("Failed to retrieve entities of type %s", graphType.name()), e);
            }
        }), loaderOptions);
    }

    private GmsGraphQLEngine() { }

}<|MERGE_RESOLUTION|>--- conflicted
+++ resolved
@@ -75,12 +75,8 @@
 
     public static final DatasetType DATASET_TYPE = new DatasetType(GmsClientFactory.getDatasetsClient());
     public static final CorpUserType CORP_USER_TYPE = new CorpUserType(GmsClientFactory.getCorpUsersClient());
-<<<<<<< HEAD
-    public static final ChartType CHART_TYPE = new ChartType(GmsClientFactory.getEntitiesClient(), GmsClientFactory.getChartsClient());
-=======
     public static final CorpGroupType CORP_GROUP_TYPE = new CorpGroupType(GmsClientFactory.getCorpGroupsClient());
     public static final ChartType CHART_TYPE = new ChartType(GmsClientFactory.getChartsClient());
->>>>>>> b4cf74bc
     public static final DashboardType DASHBOARD_TYPE = new DashboardType(GmsClientFactory.getDashboardsClient());
     public static final DataPlatformType DATA_PLATFORM_TYPE = new DataPlatformType(GmsClientFactory.getDataPlatformsClient());
     public static final DownstreamLineageType DOWNSTREAM_LINEAGE_TYPE = new DownstreamLineageType(
@@ -96,7 +92,7 @@
     public static final GlossaryTermType GLOSSARY_TERM_TYPE = new GlossaryTermType(GmsClientFactory.getGlossaryTermsClient());
 
     /**
-     * Configures the graph objects that can be fetched by primary key.
+     * Configures the graph objects that can be fetched primary key.
      */
     public static final List<EntityType<?>> ENTITY_TYPES = ImmutableList.of(
             DATASET_TYPE,
@@ -125,8 +121,6 @@
      */
     public static final List<LoadableType<?>> LOADABLE_TYPES = Stream.concat(ENTITY_TYPES.stream(), RELATIONSHIP_TYPES.stream()).collect(Collectors.toList());
 
-<<<<<<< HEAD
-=======
     /**
      * Configures the graph objects for owner
      */
@@ -134,7 +128,6 @@
         CORP_USER_TYPE,
         CORP_GROUP_TYPE
     );
->>>>>>> b4cf74bc
 
     /**
      * Configures the graph objects that can be searched.
@@ -185,11 +178,10 @@
         configureCorpGroupResolvers(builder);
         configureDashboardResolvers(builder);
         configureChartResolvers(builder);
+        configureTypeResolvers(builder);
+        configureTypeExtensions(builder);
         configureTagAssociationResolver(builder);
         configureDataJobResolvers(builder);
-
-        configureTypeResolvers(builder);
-        configureTypeExtensions(builder);
     }
 
     public static GraphQLEngine.Builder builder() {
