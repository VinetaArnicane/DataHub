package com.linkedin.datahub.graphql;

import com.datahub.authentication.token.TokenService;
import com.google.common.collect.ImmutableList;
import com.linkedin.datahub.graphql.analytics.resolver.AnalyticsChartTypeResolver;
import com.linkedin.datahub.graphql.analytics.resolver.GetChartsResolver;
import com.linkedin.datahub.graphql.analytics.resolver.GetHighlightsResolver;
import com.linkedin.datahub.graphql.analytics.resolver.IsAnalyticsEnabledResolver;
import com.linkedin.datahub.graphql.analytics.service.AnalyticsService;
import com.linkedin.datahub.graphql.generated.AggregationMetadata;
import com.linkedin.datahub.graphql.generated.Aspect;
import com.linkedin.datahub.graphql.generated.BrowseResults;
import com.linkedin.datahub.graphql.generated.Chart;
import com.linkedin.datahub.graphql.generated.ChartInfo;
import com.linkedin.datahub.graphql.generated.DashboardInfo;
import com.linkedin.datahub.graphql.generated.DataJob;
import com.linkedin.datahub.graphql.generated.DataJobInputOutput;
import com.linkedin.datahub.graphql.generated.Dataset;
import com.linkedin.datahub.graphql.generated.EntityRelationship;
import com.linkedin.datahub.graphql.generated.EntityRelationshipLegacy;
import com.linkedin.datahub.graphql.generated.ForeignKeyConstraint;
import com.linkedin.datahub.graphql.generated.MLModelProperties;
import com.linkedin.datahub.graphql.generated.RecommendationContent;
import com.linkedin.datahub.graphql.generated.SearchResult;
import com.linkedin.datahub.graphql.generated.InstitutionalMemoryMetadata;
import com.linkedin.datahub.graphql.generated.UsageQueryResult;
import com.linkedin.datahub.graphql.generated.UserUsageCounts;
import com.linkedin.datahub.graphql.generated.CorpUser;
import com.linkedin.datahub.graphql.generated.CorpUserInfo;
import com.linkedin.datahub.graphql.generated.CorpGroupInfo;
import com.linkedin.datahub.graphql.generated.Owner;
import com.linkedin.datahub.graphql.generated.MLModel;
import com.linkedin.datahub.graphql.generated.MLModelGroup;
import com.linkedin.datahub.graphql.generated.MLFeatureTable;
import com.linkedin.datahub.graphql.generated.MLFeatureTableProperties;
import com.linkedin.datahub.graphql.generated.MLFeature;
import com.linkedin.datahub.graphql.generated.MLFeatureProperties;
import com.linkedin.datahub.graphql.generated.MLPrimaryKey;
import com.linkedin.datahub.graphql.generated.MLPrimaryKeyProperties;
import com.linkedin.datahub.graphql.resolvers.MeResolver;
import com.linkedin.datahub.graphql.resolvers.auth.GetAccessTokenResolver;
import com.linkedin.datahub.graphql.resolvers.group.AddGroupMembersResolver;
import com.linkedin.datahub.graphql.resolvers.group.CreateGroupResolver;
import com.linkedin.datahub.graphql.resolvers.group.EntityCountsResolver;
import com.linkedin.datahub.graphql.resolvers.group.ListGroupsResolver;
import com.linkedin.datahub.graphql.resolvers.group.RemoveGroupMembersResolver;
import com.linkedin.datahub.graphql.resolvers.group.RemoveGroupResolver;
import com.linkedin.datahub.graphql.resolvers.group.UpdateUserStatusResolver;
import com.linkedin.datahub.graphql.resolvers.ingest.execution.CancelIngestionExecutionRequestResolver;
import com.linkedin.datahub.graphql.resolvers.ingest.execution.CreateIngestionExecutionRequestResolver;
import com.linkedin.datahub.graphql.resolvers.ingest.secret.CreateSecretResolver;
import com.linkedin.datahub.graphql.resolvers.ingest.source.DeleteIngestionSourceResolver;
import com.linkedin.datahub.graphql.resolvers.ingest.secret.DeleteSecretResolver;
import com.linkedin.datahub.graphql.resolvers.ingest.execution.GetIngestionExecutionRequestResolver;
import com.linkedin.datahub.graphql.resolvers.ingest.source.GetIngestionSourceResolver;
import com.linkedin.datahub.graphql.resolvers.ingest.secret.GetSecretValuesResolver;
import com.linkedin.datahub.graphql.resolvers.ingest.execution.IngestionSourceExecutionRequestsResolver;
import com.linkedin.datahub.graphql.resolvers.ingest.source.ListIngestionSourcesResolver;
import com.linkedin.datahub.graphql.resolvers.ingest.secret.ListSecretsResolver;
import com.linkedin.datahub.graphql.resolvers.ingest.source.UpsertIngestionSourceResolver;
import com.linkedin.datahub.graphql.resolvers.load.AspectResolver;
import com.linkedin.datahub.graphql.resolvers.load.EntityTypeBatchResolver;
import com.linkedin.datahub.graphql.resolvers.load.EntityTypeResolver;
import com.linkedin.datahub.graphql.resolvers.load.LoadableTypeBatchResolver;
import com.linkedin.datahub.graphql.resolvers.load.EntityRelationshipsResultResolver;
import com.linkedin.datahub.graphql.resolvers.load.TimeSeriesAspectResolver;
import com.linkedin.datahub.graphql.resolvers.load.UsageTypeResolver;
import com.linkedin.datahub.graphql.resolvers.mutate.AddLinkResolver;
import com.linkedin.datahub.graphql.resolvers.mutate.AddOwnerResolver;
import com.linkedin.datahub.graphql.resolvers.mutate.AddTagResolver;
import com.linkedin.datahub.graphql.resolvers.mutate.AddTermResolver;
import com.linkedin.datahub.graphql.resolvers.mutate.MutableTypeResolver;
import com.linkedin.datahub.graphql.resolvers.mutate.RemoveLinkResolver;
import com.linkedin.datahub.graphql.resolvers.mutate.RemoveOwnerResolver;
import com.linkedin.datahub.graphql.resolvers.mutate.RemoveTagResolver;
import com.linkedin.datahub.graphql.resolvers.mutate.RemoveTermResolver;
import com.linkedin.datahub.graphql.resolvers.mutate.UpdateFieldDescriptionResolver;
import com.linkedin.datahub.graphql.resolvers.policy.DeletePolicyResolver;
import com.linkedin.datahub.graphql.resolvers.policy.ListPoliciesResolver;
import com.linkedin.datahub.graphql.resolvers.config.AppConfigResolver;
import com.linkedin.datahub.graphql.resolvers.policy.UpsertPolicyResolver;
import com.linkedin.datahub.graphql.resolvers.recommendation.ListRecommendationsResolver;
import com.linkedin.datahub.graphql.resolvers.search.SearchAcrossEntitiesResolver;
import com.linkedin.datahub.graphql.resolvers.type.AspectInterfaceTypeResolver;
import com.linkedin.datahub.graphql.resolvers.type.HyperParameterValueTypeResolver;
import com.linkedin.datahub.graphql.resolvers.type.ResultsTypeResolver;
import com.linkedin.datahub.graphql.resolvers.type.TimeSeriesAspectInterfaceTypeResolver;
import com.linkedin.datahub.graphql.resolvers.user.ListUsersResolver;
import com.linkedin.datahub.graphql.resolvers.user.RemoveUserResolver;
import com.linkedin.datahub.graphql.types.BrowsableEntityType;
import com.linkedin.datahub.graphql.types.EntityType;
import com.linkedin.datahub.graphql.types.LoadableType;
import com.linkedin.datahub.graphql.types.SearchableEntityType;
import com.linkedin.datahub.graphql.types.aspect.AspectType;
import com.linkedin.datahub.graphql.types.chart.ChartType;
import com.linkedin.datahub.graphql.types.corpuser.CorpUserType;
import com.linkedin.datahub.graphql.types.corpgroup.CorpGroupType;
import com.linkedin.datahub.graphql.types.dashboard.DashboardType;
import com.linkedin.datahub.graphql.types.dataplatform.DataPlatformType;
import com.linkedin.datahub.graphql.types.dataset.DatasetType;
import com.linkedin.datahub.graphql.resolvers.AuthenticatedResolver;
import com.linkedin.datahub.graphql.resolvers.load.LoadableTypeResolver;
import com.linkedin.datahub.graphql.resolvers.load.OwnerTypeResolver;
import com.linkedin.datahub.graphql.resolvers.browse.BrowsePathsResolver;
import com.linkedin.datahub.graphql.resolvers.browse.BrowseResolver;
import com.linkedin.datahub.graphql.resolvers.search.AutoCompleteResolver;
import com.linkedin.datahub.graphql.resolvers.search.AutoCompleteForMultipleResolver;
import com.linkedin.datahub.graphql.resolvers.search.SearchResolver;
import com.linkedin.datahub.graphql.resolvers.type.EntityInterfaceTypeResolver;
import com.linkedin.datahub.graphql.resolvers.type.PlatformSchemaUnionTypeResolver;
import com.linkedin.datahub.graphql.types.dataset.mappers.DatasetProfileMapper;
import com.linkedin.datahub.graphql.types.mlmodel.MLFeatureTableType;
import com.linkedin.datahub.graphql.types.mlmodel.MLFeatureType;
import com.linkedin.datahub.graphql.types.mlmodel.MLPrimaryKeyType;
import com.linkedin.datahub.graphql.types.tag.TagType;
import com.linkedin.datahub.graphql.types.mlmodel.MLModelType;
import com.linkedin.datahub.graphql.types.mlmodel.MLModelGroupType;
import com.linkedin.datahub.graphql.types.dataflow.DataFlowType;
import com.linkedin.datahub.graphql.types.datajob.DataJobType;
import com.linkedin.datahub.graphql.types.glossary.GlossaryTermType;

import com.linkedin.datahub.graphql.types.usage.UsageType;
import com.linkedin.entity.client.EntityClient;
import com.linkedin.metadata.entity.EntityService;
import com.linkedin.metadata.models.registry.EntityRegistry;
import com.linkedin.metadata.recommendation.RecommendationsService;
import com.linkedin.metadata.graph.GraphClient;
import com.linkedin.metadata.secret.SecretService;
import com.linkedin.usage.UsageClient;
import graphql.execution.DataFetcherResult;
import graphql.schema.idl.RuntimeWiring;
import java.util.ArrayList;
import java.util.Collections;
import lombok.extern.slf4j.Slf4j;
import org.apache.commons.io.IOUtils;
import org.dataloader.BatchLoaderContextProvider;
import org.dataloader.DataLoader;
import org.dataloader.DataLoaderOptions;

import java.io.IOException;
import java.io.InputStream;
import java.nio.charset.StandardCharsets;
import java.util.List;
import java.util.Map;
import java.util.concurrent.CompletableFuture;
import java.util.function.Function;
import java.util.function.Supplier;
import java.util.stream.Collectors;

import static com.linkedin.datahub.graphql.Constants.*;
import static graphql.Scalars.GraphQLLong;

/**
 * A {@link GraphQLEngine} configured to provide access to the entities and aspects on the the GMS graph.
 */
@Slf4j
public class GmsGraphQLEngine {

    private final EntityClient entityClient;
    private final GraphClient graphClient;
    private final UsageClient usageClient;

    private final EntityService entityService;
    private final AnalyticsService analyticsService;
    private final RecommendationsService recommendationsService;
    private final EntityRegistry entityRegistry;
    private final TokenService tokenService;
    private final SecretService secretService;

    private final boolean isManagedIngetionEnabled;

    private final DatasetType datasetType;
    private final CorpUserType corpUserType;
    private final CorpGroupType corpGroupType;
    private final ChartType chartType;
    private final DashboardType dashboardType;
    private final DataPlatformType dataPlatformType;
    private final TagType tagType;
    private final MLModelType mlModelType;
    private final MLModelGroupType mlModelGroupType;
    private final MLFeatureType mlFeatureType;
    private final MLFeatureTableType mlFeatureTableType;
    private final MLPrimaryKeyType mlPrimaryKeyType;
    private final DataFlowType dataFlowType;
    private final DataJobType dataJobType;
    private final GlossaryTermType glossaryTermType;
    private final AspectType aspectType;
    private final UsageType usageType;

    /**
     * Configures the graph objects that can be fetched primary key.
     */
    public final List<EntityType<?>> entityTypes;

    /**
     * Configures all graph objects
     */
    public final List<LoadableType<?>> loadableTypes;

    /**
     * Configures the graph objects for owner
     */
    public final List<LoadableType<?>> ownerTypes;

    /**
     * Configures the graph objects that can be searched.
     */
    public final List<SearchableEntityType<?>> searchableTypes;

    /**
     * Configures the graph objects that can be browsed.
     */
    public final List<BrowsableEntityType<?>> browsableTypes;

    @Deprecated
    public GmsGraphQLEngine() {
        this(
            null,
            null,
            null,
            null,
            null,
            null,
            null,
<<<<<<< HEAD
            null,
            false);
=======
            null);
>>>>>>> 895af09a
    }

    public GmsGraphQLEngine(
        final EntityClient entityClient,
        final GraphClient graphClient,
        final UsageClient usageClient,
        final AnalyticsService analyticsService,
        final EntityService entityService,
        final RecommendationsService recommendationsService,
        final TokenService tokenService,
<<<<<<< HEAD
        final SecretService secretService,
        final boolean isManagedIngestionEnabled) {
=======
        final EntityRegistry entityRegistry
        ) {
>>>>>>> 895af09a

        this.entityClient = entityClient;
        this.graphClient = graphClient;
        this.usageClient = usageClient;

        this.analyticsService = analyticsService;
        this.entityService = entityService;
        this.recommendationsService = recommendationsService;
        this.tokenService = tokenService;
<<<<<<< HEAD
        this.secretService = secretService;

        // Feature flags - TODO: Migrate to a better configuration provider.
        this.isManagedIngetionEnabled = isManagedIngestionEnabled;
=======
        this.entityRegistry = entityRegistry;
>>>>>>> 895af09a

        this.datasetType = new DatasetType(entityClient);
        this.corpUserType = new CorpUserType(entityClient);
        this.corpGroupType = new CorpGroupType(entityClient);
        this.chartType = new ChartType(entityClient);
        this.dashboardType = new DashboardType(entityClient);
        this.dataPlatformType = new DataPlatformType(entityClient);
        this.tagType = new TagType(entityClient);
        this.mlModelType = new MLModelType(entityClient);
        this.mlModelGroupType = new MLModelGroupType(entityClient);
        this.mlFeatureType = new MLFeatureType(entityClient);
        this.mlFeatureTableType = new MLFeatureTableType(entityClient);
        this.mlPrimaryKeyType = new MLPrimaryKeyType(entityClient);
        this.dataFlowType = new DataFlowType(entityClient);
        this.dataJobType = new DataJobType(entityClient);
        this.glossaryTermType = new GlossaryTermType(entityClient);
        this.aspectType = new AspectType(entityClient);
        this.usageType = new UsageType(this.usageClient);

        // Init Lists
        this.entityTypes = ImmutableList.of(
            datasetType,
            corpUserType,
            corpGroupType,
            dataPlatformType,
            chartType,
            dashboardType,
            tagType,
            mlModelType,
            mlModelGroupType,
            mlFeatureType,
            mlFeatureTableType,
            mlPrimaryKeyType,
            dataFlowType,
            dataJobType,
            glossaryTermType
        );
        this.loadableTypes = new ArrayList<>(entityTypes);
        this.ownerTypes = ImmutableList.of(corpUserType, corpGroupType);
        this.searchableTypes = loadableTypes.stream()
            .filter(type -> (type instanceof SearchableEntityType<?>))
            .map(type -> (SearchableEntityType<?>) type)
            .collect(Collectors.toList());
        this.browsableTypes = loadableTypes.stream()
            .filter(type -> (type instanceof BrowsableEntityType<?>))
            .map(type -> (BrowsableEntityType<?>) type)
            .collect(Collectors.toList());
    }

    public static String entitySchema() {
        String defaultSchemaString;
        try {
            InputStream is = Thread.currentThread().getContextClassLoader().getResourceAsStream(GMS_SCHEMA_FILE);
            defaultSchemaString = IOUtils.toString(is, StandardCharsets.UTF_8);
            is.close();
        } catch (IOException e) {
            throw new RuntimeException("Failed to find GraphQL Schema with name " + GMS_SCHEMA_FILE, e);
        }
        return defaultSchemaString;
    }

    public static String searchSchema() {
        String defaultSchemaString;
        try {
            InputStream is = Thread.currentThread().getContextClassLoader().getResourceAsStream(SEARCH_SCHEMA_FILE);
            defaultSchemaString = IOUtils.toString(is, StandardCharsets.UTF_8);
            is.close();
        } catch (IOException e) {
            throw new RuntimeException("Failed to find GraphQL Schema with name " + SEARCH_SCHEMA_FILE, e);
        }
        return defaultSchemaString;
    }

    public static String appSchema() {
        String defaultSchemaString;
        try {
            InputStream is = Thread.currentThread().getContextClassLoader().getResourceAsStream(APP_SCHEMA_FILE);
            defaultSchemaString = IOUtils.toString(is, StandardCharsets.UTF_8);
            is.close();
        } catch (IOException e) {
            throw new RuntimeException("Failed to find GraphQL Schema with name " + APP_SCHEMA_FILE, e);
        }
        return defaultSchemaString;
    }

    public static String authSchema() {
        String defaultSchemaString;
        try {
            InputStream is = Thread.currentThread().getContextClassLoader().getResourceAsStream(AUTH_SCHEMA_FILE);
            defaultSchemaString = IOUtils.toString(is, StandardCharsets.UTF_8);
            is.close();
        } catch (IOException e) {
            throw new RuntimeException("Failed to find GraphQL Schema with name " + AUTH_SCHEMA_FILE, e);
        }
        return defaultSchemaString;
    }

    public static String analyticsSchema() {
        String analyticsSchemaString;
        try {
            InputStream is = Thread.currentThread().getContextClassLoader().getResourceAsStream(ANALYTICS_SCHEMA_FILE);
            analyticsSchemaString = IOUtils.toString(is, StandardCharsets.UTF_8);
            is.close();
        } catch (IOException e) {
            throw new RuntimeException("Failed to find GraphQL Schema with name " + ANALYTICS_SCHEMA_FILE, e);
        }
        return analyticsSchemaString;
    }

    public static String recommendationsSchema() {
        String recommendationsSchemaString;
        try {
            InputStream is = Thread.currentThread().getContextClassLoader().getResourceAsStream(RECOMMENDATIONS_SCHEMA_FILE);
            recommendationsSchemaString = IOUtils.toString(is, StandardCharsets.UTF_8);
            is.close();
        } catch (IOException e) {
            throw new RuntimeException("Failed to find GraphQL Schema with name " + RECOMMENDATIONS_SCHEMA_FILE, e);
        }
        return recommendationsSchemaString;
    }

    public static String ingestionSchema() {
        String ingestionSchema;
        try {
            InputStream is = Thread.currentThread().getContextClassLoader().getResourceAsStream(INGESTION_SCHEMA_FILE);
            ingestionSchema = IOUtils.toString(is, StandardCharsets.UTF_8);
            is.close();
        } catch (IOException e) {
            throw new RuntimeException("Failed to find GraphQL Schema with name " + INGESTION_SCHEMA_FILE, e);
        }
        return ingestionSchema;
    }

    /**
     * Returns a {@link Supplier} responsible for creating a new {@link DataLoader} from
     * a {@link LoadableType}.
     */
    public Map<String, Function<QueryContext, DataLoader<?, ?>>> loaderSuppliers(final List<LoadableType<?>> loadableTypes) {
        return loadableTypes
            .stream()
            .collect(Collectors.toMap(
                    LoadableType::name,
                    (graphType) -> (context) -> createDataLoader(graphType, context)
            ));
    }

    public void configureRuntimeWiring(final RuntimeWiring.Builder builder) {
        configureQueryResolvers(builder);
        configureMutationResolvers(builder);
        configureGenericEntityResolvers(builder);
        configureDatasetResolvers(builder);
        configureCorpUserResolvers(builder);
        configureCorpGroupResolvers(builder);
        configureDashboardResolvers(builder);
        configureChartResolvers(builder);
        configureTypeResolvers(builder);
        configureTypeExtensions(builder);
        configureTagAssociationResolver(builder);
        configureDataJobResolvers(builder);
        configureDataFlowResolvers(builder);
        configureMLFeatureTableResolvers(builder);
        configureGlossaryRelationshipResolvers(builder);
        configureIngestionSourceResolvers(builder);
        configureAnalyticsResolvers(builder);
    }

    public GraphQLEngine.Builder builder() {
        return GraphQLEngine.builder()
            .addSchema(entitySchema())
            .addSchema(searchSchema())
            .addSchema(appSchema())
            .addSchema(authSchema())
            .addSchema(analyticsSchema())
            .addSchema(recommendationsSchema())
            .addSchema(ingestionSchema())
            .addDataLoaders(loaderSuppliers(loadableTypes))
            .addDataLoader("Aspect", (context) -> createAspectLoader(context))
            .addDataLoader("UsageQueryResult", (context) -> createUsageLoader(context))
            .configureRuntimeWiring(this::configureRuntimeWiring);
    }

    private void configureAnalyticsResolvers(final RuntimeWiring.Builder builder) {
        final boolean isAnalyticsEnabled = analyticsService != null;
        builder.type("Query", typeWiring -> typeWiring.dataFetcher("isAnalyticsEnabled", new IsAnalyticsEnabledResolver(isAnalyticsEnabled)))
            .type("AnalyticsChart", typeWiring -> typeWiring.typeResolver(new AnalyticsChartTypeResolver()));
        if (isAnalyticsEnabled) {
            builder.type("Query",
                typeWiring -> typeWiring.dataFetcher("getAnalyticsCharts", new GetChartsResolver(analyticsService))
                    .dataFetcher("getHighlights", new GetHighlightsResolver(analyticsService)));
        }
    }

    private void configureQueryResolvers(final RuntimeWiring.Builder builder) {
        builder.type("Query", typeWiring -> typeWiring
            .dataFetcher("appConfig",
                new AppConfigResolver(analyticsService != null, this.isManagedIngetionEnabled))
            .dataFetcher("me", new AuthenticatedResolver<>(
                    new MeResolver(this.entityClient)))
            .dataFetcher("search", new AuthenticatedResolver<>(
                    new SearchResolver(this.entityClient)))
            .dataFetcher("searchAcrossEntities",
                new SearchAcrossEntitiesResolver(this.entityClient))
            .dataFetcher("autoComplete", new AuthenticatedResolver<>(
                    new AutoCompleteResolver(searchableTypes)))
            .dataFetcher("autoCompleteForMultiple", new AuthenticatedResolver<>(
                    new AutoCompleteForMultipleResolver(searchableTypes)))
            .dataFetcher("browse", new AuthenticatedResolver<>(
                    new BrowseResolver(browsableTypes)))
            .dataFetcher("browsePaths", new AuthenticatedResolver<>(
                    new BrowsePathsResolver(browsableTypes)))
            .dataFetcher("dataset", new AuthenticatedResolver<>(
                    new LoadableTypeResolver<>(datasetType,
                            (env) -> env.getArgument(URN_FIELD_NAME))))
            .dataFetcher("corpUser", new AuthenticatedResolver<>(
                    new LoadableTypeResolver<>(corpUserType,
                            (env) -> env.getArgument(URN_FIELD_NAME))))
            .dataFetcher("corpGroup", new AuthenticatedResolver<>(
                    new LoadableTypeResolver<>(corpGroupType,
                            (env) -> env.getArgument(URN_FIELD_NAME))))
            .dataFetcher("dashboard", new AuthenticatedResolver<>(
                    new LoadableTypeResolver<>(dashboardType,
                            (env) -> env.getArgument(URN_FIELD_NAME))))
            .dataFetcher("chart", new AuthenticatedResolver<>(
                    new LoadableTypeResolver<>(chartType,
                            (env) -> env.getArgument(URN_FIELD_NAME))))
            .dataFetcher("tag", new AuthenticatedResolver<>(
                    new LoadableTypeResolver<>(tagType,
                            (env) -> env.getArgument(URN_FIELD_NAME))))
            .dataFetcher("dataFlow", new AuthenticatedResolver<>(
                    new LoadableTypeResolver<>(dataFlowType,
                            (env) -> env.getArgument(URN_FIELD_NAME))))
            .dataFetcher("dataJob", new AuthenticatedResolver<>(
                    new LoadableTypeResolver<>(dataJobType,
                            (env) -> env.getArgument(URN_FIELD_NAME))))
            .dataFetcher("glossaryTerm", new AuthenticatedResolver<>(
                    new LoadableTypeResolver<>(glossaryTermType,
                            (env) -> env.getArgument(URN_FIELD_NAME))))
            .dataFetcher("mlFeatureTable", new AuthenticatedResolver<>(
                    new LoadableTypeResolver<>(mlFeatureTableType,
                            (env) -> env.getArgument(URN_FIELD_NAME))))
            .dataFetcher("mlFeature", new AuthenticatedResolver<>(
                    new LoadableTypeResolver<>(mlFeatureType,
                            (env) -> env.getArgument(URN_FIELD_NAME))))
            .dataFetcher("mlPrimaryKey", new AuthenticatedResolver<>(
                    new LoadableTypeResolver<>(mlPrimaryKeyType,
                            (env) -> env.getArgument(URN_FIELD_NAME))))
            .dataFetcher("mlModel", new AuthenticatedResolver<>(
                    new LoadableTypeResolver<>(mlModelType,
                            (env) -> env.getArgument(URN_FIELD_NAME))))
            .dataFetcher("mlModelGroup", new AuthenticatedResolver<>(
                    new LoadableTypeResolver<>(mlModelGroupType,
                            (env) -> env.getArgument(URN_FIELD_NAME))))
            .dataFetcher("listPolicies",
                new ListPoliciesResolver(this.entityClient))
            .dataFetcher("listUsers",
                new ListUsersResolver(this.entityClient))
            .dataFetcher("listGroups",
                new ListGroupsResolver(this.entityClient))
            .dataFetcher("listRecommendations",
                new ListRecommendationsResolver(recommendationsService))
            .dataFetcher("getEntityCounts",
                new EntityCountsResolver(this.entityClient))
            .dataFetcher("getAccessToken",
                new GetAccessTokenResolver(tokenService))
            .dataFetcher("listSecrets",
                new ListSecretsResolver(this.entityClient))
            .dataFetcher("getSecretValues",
                new GetSecretValuesResolver(this.entityClient, this.secretService))
            .dataFetcher("listIngestionSources",
                new ListIngestionSourcesResolver(this.entityClient))
            .dataFetcher("ingestionSource",
                new GetIngestionSourceResolver(this.entityClient))
            .dataFetcher("executionRequest",
                new GetIngestionExecutionRequestResolver(this.entityClient))
        );
    }

    private void configureMutationResolvers(final RuntimeWiring.Builder builder) {
        builder.type("Mutation", typeWiring -> typeWiring
            .dataFetcher("updateDataset", new AuthenticatedResolver<>(new MutableTypeResolver<>(datasetType)))
            .dataFetcher("updateTag", new AuthenticatedResolver<>(new MutableTypeResolver<>(tagType)))
            .dataFetcher("updateChart", new AuthenticatedResolver<>(new MutableTypeResolver<>(chartType)))
            .dataFetcher("updateDashboard", new AuthenticatedResolver<>(new MutableTypeResolver<>(dashboardType)))
            .dataFetcher("updateDataJob", new AuthenticatedResolver<>(new MutableTypeResolver<>(dataJobType)))
            .dataFetcher("updateDataFlow", new AuthenticatedResolver<>(new MutableTypeResolver<>(dataFlowType)))
            .dataFetcher("addTag", new AuthenticatedResolver<>(new AddTagResolver(entityService)))
            .dataFetcher("removeTag", new AuthenticatedResolver<>(new RemoveTagResolver(entityService)))
            .dataFetcher("addTerm", new AuthenticatedResolver<>(new AddTermResolver(entityService)))
            .dataFetcher("removeTerm", new AuthenticatedResolver<>(new RemoveTermResolver(entityService)))
            .dataFetcher("createPolicy", new UpsertPolicyResolver(this.entityClient))
            .dataFetcher("updatePolicy", new UpsertPolicyResolver(this.entityClient))
            .dataFetcher("deletePolicy", new DeletePolicyResolver(this.entityClient))
            .dataFetcher("updateDescription", new UpdateFieldDescriptionResolver(entityService))
            .dataFetcher("addOwner", new AddOwnerResolver(entityService))
            .dataFetcher("removeOwner", new RemoveOwnerResolver(entityService))
            .dataFetcher("addLink", new AddLinkResolver(entityService))
            .dataFetcher("removeLink", new RemoveLinkResolver(entityService))
            .dataFetcher("addGroupMembers", new AddGroupMembersResolver(this.entityClient))
            .dataFetcher("removeGroupMembers", new RemoveGroupMembersResolver(this.entityClient))
            .dataFetcher("createGroup", new CreateGroupResolver(this.entityClient))
            .dataFetcher("removeUser", new RemoveUserResolver(this.entityClient))
            .dataFetcher("removeGroup", new RemoveGroupResolver(this.entityClient))
            .dataFetcher("updateUserStatus", new UpdateUserStatusResolver(this.entityClient))
            .dataFetcher("createSecret", new CreateSecretResolver(this.entityClient, this.secretService))
            .dataFetcher("deleteSecret", new DeleteSecretResolver(this.entityClient))
            .dataFetcher("createIngestionSource", new UpsertIngestionSourceResolver(this.entityClient))
            .dataFetcher("updateIngestionSource", new UpsertIngestionSourceResolver(this.entityClient))
            .dataFetcher("deleteIngestionSource", new DeleteIngestionSourceResolver(this.entityClient))
            .dataFetcher("createIngestionExecutionRequest", new CreateIngestionExecutionRequestResolver(this.entityClient))
            .dataFetcher("cancelIngestionExecutionRequest", new CancelIngestionExecutionRequestResolver(this.entityClient))
        );
    }

    private void configureGenericEntityResolvers(final RuntimeWiring.Builder builder) {
        builder
            .type("SearchResult", typeWiring -> typeWiring
                .dataFetcher("entity", new AuthenticatedResolver<>(
                    new EntityTypeResolver(
                        entityTypes.stream().collect(Collectors.toList()),
                        (env) -> ((SearchResult) env.getSource()).getEntity()))
                )
            )
            .type("AggregationMetadata", typeWiring -> typeWiring
                .dataFetcher("entity", new EntityTypeResolver(
                    entityTypes.stream().collect(Collectors.toList()),
                    (env) -> ((AggregationMetadata) env.getSource()).getEntity()))
            )
            .type("RecommendationContent", typeWiring -> typeWiring
                .dataFetcher("entity", new EntityTypeResolver(
                    entityTypes.stream().collect(Collectors.toList()),
                    (env) -> ((RecommendationContent) env.getSource()).getEntity()))
            )
            .type("BrowseResults", typeWiring -> typeWiring
                .dataFetcher("entities", new AuthenticatedResolver<>(
                    new EntityTypeBatchResolver(
                        entityTypes.stream().collect(Collectors.toList()),
                        (env) -> ((BrowseResults) env.getSource()).getEntities()))
                )
            )
            .type("EntityRelationshipLegacy", typeWiring -> typeWiring
                .dataFetcher("entity", new AuthenticatedResolver<>(
                    new EntityTypeResolver(
                        new ArrayList<>(entityTypes),
                        (env) -> ((EntityRelationshipLegacy) env.getSource()).getEntity()))
                )
            )
            .type("EntityRelationship", typeWiring -> typeWiring
                .dataFetcher("entity", new AuthenticatedResolver<>(
                    new EntityTypeResolver(
                        new ArrayList<>(entityTypes),
                        (env) -> ((EntityRelationship) env.getSource()).getEntity()))
                )
            );
    }

    /**
     * Configures resolvers responsible for resolving the {@link com.linkedin.datahub.graphql.generated.Dataset} type.
     */
    private void configureDatasetResolvers(final RuntimeWiring.Builder builder) {
        builder
            .type("Dataset", typeWiring -> typeWiring
                .dataFetcher("relationships", new AuthenticatedResolver<>(
                    new EntityRelationshipsResultResolver(graphClient)
                ))
                .dataFetcher("platform", new AuthenticatedResolver<>(
                        new LoadableTypeResolver<>(dataPlatformType,
                                (env) -> ((Dataset) env.getSource()).getPlatform().getUrn()))
                )
                .dataFetcher("datasetProfiles", new AuthenticatedResolver<>(
                    new TimeSeriesAspectResolver(
                        this.entityClient,
                        "dataset",
                        "datasetProfile",
                        DatasetProfileMapper::map
                    )
                ))
                .dataFetcher("usageStats", new AuthenticatedResolver<>(new UsageTypeResolver()))
                .dataFetcher("schemaMetadata", new AuthenticatedResolver<>(
                    new AspectResolver())
                )
               .dataFetcher("aspects", new AuthenticatedResolver<>(
                   new WeaklyTypedAspectsResolver(entityClient, entityRegistry))
               )
               .dataFetcher("subTypes", new AuthenticatedResolver(new SubTypesResolver(
                   this.entityClient,
                   "dataset",
                   "subTypes")))
            )
            .type("Owner", typeWiring -> typeWiring
                    .dataFetcher("owner", new AuthenticatedResolver<>(
                            new OwnerTypeResolver<>(ownerTypes,
                                    (env) -> ((Owner) env.getSource()).getOwner()))
                    )
            )
            .type("UserUsageCounts", typeWiring -> typeWiring
                .dataFetcher("user", new AuthenticatedResolver<>(
                    new LoadableTypeResolver<>(corpUserType,
                        (env) -> ((UserUsageCounts) env.getSource()).getUser().getUrn()))
                )
            )
            .type("ForeignKeyConstraint", typeWiring -> typeWiring
                .dataFetcher("foreignDataset", new AuthenticatedResolver<>(
                    new LoadableTypeResolver<>(datasetType,
                        (env) -> ((ForeignKeyConstraint) env.getSource()).getForeignDataset().getUrn()))
                )
            )
            .type("InstitutionalMemoryMetadata", typeWiring -> typeWiring
                .dataFetcher("author", new AuthenticatedResolver<>(
                        new LoadableTypeResolver<>(corpUserType,
                                (env) -> ((InstitutionalMemoryMetadata) env.getSource()).getAuthor().getUrn()))
                )
            );
    }

    /**
     * Configures resolvers responsible for resolving the {@link com.linkedin.datahub.graphql.generated.CorpUser} type.
     */
    private void configureCorpUserResolvers(final RuntimeWiring.Builder builder) {
        builder.type("CorpUser", typeWiring -> typeWiring
            .dataFetcher("relationships", new AuthenticatedResolver<>(
                new EntityRelationshipsResultResolver(graphClient)
            ))
        );
        builder.type("CorpUserInfo", typeWiring -> typeWiring
            .dataFetcher("manager", new AuthenticatedResolver<>(
                    new LoadableTypeResolver<>(corpUserType,
                            (env) -> ((CorpUserInfo) env.getSource()).getManager().getUrn()))
            )
        );
    }

    /**
     * Configures resolvers responsible for resolving the {@link com.linkedin.datahub.graphql.generated.CorpGroup} type.
     */
    private void configureCorpGroupResolvers(final RuntimeWiring.Builder builder) {
        builder.type("CorpGroup", typeWiring -> typeWiring
            .dataFetcher("relationships", new AuthenticatedResolver<>(
                new EntityRelationshipsResultResolver(graphClient)
            ))
        );
        builder.type("CorpGroupInfo", typeWiring -> typeWiring
            .dataFetcher("admins", new AuthenticatedResolver<>(
                    new LoadableTypeBatchResolver<>(corpUserType,
                            (env) -> ((CorpGroupInfo) env.getSource()).getAdmins().stream()
                                    .map(CorpUser::getUrn)
                                    .collect(Collectors.toList())))
            )
            .dataFetcher("members", new AuthenticatedResolver<>(
                    new LoadableTypeBatchResolver<>(corpUserType,
                            (env) -> ((CorpGroupInfo) env.getSource()).getMembers().stream()
                                    .map(CorpUser::getUrn)
                                    .collect(Collectors.toList())))
            )
        );
    }

    private void configureTagAssociationResolver(final RuntimeWiring.Builder builder) {
        builder.type("Tag", typeWiring -> typeWiring
            .dataFetcher("relationships", new AuthenticatedResolver<>(
                new EntityRelationshipsResultResolver(graphClient)
            ))
        );
        builder.type("TagAssociation", typeWiring -> typeWiring
            .dataFetcher("tag", new AuthenticatedResolver<>(
                    new LoadableTypeResolver<>(tagType,
                            (env) -> ((com.linkedin.datahub.graphql.generated.TagAssociation) env.getSource()).getTag().getUrn()))
            )
        );
    }

    /**
     * Configures resolvers responsible for resolving the {@link com.linkedin.datahub.graphql.generated.Dashboard} type.
     */
    private void configureDashboardResolvers(final RuntimeWiring.Builder builder) {
        builder.type("Dashboard", typeWiring -> typeWiring
            .dataFetcher("relationships", new AuthenticatedResolver<>(
                new EntityRelationshipsResultResolver(graphClient)
            ))
        );
        builder.type("DashboardInfo", typeWiring -> typeWiring
            .dataFetcher("charts", new AuthenticatedResolver<>(
                new LoadableTypeBatchResolver<>(chartType,
                    (env) -> ((DashboardInfo) env.getSource()).getCharts().stream()
                        .map(Chart::getUrn)
                        .collect(Collectors.toList())))
            )
        );
    }

    /**
     * Configures resolvers responsible for resolving the {@link com.linkedin.datahub.graphql.generated.Chart} type.
     */
    private void configureChartResolvers(final RuntimeWiring.Builder builder) {
        builder.type("Chart", typeWiring -> typeWiring
            .dataFetcher("relationships", new AuthenticatedResolver<>(
                new EntityRelationshipsResultResolver(graphClient)
            ))
        );
        builder.type("ChartInfo", typeWiring -> typeWiring
            .dataFetcher("inputs", new AuthenticatedResolver<>(
                    new LoadableTypeBatchResolver<>(datasetType,
                            (env) -> ((ChartInfo) env.getSource()).getInputs().stream()
                                    .map(Dataset::getUrn)
                                    .collect(Collectors.toList())))
            )
        );
    }

    /**
     * Configures {@link graphql.schema.TypeResolver}s for any GQL 'union' or 'interface' types.
     */
    private void configureTypeResolvers(final RuntimeWiring.Builder builder) {
        builder
            .type("Entity", typeWiring -> typeWiring
                .typeResolver(new EntityInterfaceTypeResolver(loadableTypes.stream()
                        .filter(graphType -> graphType instanceof EntityType)
                        .map(graphType -> (EntityType<?>) graphType)
                        .collect(Collectors.toList())
                )))
            .type("EntityWithRelationships", typeWiring -> typeWiring
                .typeResolver(new EntityInterfaceTypeResolver(loadableTypes.stream()
                        .filter(graphType -> graphType instanceof EntityType)
                        .map(graphType -> (EntityType<?>) graphType)
                        .collect(Collectors.toList())
                )))
            .type("OwnerType", typeWiring -> typeWiring
                .typeResolver(new EntityInterfaceTypeResolver(ownerTypes.stream()
                    .filter(graphType -> graphType instanceof EntityType)
                    .map(graphType -> (EntityType<?>) graphType)
                    .collect(Collectors.toList())
                )))
            .type("PlatformSchema", typeWiring -> typeWiring
                    .typeResolver(new PlatformSchemaUnionTypeResolver())
            )
            .type("HyperParameterValueType", typeWiring -> typeWiring
                    .typeResolver(new HyperParameterValueTypeResolver())
            )
            .type("Aspect", typeWiring -> typeWiring.typeResolver(new AspectInterfaceTypeResolver()))
            .type("TimeSeriesAspect", typeWiring -> typeWiring.typeResolver(new TimeSeriesAspectInterfaceTypeResolver()))
            .type("ResultsType", typeWiring -> typeWiring
                    .typeResolver(new ResultsTypeResolver()));
    }

    /**
     * Configures custom type extensions leveraged within our GraphQL schema.
     */
    private void configureTypeExtensions(final RuntimeWiring.Builder builder) {
        builder.scalar(GraphQLLong);
    }

    /**
     * Configures resolvers responsible for resolving the {@link com.linkedin.datahub.graphql.generated.DataJob} type.
     */
    private void configureDataJobResolvers(final RuntimeWiring.Builder builder) {
        builder
            .type("DataJob", typeWiring -> typeWiring
                .dataFetcher("relationships", new AuthenticatedResolver<>(
                    new EntityRelationshipsResultResolver(graphClient)
                ))
                .dataFetcher("dataFlow", new AuthenticatedResolver<>(
                    new LoadableTypeResolver<>(dataFlowType,
                        (env) -> ((DataJob) env.getSource()).getDataFlow().getUrn()))
                )
            )
            .type("DataJobInputOutput", typeWiring -> typeWiring
                .dataFetcher("inputDatasets", new AuthenticatedResolver<>(
                    new LoadableTypeBatchResolver<>(datasetType,
                        (env) -> ((DataJobInputOutput) env.getSource()).getInputDatasets().stream()
                                .map(Dataset::getUrn)
                                .collect(Collectors.toList())))
                )
                .dataFetcher("outputDatasets", new AuthenticatedResolver<>(
                    new LoadableTypeBatchResolver<>(datasetType,
                        (env) -> ((DataJobInputOutput) env.getSource()).getOutputDatasets().stream()
                                .map(Dataset::getUrn)
                                .collect(Collectors.toList())))
                )
                .dataFetcher("inputDatajobs", new AuthenticatedResolver<>(
                    new LoadableTypeBatchResolver<>(dataJobType,
                        (env) -> ((DataJobInputOutput) env.getSource()).getInputDatajobs().stream()
                            .map(DataJob::getUrn)
                            .collect(Collectors.toList())))
                )
            );
    }

    /**
     * Configures resolvers responsible for resolving the {@link com.linkedin.datahub.graphql.generated.DataFlow} type.
     */
    private void configureDataFlowResolvers(final RuntimeWiring.Builder builder) {
        builder
            .type("DataFlow", typeWiring -> typeWiring
                .dataFetcher("relationships", new AuthenticatedResolver<>(
                    new EntityRelationshipsResultResolver(graphClient)
                ))
            );
    }

    /**
     * Configures resolvers responsible for resolving the {@link com.linkedin.datahub.graphql.generated.MLFeatureTable} type.
     */
    private void configureMLFeatureTableResolvers(final RuntimeWiring.Builder builder) {
        builder
            .type("MLFeatureTable", typeWiring -> typeWiring
                .dataFetcher("relationships", new AuthenticatedResolver<>(
                    new EntityRelationshipsResultResolver(graphClient)
                ))
                .dataFetcher("platform", new AuthenticatedResolver<>(
                        new LoadableTypeResolver<>(dataPlatformType,
                                (env) -> ((MLFeatureTable) env.getSource()).getPlatform().getUrn()))
                )
            )
            .type("MLFeatureTableProperties", typeWiring -> typeWiring
                .dataFetcher("mlFeatures", new AuthenticatedResolver<>(
                                new LoadableTypeBatchResolver<>(mlFeatureType,
                                        (env) -> ((MLFeatureTableProperties) env.getSource()).getMlFeatures().stream()
                                        .map(MLFeature::getUrn)
                                        .collect(Collectors.toList())))
                )
                .dataFetcher("mlPrimaryKeys", new AuthenticatedResolver<>(
                                new LoadableTypeBatchResolver<>(mlPrimaryKeyType,
                                        (env) -> ((MLFeatureTableProperties) env.getSource()).getMlPrimaryKeys().stream()
                                        .map(MLPrimaryKey::getUrn)
                                        .collect(Collectors.toList())))
                )
            )
            .type("MLFeatureProperties", typeWiring -> typeWiring
                .dataFetcher("sources", new AuthenticatedResolver<>(
                        new LoadableTypeBatchResolver<>(datasetType,
                                (env) -> ((MLFeatureProperties) env.getSource()).getSources().stream()
                                        .map(Dataset::getUrn)
                                        .collect(Collectors.toList())))
                )
            )
            .type("MLPrimaryKeyProperties", typeWiring -> typeWiring
                .dataFetcher("sources", new AuthenticatedResolver<>(
                        new LoadableTypeBatchResolver<>(datasetType,
                                (env) -> ((MLPrimaryKeyProperties) env.getSource()).getSources().stream()
                                        .map(Dataset::getUrn)
                                        .collect(Collectors.toList())))
                )
            )
            .type("MLModel", typeWiring -> typeWiring
                .dataFetcher("relationships", new AuthenticatedResolver<>(
                    new EntityRelationshipsResultResolver(graphClient)
                ))
                .dataFetcher("platform", new AuthenticatedResolver<>(
                        new LoadableTypeResolver<>(dataPlatformType,
                                (env) -> ((MLModel) env.getSource()).getPlatform().getUrn()))
                )
            )
            .type("MLModelProperties", typeWiring -> typeWiring
                .dataFetcher("groups", new AuthenticatedResolver<>(
                    new LoadableTypeBatchResolver<>(mlModelGroupType,
                        (env) -> {
                            MLModelProperties properties = env.getSource();
                            if (properties.getGroups() != null) {
                                return properties.getGroups().stream()
                                    .map(MLModelGroup::getUrn)
                                    .collect(Collectors.toList());
                            }
                            return Collections.emptyList();
                        }))
                )
            )
            .type("MLModelGroup", typeWiring -> typeWiring
                .dataFetcher("relationships", new AuthenticatedResolver<>(
                    new EntityRelationshipsResultResolver(graphClient)
                ))
                .dataFetcher("platform", new AuthenticatedResolver<>(
                        new LoadableTypeResolver<>(dataPlatformType,
                                (env) -> ((MLModelGroup) env.getSource()).getPlatform().getUrn()))
                )
            );
    }

    private void configureGlossaryRelationshipResolvers(final RuntimeWiring.Builder builder) {
        builder.type("GlossaryTerm", typeWiring -> typeWiring.dataFetcher("relationships",
            new AuthenticatedResolver<>(new EntityRelationshipsResultResolver(graphClient))));
    }

    private <T> DataLoader<String, DataFetcherResult<T>> createDataLoader(final LoadableType<T> graphType, final QueryContext queryContext) {
        BatchLoaderContextProvider contextProvider = () -> queryContext;
        DataLoaderOptions loaderOptions = DataLoaderOptions.newOptions().setBatchLoaderContextProvider(contextProvider);
        return DataLoader.newDataLoader((keys, context) -> CompletableFuture.supplyAsync(() -> {
            try {
                log.debug(String.format("Batch loading entities of type: %s, keys: %s", graphType.name(), keys));
                return graphType.batchLoad(keys, context.getContext());
            } catch (Exception e) {
                log.error(String.format("Failed to load Entities of type: %s, keys: %s", graphType.name(), keys) + " " + e.getMessage());
                throw new RuntimeException(String.format("Failed to retrieve entities of type %s", graphType.name()), e);
            }
        }), loaderOptions);
    }

    private void configureIngestionSourceResolvers(final RuntimeWiring.Builder builder) {
        builder.type("IngestionSource", typeWiring -> typeWiring.dataFetcher("executions", new IngestionSourceExecutionRequestsResolver(entityClient)));
    }

    private DataLoader<VersionedAspectKey, DataFetcherResult<Aspect>> createAspectLoader(final QueryContext queryContext) {
        BatchLoaderContextProvider contextProvider = () -> queryContext;
        DataLoaderOptions loaderOptions = DataLoaderOptions.newOptions().setBatchLoaderContextProvider(contextProvider);
        return DataLoader.newDataLoader((keys, context) -> CompletableFuture.supplyAsync(() -> {
            try {
                log.debug(String.format("Batch loading aspects with keys: %s", keys));
                return aspectType.batchLoad(keys, context.getContext());
            } catch (Exception e) {
                log.error(String.format("Failed to load Aspect for entity. keys: %s", keys) + " " + e.getMessage());
                throw new RuntimeException(String.format("Failed to retrieve entities of type Aspect", e));
            }
        }), loaderOptions);
    }

    private DataLoader<UsageStatsKey, DataFetcherResult<UsageQueryResult>> createUsageLoader(final QueryContext queryContext) {
        BatchLoaderContextProvider contextProvider = () -> queryContext;
        DataLoaderOptions loaderOptions = DataLoaderOptions.newOptions().setBatchLoaderContextProvider(contextProvider);
        return DataLoader.newDataLoader((keys, context) -> CompletableFuture.supplyAsync(() -> {
            try {
                return usageType.batchLoad(keys, context.getContext());
            } catch (Exception e) {
                throw new RuntimeException(String.format("Failed to retrieve usage stats", e));
            }
        }), loaderOptions);
    }
}<|MERGE_RESOLUTION|>--- conflicted
+++ resolved
@@ -167,7 +167,7 @@
     private final TokenService tokenService;
     private final SecretService secretService;
 
-    private final boolean isManagedIngetionEnabled;
+    private final boolean isManagedIngestionEnabled;
 
     private final DatasetType datasetType;
     private final CorpUserType corpUserType;
@@ -222,12 +222,9 @@
             null,
             null,
             null,
-<<<<<<< HEAD
+            null,
             null,
             false);
-=======
-            null);
->>>>>>> 895af09a
     }
 
     public GmsGraphQLEngine(
@@ -238,13 +235,10 @@
         final EntityService entityService,
         final RecommendationsService recommendationsService,
         final TokenService tokenService,
-<<<<<<< HEAD
+        final EntityRegistry entityRegistry,
         final SecretService secretService,
-        final boolean isManagedIngestionEnabled) {
-=======
-        final EntityRegistry entityRegistry
+        final boolean isManagedIngestionEnabled
         ) {
->>>>>>> 895af09a
 
         this.entityClient = entityClient;
         this.graphClient = graphClient;
@@ -254,14 +248,11 @@
         this.entityService = entityService;
         this.recommendationsService = recommendationsService;
         this.tokenService = tokenService;
-<<<<<<< HEAD
         this.secretService = secretService;
+        this.entityRegistry = entityRegistry;
 
         // Feature flags - TODO: Migrate to a better configuration provider.
-        this.isManagedIngetionEnabled = isManagedIngestionEnabled;
-=======
-        this.entityRegistry = entityRegistry;
->>>>>>> 895af09a
+        this.isManagedIngestionEnabled = isManagedIngestionEnabled;
 
         this.datasetType = new DatasetType(entityClient);
         this.corpUserType = new CorpUserType(entityClient);
@@ -457,7 +448,7 @@
     private void configureQueryResolvers(final RuntimeWiring.Builder builder) {
         builder.type("Query", typeWiring -> typeWiring
             .dataFetcher("appConfig",
-                new AppConfigResolver(analyticsService != null, this.isManagedIngetionEnabled))
+                new AppConfigResolver(analyticsService != null, this.isManagedIngestionEnabled))
             .dataFetcher("me", new AuthenticatedResolver<>(
                     new MeResolver(this.entityClient)))
             .dataFetcher("search", new AuthenticatedResolver<>(
