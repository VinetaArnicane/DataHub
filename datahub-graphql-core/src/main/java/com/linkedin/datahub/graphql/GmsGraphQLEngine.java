package com.linkedin.datahub.graphql;

import com.google.common.collect.ImmutableList;
import com.linkedin.datahub.graphql.analytics.resolver.AnalyticsChartTypeResolver;
import com.linkedin.datahub.graphql.analytics.resolver.GetChartsResolver;
import com.linkedin.datahub.graphql.analytics.resolver.GetHighlightsResolver;
import com.linkedin.datahub.graphql.analytics.resolver.IsAnalyticsEnabledResolver;
import com.linkedin.datahub.graphql.analytics.service.AnalyticsService;
import com.linkedin.datahub.graphql.generated.ActionRequest;
import com.linkedin.datahub.graphql.generated.AggregationMetadata;
import com.linkedin.datahub.graphql.generated.Aspect;
import com.linkedin.datahub.graphql.generated.BrowseResults;
import com.linkedin.datahub.graphql.generated.Chart;
import com.linkedin.datahub.graphql.generated.ChartInfo;
import com.linkedin.datahub.graphql.generated.DashboardInfo;
import com.linkedin.datahub.graphql.generated.DataJob;
import com.linkedin.datahub.graphql.generated.DataJobInputOutput;
import com.linkedin.datahub.graphql.generated.Dataset;
import com.linkedin.datahub.graphql.generated.Entity;
import com.linkedin.datahub.graphql.generated.EntityRelationship;
import com.linkedin.datahub.graphql.generated.EntityRelationshipLegacy;
import com.linkedin.datahub.graphql.generated.GlossaryTermProposalParams;
import com.linkedin.datahub.graphql.generated.ForeignKeyConstraint;
import com.linkedin.datahub.graphql.generated.MLModelProperties;
import com.linkedin.datahub.graphql.generated.RelatedDataset;
import com.linkedin.datahub.graphql.generated.ResolvedAuditStamp;
import com.linkedin.datahub.graphql.generated.SearchResult;
import com.linkedin.datahub.graphql.generated.InstitutionalMemoryMetadata;
import com.linkedin.datahub.graphql.generated.TagProposalParams;
import com.linkedin.datahub.graphql.generated.UsageQueryResult;
import com.linkedin.datahub.graphql.generated.UserUsageCounts;
import com.linkedin.datahub.graphql.generated.CorpUser;
import com.linkedin.datahub.graphql.generated.CorpUserInfo;
import com.linkedin.datahub.graphql.generated.CorpGroupInfo;
import com.linkedin.datahub.graphql.generated.Owner;
import com.linkedin.datahub.graphql.generated.MLModel;
import com.linkedin.datahub.graphql.generated.MLModelGroup;
import com.linkedin.datahub.graphql.generated.MLFeatureTable;
import com.linkedin.datahub.graphql.generated.MLFeatureTableProperties;
import com.linkedin.datahub.graphql.generated.MLFeature;
import com.linkedin.datahub.graphql.generated.MLFeatureProperties;
import com.linkedin.datahub.graphql.generated.MLPrimaryKey;
import com.linkedin.datahub.graphql.generated.MLPrimaryKeyProperties;
import com.linkedin.datahub.graphql.resolvers.MeResolver;
import com.linkedin.datahub.graphql.resolvers.actionrequest.ListActionRequestsResolver;
import com.linkedin.datahub.graphql.resolvers.group.AddGroupMembersResolver;
import com.linkedin.datahub.graphql.resolvers.group.CreateGroupResolver;
import com.linkedin.datahub.graphql.resolvers.group.ListGroupsResolver;
import com.linkedin.datahub.graphql.resolvers.group.RemoveGroupMembersResolver;
import com.linkedin.datahub.graphql.resolvers.group.RemoveGroupResolver;
import com.linkedin.datahub.graphql.resolvers.group.UpdateUserStatusResolver;
import com.linkedin.datahub.graphql.resolvers.load.AspectResolver;
import com.linkedin.datahub.graphql.resolvers.load.EntityTypeBatchResolver;
import com.linkedin.datahub.graphql.resolvers.load.EntityTypeResolver;
import com.linkedin.datahub.graphql.resolvers.load.LoadableTypeBatchResolver;
import com.linkedin.datahub.graphql.resolvers.load.EntityRelationshipsResultResolver;
import com.linkedin.datahub.graphql.resolvers.load.ProposalsResolver;
import com.linkedin.datahub.graphql.resolvers.load.TimeSeriesAspectResolver;
import com.linkedin.datahub.graphql.resolvers.load.UsageTypeResolver;
import com.linkedin.datahub.graphql.resolvers.mutate.AcceptProposalResolver;
import com.linkedin.datahub.graphql.resolvers.mutate.ProposeTagResolver;
import com.linkedin.datahub.graphql.resolvers.mutate.ProposeTermResolver;
import com.linkedin.datahub.graphql.resolvers.mutate.RejectProposalResolver;
import com.linkedin.datahub.graphql.resolvers.mutate.AddLinkResolver;
import com.linkedin.datahub.graphql.resolvers.mutate.AddOwnerResolver;
import com.linkedin.datahub.graphql.resolvers.mutate.AddTagResolver;
import com.linkedin.datahub.graphql.resolvers.mutate.AddTermResolver;
import com.linkedin.datahub.graphql.resolvers.mutate.MutableTypeResolver;
import com.linkedin.datahub.graphql.resolvers.mutate.RemoveLinkResolver;
import com.linkedin.datahub.graphql.resolvers.mutate.RemoveOwnerResolver;
import com.linkedin.datahub.graphql.resolvers.mutate.RemoveTagResolver;
import com.linkedin.datahub.graphql.resolvers.mutate.RemoveTermResolver;
import com.linkedin.datahub.graphql.resolvers.mutate.UpdateFieldDescriptionResolver;
import com.linkedin.datahub.graphql.resolvers.policy.DeletePolicyResolver;
import com.linkedin.datahub.graphql.resolvers.policy.ListPoliciesResolver;
import com.linkedin.datahub.graphql.resolvers.config.AppConfigResolver;
import com.linkedin.datahub.graphql.resolvers.policy.UpsertPolicyResolver;
import com.linkedin.datahub.graphql.resolvers.search.SearchAcrossEntitiesResolver;
import com.linkedin.datahub.graphql.resolvers.type.AspectInterfaceTypeResolver;
import com.linkedin.datahub.graphql.resolvers.type.HyperParameterValueTypeResolver;
import com.linkedin.datahub.graphql.resolvers.type.ResultsTypeResolver;
import com.linkedin.datahub.graphql.resolvers.type.TimeSeriesAspectInterfaceTypeResolver;
import com.linkedin.datahub.graphql.resolvers.user.ListUsersResolver;
import com.linkedin.datahub.graphql.resolvers.user.RemoveUserResolver;
import com.linkedin.datahub.graphql.types.BrowsableEntityType;
import com.linkedin.datahub.graphql.types.EntityType;
import com.linkedin.datahub.graphql.types.LoadableType;
import com.linkedin.datahub.graphql.types.SearchableEntityType;
import com.linkedin.datahub.graphql.types.aspect.AspectType;
import com.linkedin.datahub.graphql.types.chart.ChartType;
import com.linkedin.datahub.graphql.types.corpuser.CorpUserType;
import com.linkedin.datahub.graphql.types.corpgroup.CorpGroupType;
import com.linkedin.datahub.graphql.types.dashboard.DashboardType;
import com.linkedin.datahub.graphql.types.dataplatform.DataPlatformType;
import com.linkedin.datahub.graphql.types.dataset.DatasetType;
import com.linkedin.datahub.graphql.resolvers.AuthenticatedResolver;
import com.linkedin.datahub.graphql.resolvers.load.LoadableTypeResolver;
import com.linkedin.datahub.graphql.resolvers.load.OwnerTypeResolver;
import com.linkedin.datahub.graphql.resolvers.browse.BrowsePathsResolver;
import com.linkedin.datahub.graphql.resolvers.browse.BrowseResolver;
import com.linkedin.datahub.graphql.resolvers.search.AutoCompleteResolver;
import com.linkedin.datahub.graphql.resolvers.search.AutoCompleteForMultipleResolver;
import com.linkedin.datahub.graphql.resolvers.search.SearchResolver;
import com.linkedin.datahub.graphql.resolvers.type.EntityInterfaceTypeResolver;
import com.linkedin.datahub.graphql.resolvers.type.PlatformSchemaUnionTypeResolver;
import com.linkedin.datahub.graphql.types.dataset.mappers.DatasetProfileMapper;
import com.linkedin.datahub.graphql.types.lineage.DownstreamLineageType;
import com.linkedin.datahub.graphql.types.lineage.UpstreamLineageType;
import com.linkedin.datahub.graphql.types.mlmodel.MLFeatureTableType;
import com.linkedin.datahub.graphql.types.mlmodel.MLFeatureType;
import com.linkedin.datahub.graphql.types.mlmodel.MLPrimaryKeyType;
import com.linkedin.datahub.graphql.types.tag.TagType;
import com.linkedin.datahub.graphql.types.mlmodel.MLModelType;
import com.linkedin.datahub.graphql.types.mlmodel.MLModelGroupType;
import com.linkedin.datahub.graphql.types.dataflow.DataFlowType;
import com.linkedin.datahub.graphql.types.datajob.DataJobType;
import com.linkedin.datahub.graphql.types.lineage.DataFlowDataJobsRelationshipsType;
import com.linkedin.datahub.graphql.types.glossary.GlossaryTermType;

import com.linkedin.datahub.graphql.types.usage.UsageType;
import com.linkedin.entity.client.EntityClient;
import com.linkedin.metadata.entity.EntityService;
import graphql.execution.DataFetcherResult;
import graphql.schema.idl.RuntimeWiring;
import java.util.ArrayList;
import java.util.Collections;
import lombok.extern.slf4j.Slf4j;
import org.apache.commons.io.IOUtils;
import org.dataloader.BatchLoaderContextProvider;
import org.dataloader.DataLoader;
import org.dataloader.DataLoaderOptions;

import java.io.IOException;
import java.io.InputStream;
import java.nio.charset.StandardCharsets;
import java.util.List;
import java.util.Map;
import java.util.concurrent.CompletableFuture;
import java.util.function.Function;
import java.util.function.Supplier;
import java.util.stream.Collectors;
import java.util.stream.Stream;

import static com.linkedin.datahub.graphql.Constants.*;
import static graphql.Scalars.GraphQLLong;

/**
 * A {@link GraphQLEngine} configured to provide access to the entities and aspects on the the GMS graph.
 *
 * TODO: Accept GMS clients as constructor arguments.
 */
@Slf4j
public class GmsGraphQLEngine {

    private final AnalyticsService analyticsService;
    private final EntityClient entityClient;
    private final EntityService entityService;

    private final DatasetType datasetType;
    private final CorpUserType corpUserType;
    private final CorpGroupType corpGroupType;
    private final ChartType chartType;
    private final DashboardType dashboardType;
    private final DataPlatformType dataPlatformType;
    private final DownstreamLineageType downstreamLineageType;
    private final UpstreamLineageType upstreamLineageType;
    private final TagType tagType;
    private final MLModelType mlModelType;
    private final MLModelGroupType mlModelGroupType;
    private final MLFeatureType mlFeatureType;
    private final MLFeatureTableType mlFeatureTableType;
    private final MLPrimaryKeyType mlPrimaryKeyType;
    private final DataFlowType dataFlowType;
    private final DataJobType dataJobType;
    private final DataFlowDataJobsRelationshipsType dataFlowDataJobsRelationshipType;
    private final GlossaryTermType glossaryTermType;
    private final AspectType aspectType;
    private final UsageType usageType;

    /**
     * Configures the graph objects that can be fetched primary key.
     */
    public final List<EntityType<?>> entityTypes;

    /**
     * Configures the graph objects that cannot be fetched by primary key
     */
    public final List<LoadableType<?>> relationshipTypes;

    /**
     * Configures all graph objects
     */
    public final List<LoadableType<?>> loadableTypes;

    /**
     * Configures the graph objects for owner
     */
    public final List<LoadableType<?>> ownerTypes;

    /**
     * Configures the graph objects that can be searched.
     */
    public final List<SearchableEntityType<?>> searchableTypes;

    /**
     * Configures the graph objects that can be browsed.
     */
    public final List<BrowsableEntityType<?>> browsableTypes;

    public GmsGraphQLEngine() {
        this(null, null, null);
    }

    public GmsGraphQLEngine(final AnalyticsService analyticsService, final EntityService entityService, final EntityClient entityClient) {
        this.analyticsService = analyticsService;
        this.entityClient = entityClient;
        this.entityService = entityService;

        this.datasetType = new DatasetType(entityClient);
        this.corpUserType = new CorpUserType(entityClient);
        this.corpGroupType = new CorpGroupType(entityClient);
        this.chartType = new ChartType(entityClient);
        this.dashboardType = new DashboardType(entityClient);
        this.dataPlatformType = new DataPlatformType(entityClient);
        this.downstreamLineageType = new DownstreamLineageType(
            GmsClientFactory.getLineagesClient()
        );
        this.upstreamLineageType = new UpstreamLineageType(
            GmsClientFactory.getLineagesClient()
        );
        this.tagType = new TagType(entityClient);
        this.mlModelType = new MLModelType(entityClient);
        this.mlModelGroupType = new MLModelGroupType(entityClient);
        this.mlFeatureType = new MLFeatureType(entityClient);
        this.mlFeatureTableType = new MLFeatureTableType(entityClient);
        this.mlPrimaryKeyType = new MLPrimaryKeyType(entityClient);
        this.dataFlowType = new DataFlowType(entityClient);
        this.dataJobType = new DataJobType(entityClient);
        this.dataFlowDataJobsRelationshipType = new DataFlowDataJobsRelationshipsType(
            GmsClientFactory.getRelationshipsClient()
        );
        this.glossaryTermType = new GlossaryTermType(entityClient);
        this.aspectType = new AspectType(GmsClientFactory.getAspectsClient());
        this.usageType = new UsageType(GmsClientFactory.getUsageClient());

        // Init Lists
        this.entityTypes = ImmutableList.of(datasetType, corpUserType, corpGroupType,
            dataPlatformType, chartType, dashboardType, tagType, mlModelType, mlModelGroupType, mlFeatureType,
            mlFeatureTableType, mlPrimaryKeyType, dataFlowType, dataJobType, glossaryTermType
        );
        this.relationshipTypes = ImmutableList.of(downstreamLineageType, upstreamLineageType,
            dataFlowDataJobsRelationshipType
        );
        this.loadableTypes = Stream.concat(entityTypes.stream(), relationshipTypes.stream()).collect(Collectors.toList());
        this.ownerTypes = ImmutableList.of(corpUserType, corpGroupType);
        this.searchableTypes = loadableTypes.stream()
            .filter(type -> (type instanceof SearchableEntityType<?>))
            .map(type -> (SearchableEntityType<?>) type)
            .collect(Collectors.toList());
        this.browsableTypes = loadableTypes.stream()
            .filter(type -> (type instanceof BrowsableEntityType<?>))
            .map(type -> (BrowsableEntityType<?>) type)
            .collect(Collectors.toList());
    }

    public static String entitySchema() {
        String defaultSchemaString;
        try {
            InputStream is = Thread.currentThread().getContextClassLoader().getResourceAsStream(GMS_SCHEMA_FILE);
            defaultSchemaString = IOUtils.toString(is, StandardCharsets.UTF_8);
            is.close();
        } catch (IOException e) {
            throw new RuntimeException("Failed to find GraphQL Schema with name " + GMS_SCHEMA_FILE, e);
        }
        return defaultSchemaString;
    }

    public static String searchSchema() {
        String defaultSchemaString;
        try {
            InputStream is = Thread.currentThread().getContextClassLoader().getResourceAsStream(SEARCH_SCHEMA_FILE);
            defaultSchemaString = IOUtils.toString(is, StandardCharsets.UTF_8);
            is.close();
        } catch (IOException e) {
            throw new RuntimeException("Failed to find GraphQL Schema with name " + SEARCH_SCHEMA_FILE, e);
        }
        return defaultSchemaString;
    }

    public static String appSchema() {
        String defaultSchemaString;
        try {
            InputStream is = Thread.currentThread().getContextClassLoader().getResourceAsStream(APP_SCHEMA_FILE);
            defaultSchemaString = IOUtils.toString(is, StandardCharsets.UTF_8);
            is.close();
        } catch (IOException e) {
            throw new RuntimeException("Failed to find GraphQL Schema with name " + APP_SCHEMA_FILE, e);
        }
        return defaultSchemaString;
    }

    public static String analyticsSchema() {
        String analyticsSchemaString;
        try {
            InputStream is = Thread.currentThread().getContextClassLoader().getResourceAsStream(ANALYTICS_SCHEMA_FILE);
            analyticsSchemaString = IOUtils.toString(is, StandardCharsets.UTF_8);
            is.close();
        } catch (IOException e) {
            throw new RuntimeException("Failed to find GraphQL Schema with name " + ANALYTICS_SCHEMA_FILE, e);
        }
        return analyticsSchemaString;
    }

    /**
     * Returns a {@link Supplier} responsible for creating a new {@link DataLoader} from
     * a {@link LoadableType}.
     */
    public Map<String, Function<QueryContext, DataLoader<?, ?>>> loaderSuppliers(final List<LoadableType<?>> loadableTypes) {
        return loadableTypes
            .stream()
            .collect(Collectors.toMap(
                    LoadableType::name,
                    (graphType) -> (context) -> createDataLoader(graphType, context)
            ));
    }

    public void configureRuntimeWiring(final RuntimeWiring.Builder builder) {
        configureQueryResolvers(builder);
        configureMutationResolvers(builder);
        configureGenericEntityResolvers(builder);
        configureDatasetResolvers(builder);
        configureCorpUserResolvers(builder);
        configureCorpGroupResolvers(builder);
        configureDashboardResolvers(builder);
        configureChartResolvers(builder);
        configureTypeResolvers(builder);
        configureTypeExtensions(builder);
        configureTagAssociationResolver(builder);
        configureDataJobResolvers(builder);
        configureDataFlowResolvers(builder);
        configureMLFeatureTableResolvers(builder);
        configureGlossaryRelationshipResolvers(builder);
        configureAnalyticsResolvers(builder);
        configureActionRequestResolvers(builder);
        configureResolvedAuditStampResolvers(builder);
    }

    public GraphQLEngine.Builder builder() {
        return GraphQLEngine.builder()
            .addSchema(entitySchema())
            .addSchema(searchSchema())
            .addSchema(appSchema())
            .addSchema(analyticsSchema())
            .addDataLoaders(loaderSuppliers(loadableTypes))
            .addDataLoader("Aspect", (context) -> createAspectLoader(context))
            .addDataLoader("UsageQueryResult", (context) -> createUsageLoader(context))
            .configureRuntimeWiring(this::configureRuntimeWiring);
    }

    private void configureAnalyticsResolvers(final RuntimeWiring.Builder builder) {
        final boolean isAnalyticsEnabled = analyticsService != null;
        builder.type("Query", typeWiring -> typeWiring.dataFetcher("isAnalyticsEnabled", new IsAnalyticsEnabledResolver(isAnalyticsEnabled)))
            .type("AnalyticsChart", typeWiring -> typeWiring.typeResolver(new AnalyticsChartTypeResolver()));
        if (isAnalyticsEnabled) {
            builder.type("Query",
                typeWiring -> typeWiring.dataFetcher("getAnalyticsCharts", new GetChartsResolver(analyticsService))
                    .dataFetcher("getHighlights", new GetHighlightsResolver(analyticsService)));
        }
    }

    private void configureResolvedAuditStampResolvers(final RuntimeWiring.Builder builder) {
        builder.type("ResolvedAuditStamp", typeWiring -> typeWiring
            .dataFetcher("actor",
                new LoadableTypeResolver<>(corpUserType, (env) -> ((ResolvedAuditStamp) env.getSource()).getActor().getUrn()))
        );
    }

    private void configureActionRequestResolvers(final RuntimeWiring.Builder builder) {
        builder.type("GlossaryTermProposalParams", typeWiring -> typeWiring
            .dataFetcher("glossaryTerm",
                new LoadableTypeResolver<>(glossaryTermType,
                    (env) -> ((GlossaryTermProposalParams) env.getSource()).getGlossaryTerm().getUrn()))
        );
        builder.type("TagProposalParams", typeWiring -> typeWiring
            .dataFetcher("tag",
                new LoadableTypeResolver<>(tagType,
                    (env) -> ((TagProposalParams) env.getSource()).getTag().getUrn()))
        );
    }

    private void configureQueryResolvers(final RuntimeWiring.Builder builder) {
        builder.type("Query", typeWiring -> typeWiring
            .dataFetcher("appConfig",
                new AppConfigResolver(analyticsService != null))
            .dataFetcher("me", new AuthenticatedResolver<>(
                    new MeResolver(GmsClientFactory.getEntitiesClient())))
            .dataFetcher("search", new AuthenticatedResolver<>(
                    new SearchResolver(GmsClientFactory.getEntitiesClient())))
            .dataFetcher("searchAcrossEntities",
                new SearchAcrossEntitiesResolver(GmsClientFactory.getEntitiesClient()))
            .dataFetcher("autoComplete", new AuthenticatedResolver<>(
                    new AutoCompleteResolver(searchableTypes)))
            .dataFetcher("autoCompleteForMultiple", new AuthenticatedResolver<>(
                    new AutoCompleteForMultipleResolver(searchableTypes)))
            .dataFetcher("browse", new AuthenticatedResolver<>(
                    new BrowseResolver(browsableTypes)))
            .dataFetcher("browsePaths", new AuthenticatedResolver<>(
                    new BrowsePathsResolver(browsableTypes)))
            .dataFetcher("dataset", new AuthenticatedResolver<>(
                    new LoadableTypeResolver<>(datasetType,
                            (env) -> env.getArgument(URN_FIELD_NAME))))
            .dataFetcher("corpUser", new AuthenticatedResolver<>(
                    new LoadableTypeResolver<>(corpUserType,
                            (env) -> env.getArgument(URN_FIELD_NAME))))
            .dataFetcher("corpGroup", new AuthenticatedResolver<>(
                    new LoadableTypeResolver<>(corpGroupType,
                            (env) -> env.getArgument(URN_FIELD_NAME))))
            .dataFetcher("dashboard", new AuthenticatedResolver<>(
                    new LoadableTypeResolver<>(dashboardType,
                            (env) -> env.getArgument(URN_FIELD_NAME))))
            .dataFetcher("chart", new AuthenticatedResolver<>(
                    new LoadableTypeResolver<>(chartType,
                            (env) -> env.getArgument(URN_FIELD_NAME))))
            .dataFetcher("tag", new AuthenticatedResolver<>(
                    new LoadableTypeResolver<>(tagType,
                            (env) -> env.getArgument(URN_FIELD_NAME))))
            .dataFetcher("dataFlow", new AuthenticatedResolver<>(
                    new LoadableTypeResolver<>(dataFlowType,
                            (env) -> env.getArgument(URN_FIELD_NAME))))
            .dataFetcher("dataJob", new AuthenticatedResolver<>(
                    new LoadableTypeResolver<>(dataJobType,
                            (env) -> env.getArgument(URN_FIELD_NAME))))
            .dataFetcher("glossaryTerm", new AuthenticatedResolver<>(
                    new LoadableTypeResolver<>(glossaryTermType,
                            (env) -> env.getArgument(URN_FIELD_NAME))))
            .dataFetcher("mlFeatureTable", new AuthenticatedResolver<>(
                    new LoadableTypeResolver<>(mlFeatureTableType,
                            (env) -> env.getArgument(URN_FIELD_NAME))))
            .dataFetcher("mlFeature", new AuthenticatedResolver<>(
                    new LoadableTypeResolver<>(mlFeatureType,
                            (env) -> env.getArgument(URN_FIELD_NAME))))
            .dataFetcher("mlPrimaryKey", new AuthenticatedResolver<>(
                    new LoadableTypeResolver<>(mlPrimaryKeyType,
                            (env) -> env.getArgument(URN_FIELD_NAME))))
            .dataFetcher("mlModel", new AuthenticatedResolver<>(
                    new LoadableTypeResolver<>(mlModelType,
                            (env) -> env.getArgument(URN_FIELD_NAME))))
            .dataFetcher("mlModelGroup", new AuthenticatedResolver<>(
                    new LoadableTypeResolver<>(mlModelGroupType,
                            (env) -> env.getArgument(URN_FIELD_NAME))))
            .dataFetcher("listPolicies",
                new ListPoliciesResolver(GmsClientFactory.getEntitiesClient()))
            .dataFetcher("listActionRequests",
                new ListActionRequestsResolver(GmsClientFactory.getEntitiesClient()))
            .dataFetcher("listUsers",
                new ListUsersResolver(GmsClientFactory.getEntitiesClient()))
            .dataFetcher("listGroups",
                new ListGroupsResolver(GmsClientFactory.getEntitiesClient()))
        );
    }

    private void configureMutationResolvers(final RuntimeWiring.Builder builder) {
        builder.type("Mutation", typeWiring -> typeWiring
            .dataFetcher("updateDataset", new AuthenticatedResolver<>(new MutableTypeResolver<>(datasetType)))
            .dataFetcher("updateTag", new AuthenticatedResolver<>(new MutableTypeResolver<>(tagType)))
            .dataFetcher("updateChart", new AuthenticatedResolver<>(new MutableTypeResolver<>(chartType)))
            .dataFetcher("updateDashboard", new AuthenticatedResolver<>(new MutableTypeResolver<>(dashboardType)))
            .dataFetcher("updateDataJob", new AuthenticatedResolver<>(new MutableTypeResolver<>(dataJobType)))
            .dataFetcher("updateDataFlow", new AuthenticatedResolver<>(new MutableTypeResolver<>(dataFlowType)))
            .dataFetcher("addTag", new AuthenticatedResolver<>(new AddTagResolver(entityService)))
            .dataFetcher("proposeTag", new AuthenticatedResolver<>(new ProposeTagResolver(entityService)))
            .dataFetcher("removeTag", new AuthenticatedResolver<>(new RemoveTagResolver(entityService)))
            .dataFetcher("addTerm", new AuthenticatedResolver<>(new AddTermResolver(entityService)))
            .dataFetcher("proposeTerm", new AuthenticatedResolver<>(new ProposeTermResolver(entityService)))
            .dataFetcher("removeTerm", new AuthenticatedResolver<>(new RemoveTermResolver(entityService)))
            .dataFetcher("createPolicy", new UpsertPolicyResolver(GmsClientFactory.getAspectsClient()))
            .dataFetcher("updatePolicy", new UpsertPolicyResolver(GmsClientFactory.getAspectsClient()))
            .dataFetcher("deletePolicy", new DeletePolicyResolver(GmsClientFactory.getEntitiesClient()))
<<<<<<< HEAD
            .dataFetcher("acceptProposal", new AuthenticatedResolver<>(new AcceptProposalResolver(entityService)))
            .dataFetcher("rejectProposal", new AuthenticatedResolver<>(new RejectProposalResolver(entityService)))
            .dataFetcher("updateDescription", new AuthenticatedResolver<>(new UpdateFieldDescriptionResolver(entityService)))
=======
            .dataFetcher("updateDescription", new AuthenticatedResolver<>(new UpdateFieldDescriptionResolver(
                entityService)))
>>>>>>> 8ef27342
            .dataFetcher("addOwner", new AddOwnerResolver(entityService))
            .dataFetcher("removeOwner", new RemoveOwnerResolver(entityService))
            .dataFetcher("addLink", new AddLinkResolver(entityService))
            .dataFetcher("removeLink", new RemoveLinkResolver(entityService))
            .dataFetcher("addGroupMembers", new AddGroupMembersResolver(GmsClientFactory.getAspectsClient()))
            .dataFetcher("removeGroupMembers", new RemoveGroupMembersResolver(GmsClientFactory.getAspectsClient()))
            .dataFetcher("createGroup", new CreateGroupResolver(GmsClientFactory.getAspectsClient()))
            .dataFetcher("removeUser", new RemoveUserResolver(GmsClientFactory.getEntitiesClient()))
            .dataFetcher("removeGroup", new RemoveGroupResolver(GmsClientFactory.getEntitiesClient()))
            .dataFetcher("updateUserStatus", new UpdateUserStatusResolver(GmsClientFactory.getAspectsClient()))
        );
    }

    private void configureGenericEntityResolvers(final RuntimeWiring.Builder builder) {
        builder
            .type("SearchResult", typeWiring -> typeWiring
                .dataFetcher("entity", new AuthenticatedResolver<>(
                    new EntityTypeResolver(
                        entityTypes.stream().collect(Collectors.toList()),
                        (env) -> ((SearchResult) env.getSource()).getEntity()))
                )
            )
            .type("AggregationMetadata", typeWiring -> typeWiring
                .dataFetcher("entity", new EntityTypeResolver(
                    entityTypes.stream().collect(Collectors.toList()),
                    (env) -> ((AggregationMetadata) env.getSource()).getEntity()))
            )
            .type("BrowseResults", typeWiring -> typeWiring
                .dataFetcher("entities", new AuthenticatedResolver<>(
                    new EntityTypeBatchResolver(
                        entityTypes.stream().collect(Collectors.toList()),
                        (env) -> ((BrowseResults) env.getSource()).getEntities()))
                )
            )
            .type("EntityRelationshipLegacy", typeWiring -> typeWiring
                .dataFetcher("entity", new AuthenticatedResolver<>(
                    new EntityTypeResolver(
                        new ArrayList<>(entityTypes),
                        (env) -> ((EntityRelationshipLegacy) env.getSource()).getEntity()))
                )
            )
            .type("EntityRelationship", typeWiring -> typeWiring
                .dataFetcher("entity", new AuthenticatedResolver<>(
                    new EntityTypeResolver(
                        new ArrayList<>(entityTypes),
                        (env) -> ((EntityRelationship) env.getSource()).getEntity()))
                )
            )
            .type("ActionRequest", typeWiring -> typeWiring
                .dataFetcher("entity", new AuthenticatedResolver<>(
                    new EntityTypeResolver(
                        new ArrayList<>(entityTypes),
                        (env) -> ((ActionRequest) env.getSource()).getEntity()))
                )
            );
    }

    /**
     * Configures resolvers responsible for resolving the {@link com.linkedin.datahub.graphql.generated.Dataset} type.
     */
    private void configureDatasetResolvers(final RuntimeWiring.Builder builder) {
        builder
            .type("Dataset", typeWiring -> typeWiring
                .dataFetcher("platform", new AuthenticatedResolver<>(
                        new LoadableTypeResolver<>(dataPlatformType,
                                (env) -> ((Dataset) env.getSource()).getPlatform().getUrn()))
                )
                .dataFetcher("downstreamLineage", new AuthenticatedResolver<>(
                        new LoadableTypeResolver<>(downstreamLineageType,
                                (env) -> ((Entity) env.getSource()).getUrn()))
                )
                .dataFetcher("upstreamLineage", new AuthenticatedResolver<>(
                        new LoadableTypeResolver<>(upstreamLineageType,
                                (env) -> ((Entity) env.getSource()).getUrn()))
                )
                .dataFetcher("proposals", new AuthenticatedResolver<>(
                    new ProposalsResolver(
                        (env) -> ((Entity) env.getSource()).getUrn(), GmsClientFactory.getEntitiesClient()))
                )
                .dataFetcher("datasetProfiles", new AuthenticatedResolver<>(
                    new TimeSeriesAspectResolver(
                        GmsClientFactory.getAspectsClient(),
                        "dataset",
                        "datasetProfile",
                        DatasetProfileMapper::map
                    )
                ))
                .dataFetcher("usageStats", new AuthenticatedResolver<>(new UsageTypeResolver()))
                .dataFetcher("schemaMetadata", new AuthenticatedResolver<>(
                    new AspectResolver())
                )
               .dataFetcher("subTypes", new AuthenticatedResolver(new SubTypesResolver(GmsClientFactory.getAspectsClient(),
                           "dataset",
                       "subTypes")))
            )
            .type("Owner", typeWiring -> typeWiring
                    .dataFetcher("owner", new AuthenticatedResolver<>(
                            new OwnerTypeResolver<>(ownerTypes,
                                    (env) -> ((Owner) env.getSource()).getOwner()))
                    )
            )
            .type("UserUsageCounts", typeWiring -> typeWiring
                .dataFetcher("user", new AuthenticatedResolver<>(
                    new LoadableTypeResolver<>(corpUserType,
                        (env) -> ((UserUsageCounts) env.getSource()).getUser().getUrn()))
                )
            )
            .type("RelatedDataset", typeWiring -> typeWiring
                    .dataFetcher("dataset", new AuthenticatedResolver<>(
                            new LoadableTypeResolver<>(datasetType,
                                    (env) -> ((RelatedDataset) env.getSource()).getDataset().getUrn()))
                    )
            )
            .type("ForeignKeyConstraint", typeWiring -> typeWiring
                .dataFetcher("foreignDataset", new AuthenticatedResolver<>(
                    new LoadableTypeResolver<>(datasetType,
                        (env) -> ((ForeignKeyConstraint) env.getSource()).getForeignDataset().getUrn()))
                )
            )
            .type("InstitutionalMemoryMetadata", typeWiring -> typeWiring
                .dataFetcher("author", new AuthenticatedResolver<>(
                        new LoadableTypeResolver<>(corpUserType,
                                (env) -> ((InstitutionalMemoryMetadata) env.getSource()).getAuthor().getUrn()))
                )
            );
    }

    /**
     * Configures resolvers responsible for resolving the {@link com.linkedin.datahub.graphql.generated.CorpUser} type.
     */
    private void configureCorpUserResolvers(final RuntimeWiring.Builder builder) {
        builder.type("CorpUser", typeWiring -> typeWiring
            .dataFetcher("relationships", new AuthenticatedResolver<>(
                new EntityRelationshipsResultResolver(GmsClientFactory.getRelationshipsClient())
            ))
        );
        builder.type("CorpUserInfo", typeWiring -> typeWiring
            .dataFetcher("manager", new AuthenticatedResolver<>(
                    new LoadableTypeResolver<>(corpUserType,
                            (env) -> ((CorpUserInfo) env.getSource()).getManager().getUrn()))
            )
        );
    }

    /**
     * Configures resolvers responsible for resolving the {@link com.linkedin.datahub.graphql.generated.CorpGroup} type.
     */
    private void configureCorpGroupResolvers(final RuntimeWiring.Builder builder) {
        builder.type("CorpGroup", typeWiring -> typeWiring
            .dataFetcher("relationships", new AuthenticatedResolver<>(
                new EntityRelationshipsResultResolver(GmsClientFactory.getRelationshipsClient())
            ))
        );
        builder.type("CorpGroupInfo", typeWiring -> typeWiring
            .dataFetcher("admins", new AuthenticatedResolver<>(
                    new LoadableTypeBatchResolver<>(corpUserType,
                            (env) -> ((CorpGroupInfo) env.getSource()).getAdmins().stream()
                                    .map(CorpUser::getUrn)
                                    .collect(Collectors.toList())))
            )
            .dataFetcher("members", new AuthenticatedResolver<>(
                    new LoadableTypeBatchResolver<>(corpUserType,
                            (env) -> ((CorpGroupInfo) env.getSource()).getMembers().stream()
                                    .map(CorpUser::getUrn)
                                    .collect(Collectors.toList())))
            )
        );
    }

    private void configureTagAssociationResolver(final RuntimeWiring.Builder builder) {
        builder.type("Tag", typeWiring -> typeWiring
            .dataFetcher("relationships", new AuthenticatedResolver<>(
                new EntityRelationshipsResultResolver(GmsClientFactory.getRelationshipsClient())
            ))
        );
        builder.type("TagAssociation", typeWiring -> typeWiring
            .dataFetcher("tag", new AuthenticatedResolver<>(
                    new LoadableTypeResolver<>(tagType,
                            (env) -> ((com.linkedin.datahub.graphql.generated.TagAssociation) env.getSource()).getTag().getUrn()))
            )
        );
    }

    /**
     * Configures resolvers responsible for resolving the {@link com.linkedin.datahub.graphql.generated.Dashboard} type.
     */
    private void configureDashboardResolvers(final RuntimeWiring.Builder builder) {
        builder.type("Dashboard", typeWiring -> typeWiring
            .dataFetcher("relationships", new AuthenticatedResolver<>(
                new EntityRelationshipsResultResolver(GmsClientFactory.getRelationshipsClient())
            ))
            .dataFetcher("downstreamLineage", new AuthenticatedResolver<>(
                    new LoadableTypeResolver<>(downstreamLineageType,
                            (env) -> ((Entity) env.getSource()).getUrn()))
            )
            .dataFetcher("upstreamLineage", new AuthenticatedResolver<>(
                    new LoadableTypeResolver<>(upstreamLineageType,
                            (env) -> ((Entity) env.getSource()).getUrn()))
            )
        );
        builder.type("DashboardInfo", typeWiring -> typeWiring
            .dataFetcher("charts", new AuthenticatedResolver<>(
                new LoadableTypeBatchResolver<>(chartType,
                    (env) -> ((DashboardInfo) env.getSource()).getCharts().stream()
                        .map(Chart::getUrn)
                        .collect(Collectors.toList())))
            )
        );
    }

    /**
     * Configures resolvers responsible for resolving the {@link com.linkedin.datahub.graphql.generated.Chart} type.
     */
    private void configureChartResolvers(final RuntimeWiring.Builder builder) {
        builder.type("Chart", typeWiring -> typeWiring
            .dataFetcher("relationships", new AuthenticatedResolver<>(
                new EntityRelationshipsResultResolver(GmsClientFactory.getRelationshipsClient())
            ))
            .dataFetcher("downstreamLineage", new AuthenticatedResolver<>(
                    new LoadableTypeResolver<>(downstreamLineageType,
                            (env) -> ((Entity) env.getSource()).getUrn()))
            )
            .dataFetcher("upstreamLineage", new AuthenticatedResolver<>(
                    new LoadableTypeResolver<>(upstreamLineageType,
                            (env) -> ((Entity) env.getSource()).getUrn()))
            )
        );
        builder.type("ChartInfo", typeWiring -> typeWiring
            .dataFetcher("inputs", new AuthenticatedResolver<>(
                    new LoadableTypeBatchResolver<>(datasetType,
                            (env) -> ((ChartInfo) env.getSource()).getInputs().stream()
                                    .map(Dataset::getUrn)
                                    .collect(Collectors.toList())))
            )
        );
    }

    /**
     * Configures {@link graphql.schema.TypeResolver}s for any GQL 'union' or 'interface' types.
     */
    private void configureTypeResolvers(final RuntimeWiring.Builder builder) {
        builder
            .type("Entity", typeWiring -> typeWiring
                .typeResolver(new EntityInterfaceTypeResolver(loadableTypes.stream()
                        .filter(graphType -> graphType instanceof EntityType)
                        .map(graphType -> (EntityType<?>) graphType)
                        .collect(Collectors.toList())
                )))
            .type("EntityWithRelationships", typeWiring -> typeWiring
                .typeResolver(new EntityInterfaceTypeResolver(loadableTypes.stream()
                        .filter(graphType -> graphType instanceof EntityType)
                        .map(graphType -> (EntityType<?>) graphType)
                        .collect(Collectors.toList())
                )))
            .type("OwnerType", typeWiring -> typeWiring
                .typeResolver(new EntityInterfaceTypeResolver(ownerTypes.stream()
                    .filter(graphType -> graphType instanceof EntityType)
                    .map(graphType -> (EntityType<?>) graphType)
                    .collect(Collectors.toList())
                )))
            .type("PlatformSchema", typeWiring -> typeWiring
                    .typeResolver(new PlatformSchemaUnionTypeResolver())
            )
            .type("HyperParameterValueType", typeWiring -> typeWiring
                    .typeResolver(new HyperParameterValueTypeResolver())
            )
            .type("Aspect", typeWiring -> typeWiring.typeResolver(new AspectInterfaceTypeResolver()))
            .type("TimeSeriesAspect", typeWiring -> typeWiring.typeResolver(new TimeSeriesAspectInterfaceTypeResolver()))
            .type("ResultsType", typeWiring -> typeWiring
                    .typeResolver(new ResultsTypeResolver()));
    }

    /**
     * Configures custom type extensions leveraged within our GraphQL schema.
     */
    private void configureTypeExtensions(final RuntimeWiring.Builder builder) {
        builder.scalar(GraphQLLong);
    }

    /**
     * Configures resolvers responsible for resolving the {@link com.linkedin.datahub.graphql.generated.DataJob} type.
     */
    private void configureDataJobResolvers(final RuntimeWiring.Builder builder) {
        builder
            .type("DataJob", typeWiring -> typeWiring
                .dataFetcher("relationships", new AuthenticatedResolver<>(
                    new EntityRelationshipsResultResolver(GmsClientFactory.getRelationshipsClient())
                ))
                .dataFetcher("dataFlow", new AuthenticatedResolver<>(
                    new LoadableTypeResolver<>(dataFlowType,
                        (env) -> ((DataJob) env.getSource()).getDataFlow().getUrn()))
                )
                .dataFetcher("downstreamLineage", new AuthenticatedResolver<>(
                        new LoadableTypeResolver<>(downstreamLineageType,
                                (env) -> ((Entity) env.getSource()).getUrn()))
                )
                .dataFetcher("upstreamLineage", new AuthenticatedResolver<>(
                        new LoadableTypeResolver<>(upstreamLineageType,
                                (env) -> ((Entity) env.getSource()).getUrn()))
                )
            )
            .type("DataJobInputOutput", typeWiring -> typeWiring
                .dataFetcher("inputDatasets", new AuthenticatedResolver<>(
                    new LoadableTypeBatchResolver<>(datasetType,
                        (env) -> ((DataJobInputOutput) env.getSource()).getInputDatasets().stream()
                                .map(Dataset::getUrn)
                                .collect(Collectors.toList())))
                )
                .dataFetcher("outputDatasets", new AuthenticatedResolver<>(
                    new LoadableTypeBatchResolver<>(datasetType,
                        (env) -> ((DataJobInputOutput) env.getSource()).getOutputDatasets().stream()
                                .map(Dataset::getUrn)
                                .collect(Collectors.toList())))
                )
                .dataFetcher("inputDatajobs", new AuthenticatedResolver<>(
                    new LoadableTypeBatchResolver<>(dataJobType,
                        (env) -> ((DataJobInputOutput) env.getSource()).getInputDatajobs().stream()
                            .map(DataJob::getUrn)
                            .collect(Collectors.toList())))
                )
            );
    }

    /**
     * Configures resolvers responsible for resolving the {@link com.linkedin.datahub.graphql.generated.DataFlow} type.
     */
    private void configureDataFlowResolvers(final RuntimeWiring.Builder builder) {
        builder
            .type("DataFlow", typeWiring -> typeWiring
                .dataFetcher("dataJobs", new AuthenticatedResolver<>(
                        new LoadableTypeResolver<>(dataFlowDataJobsRelationshipType,
                            (env) -> ((Entity) env.getSource()).getUrn())
                    )
                )
                .dataFetcher("relationships", new AuthenticatedResolver<>(
                    new EntityRelationshipsResultResolver(GmsClientFactory.getRelationshipsClient())
                ))
            );
    }

    /**
     * Configures resolvers responsible for resolving the {@link com.linkedin.datahub.graphql.generated.MLFeatureTable} type.
     */
    private void configureMLFeatureTableResolvers(final RuntimeWiring.Builder builder) {
        builder
            .type("MLFeatureTable", typeWiring -> typeWiring
                .dataFetcher("relationships", new AuthenticatedResolver<>(
                    new EntityRelationshipsResultResolver(GmsClientFactory.getRelationshipsClient())
                ))
                .dataFetcher("platform", new AuthenticatedResolver<>(
                        new LoadableTypeResolver<>(dataPlatformType,
                                (env) -> ((MLFeatureTable) env.getSource()).getPlatform().getUrn()))
                )
            )
            .type("MLFeatureTableProperties", typeWiring -> typeWiring
                .dataFetcher("mlFeatures", new AuthenticatedResolver<>(
                                new LoadableTypeBatchResolver<>(mlFeatureType,
                                        (env) -> ((MLFeatureTableProperties) env.getSource()).getMlFeatures().stream()
                                        .map(MLFeature::getUrn)
                                        .collect(Collectors.toList())))
                )
                .dataFetcher("mlPrimaryKeys", new AuthenticatedResolver<>(
                                new LoadableTypeBatchResolver<>(mlPrimaryKeyType,
                                        (env) -> ((MLFeatureTableProperties) env.getSource()).getMlPrimaryKeys().stream()
                                        .map(MLPrimaryKey::getUrn)
                                        .collect(Collectors.toList())))
                )
            )
            .type("MLFeatureProperties", typeWiring -> typeWiring
                .dataFetcher("sources", new AuthenticatedResolver<>(
                        new LoadableTypeBatchResolver<>(datasetType,
                                (env) -> ((MLFeatureProperties) env.getSource()).getSources().stream()
                                        .map(Dataset::getUrn)
                                        .collect(Collectors.toList())))
                )
            )
            .type("MLPrimaryKeyProperties", typeWiring -> typeWiring
                .dataFetcher("sources", new AuthenticatedResolver<>(
                        new LoadableTypeBatchResolver<>(datasetType,
                                (env) -> ((MLPrimaryKeyProperties) env.getSource()).getSources().stream()
                                        .map(Dataset::getUrn)
                                        .collect(Collectors.toList())))
                )
            )
            .type("MLModel", typeWiring -> typeWiring
                .dataFetcher("relationships", new AuthenticatedResolver<>(
                    new EntityRelationshipsResultResolver(GmsClientFactory.getRelationshipsClient())
                ))
                .dataFetcher("platform", new AuthenticatedResolver<>(
                        new LoadableTypeResolver<>(dataPlatformType,
                                (env) -> ((MLModel) env.getSource()).getPlatform().getUrn()))
                )
                .dataFetcher("downstreamLineage", new AuthenticatedResolver<>(
                    new LoadableTypeResolver<>(downstreamLineageType,
                        (env) -> ((Entity) env.getSource()).getUrn()))
                )
                .dataFetcher("upstreamLineage", new AuthenticatedResolver<>(
                    new LoadableTypeResolver<>(upstreamLineageType,
                        (env) -> ((Entity) env.getSource()).getUrn()))
                )
            )
            .type("MLModelProperties", typeWiring -> typeWiring
                .dataFetcher("groups", new AuthenticatedResolver<>(
                    new LoadableTypeBatchResolver<>(mlModelGroupType,
                        (env) -> {
                            MLModelProperties properties = env.getSource();
                            if (properties.getGroups() != null) {
                                return properties.getGroups().stream()
                                    .map(MLModelGroup::getUrn)
                                    .collect(Collectors.toList());
                            }
                            return Collections.emptyList();
                        }))
                )
            )
            .type("MLModelGroup", typeWiring -> typeWiring
                .dataFetcher("relationships", new AuthenticatedResolver<>(
                    new EntityRelationshipsResultResolver(GmsClientFactory.getRelationshipsClient())
                ))
                .dataFetcher("platform", new AuthenticatedResolver<>(
                        new LoadableTypeResolver<>(dataPlatformType,
                                (env) -> ((MLModelGroup) env.getSource()).getPlatform().getUrn()))
                )
                .dataFetcher("downstreamLineage", new AuthenticatedResolver<>(
                    new LoadableTypeResolver<>(downstreamLineageType,
                        (env) -> ((Entity) env.getSource()).getUrn()))
                )
                .dataFetcher("upstreamLineage", new AuthenticatedResolver<>(
                    new LoadableTypeResolver<>(upstreamLineageType,
                        (env) -> ((Entity) env.getSource()).getUrn()))
                )
            );
    }

    private static void configureGlossaryRelationshipResolvers(final RuntimeWiring.Builder builder) {
        builder.type("GlossaryTerm", typeWiring -> typeWiring
            .dataFetcher("relationships", new AuthenticatedResolver<>(
                new EntityRelationshipsResultResolver(GmsClientFactory.getRelationshipsClient())
            ))
        );
    }


    private <T> DataLoader<String, DataFetcherResult<T>> createDataLoader(final LoadableType<T> graphType, final QueryContext queryContext) {
        BatchLoaderContextProvider contextProvider = () -> queryContext;
        DataLoaderOptions loaderOptions = DataLoaderOptions.newOptions().setBatchLoaderContextProvider(contextProvider);
        return DataLoader.newDataLoader((keys, context) -> CompletableFuture.supplyAsync(() -> {
            try {
                log.debug(String.format("Batch loading entities of type: %s, keys: %s", graphType.name(), keys));
                return graphType.batchLoad(keys, context.getContext());
            } catch (Exception e) {
                log.error(String.format("Failed to load Entities of type: %s, keys: %s", graphType.name(), keys) + " " + e.getMessage());
                throw new RuntimeException(String.format("Failed to retrieve entities of type %s", graphType.name()), e);
            }
        }), loaderOptions);
    }

    private DataLoader<VersionedAspectKey, DataFetcherResult<Aspect>> createAspectLoader(final QueryContext queryContext) {
        BatchLoaderContextProvider contextProvider = () -> queryContext;
        DataLoaderOptions loaderOptions = DataLoaderOptions.newOptions().setBatchLoaderContextProvider(contextProvider);
        return DataLoader.newDataLoader((keys, context) -> CompletableFuture.supplyAsync(() -> {
            try {
                log.debug(String.format("Batch loading aspects with keys: %s", keys));
                return aspectType.batchLoad(keys, context.getContext());
            } catch (Exception e) {
                log.error(String.format("Failed to load Aspect for entity. keys: %s", keys) + " " + e.getMessage());
                throw new RuntimeException(String.format("Failed to retrieve entities of type Aspect", e));
            }
        }), loaderOptions);
    }

    private DataLoader<UsageStatsKey, DataFetcherResult<UsageQueryResult>> createUsageLoader(final QueryContext queryContext) {
        BatchLoaderContextProvider contextProvider = () -> queryContext;
        DataLoaderOptions loaderOptions = DataLoaderOptions.newOptions().setBatchLoaderContextProvider(contextProvider);
        return DataLoader.newDataLoader((keys, context) -> CompletableFuture.supplyAsync(() -> {
            try {
                return usageType.batchLoad(keys, context.getContext());
            } catch (Exception e) {
                throw new RuntimeException("Failed to retrieve usage stats", e);
            }
        }), loaderOptions);
    }
}<|MERGE_RESOLUTION|>--- conflicted
+++ resolved
@@ -476,14 +476,10 @@
             .dataFetcher("createPolicy", new UpsertPolicyResolver(GmsClientFactory.getAspectsClient()))
             .dataFetcher("updatePolicy", new UpsertPolicyResolver(GmsClientFactory.getAspectsClient()))
             .dataFetcher("deletePolicy", new DeletePolicyResolver(GmsClientFactory.getEntitiesClient()))
-<<<<<<< HEAD
             .dataFetcher("acceptProposal", new AuthenticatedResolver<>(new AcceptProposalResolver(entityService)))
             .dataFetcher("rejectProposal", new AuthenticatedResolver<>(new RejectProposalResolver(entityService)))
-            .dataFetcher("updateDescription", new AuthenticatedResolver<>(new UpdateFieldDescriptionResolver(entityService)))
-=======
             .dataFetcher("updateDescription", new AuthenticatedResolver<>(new UpdateFieldDescriptionResolver(
                 entityService)))
->>>>>>> 8ef27342
             .dataFetcher("addOwner", new AddOwnerResolver(entityService))
             .dataFetcher("removeOwner", new RemoveOwnerResolver(entityService))
             .dataFetcher("addLink", new AddLinkResolver(entityService))
