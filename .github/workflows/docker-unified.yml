--- conflicted
+++ resolved
@@ -23,13 +23,14 @@
   cancel-in-progress: true
 
 env:
-<<<<<<< HEAD
   DATAHUB_GMS_IMAGE: "acryldata/datahub-gms"
   DATAHUB_FRONTEND_IMAGE: "acryldata/datahub-frontend-react"
   DATAHUB_MAE_CONSUMER_IMAGE: "acryldata/datahub-mae-consumer"
   DATAHUB_MCE_CONSUMER_IMAGE: "acryldata/datahub-mce-consumer"
   DATAHUB_KAFKA_SETUP_IMAGE: "acryldata/datahub-kafka-setup"
   DATAHUB_ELASTIC_SETUP_IMAGE: "acryldata/datahub-elasticsearch-setup"
+  DATAHUB_INGESTION_BASE_IMAGE: "acryldata/datahub-ingestion-base"
+  DATAHUB_INGESTION_IMAGE: "acryldata/datahub-ingestion"
   #### IMPORTANT ####
   #### THIS IS A CHANGE TO PREVENT OSS QUICKSTART INSTABILITY, DO NOT OVERWRITE THIS CHANGE IN MERGES ####
   #### IMPORTANT ####
@@ -38,18 +39,6 @@
   #### IMPORTANT ####
   #### END CHANGES ####
   #### IMPORTANT ####
-=======
-  DATAHUB_GMS_IMAGE: "linkedin/datahub-gms"
-  DATAHUB_FRONTEND_IMAGE: "linkedin/datahub-frontend-react"
-  DATAHUB_MAE_CONSUMER_IMAGE: "linkedin/datahub-mae-consumer"
-  DATAHUB_MCE_CONSUMER_IMAGE: "linkedin/datahub-mce-consumer"
-  DATAHUB_KAFKA_SETUP_IMAGE: "linkedin/datahub-kafka-setup"
-  DATAHUB_ELASTIC_SETUP_IMAGE: "linkedin/datahub-elasticsearch-setup"
-  DATAHUB_MYSQL_SETUP_IMAGE: "acryldata/datahub-mysql-setup"
-  DATAHUB_UPGRADE_IMAGE: "acryldata/datahub-upgrade"
-  DATAHUB_INGESTION_BASE_IMAGE: "acryldata/datahub-ingestion-base"
-  DATAHUB_INGESTION_IMAGE: "acryldata/datahub-ingestion"
->>>>>>> bf5499ef
 
 jobs:
   setup:
@@ -78,11 +67,7 @@
       - name: Check whether publishing enabled
         id: publish
         env:
-<<<<<<< HEAD
-          ENABLE_PUBLISH: ${{ secrets.ORG_DOCKER_PASSWORD }}
-=======
-          ENABLE_PUBLISH: ${{ secrets.DOCKER_PASSWORD != '' && secrets.ACRYL_DOCKER_PASSWORD != '' }}
->>>>>>> bf5499ef
+          ENABLE_PUBLISH: ${{ secrets.ORG_DOCKER_PASSWORD != '' && secrets.ACRYL_DOCKER_PASSWORD != '' }}
         run: |
           echo "Enable publish: ${{ env.ENABLE_PUBLISH }}"
           echo "publish=${{ env.ENABLE_PUBLISH }}" >> $GITHUB_OUTPUT
