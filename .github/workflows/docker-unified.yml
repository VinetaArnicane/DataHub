--- conflicted
+++ resolved
@@ -15,7 +15,6 @@
   cancel-in-progress: true
 
 env:
-<<<<<<< HEAD
   #### IMPORTANT ####
   #### THIS IS A CHANGE TO PREVENT OSS QUICKSTART INSTABILITY, DO NOT OVERWRITE THIS CHANGE IN MERGES ####
   #### IMPORTANT ####
@@ -25,25 +24,13 @@
   DATAHUB_MCE_CONSUMER_IMAGE: "acryldata/acryl-datahub-mce-consumer"
   DATAHUB_KAFKA_SETUP_IMAGE: "acryldata/acryl-datahub-kafka-setup"
   DATAHUB_ELASTIC_SETUP_IMAGE: "acryldata/acryl-datahub-elasticsearch-setup"
+  DATAHUB_MYSQL_SETUP_IMAGE: "acryldata/acryl-datahub-mysql-setup"
+  DATAHUB_UPGRADE_IMAGE: "acryldata/acryl-datahub-upgrade"
   DATAHUB_INGESTION_BASE_IMAGE: "acryldata/acryl-datahub-ingestion-base"
   DATAHUB_INGESTION_IMAGE: "acryldata/acryl-datahub-ingestion"
-  DATAHUB_MYSQL_SETUP_IMAGE: "acryldata/acryl-datahub-mysql-setup"
-  DATAHUB_UPGRADE_IMAGE: "acryldata/acryl-datahub-upgrade"
   #### IMPORTANT ####
   #### END CHANGES ####
   #### IMPORTANT ####
-=======
-  DATAHUB_GMS_IMAGE: "acryldata/datahub-gms"
-  DATAHUB_FRONTEND_IMAGE: "acryldata/datahub-frontend-react"
-  DATAHUB_MAE_CONSUMER_IMAGE: "acryldata/datahub-mae-consumer"
-  DATAHUB_MCE_CONSUMER_IMAGE: "acryldata/datahub-mce-consumer"
-  DATAHUB_KAFKA_SETUP_IMAGE: "acryldata/datahub-kafka-setup"
-  DATAHUB_ELASTIC_SETUP_IMAGE: "acryldata/datahub-elasticsearch-setup"
-  DATAHUB_MYSQL_SETUP_IMAGE: "acryldata/datahub-mysql-setup"
-  DATAHUB_UPGRADE_IMAGE: "acryldata/datahub-upgrade"
-  DATAHUB_INGESTION_BASE_IMAGE: "acryldata/datahub-ingestion-base"
-  DATAHUB_INGESTION_IMAGE: "acryldata/datahub-ingestion"
->>>>>>> 888a1de9
 
 jobs:
   setup:
@@ -90,11 +77,7 @@
       - name: Check whether publishing enabled
         id: publish
         env:
-<<<<<<< HEAD
-          ENABLE_PUBLISH: ${{ secrets.ORG_DOCKER_PASSWORD != '' && secrets.ACRYL_DOCKER_PASSWORD != '' }}
-=======
           ENABLE_PUBLISH: ${{ secrets.ACRYL_DOCKER_PASSWORD != '' }}
->>>>>>> 888a1de9
         run: |
           echo "Enable publish: ${{ env.ENABLE_PUBLISH }}"
           echo "publish=${{ env.ENABLE_PUBLISH }}" >> $GITHUB_OUTPUT
@@ -148,13 +131,8 @@
           images: |
             ${{ env.DATAHUB_GMS_IMAGE }}
           tags: ${{ needs.setup.outputs.tag }}
-<<<<<<< HEAD
-          username: ${{ secrets.DOCKER_USERNAME }}
-          password: ${{ secrets.ORG_DOCKER_PASSWORD }}
-=======
-          username: ${{ secrets.ACRYL_DOCKER_USERNAME }}
-          password: ${{ secrets.ACRYL_DOCKER_PASSWORD }}
->>>>>>> 888a1de9
+          username: ${{ secrets.ACRYL_DOCKER_USERNAME }}
+          password: ${{ secrets.ACRYL_DOCKER_PASSWORD }}
           publish: ${{ needs.setup.outputs.publish }}
           context: .
           file: ./docker/datahub-gms/Dockerfile
@@ -217,13 +195,8 @@
           images: |
             ${{ env.DATAHUB_MAE_CONSUMER_IMAGE }}
           tags: ${{ needs.setup.outputs.tag }}
-<<<<<<< HEAD
-          username: ${{ secrets.DOCKER_USERNAME }}
-          password: ${{ secrets.ORG_DOCKER_PASSWORD }}
-=======
-          username: ${{ secrets.ACRYL_DOCKER_USERNAME }}
-          password: ${{ secrets.ACRYL_DOCKER_PASSWORD }}
->>>>>>> 888a1de9
+          username: ${{ secrets.ACRYL_DOCKER_USERNAME }}
+          password: ${{ secrets.ACRYL_DOCKER_PASSWORD }}
           publish: ${{ needs.setup.outputs.publish }}
           context: .
           file: ./docker/datahub-mae-consumer/Dockerfile
@@ -286,13 +259,8 @@
           images: |
             ${{ env.DATAHUB_MCE_CONSUMER_IMAGE }}
           tags: ${{ needs.setup.outputs.tag }}
-<<<<<<< HEAD
-          username: ${{ secrets.DOCKER_USERNAME }}
-          password: ${{ secrets.ORG_DOCKER_PASSWORD }}
-=======
-          username: ${{ secrets.ACRYL_DOCKER_USERNAME }}
-          password: ${{ secrets.ACRYL_DOCKER_PASSWORD }}
->>>>>>> 888a1de9
+          username: ${{ secrets.ACRYL_DOCKER_USERNAME }}
+          password: ${{ secrets.ACRYL_DOCKER_PASSWORD }}
           publish: ${{ needs.setup.outputs.publish }}
           context: .
           file: ./docker/datahub-mce-consumer/Dockerfile
@@ -421,13 +389,8 @@
           images: |
             ${{ env.DATAHUB_FRONTEND_IMAGE }}
           tags: ${{ needs.setup.outputs.tag }}
-<<<<<<< HEAD
-          username: ${{ secrets.DOCKER_USERNAME }}
-          password: ${{ secrets.ORG_DOCKER_PASSWORD }}
-=======
-          username: ${{ secrets.ACRYL_DOCKER_USERNAME }}
-          password: ${{ secrets.ACRYL_DOCKER_PASSWORD }}
->>>>>>> 888a1de9
+          username: ${{ secrets.ACRYL_DOCKER_USERNAME }}
+          password: ${{ secrets.ACRYL_DOCKER_PASSWORD }}
           publish: ${{ needs.setup.outputs.publish }}
           context: .
           file: ./docker/datahub-frontend/Dockerfile
@@ -480,13 +443,8 @@
           images: |
             ${{ env.DATAHUB_KAFKA_SETUP_IMAGE }}
           tags: ${{ needs.setup.outputs.tag }}
-<<<<<<< HEAD
-          username: ${{ secrets.DOCKER_USERNAME }}
-          password: ${{ secrets.ORG_DOCKER_PASSWORD }}
-=======
-          username: ${{ secrets.ACRYL_DOCKER_USERNAME }}
-          password: ${{ secrets.ACRYL_DOCKER_PASSWORD }}
->>>>>>> 888a1de9
+          username: ${{ secrets.ACRYL_DOCKER_USERNAME }}
+          password: ${{ secrets.ACRYL_DOCKER_PASSWORD }}
           publish: ${{ needs.setup.outputs.publish }}
           context: .
           file: ./docker/kafka-setup/Dockerfile
@@ -527,13 +485,8 @@
           images: |
             ${{ env.DATAHUB_ELASTIC_SETUP_IMAGE }}
           tags: ${{ needs.setup.outputs.tag }}
-<<<<<<< HEAD
-          username: ${{ secrets.DOCKER_USERNAME }}
-          password: ${{ secrets.ORG_DOCKER_PASSWORD }}
-=======
-          username: ${{ secrets.ACRYL_DOCKER_USERNAME }}
-          password: ${{ secrets.ACRYL_DOCKER_PASSWORD }}
->>>>>>> 888a1de9
+          username: ${{ secrets.ACRYL_DOCKER_USERNAME }}
+          password: ${{ secrets.ACRYL_DOCKER_PASSWORD }}
           publish: ${{ needs.setup.outputs.publish }}
           context: .
           file: ./docker/elasticsearch-setup/Dockerfile
