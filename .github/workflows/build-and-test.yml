name: build & test
on:
  push:
    branches:
      - master
    paths-ignore:
      - "docs/**"
      - "**.md"
  pull_request:
    branches:
      - "**"
    paths-ignore:
      - "docs/**"
      - "**.md"
  release:
    types: [published]

concurrency:
  group: ${{ github.workflow }}-${{ github.event.pull_request.number || github.ref }}
  cancel-in-progress: true

jobs:
  setup:
    runs-on: ubuntu-latest
    outputs:
      frontend_change: ${{ steps.ci-optimize.outputs.frontend-change == 'true' }}
      ingestion_change: ${{ steps.ci-optimize.outputs.ingestion-change == 'true' }}
      backend_change: ${{ steps.ci-optimize.outputs.backend-change == 'true' }}
      docker_change: ${{ steps.ci-optimize.outputs.docker-change == 'true' }}
      frontend_only: ${{ steps.ci-optimize.outputs.frontend-only == 'true' }}
      ingestion_only: ${{ steps.ci-optimize.outputs.ingestion-only == 'true' }}
      kafka_setup_change: ${{ steps.ci-optimize.outputs.kafka-setup-change == 'true' }}
      mysql_setup_change: ${{ steps.ci-optimize.outputs.mysql-setup-change == 'true' }}
      postgres_setup_change: ${{ steps.ci-optimize.outputs.postgres-setup-change == 'true' }}
      elasticsearch_setup_change: ${{ steps.ci-optimize.outputs.elasticsearch-setup-change == 'true' }}
    steps:
      - name: Check out the repo
        uses: hsheth2/sane-checkout-action@v1
      - uses: ./.github/actions/ci-optimization
        id: ci-optimize

  build:
    strategy:
      fail-fast: false
      matrix:
<<<<<<< HEAD
        command:
          [
            "./gradlew build -x :metadata-ingestion:build -x :metadata-ingestion:check -x docs-website:build -x :metadata-integration:java:spark-lineage:test -x :metadata-io:test -x :metadata-ingestion-modules:airflow-plugin:build -x :metadata-ingestion-modules:prefect-plugin:build -x :datahub-frontend:build -x :datahub-web-react:build --parallel",
            "./gradlew :datahub-frontend:build :datahub-web-react:build --parallel",
            "./gradlew :metadata-ingestion-modules:airflow-plugin:build --parallel",
            "./gradlew :metadata-ingestion-modules:prefect-plugin:build --parallel"
          ]
        timezone:
          [
            "UTC",
            "America/New_York",
=======
        command: [
            # metadata-ingestion and airflow-plugin each have dedicated build jobs
            "except_metadata_ingestion",
            "frontend",
>>>>>>> 69d0ba18
          ]
        timezone: ["UTC"]
        include:
          # We only need the timezone variation for frontend tests.
          - command: "frontend"
            timezone: "America/New_York"
    runs-on: ubuntu-latest
    timeout-minutes: 60
    needs: setup
    steps:
      - uses: szenius/set-timezone@v1.2
        with:
          timezoneLinux: ${{ matrix.timezone }}
      - name: Check out the repo
        uses: hsheth2/sane-checkout-action@v1
      - name: Set up JDK 17
        uses: actions/setup-java@v3
        with:
          distribution: "zulu"
          java-version: 17
      - uses: gradle/gradle-build-action@v2
      - uses: actions/setup-python@v4
        if: ${{ needs.setup.outputs.ingestion_change == 'true' }}
        with:
          python-version: "3.10"
          cache: pip
      - name: Gradle build (and test) for NOT metadata ingestion
        if: ${{  matrix.command == 'except_metadata_ingestion' && needs.setup.outputs.backend_change == 'true' }}
        run: |
          ./gradlew build -x :metadata-ingestion:build -x :metadata-ingestion:check -x docs-website:build -x :metadata-integration:java:spark-lineage:test -x :metadata-io:test -x :metadata-ingestion-modules:airflow-plugin:build -x :metadata-ingestion-modules:airflow-plugin:check -x :datahub-frontend:build -x :datahub-web-react:build --parallel
      - name: Gradle build (and test) for frontend
        if: ${{  matrix.command == 'frontend' && needs.setup.outputs.frontend_change == 'true' }}
        run: |
          ./gradlew :datahub-frontend:build :datahub-web-react:build --parallel
        env:
          NODE_OPTIONS: "--max-old-space-size=3072"
      - name: Gradle compile (jdk8) for legacy Spark
        if: ${{  matrix.command == 'except_metadata_ingestion' && needs.setup.outputs.backend_change == 'true' }}
        run: |
          ./gradlew -PjavaClassVersionDefault=8 :metadata-integration:java:spark-lineage:compileJava
      - uses: actions/upload-artifact@v3
        if: always()
        with:
          name: Test Results (build)
          path: |
            **/build/reports/tests/test/**
            **/build/test-results/test/**
            **/junit.*.xml
            !**/binary/**
      - name: Ensure codegen is updated
        uses: ./.github/actions/ensure-codegen-updated

  quickstart-compose-validation:
    runs-on: ubuntu-latest
    needs: setup
    if: ${{ needs.setup.outputs.docker_change == 'true' }}
    steps:
      - name: Check out the repo
        uses: hsheth2/sane-checkout-action@v1
      - uses: actions/setup-python@v4
        with:
          python-version: "3.10"
      - name: Quickstart Compose Validation
        run: ./docker/quickstart/generate_and_compare.sh

  event-file:
    runs-on: ubuntu-latest
    steps:
      - name: Upload
        uses: actions/upload-artifact@v3
        with:
          name: Event File
          path: ${{ github.event_path }}<|MERGE_RESOLUTION|>--- conflicted
+++ resolved
@@ -43,24 +43,10 @@
     strategy:
       fail-fast: false
       matrix:
-<<<<<<< HEAD
-        command:
-          [
-            "./gradlew build -x :metadata-ingestion:build -x :metadata-ingestion:check -x docs-website:build -x :metadata-integration:java:spark-lineage:test -x :metadata-io:test -x :metadata-ingestion-modules:airflow-plugin:build -x :metadata-ingestion-modules:prefect-plugin:build -x :datahub-frontend:build -x :datahub-web-react:build --parallel",
-            "./gradlew :datahub-frontend:build :datahub-web-react:build --parallel",
-            "./gradlew :metadata-ingestion-modules:airflow-plugin:build --parallel",
-            "./gradlew :metadata-ingestion-modules:prefect-plugin:build --parallel"
-          ]
-        timezone:
-          [
-            "UTC",
-            "America/New_York",
-=======
         command: [
             # metadata-ingestion and airflow-plugin each have dedicated build jobs
             "except_metadata_ingestion",
             "frontend",
->>>>>>> 69d0ba18
           ]
         timezone: ["UTC"]
         include:
@@ -90,7 +76,7 @@
       - name: Gradle build (and test) for NOT metadata ingestion
         if: ${{  matrix.command == 'except_metadata_ingestion' && needs.setup.outputs.backend_change == 'true' }}
         run: |
-          ./gradlew build -x :metadata-ingestion:build -x :metadata-ingestion:check -x docs-website:build -x :metadata-integration:java:spark-lineage:test -x :metadata-io:test -x :metadata-ingestion-modules:airflow-plugin:build -x :metadata-ingestion-modules:airflow-plugin:check -x :datahub-frontend:build -x :datahub-web-react:build --parallel
+          ./gradlew build -x :metadata-ingestion:build -x :metadata-ingestion:check -x docs-website:build -x :metadata-integration:java:spark-lineage:test -x :metadata-io:test -x :metadata-ingestion-modules:airflow-plugin:build -x :metadata-ingestion-modules:airflow-plugin:check -x :metadata-ingestion-modules:prefect-plugin:build -x :metadata-ingestion-modules:prefect-plugin:check -x :datahub-frontend:build -x :datahub-web-react:build --parallel
       - name: Gradle build (and test) for frontend
         if: ${{  matrix.command == 'frontend' && needs.setup.outputs.frontend_change == 'true' }}
         run: |
