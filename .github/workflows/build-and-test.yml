--- conflicted
+++ resolved
@@ -33,30 +33,11 @@
         run: cd metadata-ingestion && ./scripts/ci.sh
       - name: Smoke test
         run: |
-<<<<<<< HEAD
-          ./docker/dev.sh -d
-          sleep 30
-          docker ps -a
-          ./docker/dev.sh -d
-          sleep 30
-          docker ps -a
-          ./docker/dev.sh -d
-          sleep 30
-          docker ps -a
-          ./docker/dev.sh -d
-          sleep 30
-          docker ps -a
-          (cd docker && docker-compose -p datahub logs)
-          ./smoke-test/smoke.sh || true
-          docker ps -a
-          (cd docker && docker-compose -p datahub logs)
-=======
           ./gradlew :metadata-events:mxe-schemas:build
           ./docker/dev.sh -d
           sleep 30
           docker ps -a
           ./smoke-test/smoke.sh
->>>>>>> eacfa10f
       - name: Slack failure notification
         if: failure() && github.event_name == 'push'
         uses: kpritam/slack-job-status-action@v1
