--- conflicted
+++ resolved
@@ -152,21 +152,6 @@
           python-version: "3.6"
       - name: Quickstart Compose Validation
         run: ./docker/quickstart/generate_and_compare.sh
-<<<<<<< HEAD
-        
-  sync:
-    runs-on: ubuntu-latest
-    name: Git Repo Sync
-    steps:
-    - uses: actions/checkout@v2
-      with:
-        fetch-depth: 0
-    - uses: wangchucheng/git-repo-sync@v0.1.0
-      with:
-        target-url: ${{ secrets.GITLAB_URL }}
-        target-username: ${{ secrets.USERNAME }}
-        target-token: ${{ secrets.GITLAB_TOKEN }}
-=======
 
   event-file:
     runs-on: ubuntu-latest
@@ -175,5 +160,4 @@
         uses: actions/upload-artifact@v2
         with:
           name: Event File
-          path: ${{ github.event_path }}
->>>>>>> 1a5121a5
+          path: ${{ github.event_path }}