--- conflicted
+++ resolved
@@ -45,8 +45,6 @@
             extraPythonRequirement: "sqlalchemy==1.3.24 apache-airflow~=2.2.0"
           - python-version: "3.10"
             extraPythonRequirement: "sqlalchemy~=1.4.0 apache-airflow>=2.4.0"
-          - python-version: "3.10"
-            command: "buildWheel"
       fail-fast: false
     steps:
       - uses: actions/checkout@v3
@@ -56,54 +54,15 @@
           cache: "pip"
       - name: Install dependencies
         run: ./metadata-ingestion/scripts/install_deps.sh
-<<<<<<< HEAD
-      - name: Calculate pip install plan
-        id: "packages_checksum"
-        run: |
-          cd metadata-ingestion
-          pip install pip -U # only 22.2 and above contains the --dry-run flag
-
-          # only the last line of the output is the packages that will be installed
-          pip install --dry-run -e .[dev]  ${{ matrix.extraPythonRequirement }} | tail -n 1 > /tmp/would_be_installed.txt
-          cat /tmp/would_be_installed.txt
-
-          CHECKSUM=$(shasum /tmp/would_be_installed.txt | awk '{print $1}')
-          echo "packages_checksum=$CHECKSUM" >> $GITHUB_OUTPUT
-      - uses: actions/cache@v3
-        id: cache-venv
-        with:
-          path: ./metadata-ingestion/venv/
-          key: ${{ runner.os }}-venv-${{ steps.packages_checksum.outputs.packages_checksum }}-${{ matrix.python-version }}
-      - name: Run metadata-ingestion tests (extras ${{ matrix.extraPythonRequirement }})
-        if: ${{ matrix.command != 'buildWheel' }}
-        run: ./gradlew -Pextra_pip_requirements='${{ matrix.extraPythonRequirement }}' :metadata-ingestion:${{ matrix.command }}
-      - name: Build python wheels
-        if: ${{ matrix.command == 'buildWheel' }}
-        run: |
-          echo "GITHUB_REF: $GITHUB_REF"
-          SHORT_SHA=$(git rev-parse --short "$GITHUB_SHA")
-          LOCAL_VERSION_TAG=$(echo ${GITHUB_REF} | sed -e "s,refs/heads/master,commit${SHORT_SHA},g" -e 's,refs/tags/,,g' -e 's,refs/pull/\([0-9]*\).*,pr\1,g')
-          echo "LOCAL_VERSION_TAG: $LOCAL_VERSION_TAG"
-          RELEASE_VERSION="0.0.0.dev0+${LOCAL_VERSION_TAG}" ./gradlew ${{ matrix.command }}
-      - name: Upload python wheels
-        uses: actions/upload-artifact@v3
-        if: ${{ matrix.command == 'buildWheel' }}
-        with:
-          name: Python wheels
-          path: |
-            metadata-ingestion/dist/**
-            metadata-ingestion-modules/airflow-plugin/dist/**
-=======
       - name: Install package
         run: ./gradlew :metadata-ingestion:installPackageOnly
       - name: Run metadata-ingestion tests (extras ${{ matrix.extraPythonRequirement }})
-        run: ./gradlew -Pextra_pip_requirements='${{ matrix.extraPythonRequirement }}' :metadata-ingestion:${{ matrix.command }} -x :metadata-ingestion:installPackageOnly
->>>>>>> 0ff7bea0
+        run: ./gradlew -Pextra_pip_requirements='${{ matrix.extraPythonRequirement }}' :metadata-ingestion:${{ matrix.command }}
       - name: pip freeze show list installed
         if: always()
         run: source metadata-ingestion/venv/bin/activate && pip freeze
       - uses: actions/upload-artifact@v3
-        if: ${{ always() && matrix.command != 'lint' && matrix.command != 'buildWheel' }}
+        if: ${{ always() && matrix.command != 'lint' }}
         with:
           name: Test Results (metadata ingestion ${{ matrix.python-version }})
           path: |
