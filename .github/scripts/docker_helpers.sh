#!/bin/bash

echo "GITHUB_REF: $GITHUB_REF"
echo "GITHUB_SHA: $GITHUB_SHA"

export MAIN_BRANCH="master"
export MAIN_BRANCH_TAG="head"

function get_short_sha {
    echo $(git rev-parse --short "$GITHUB_SHA"|head -c7)
}

export SHORT_SHA=$(get_short_sha)
echo "SHORT_SHA: $SHORT_SHA"

function get_tag {
    echo $(echo ${GITHUB_REF} | sed -e "s,refs/heads/${MAIN_BRANCH},${MAIN_BRANCH_TAG},g" -e 's,refs/tags/,,g' -e 's,refs/heads/,,g' -e 's,refs/pull/\([0-9]*\).*,pr\1,g')
}

function get_tag_slim {
    echo $(echo ${GITHUB_REF} | sed -e "s,refs/heads/${MAIN_BRANCH},${MAIN_BRANCH_TAG}-slim,g" -e 's,refs/tags/\(.*\),\1-slim,g' -e 's,refs/heads/\(.*\),\1-slim,g' -e 's,refs/pull/\([0-9]*\).*,pr\1-slim,g')
}

function get_tag_full {
    echo $(echo ${GITHUB_REF} | sed -e "s,refs/heads/${MAIN_BRANCH},${MAIN_BRANCH_TAG}-full,g" -e 's,refs/tags/\(.*\),\1-full,g' -e 's,refs/heads/\(.*\),\1-full,g' -e 's,refs/pull/\([0-9]*\).*,pr\1-full,g')
}

function get_python_docker_release_v() {
    echo "$(echo "${GITHUB_REF}" | \
        sed -e "s,refs/heads/${MAIN_BRANCH},1\!0.0.0+docker.${SHORT_SHA},g" \
            -e 's,refs/heads/\(.*\),1!0.0.0+docker.\1,g' \
            -e 's,refs/tags/v\([0-9a-zA-Z.]*\).*,\1+docker,g' \
            -e 's,refs/pull/\([0-9]*\).*,1!0.0.0+docker.pr\1,g' \
            )"
}
# To run these, set TEST_DOCKER_HELPERS=1 and then copy the function + test cases into a bash shell.
if [ ${TEST_DOCKER_HELPERS:-0} -eq 1 ]; then
    GITHUB_REF="refs/pull/4788/merge"     get_python_docker_release_v # '1!0.0.0+docker.pr4788'
    GITHUB_REF="refs/tags/v0.1.2-test"    get_python_docker_release_v # '0.1.2'
    GITHUB_REF="refs/tags/v0.1.2.1-test"  get_python_docker_release_v # '0.1.2.1'
    GITHUB_REF="refs/tags/v0.1.2rc1-test" get_python_docker_release_v # '0.1.2rc1'
    GITHUB_REF="refs/heads/branch-name"   get_python_docker_release_v # '1!0.0.0+docker.branch-name'
fi

function get_unique_tag {
    echo $(echo ${GITHUB_REF} | sed -e "s,refs/heads/${MAIN_BRANCH},${SHORT_SHA},g" -e 's,refs/tags/,,g' -e "s,refs/heads/.*,${SHORT_SHA},g"  -e 's,refs/pull/\([0-9]*\).*,pr\1,g')
}

function get_unique_tag_slim {
    echo $(echo ${GITHUB_REF} | sed -e "s,refs/heads/${MAIN_BRANCH},${SHORT_SHA}-slim,g" -e 's,refs/tags/\(.*\),\1-slim,g' -e "s,refs/heads/.*,${SHORT_SHA}-slim,g" -e 's,refs/pull/\([0-9]*\).*,pr\1-slim,g')
}

function get_unique_tag_full {
    echo $(echo ${GITHUB_REF} | sed -e "s,refs/heads/${MAIN_BRANCH},${SHORT_SHA}-full,g" -e 's,refs/tags/\(.*\),\1-full,g' -e "s,refs/heads/.*,${SHORT_SHA}-full,g" -e 's,refs/pull/\([0-9]*\).*,pr\1-full,g')
}

function get_platforms_based_on_branch {
    if [ "${{ github.event_name }}" == 'push' && "${{ github.ref }}" == "refs/heads/${MAIN_BRANCH}" ]; then
        echo "linux/amd64,linux/arm64"
    else
        echo "linux/amd64"
    fi
}

<<<<<<< HEAD
function validate_github_ref_for_python_tag {
    if [[ ! "$GITHUB_REF" =~ ^refs/tags/v ]]; then
        echo "Error: This workflow must be triggered by a tag starting with 'v'"
        echo "Current GITHUB_REF: $GITHUB_REF"
        exit 1
    fi
=======
function echo_tags {
    echo "short_sha=${SHORT_SHA}"
    echo "tag=$(get_tag)"
    echo "slim_tag=$(get_tag_slim)"
    echo "full_tag=$(get_tag_full)"
    echo "unique_tag=$(get_unique_tag)"
    echo "unique_slim_tag=$(get_unique_tag_slim)"
    echo "unique_full_tag=$(get_unique_tag_full)"
    echo "python_release_version=$(get_python_docker_release_v)"
    echo "branch_name=${GITHUB_HEAD_REF:-${GITHUB_REF#refs/heads/}}"
    echo "repository_name=${GITHUB_REPOSITORY#*/}"
>>>>>>> 2cc8856c
}<|MERGE_RESOLUTION|>--- conflicted
+++ resolved
@@ -62,14 +62,6 @@
     fi
 }
 
-<<<<<<< HEAD
-function validate_github_ref_for_python_tag {
-    if [[ ! "$GITHUB_REF" =~ ^refs/tags/v ]]; then
-        echo "Error: This workflow must be triggered by a tag starting with 'v'"
-        echo "Current GITHUB_REF: $GITHUB_REF"
-        exit 1
-    fi
-=======
 function echo_tags {
     echo "short_sha=${SHORT_SHA}"
     echo "tag=$(get_tag)"
@@ -81,5 +73,12 @@
     echo "python_release_version=$(get_python_docker_release_v)"
     echo "branch_name=${GITHUB_HEAD_REF:-${GITHUB_REF#refs/heads/}}"
     echo "repository_name=${GITHUB_REPOSITORY#*/}"
->>>>>>> 2cc8856c
+}
+
+function validate_github_ref_for_python_tag {
+    if [[ ! "$GITHUB_REF" =~ ^refs/tags/v ]]; then
+        echo "Error: This workflow must be triggered by a tag starting with 'v'"
+        echo "Current GITHUB_REF: $GITHUB_REF"
+        exit 1
+    fi
 }