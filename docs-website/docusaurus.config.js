--- conflicted
+++ resolved
@@ -51,18 +51,6 @@
           label: "Docs",
         },
         {
-<<<<<<< HEAD
-          type: 'docSidebar',
-          position: 'right',
-          sidebarId: 'integrationsSidebar',
-          label: 'Integrations',
-        },
-        {
-          type: 'docSidebar',
-          position: 'right',
-          sidebarId: 'developersSidebar',
-          label: 'Developers',
-=======
           to: "/integrations",
           activeBasePath: "integrations",
           label: "Integrations",
@@ -98,48 +86,12 @@
               label: "YouTube",
             },
           ],
->>>>>>> 1ad4f961
         },
         {
           type: "docsVersionDropdown",
           position: "left",
-<<<<<<< HEAD
-        },
-        {
-          type: "dropdown",
-          label: "Resources",
-          position: "right",
-          items: [
-            {
-              to: "https://demo.datahubproject.io/",
-              label: "Demo",
-            },
-            {
-              to: "https://blog.datahubproject.io/",
-              label: "Blog",
-            },
-            {
-              to: "https://feature-requests.datahubproject.io/roadmap",
-              label: "Roadmap",
-            },
-            {
-              to: "https://slack.datahubproject.io",
-              label: "Slack",
-            },
-            {
-              to: "https://github.com/datahub-project/datahub",
-              label: "Github",
-            },
-            {
-              to: "https://www.youtube.com/channel/UC3qFQC5IiwR5fvWEqi_tJ5w",
-              label: "Youtube",
-            },
-          ],
-        },
-=======
           dropdownActiveClassDisabled: true,
         },
->>>>>>> 1ad4f961
       ],
     },
     footer: {
