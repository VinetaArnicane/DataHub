import React from "react";
import clsx from "clsx";
import Link from "@docusaurus/Link";
import useBaseUrl from "@docusaurus/useBaseUrl";
import Image from "@theme/IdealImage";
import { useColorMode } from "@docusaurus/theme-common";
import { QuestionCircleOutlined } from "@ant-design/icons";
import styles from "./hero.module.scss";
import CodeBlock from "@theme/CodeBlock";
import CardCTAs from "../CardCTAs";

const HeroAnnouncement = ({ message, linkUrl, linkText }) => (
  <div className={clsx("hero__alert alert alert--primary", styles.hero__alert)}>
    <span>{message}</span>
    {linkUrl && (
      <Link className="button button--primary button--md" href={linkUrl} target="_blank">
        {linkText}
      </Link>
    )}
  </div>
);

const Hero = ({}) => {
  const { colorMode } = useColorMode();
  return (
    <header className={clsx("hero", styles.hero)}>
      <div className="container">
        {/* HeroAnnouncement goes here */}
        <div className="hero__content">
          <div>
            <h1 className="hero__title">The #1 Open Source Metadata Platform</h1>
            <p className="hero__subtitle">
              DataHub is an extensible metadata platform that enables data discovery, data observability and federated governance to help tame the
              complexity of your data ecosystem.
            </p>
            <p className="hero__subtitle">
<<<<<<< HEAD
              Built with ❤️ by <img src={useBaseUrl("/img/acryl-logo-transparent-mark.svg")} width="25" />{" "}
              <a href="https://acryldata.io" target="blank" rel="noopener noreferrer">
                Acryl Data
              </a>{" "}
              and <img src={useBaseUrl("img/LI-In-Bug.png")} width="25" /> LinkedIn.
=======
              Built with ❤️ by{" "}
              <img src="https://datahubproject.io/img/acryl-logo-light-mark.png" style={{ "vertical-align": "text-top;" }} width="25" />{" "}
              <a href="https://acryldata.io" target="blank" rel="noopener noreferrer">
                Acryl Data
              </a>{" "}
              and <img src="https://datahubproject.io/img/LI-In-Bug.png" width="25" /> LinkedIn.
>>>>>>> aff1e7a6
            </p>
            <Link className="button button--primary button--md" to={useBaseUrl("docs/")}>
              Get Started →
            </Link>
            <Link className="button button--secondary button--md" to="https://slack.datahubproject.io">
              Join our Slack
            </Link>
          </div>
        </div>
        <CardCTAs />
        <Image className="hero__image" img={require(`/img/diagrams/datahub-flow-diagram-${colorMode}.png`)} alt="DataHub Flow Diagram" />
        <div className={styles.quickstartContent}>
          <h1 className={styles.quickstartTitle}>Get Started Now</h1>
          <p className={styles.quickstartSubtitle}>Run the following command to get started with DataHub.</p>
          <div className={styles.quickstartCodeblock}>
            <CodeBlock className={"language-shell"}>
              python3 -m pip install --upgrade pip wheel setuptools <br />
              python3 -m pip install --upgrade acryl-datahub <br />
              datahub docker quickstart
            </CodeBlock>
          </div>
          <Link className="button button--primary button--md" to={useBaseUrl("docs/quickstart")}>
            DataHub Quickstart Guide
          </Link>
          <Link className="button button--secondary button--md" to={useBaseUrl("docs/deploy/kubernetes")}>
            Deploying With Kubernetes
          </Link>
        </div>
        <div className={clsx("card", styles.quickLinks)}>
          <div className={styles.quickLinksLabel}>
            <QuestionCircleOutlined />
            Learn
          </div>
          <Link to={useBaseUrl("docs/introduction")}>What is DataHub?</Link>
          <Link to={useBaseUrl("docs/features")}>What can I do with DataHub?</Link>
          <Link to={useBaseUrl("docs/architecture/architecture")}>How is DataHub architected?</Link>
          <Link to="https://demo.datahubproject.io">See DataHub in action</Link>
        </div>
      </div>
    </header>
  );
};

export default Hero;<|MERGE_RESOLUTION|>--- conflicted
+++ resolved
@@ -34,20 +34,11 @@
               complexity of your data ecosystem.
             </p>
             <p className="hero__subtitle">
-<<<<<<< HEAD
               Built with ❤️ by <img src={useBaseUrl("/img/acryl-logo-transparent-mark.svg")} width="25" />{" "}
               <a href="https://acryldata.io" target="blank" rel="noopener noreferrer">
                 Acryl Data
               </a>{" "}
               and <img src={useBaseUrl("img/LI-In-Bug.png")} width="25" /> LinkedIn.
-=======
-              Built with ❤️ by{" "}
-              <img src="https://datahubproject.io/img/acryl-logo-light-mark.png" style={{ "vertical-align": "text-top;" }} width="25" />{" "}
-              <a href="https://acryldata.io" target="blank" rel="noopener noreferrer">
-                Acryl Data
-              </a>{" "}
-              and <img src="https://datahubproject.io/img/LI-In-Bug.png" width="25" /> LinkedIn.
->>>>>>> aff1e7a6
             </p>
             <Link className="button button--primary button--md" to={useBaseUrl("docs/")}>
               Get Started →
