import React from "react";
import styles from "./ecosystem.module.scss";
import useBaseUrl from "@docusaurus/useBaseUrl";

const Ecosystem = () => {
  return (
    <div className={styles.container}>
      <div className={styles.ecosystem_section}>
        <div className={styles.ecosystem_section_content}>
          <div className={styles.ecosystem_section_upper_content}>
            <div className={styles.ecosystem_section_heading}>
              A single control plane for your entire data ecosystem.
            </div>
            <div className={styles.ecosystem_section_subtitle}>
              DataHub is built on an extensible, scalable and secure foundation.
              It's hardened and ready for the toughest challenges large
              enterprises face.
            </div>
            {/* <span>See how Netflix uses DataHub at scale.</span> */}
            <div className={styles.bottom_line}>
              <span className="">
                See how Netflix uses DataHub at scale.&nbsp;<span>→</span>
              </span>
            </div>
<<<<<<< HEAD
          </div>
          <div className={styles.ecosystem_section_lower_content}>
            <div className={styles.item1}>
              <div className={styles.item_content}>
                <img
                  width="20"
                  height="20"
                  color="#12B0FB"
                  src={useBaseUrl("/img/cloud.svg")}
                  alt="right--v1"
                />
                <span className="">
                  An architecture that's designed for true enterprise scale{" "}
                </span>
              </div>
            </div>
            <div className={styles.item2}>
              <div className={styles.item_content}>
                <img
                  width="20"
                  height="20"
                  color="#12B0FB"
                  src={useBaseUrl("/img/git-pull.svg")}
                  alt="right--v1"
                />
                <span className="">
                  70+ native <br /> integrations, growing
                  <br /> every month.{" "}
                </span>
=======
            <Link className={styles.bottom_line_cta} to="/adoption-stories#netflix">
              See how Netflix uses DataHub at scale&nbsp;→
            </Link>
          </div>
          <div className={styles.ecosystem_section_lower_content}>
            <div className={styles.itemWrappers}>
              <div className={styles.itemWrappersRow}>
                <Link className={styles.item1} to="/docs/architecture/architecture" target="_blank">
                  <img src={useBaseUrl("/img/link_arrow_open.png")} className={styles.itemLinkOpenArrow} />
                  <div className={styles.item_content}>
                    <img
                      width="20"
                      height="20"
                      src={useBaseUrl("/img/cloud.svg")}
                      alt="right--v1"
                    />
                    <span className="">
                      An architecture that's designed for true enterprise scale.
                    </span>
                  </div>
                </Link>
                <Link className={styles.item2}  to="/integrations" target="_blank">
                  <img src={useBaseUrl("/img/link_arrow_open.png")} className={styles.itemLinkOpenArrow} />
                  <div className={styles.item_content}>
                    <img
                      width="20"
                      height="20"
                      src={useBaseUrl("/img/git-pull.svg")}
                      alt="right--v1"
                    />
                    <span className="">
                      70+ native <br /> integrations, growing
                      <br /> every month.
                    </span>
                  </div>
                </Link>
              </div>
              <div className={styles.itemWrappersRow}>
                <Link className={styles.item3} to="/docs/managed-datahub/operator-guide/setting-up-remote-ingestion-executor" target="_blank">
                <img src={useBaseUrl("/img/link_arrow_open.png")} className={styles.itemLinkOpenArrow} />
                  <div className={styles.item_content}>
                    <img
                      width="20"
                      height="20"
                      src={useBaseUrl("/img/lock.svg")}
                      alt="right--v1"
                    />
                    <span className="">
                      Execute ingestion in-VPC,
                      <br /> so your actual data never leaves <br />
                      the network.
                    </span>
                  </div>
                </Link>
                <Link className={styles.item4} to="/docs/act-on-metadata" target="_blank">
                  <img src={useBaseUrl("/img/link_arrow_open.png")} className={styles.itemLinkOpenArrow} />
                  <div className={styles.item_content}>
                    <img
                      width="20"
                      height="20"
                      src={useBaseUrl("/img/lightning.svg")}
                      alt="right--v1"
                    />
                    <span className="">
                      Event-driven actions framework, rich APIs and SDKs.
                    </span>
                  </div>
                </Link>
>>>>>>> 3d7b8a03
              </div>
            </div>
            <div className={styles.item3}>
              <img
                width="450"
                height="450"
                src={useBaseUrl("/img/datahub-architechture-diagram.svg")}
              />
            </div>
            <div className={styles.item4}>
              <div className={styles.item_content}>
                <img
                  width="20"
                  height="20"
                  color="#12B0FB"
                  src={useBaseUrl("/img/lock.svg")}
                  alt="right--v1"
                />
                <span className="">
                  Execute ingestion in-VPC,
                  <br /> so your actual data never leaves <br />
                  the network.
                </span>
              </div>
            </div>
            <div className={styles.item5}>
              <div className={styles.item_content}>
                <img
                  width="20"
                  height="20"
                  color="#12B0FB"
                  src={useBaseUrl("/img/lightning.svg")}
                  alt="right--v1"
                />
                <span className="">
                  Event-driven actions framework, rich APIs and SDKs.
                </span>
              </div>
            </div>
          </div>
        </div>
      </div>
    </div>
  );
};

export default Ecosystem;<|MERGE_RESOLUTION|>--- conflicted
+++ resolved
@@ -22,37 +22,6 @@
                 See how Netflix uses DataHub at scale.&nbsp;<span>→</span>
               </span>
             </div>
-<<<<<<< HEAD
-          </div>
-          <div className={styles.ecosystem_section_lower_content}>
-            <div className={styles.item1}>
-              <div className={styles.item_content}>
-                <img
-                  width="20"
-                  height="20"
-                  color="#12B0FB"
-                  src={useBaseUrl("/img/cloud.svg")}
-                  alt="right--v1"
-                />
-                <span className="">
-                  An architecture that's designed for true enterprise scale{" "}
-                </span>
-              </div>
-            </div>
-            <div className={styles.item2}>
-              <div className={styles.item_content}>
-                <img
-                  width="20"
-                  height="20"
-                  color="#12B0FB"
-                  src={useBaseUrl("/img/git-pull.svg")}
-                  alt="right--v1"
-                />
-                <span className="">
-                  70+ native <br /> integrations, growing
-                  <br /> every month.{" "}
-                </span>
-=======
             <Link className={styles.bottom_line_cta} to="/adoption-stories#netflix">
               See how Netflix uses DataHub at scale&nbsp;→
             </Link>
@@ -121,7 +90,6 @@
                     </span>
                   </div>
                 </Link>
->>>>>>> 3d7b8a03
               </div>
             </div>
             <div className={styles.item3}>
