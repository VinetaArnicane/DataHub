.link {
  &:hover {
    text-decoration: none;
    opacity: 0.8;
  }
}

.bgSection {
  background-color: #FAFAFA !important;
  }

<<<<<<< HEAD
=======
.hero {
    margin-top: 80px;
    :global {
      .button {
        margin-right: 1rem;
      }
    }
    .hero__title {
      font-size: 4rem;
    }

    .hero__secondtitle {
      font-size: 2rem;
      font-weight: 300;
      margin-bottom: 2rem;

    }

    .hero__subtitle {
      margin-bottom: 2rem;
      font-size: 1.75rem;
      line-height: 2.5rem;
    }

    .buttonLightBlue {
      color: #1990FF !important;
      background: #EAF3FF;
      border-color: #EAF3FF;
      :hover {
        background: #D6E7FF;
      }
    }

    .learnMore {
        font-size: 1.25rem;
        font-weight: 600;
        margin-top: 0.5rem;

    }
  }
  
>>>>>>> 2946131c
<|MERGE_RESOLUTION|>--- conflicted
+++ resolved
@@ -8,48 +8,3 @@
 .bgSection {
   background-color: #FAFAFA !important;
   }
-
-<<<<<<< HEAD
-=======
-.hero {
-    margin-top: 80px;
-    :global {
-      .button {
-        margin-right: 1rem;
-      }
-    }
-    .hero__title {
-      font-size: 4rem;
-    }
-
-    .hero__secondtitle {
-      font-size: 2rem;
-      font-weight: 300;
-      margin-bottom: 2rem;
-
-    }
-
-    .hero__subtitle {
-      margin-bottom: 2rem;
-      font-size: 1.75rem;
-      line-height: 2.5rem;
-    }
-
-    .buttonLightBlue {
-      color: #1990FF !important;
-      background: #EAF3FF;
-      border-color: #EAF3FF;
-      :hover {
-        background: #D6E7FF;
-      }
-    }
-
-    .learnMore {
-        font-size: 1.25rem;
-        font-weight: 600;
-        margin-top: 0.5rem;
-
-    }
-  }
-  
->>>>>>> 2946131c
