const fs = require("fs");

function list_ids_in_directory(directory, hardcoded_labels) {
  if (hardcoded_labels === undefined) {
    hardcoded_labels = {};
  }

  const files = fs.readdirSync(`../${directory}`).sort();
  let ids = [];
  for (const name of files) {
    if (fs.lstatSync(`../${directory}/${name}`).isDirectory()) {
      // Recurse into the directory.
      const inner_ids = list_ids_in_directory(`${directory}/${name}`);
      ids = ids.concat(inner_ids);
    } else {
      if (name.endsWith(".md")) {
        const slug = name.replace(/\.md$/, "");
        let id = `${directory}/${slug}`;
        if (id.match(/\/\d+-.+/)) {
          id = id.replace(/\/\d+-/, "/");
        }

        if (id in hardcoded_labels) {
          label = hardcoded_labels[id];
          ids.push({ type: "doc", id, label });
        } else {
          ids.push({ type: "doc", id });
        }
      }
    }
  }
  return ids;
}

// note: to handle errors where you don't want a markdown file in the sidebar, add it as a comment.
// this will fix errors like `Error: File not accounted for in sidebar: ...`
module.exports = {
  // users
  // architects
  // modelers
  // developers
  // operators

  overviewSidebar: {
    DataHub: [
      "README",
      // "docs/faq", // hide from sidebar: out of date
      "docs/features",
      {
        Architecture: [
          "docs/architecture/architecture",
          "docs/components",
          "docs/architecture/metadata-ingestion",
          "docs/architecture/metadata-serving",
          // "docs/what/gma",
          // "docs/what/gms",
        ],
      },
      "docs/roadmap",
      "docs/CONTRIBUTING",
      "docs/demo",
      "docs/saas",
      "releases",
    ],
    "Getting Started": [
      "docs/quickstart",
<<<<<<< HEAD
=======
      "docs/cli",
      "docs/debugging",
>>>>>>> fdd5b6bb
      "metadata-ingestion/README",
      "docs/debugging",
    ],
    "Metadata Ingestion": [
      // add a custom label since the default is 'Metadata Ingestion'
      // note that we also have to add the path to this file in sidebarsjs_hardcoded_titles in generateDocsDir.ts
      {
        type: "doc",
        label: "Quickstart",
        id: "metadata-ingestion/README",
      },
      {
        Sources: list_ids_in_directory("metadata-ingestion/source_docs", {
          "metadata-ingestion/source_docs/s3": "S3",
        }),
      },
      "metadata-ingestion/transformers",
      {
        Sinks: list_ids_in_directory("metadata-ingestion/sink_docs"),
      },
    ],
    "Metadata Modeling": [
      "docs/modeling/metadata-model",
      "docs/modeling/extending-the-metadata-model",
      // TODO: change the titles of these, removing the "What is..." portion from the sidebar"
      // "docs/what/entity",
      // "docs/what/aspect",
      // "docs/what/urn",
      // "docs/what/relationship",
      // "docs/what/search-document",
      // "docs/what/snapshot",
      // "docs/what/delta",
      // "docs/what/mxe",
    ],
    "GraphQL API": [
      {
        label: "Overview",
        type: "doc",
        id: "docs/api/graphql/overview",
      },
      {
        Reference: [
          {
            type: "doc",
            label: "Queries",
            id: "graphql/queries",
          },
          {
            type: "doc",
            label: "Mutations",
            id: "graphql/mutations",
          },
          {
            type: "doc",
            label: "Objects",
            id: "graphql/objects",
          },
          {
            type: "doc",
            label: "Inputs",
            id: "graphql/inputObjects",
          },
          {
            type: "doc",
            label: "Interfaces",
            id: "graphql/interfaces",
          },
          {
            type: "doc",
            label: "Unions",
            id: "graphql/unions",
          },
          {
            type: "doc",
            label: "Enums",
            id: "graphql/enums",
          },
          {
            type: "doc",
            label: "Scalars",
            id: "graphql/scalars",
          },
        ],
      },
      {
        Guides: [
          {
            type: "doc",
            label: "Getting Started",
            id: "docs/api/graphql/getting-started",
          },
          {
            type: "doc",
            label: "Querying Metadata Entities",
            id: "docs/api/graphql/querying-entities",
          },
        ],
      },
    ],
    "Usage Guides": ["docs/policies"],
    "Developer Guides": [
      // TODO: the titles of these should not be in question form in the sidebar
      "docs/developers",
      "docs/docker/development",
      "metadata-ingestion/adding-source",
      {
        type: "doc",
        label: "Ingesting files from S3",
        id: "metadata-ingestion/source_docs/s3",
      },
      //"metadata-ingestion/examples/transforms/README"
      //"docs/what/graph",
      //"docs/what/search-index",
      //"docs/how/add-new-aspect",
      //"docs/how/build-metadata-service",
      //"docs/how/graph-onboarding",
      //"docs/demo/graph-onboarding",
      "docs/how/auth/jaas",
      "docs/how/auth/sso/configure-oidc-react",
      "docs/how/auth/sso/configure-oidc-react-google",
      "docs/how/auth/sso/configure-oidc-react-okta",
      "docs/how/restore-indices",
      "docs/how/extract-container-logs",
      "docs/how/delete-metadata",
      "datahub-web-react/src/app/analytics/README",
      "metadata-ingestion/developing",
      "docker/airflow/local_airflow",
      "docs/how/add-custom-data-platform",
      "docs/how/add-custom-ingestion-source",
      {
        "Module READMEs": [
          "datahub-web-react/README",
          "datahub-frontend/README",
          "datahub-graphql-core/README",
          "metadata-service/README",
          "datahub-gms-graphql-service/README",
          // "metadata-jobs/README",
          "metadata-jobs/mae-consumer-job/README",
          "metadata-jobs/mce-consumer-job/README",
        ],
      },
      {
        Advanced: [
          "docs/advanced/no-code-modeling",
          "docs/advanced/aspect-versioning",
          "docs/advanced/es-7-upgrade",
          "docs/advanced/high-cardinality",
          "docs/advanced/no-code-upgrade",
          "docs/how/migrating-graph-service-implementation",
          "docs/advanced/mcp-mcl",
          "docs/advanced/field-path-spec-v2",
          "docs/advanced/monitoring",
          // WIP "docs/advanced/backfilling",
          // WIP "docs/advanced/derived-aspects",
          // WIP "docs/advanced/entity-hierarchy",
          // WIP "docs/advanced/partial-update",
          // WIP "docs/advanced/pdl-best-practices",
        ],
      },
    ],
<<<<<<< HEAD
    "Deployment Guides": [
=======
    Components: [
      "datahub-web-react/README",
      "datahub-frontend/README",
      "datahub-graphql-core/README",
      "metadata-service/README",
      // "metadata-jobs/README",
      "metadata-jobs/mae-consumer-job/README",
      "metadata-jobs/mce-consumer-job/README",
    ],
    "Advanced Guides": [
      "docs/advanced/no-code-modeling",
      "docs/advanced/aspect-versioning",
      "docs/advanced/es-7-upgrade",
      "docs/advanced/high-cardinality",
      "docs/advanced/no-code-upgrade",
      "docs/how/migrating-graph-service-implementation",
      "docs/advanced/mcp-mcl",
      "docs/advanced/field-path-spec-v2",
      "docs/advanced/monitoring",
      "docs/how/add-custom-ingestion-source",
      // WIP "docs/advanced/backfilling",
      // WIP "docs/advanced/derived-aspects",
      // WIP "docs/advanced/entity-hierarchy",
      // WIP "docs/advanced/partial-update",
      // WIP "docs/advanced/pdl-best-practices",
    ],
    Deployment: [
>>>>>>> fdd5b6bb
      "docs/how/kafka-config",
      "docker/README",
      "docs/deploy/kubernetes",
      "docker/datahub-upgrade/README",
      "docs/deploy/aws",
      "docs/deploy/gcp",
      "docs/deploy/confluent-cloud",
      // Purposely not including the following:
      // - "docker/datahub-frontend/README",
      // - "docker/datahub-gms/README",
      // - "docker/datahub-mae-consumer/README",
      // - "docker/datahub-mce-consumer/README",
      // - "docker/datahub-ingestion/README",
      // - "docker/elasticsearch-setup/README",
      // - "docker/ingestion/README",
      // - "docker/kafka-setup/README",
      // - "docker/mariadb/README",
      // - "docker/mysql/README",
      // - "docker/neo4j/README",
      // - "docker/postgres/README",
      // - "perf-test/README",
    ],
    Community: [
      "docs/slack",
      "docs/links",
      "docs/townhalls",
      "docs/townhall-history",
      "docs/CODE_OF_CONDUCT",
      "docs/rfc",
      {
        RFCs: list_ids_in_directory("docs/rfc/active"),
      },
    ],
  },
};<|MERGE_RESOLUTION|>--- conflicted
+++ resolved
@@ -64,11 +64,7 @@
     ],
     "Getting Started": [
       "docs/quickstart",
-<<<<<<< HEAD
-=======
       "docs/cli",
-      "docs/debugging",
->>>>>>> fdd5b6bb
       "metadata-ingestion/README",
       "docs/debugging",
     ],
@@ -229,37 +225,7 @@
         ],
       },
     ],
-<<<<<<< HEAD
     "Deployment Guides": [
-=======
-    Components: [
-      "datahub-web-react/README",
-      "datahub-frontend/README",
-      "datahub-graphql-core/README",
-      "metadata-service/README",
-      // "metadata-jobs/README",
-      "metadata-jobs/mae-consumer-job/README",
-      "metadata-jobs/mce-consumer-job/README",
-    ],
-    "Advanced Guides": [
-      "docs/advanced/no-code-modeling",
-      "docs/advanced/aspect-versioning",
-      "docs/advanced/es-7-upgrade",
-      "docs/advanced/high-cardinality",
-      "docs/advanced/no-code-upgrade",
-      "docs/how/migrating-graph-service-implementation",
-      "docs/advanced/mcp-mcl",
-      "docs/advanced/field-path-spec-v2",
-      "docs/advanced/monitoring",
-      "docs/how/add-custom-ingestion-source",
-      // WIP "docs/advanced/backfilling",
-      // WIP "docs/advanced/derived-aspects",
-      // WIP "docs/advanced/entity-hierarchy",
-      // WIP "docs/advanced/partial-update",
-      // WIP "docs/advanced/pdl-best-practices",
-    ],
-    Deployment: [
->>>>>>> fdd5b6bb
       "docs/how/kafka-config",
       "docker/README",
       "docs/deploy/kubernetes",
