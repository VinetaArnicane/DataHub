const fs = require("fs");

function list_ids_in_directory(directory) {
  const files = fs.readdirSync(`../${directory}`).sort();
  let ids = [];
  for (const name of files) {
    if (fs.lstatSync(`../${directory}/${name}`).isDirectory()) {
      // Recurse into the directory.
      const inner_ids = list_ids_in_directory(`${directory}/${name}`);
      ids = ids.concat(inner_ids);
    } else {
      if (name.endsWith(".md")) {
        const slug = name.replace(/\.md$/, "");
        let id = `${directory}/${slug}`;
        if (id.match(/\/\d+-.+/)) {
          id = id.replace(/\/\d+-/, "/");
        }
        ids.push(id);
      }
    }
  }
  return ids;
}

// note: to handle errors where you don't want a markdown file in the sidebar, add it as a comment.
// this will fix errors like `Error: File not accounted for in sidebar: ...`
module.exports = {
  // users
  // architects
  // modelers
  // developers
  // operators

  overviewSidebar: {
    DataHub: [
      "README",
      // "docs/faq", // hide from sidebar: out of date
      "docs/features",
      "docs/roadmap",
      "docs/CONTRIBUTING",
      "docs/demo",
      "docs/saas",
      "releases",
    ],
    "Getting Started": [
      // Serves as user guides.
      "docs/quickstart",
      "docs/debugging",
      "metadata-ingestion/README",
    ],
    Architecture: [
      "docs/architecture/architecture",
      "docs/architecture/metadata-ingestion",
      //"docs/what/gma",
      "docs/architecture/metadata-serving",
      //"docs/what/gms",
    ],
    "Metadata Modeling": [
      "docs/modeling/metadata-model",
      "docs/modeling/extending-the-metadata-model",
      // TODO: change the titles of these, removing the "What is..." portion from the sidebar"
      // "docs/what/entity",
      // "docs/what/aspect",
      // "docs/what/urn",
      // "docs/what/relationship",
      // "docs/what/search-document",
      // "docs/what/snapshot",
      // "docs/what/delta",
      // "docs/what/mxe",
    ],
    "Developer Guides": [
      // TODO: the titles of these should not be in question form in the sidebar
      "docs/developers",
      "docs/docker/development",
      "metadata-ingestion/adding-source",
      "metadata-ingestion/s3-ingestion",
      //"metadata-ingestion/examples/transforms/README"
      "metadata-ingestion/transformers",
      //"docs/what/graph",
      //"docs/what/search-index",
      //"docs/how/add-new-aspect",
      //"docs/how/build-metadata-service",
      //"docs/how/graph-onboarding",
      //"docs/demo/graph-onboarding",
      "docs/how/auth/jaas",
      "docs/how/auth/sso/configure-oidc-react",
      "docs/how/auth/sso/configure-oidc-react-google",
      "docs/how/auth/sso/configure-oidc-react-okta",
      "docs/how/restore-indices",
      "docs/how/extract-container-logs",
      "docs/how/delete-metadata",
      "datahub-web-react/src/app/analytics/README",
      "metadata-ingestion/developing",
    ],
    Components: [
      "datahub-web-react/README",
      "datahub-frontend/README",
      "datahub-graphql-core/README",
      "gms/README",
      "datahub-gms-graphql-service/README",
      // "metadata-jobs/README",
      "metadata-jobs/mae-consumer-job/README",
      "metadata-jobs/mce-consumer-job/README",
    ],
    "Advanced Guides": [
      "docs/advanced/no-code-modeling",
      "docs/advanced/aspect-versioning",
      "docs/advanced/es-7-upgrade",
      "docs/advanced/high-cardinality",
      "docs/how/scsi-onboarding-guide",
      "docs/advanced/no-code-upgrade",
      "docs/how/migrating-graph-service-implementation",
      "docs/advanced/mcp-mcl",
      // WIP "docs/advanced/backfilling",
      // WIP "docs/advanced/derived-aspects",
      // WIP "docs/advanced/entity-hierarchy",
      // WIP "docs/advanced/partial-update",
      // WIP "docs/advanced/pdl-best-practices",
    ],
    Deployment: [
      "docs/how/kafka-config",
      "docker/README",
      "docs/deploy/kubernetes",
      "docker/datahub-upgrade/README",
      "docs/deploy/aws",
      "docs/deploy/gcp",
<<<<<<< HEAD
      "docs/deploy/confluent-cloud",
      // Purposely not including the following:
      // - "docker/datahub-frontend/README",
      // - "docker/datahub-gms-graphql-service/README",
      // - "docker/datahub-gms/README",
      // - "docker/datahub-mae-consumer/README",
      // - "docker/datahub-mce-consumer/README",
      // - "docker/datahub-ingestion/README",
      // - "docker/elasticsearch-setup/README",
      // - "docker/ingestion/README",
      // - "docker/kafka-setup/README",
      // - "docker/mariadb/README",
      // - "docker/mysql/README",
      // - "docker/neo4j/README",
      // - "docker/postgres/README",
=======
>>>>>>> 1fbc80bd
    ],
    Community: [
      "docs/slack",
      "docs/links",
      "docs/townhalls",
      "docs/townhall-history",
      "docs/CODE_OF_CONDUCT",
      "docs/rfc",
      {
        RFCs: list_ids_in_directory("docs/rfc/active"),
      },
    ],
  },
};<|MERGE_RESOLUTION|>--- conflicted
+++ resolved
@@ -124,7 +124,6 @@
       "docker/datahub-upgrade/README",
       "docs/deploy/aws",
       "docs/deploy/gcp",
-<<<<<<< HEAD
       "docs/deploy/confluent-cloud",
       // Purposely not including the following:
       // - "docker/datahub-frontend/README",
@@ -140,8 +139,6 @@
       // - "docker/mysql/README",
       // - "docker/neo4j/README",
       // - "docker/postgres/README",
-=======
->>>>>>> 1fbc80bd
     ],
     Community: [
       "docs/slack",
