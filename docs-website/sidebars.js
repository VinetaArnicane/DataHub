// note: to handle errors where you don't want a markdown file in the sidebar, add it as a comment.
// this will fix errors like `Error: File not accounted for in sidebar: ...`
module.exports = {
  // users
  // architects
  // modelers
  // developers
  // operators

  overviewSidebar: [
    {
      type: "html",
      value: "<div>Getting Started</div>",
      defaultStyle: true,
    },
    {
      label: "What Is DataHub?",
      type: "category",
      collapsed: true,
      link: { type: "doc", id: "docs/features" },
      items: [
        // By the end of this section, readers should understand the core use cases that DataHub addresses,
        // target end-users, high-level architecture, & hosting options
        {
          type: "doc",
          label: "Quickstart",
          id: "docs/quickstart",
        },
        {
          type: "link",
          label: "Demo",
          href: "https://demo.datahubproject.io/",
        },
        "docs/what-is-datahub/datahub-concepts",
      ],
    },
    {
      type: "category",
      label: "Features",
      link: {
        type: "generated-index",
        title: "Feature Guides",
        description: "Learn about the features of DataHub.",
      },
      items: [
        // "docs/how/ui-tabs-guide",
        {
          label: "Assertions",
          type: "category",
          link: { type: "doc", id: "docs/managed-datahub/observe/assertions" },
          items: [
            {
              label: "Column Assertions",
              type: "doc",
              id: "docs/managed-datahub/observe/column-assertions",
              className: "saasOnly",
            },
            {
              label: "Custom SQL Assertions",
              type: "doc",
              id: "docs/managed-datahub/observe/custom-sql-assertions",
              className: "saasOnly",
            },
            {
              label: "Freshness Assertions",
              type: "doc",
              id: "docs/managed-datahub/observe/freshness-assertions",
              className: "saasOnly",
            },
            {
              label: "Schema Assertions",
              type: "doc",
              id: "docs/managed-datahub/observe/schema-assertions",
              className: "saasOnly",
            },
            {
              label: "Volume Assertions",
              type: "doc",
              id: "docs/managed-datahub/observe/volume-assertions",
              className: "saasOnly",
            },
          ],
        },
        {
          label: "Business Attributes",
          type: "doc",
          id: "docs/businessattributes",
        },
        {
          label: "Business Glossary",
          type: "doc",
          id: "docs/glossary/business-glossary",
        },
        {
          label: "Data Contract",
          type: "doc",
          id: "docs/managed-datahub/observe/data-contract",
        },
        {
          label: "Data Products",
          type: "doc",
          id: "docs/dataproducts",
        },
        {
          label: "Dataset Usage and Query History",
          type: "doc",
          id: "docs/features/dataset-usage-and-query-history",
        },
        "docs/features/feature-guides/documentation-forms",
        {
          label: "Domains",
          type: "doc",
          id: "docs/domains",
        },
        {
          label: "Incidents",
          type: "doc",
          id: "docs/incidents/incidents",
        },
        {
          label: "Ingestion",
          type: "doc",
          id: "docs/ui-ingestion",
        },
        {
          label: "Lineage",
          type: "category",
          link: {
            type: "doc",
            id: "docs/generated/lineage/lineage-feature-guide",
          },
          items: [
            {
              label: "Lineage Impact analysis",
              type: "doc",
              id: "docs/act-on-metadata/impact-analysis",
            },
            {
              label: "Managing Lineage via UI",
              type: "doc",
              id: "docs/features/feature-guides/ui-lineage",
            },
          ],
        },
        {
          label: "Metadata Tests",
          type: "doc",
          id: "docs/tests/metadata-tests",
          className: "saasOnly",
        },
        {
          label: "Ownership",
          type: "doc",
          id: "docs/ownership/ownership-types",
        },
        {
          label: "Policies",
          type: "doc",
          id: "docs/authorization/access-policies-guide",
        },
        {
          label: "Posts",
          type: "doc",
          id: "docs/posts",
        },
        "docs/features/feature-guides/properties",
        {
          label: "Schema history",
          type: "doc",
          id: "docs/schema-history",
        },
        {
          label: "Search",
          type: "doc",
          id: "docs/how/search",
        },
        {
          label: "Sync Status",
          type: "doc",
          id: "docs/sync-status",
        },
        {
          label: "Tags",
          type: "doc",
          id: "docs/tags",
        },
      ],
    },
    {
      label: "Managed DataHub",
      type: "category",
      collapsed: true,
      link: {
        type: "doc",
        id: "docs/managed-datahub/managed-datahub-overview",
      },
      items: [
        "docs/managed-datahub/welcome-acryl",
        {
          type: "doc",
          id: "docs/managed-datahub/saas-slack-setup",
          className: "saasOnly",
        },
        {
          type: "doc",
          id: "docs/managed-datahub/approval-workflows",
          className: "saasOnly",
        },
        {
          "Metadata Ingestion With Acryl": [
            "docs/managed-datahub/metadata-ingestion-with-acryl/ingestion",
          ],
        },
        {
          "DataHub API": [
            {
              type: "doc",
              id: "docs/managed-datahub/datahub-api/entity-events-api",
              className: "saasOnly",
            },
            {
              "GraphQL API": [
                "docs/managed-datahub/datahub-api/graphql-api/getting-started",
              ],
            },
          ],
        },
        {
          Integrations: [
            {
              type: "doc",
              id: "docs/managed-datahub/integrations/aws-privatelink",
              className: "saasOnly",
            },
            {
              type: "doc",
              id: "docs/managed-datahub/integrations/oidc-sso-integration",
              className: "saasOnly",
            },
          ],
        },
        {
          "Operator Guide": [
            {
              type: "doc",
              id: "docs/managed-datahub/operator-guide/setting-up-remote-ingestion-executor",
              className: "saasOnly",
            },
            {
              type: "doc",
              id: "docs/managed-datahub/operator-guide/setting-up-events-api-on-aws-eventbridge",
              className: "saasOnly",
            },
          ],
        },
        {
          type: "doc",
          id: "docs/managed-datahub/chrome-extension",
        },
        {
          type: "doc",
          id: "docs/managed-datahub/subscription-and-notification",
          className: "saasOnly",
        },
        {
          "Managed DataHub Release History": [
            "docs/managed-datahub/release-notes/v_0_3_2",
            "docs/managed-datahub/release-notes/v_0_3_1",
            "docs/managed-datahub/release-notes/v_0_2_16",
            "docs/managed-datahub/release-notes/v_0_2_15",
            "docs/managed-datahub/release-notes/v_0_2_14",
            "docs/managed-datahub/release-notes/v_0_2_13",
            "docs/managed-datahub/release-notes/v_0_2_12",
            "docs/managed-datahub/release-notes/v_0_2_11",
            "docs/managed-datahub/release-notes/v_0_2_10",
            "docs/managed-datahub/release-notes/v_0_2_9",
            "docs/managed-datahub/release-notes/v_0_2_8",
            "docs/managed-datahub/release-notes/v_0_2_7",
            "docs/managed-datahub/release-notes/v_0_2_6",
            "docs/managed-datahub/release-notes/v_0_2_5",
            "docs/managed-datahub/release-notes/v_0_2_4",
            "docs/managed-datahub/release-notes/v_0_2_3",
            "docs/managed-datahub/release-notes/v_0_2_2",
            "docs/managed-datahub/release-notes/v_0_2_1",
            "docs/managed-datahub/release-notes/v_0_2_0",
            "docs/managed-datahub/release-notes/v_0_1_73",
            "docs/managed-datahub/release-notes/v_0_1_72",
            "docs/managed-datahub/release-notes/v_0_1_70",
            "docs/managed-datahub/release-notes/v_0_1_69",
          ],
        },
      ],
    },
    {
      type: "html",
      value: "<div>Integrations</div>",
      defaultStyle: true,
    },
    {
      type: "category",
      link: {
        type: "doc",
        id: "metadata-ingestion/README",
      },
      label: "Overview",
      items: [
        {
          type: "doc",
          label: "Recipe",
          id: "metadata-ingestion/recipe_overview",
        },
        {
          type: "category",
          label: "Sinks",
          link: { type: "doc", id: "metadata-ingestion/sink_overview" },
          items: [
            {
              type: "autogenerated",
              dirName: "metadata-ingestion/sink_docs",
            },
          ],
        },
        {
          type: "category",
          label: "Transformers",
          link: {
            type: "doc",
            id: "metadata-ingestion/docs/transformer/intro",
          },
          items: ["metadata-ingestion/docs/transformer/dataset_transformer"],
        },
      ],
    },
    {
      "Quickstart Guides": [
        "metadata-ingestion/cli-ingestion",
        {
          BigQuery: [
            "docs/quick-ingestion-guides/bigquery/overview",
            "docs/quick-ingestion-guides/bigquery/setup",
            "docs/quick-ingestion-guides/bigquery/configuration",
          ],
        },
        {
          Redshift: [
            "docs/quick-ingestion-guides/redshift/overview",
            "docs/quick-ingestion-guides/redshift/setup",
            "docs/quick-ingestion-guides/redshift/configuration",
          ],
        },
        {
          Snowflake: [
            "docs/quick-ingestion-guides/snowflake/overview",
            "docs/quick-ingestion-guides/snowflake/setup",
            "docs/quick-ingestion-guides/snowflake/configuration",
          ],
        },
        {
          Tableau: [
            "docs/quick-ingestion-guides/tableau/overview",
            "docs/quick-ingestion-guides/tableau/setup",
            "docs/quick-ingestion-guides/tableau/configuration",
          ],
        },
        {
          PowerBI: [
            "docs/quick-ingestion-guides/powerbi/overview",
            "docs/quick-ingestion-guides/powerbi/setup",
            "docs/quick-ingestion-guides/powerbi/configuration",
          ],
        },
        {
          Looker: [
            "docs/quick-ingestion-guides/looker/overview",
            "docs/quick-ingestion-guides/looker/setup",
            "docs/quick-ingestion-guides/looker/configuration",
          ],
        },
      ],
    },
    {
      type: "category",
      label: "Sources",
      link: { type: "doc", id: "metadata-ingestion/source_overview" },
      items: [
        // collapse these; add push-based at top
        {
          type: "doc",
          id: "docs/lineage/airflow",
          label: "Airflow",
        },
        {
          type: "doc",
          id: "docs/lineage/dagster",
          label: "Dagster",
        },
<<<<<<< HEAD
=======
        {
          type: "doc",
          id: "docs/lineage/openlineage",
          label: "OpenLineage",
        },
        {
          type: "doc",
          id: "metadata-integration/java/spark-lineage/README",
          label: "Spark (Legacy)",
        },
        {
          type: "doc",
          id: "metadata-integration/java/spark-lineage-beta/README",
          label: "Spark",
        },
>>>>>>> d559656a
        //"docker/airflow/local_airflow",
        "metadata-ingestion/integration_docs/great-expectations",
        "metadata-integration/java/datahub-protobuf/README",
        //"metadata-ingestion/source-docs-template",
        {
          type: "autogenerated",
          dirName: "docs/generated/ingestion/sources", // '.' means the current docs folder
        },
      ],
    },
    {
      "Advanced Guides": [
        {
          "Scheduling Ingestion": [
            "metadata-ingestion/schedule_docs/intro",
            "metadata-ingestion/schedule_docs/cron",
            "metadata-ingestion/schedule_docs/airflow",
            "metadata-ingestion/schedule_docs/kubernetes",
          ],
        },

        "docs/platform-instances",
        "metadata-ingestion/docs/dev_guides/stateful",
        "metadata-ingestion/docs/dev_guides/classification",
        "metadata-ingestion/docs/dev_guides/add_stateful_ingestion_to_source",
        "metadata-ingestion/docs/dev_guides/sql_profiles",
        "metadata-ingestion/docs/dev_guides/profiling_ingestions",
      ],
    },
    {
      type: "html",
      value: "<div>Deployment</div>",
      defaultStyle: true,
    },
    {
      type: "category",
      label: "Deployment Guides",
      link: {
        type: "generated-index",
        title: "Deployment Guides",
        description:
          "Learn how to deploy DataHub to your environment, set up authentication, manage upgrades, and more.",
      },
      items: [
        "docs/deploy/aws",
        "docs/deploy/gcp",
        "docs/deploy/azure",
        "docker/README",
        "docs/deploy/kubernetes",
      ],
    },
    {
      type: "category",
      label: "Advanced Guides",
      items: [
        "docs/deploy/confluent-cloud",
        "docs/deploy/environment-vars",
        "docs/how/extract-container-logs",
      ],
    },
    {
      type: "html",
      value: "<div>Admin</div>",
      defaultStyle: true,
    },
    {
      Authentication: [
        "docs/authentication/README",
        "docs/authentication/concepts",
        "docs/authentication/changing-default-credentials",
        "docs/authentication/guides/add-users",
        {
          "Frontend Authentication": [
            "docs/authentication/guides/jaas",
            "docs/authentication/guides/sso/configure-oidc-react",
            "docs/authentication/guides/sso/configure-oidc-behind-proxy",
          ],
        },
        "docs/authentication/introducing-metadata-service-authentication",
        "docs/authentication/personal-access-tokens",
      ],
    },
    {
      Authorization: [
        "docs/authorization/README",
        "docs/authorization/roles",
        "docs/authorization/policies",
        "docs/authorization/groups",
      ],
    },
    {
      "Advanced Guides": [
        "docs/how/delete-metadata",
        "docs/how/configuring-authorization-with-apache-ranger",
        "docs/managed-datahub/configuring-identity-provisioning-with-ms-entra",
        "docs/how/backup-datahub",
        "docs/how/restore-indices",
        "docs/advanced/db-retention",
        "docs/advanced/monitoring",
        "docs/deploy/telemetry",
        "docs/how/kafka-config",
        "docs/advanced/no-code-upgrade",
        "docs/how/jattach-guide",
      ],
    },
    {
      type: "html",
      value: "<div>Developers</div>",
      defaultStyle: true,
    },
    {
      Architecture: [
        "docs/architecture/architecture",
        "docs/components",
        "docs/architecture/metadata-ingestion",
        "docs/architecture/metadata-serving",
        "docs/architecture/docker-containers",
      ],
    },
    {
      "Metadata Model": [
        "docs/modeling/metadata-model",
        "docs/modeling/extending-the-metadata-model",
        "docs/what/mxe",
        {
          Entities: [
            {
              type: "autogenerated",
              dirName: "docs/generated/metamodel/entities", // '.' means the current docs folder
            },
          ],
        },
      ],
    },
    {
      "Developing on DataHub": [
        "docs/developers",
        "docs/docker/development",
        "metadata-ingestion/developing",
        "docs/api/graphql/graphql-endpoint-development",
        {
          Modules: [
            "datahub-web-react/README",
            "datahub-frontend/README",
            "datahub-graphql-core/README",
            "metadata-service/README",
            "metadata-jobs/mae-consumer-job/README",
            "metadata-jobs/mce-consumer-job/README",
          ],
        },
        {
          Troubleshooting: [
            "docs/troubleshooting/quickstart",
            "docs/troubleshooting/build",
            "docs/troubleshooting/general",
          ],
        },
      ],
    },
    {
      "Advanced Guides": [
        "metadata-ingestion/docs/dev_guides/reporting_telemetry",
        "docs/advanced/mcp-mcl",
        "docker/datahub-upgrade/README",
        "docs/advanced/no-code-modeling",
        "datahub-web-react/src/app/analytics/README",
        "docs/how/migrating-graph-service-implementation",
        "docs/advanced/field-path-spec-v2",
        "metadata-ingestion/adding-source",
        "docs/how/add-custom-ingestion-source",
        "docs/how/add-custom-data-platform",
        "docs/advanced/browse-paths-upgrade",
        "docs/browseV2/browse-paths-v2",
        "docs/plugins",
      ],
    },
    {
      type: "html",
      value: "<div>API & SDKs</div>",
      defaultStyle: true,
    },
    {
      type: "doc",
      id: "docs/api/datahub-apis",
      label: "Overview",
    },
    {
      type: "category",
      label: "API",
      items: [
        {
          "GraphQL API": [
            {
              label: "Overview",
              type: "doc",
              id: "docs/api/graphql/overview",
            },
            {
              Reference: [
                {
                  type: "doc",
                  label: "Queries",
                  id: "graphql/queries",
                },
                {
                  type: "doc",
                  label: "Mutations",
                  id: "graphql/mutations",
                },
                {
                  type: "doc",
                  label: "Objects",
                  id: "graphql/objects",
                },
                {
                  type: "doc",
                  label: "Inputs",
                  id: "graphql/inputObjects",
                },
                {
                  type: "doc",
                  label: "Interfaces",
                  id: "graphql/interfaces",
                },
                {
                  type: "doc",
                  label: "Unions",
                  id: "graphql/unions",
                },
                {
                  type: "doc",
                  label: "Enums",
                  id: "graphql/enums",
                },
                {
                  type: "doc",
                  label: "Scalars",
                  id: "graphql/scalars",
                },
              ],
            },
            {
              Guides: [
                {
                  type: "doc",
                  label: "How To Set Up GraphQL",
                  id: "docs/api/graphql/how-to-set-up-graphql",
                },
                {
                  type: "doc",
                  label: "Getting Started With GraphQL",
                  id: "docs/api/graphql/getting-started",
                },
                {
                  type: "doc",
                  label: "Access Token Management",
                  id: "docs/api/graphql/token-management",
                },
              ],
            },
          ],
        },
        {
          OpenAPI: [
            {
              type: "doc",
              label: "OpenAPI",
              id: "docs/api/openapi/openapi-usage-guide",
            },
          ],
        },
        "docs/dev-guides/timeline",
        {
          "Rest.li API": [
            {
              type: "doc",
              label: "Rest.li API Guide",
              id: "docs/api/restli/restli-overview",
            },
            {
              type: "doc",
              label: "Restore Indices",
              id: "docs/api/restli/restore-indices",
            },
            {
              type: "doc",
              label: "Get Index Sizes",
              id: "docs/api/restli/get-index-sizes",
            },
            {
              type: "doc",
              label: "Truncate Timeseries Aspect",
              id: "docs/api/restli/truncate-time-series-aspect",
            },
            {
              type: "doc",
              label: "Get ElasticSearch Task Status Endpoint",
              id: "docs/api/restli/get-elastic-task-status",
            },
            {
              type: "doc",
              label: "Evaluate Tests",
              id: "docs/api/restli/evaluate-tests",
            },
            {
              type: "doc",
              label: "Aspect Versioning and Rest.li Modeling",
              id: "docs/advanced/aspect-versioning",
            },
          ],
        },
      ],
    },
    {
      type: "category",
      label: "SDK",
      items: [
        {
          "Python SDK": [
            "metadata-ingestion/as-a-library",
            {
              "Python SDK Reference": [
                {
                  type: "autogenerated",
                  dirName: "python-sdk",
                },
              ],
            },
          ],
        },
        {
          type: "doc",
          label: "Java SDK",
          id: "metadata-integration/java/as-a-library",
        },
      ],
    },
    {
      type: "category",
      label: "DataHub CLI",
      link: { type: "doc", id: "docs/cli" },
      items: ["docs/datahub_lite"],
    },
    {
      type: "category",
      label: "Datahub Actions",
      link: { type: "doc", id: "docs/act-on-metadata" },
      items: [
        "docs/actions/README",
        "docs/actions/quickstart",
        "docs/actions/concepts",
        {
          Sources: [
            {
              type: "autogenerated",
              dirName: "docs/actions/sources",
            },
          ],
        },
        {
          Events: [
            {
              type: "autogenerated",
              dirName: "docs/actions/events",
            },
          ],
        },
        {
          Actions: [
            {
              type: "autogenerated",
              dirName: "docs/actions/actions",
            },
          ],
        },
        {
          Guides: [
            {
              type: "autogenerated",
              dirName: "docs/actions/guides",
            },
          ],
        },
      ],
    },
    {
      "API & SDK Guides": [
        "docs/api/tutorials/custom-properties",
        "docs/api/tutorials/datasets",
        "docs/api/tutorials/deprecation",
        "docs/api/tutorials/descriptions",
        "docs/api/tutorials/domains",
        "docs/api/tutorials/forms",
        "docs/api/tutorials/lineage",
        "docs/api/tutorials/ml",
        "docs/api/tutorials/owners",
        "docs/api/tutorials/structured-properties",
        "docs/api/tutorials/tags",
        "docs/api/tutorials/terms",
        {
          type: "doc",
          id: "docs/advanced/patch",
          label: "Patch",
        },
      ],
    },
    {
      type: "html",
      value: "<div>Community</div>",
      defaultStyle: true,
    },
    {
      label: "Community",
      type: "category",
      collapsed: true,
      link: {
        type: "generated-index",
        title: "Community",
        description: "Learn about DataHub community.",
      },
      items: [
        "docs/slack",
        "docs/townhalls",
        //        "docs/townhall-history",
        "docs/CODE_OF_CONDUCT",
        "docs/CONTRIBUTING",
        "docs/links",
        "docs/rfc",
        "SECURITY",
      ],
    },
    {
      "Release History": ["releases", "docs/how/updating-datahub"],
    },

    // "Candidates for Deprecation": [
    // "README",
    // "docs/roadmap",
    // "docs/advanced/backfilling",
    //"docs/advanced/derived-aspects",
    //"docs/advanced/entity-hierarchy",
    //"docs/advanced/partial-update",
    //"docs/advanced/pdl-best-practices",
    //"docs/introducing-metadata-service-authentication"
    //"metadata-models-custom/README"
    //"metadata-ingestion/examples/transforms/README"
    //"docs/what/graph",
    //"docs/what/search-index",
    //"docs/how/add-new-aspect",
    //"docs/how/build-metadata-service",
    //"docs/how/graph-onboarding",
    //"docs/demo/graph-onboarding",
    //"metadata-integration/java/spark-lineage/README",
    // "metadata-integration/java/spark-lineage-beta/README.md
    // "metadata-integration/java/openlineage-converter/README"
    //"metadata-ingestion-modules/airflow-plugin/README"
    //"metadata-ingestion-modules/dagster-plugin/README"
    // "metadata-ingestion/schedule_docs/datahub", // we can delete this
    // TODO: change the titles of these, removing the "What is..." portion from the sidebar"
    // "docs/what/entity",
    // "docs/what/aspect",
    // "docs/what/urn",
    // "docs/what/relationship",
    // "docs/advanced/high-cardinality",
    // "docs/what/search-document",
    // "docs/what/snapshot",
    // "docs/what/delta",
    // - "docker/datahub-frontend/README",
    // - "docker/datahub-gms/README",
    // - "docker/datahub-mae-consumer/README",
    // - "docker/datahub-mce-consumer/README",
    // - "docker/datahub-ingestion/README",
    // - "docker/elasticsearch-setup/README",
    // - "docker/ingestion/README",
    // - "docker/kafka-setup/README",
    // - "docker/mariadb/README",
    // - "docker/mysql/README",
    // - "docker/neo4j/README",
    // - "docker/postgres/README",
    // - "perf-test/README",
    // "metadata-jobs/README",
    // "docs/how/add-user-data",
    // "docs/_feature-guide-template"
    // "docs/_api-guide-template"
    // - "metadata-service/services/README"
    // "metadata-ingestion/examples/structured_properties/README"
    // ],
  ],
};<|MERGE_RESOLUTION|>--- conflicted
+++ resolved
@@ -394,8 +394,6 @@
           id: "docs/lineage/dagster",
           label: "Dagster",
         },
-<<<<<<< HEAD
-=======
         {
           type: "doc",
           id: "docs/lineage/openlineage",
@@ -411,7 +409,6 @@
           id: "metadata-integration/java/spark-lineage-beta/README",
           label: "Spark",
         },
->>>>>>> d559656a
         //"docker/airflow/local_airflow",
         "metadata-ingestion/integration_docs/great-expectations",
         "metadata-integration/java/datahub-protobuf/README",
