const fs = require("fs");

function list_ids_in_directory(directory, hardcoded_labels) {
  if (hardcoded_labels === undefined) {
    hardcoded_labels = {};
  }

  const files = fs.readdirSync(`../${directory}`).sort();
  let ids = [];
  for (const name of files) {
    if (fs.lstatSync(`../${directory}/${name}`).isDirectory()) {
      // Recurse into the directory.
      const inner_ids = list_ids_in_directory(`${directory}/${name}`);
      ids = ids.concat(inner_ids);
    } else {
      if (name.endsWith(".md")) {
        const slug = name.replace(/\.md$/, "");
        const id = `${directory}/${slug}`;

        if (id in hardcoded_labels) {
          label = hardcoded_labels[id];
          ids.push({ type: "doc", id, label });
        } else {
          ids.push({ type: "doc", id });
        }
      }
    }
  }
  return ids;
}

// note: to handle errors where you don't want a markdown file in the sidebar, add it as a comment.
// this will fix errors like `Error: File not accounted for in sidebar: ...`
module.exports = {
  // users
  // architects
  // modelers
  // developers
  // operators

  overviewSidebar: {
    "What is DataHub?": [
      // By the end of this section, readers should understand the core use cases that DataHub addresses,
      // target end-users, high-level architecture, & hosting options

      // "docs/wip/what-is-datahub",
      "docs/features",
      {
        Architecture: [
          "docs/architecture/architecture",
          "docs/components",
          "docs/architecture/metadata-ingestion",
          "docs/architecture/metadata-serving",
        ],
      },
      "docs/demo", // rename this to "DataHub Demo"
      "docs/saas",
    ],
    "Get Started": [
      // The goal of this section is to provide the bare-minimum steps required to:
      //   - Get DataHub Running
      //   - Optionally configure SSO
      //   - Add/invite Users
      //   - Create Polices & assign roles
      //   - Ingest at least one source (ie. data warehouse)
      //   - Understand high-level options for enriching metadata
      "docs/get-started-with-datahub",
      {
        "Self-Hosted DataHub": [
          "docs/quickstart",
          // "docs/wip/configure-sso",
          "docs/authentication/guides/add-users",
          // "docs/wip/invite-with-email-link",
          // "docs/wip/create-policies",
          // "docs/wip/guide-ingest-your-first-metadata-source",
          // "docs/wip/guide-enrich-your-metadata", // remove this; add in enrichment detail in ingest-your-first-source
        ],
      },
      {
        "Managed DataHub": [
          // {
          //   type: "doc",
          //   id: "docs/wip/managed-datahub-setup",
          //   className: "saasOnly",
          // },
          // {
          //   type: "doc",
          //   id: "docs/wip/configure-sso",
          //   className: "saasOnly",
          // },
          "docs/authentication/guides/add-users",
          // "docs/wip/invite-with-email-link",
          // "docs/wip/create-policies",
          {
            type: "doc",
            id: "docs/managed-datahub/saas-slack-setup",
            className: "saasOnly",
          },
          {
            type: "doc",
            id: "docs/managed-datahub/approval-workflows",
            className: "saasOnly",
          },
          // "docs/wip/guide-ingest-your-first-metadata-source",
          // "docs/wip/guide-enrich-your-metadata",
        ],
      },
      {
        "Ingestion Quickstart Guides": [
          {
            BigQuery: [
              "docs/quick-ingestion-guides/bigquery/overview",
              "docs/quick-ingestion-guides/bigquery/setup",
              "docs/quick-ingestion-guides/bigquery/configuration",
            ],
          },
          {
            Snowflake: [
              "docs/quick-ingestion-guides/snowflake/overview",
              "docs/quick-ingestion-guides/snowflake/setup",
              "docs/quick-ingestion-guides/snowflake/configuration",
            ],
          },
        ],
      },
    ],
    "Ingest Metadata": [
      // The purpose of this section is to provide a deeper understanding of how ingestion works.
      // Readers should be able to find details for ingesting from all systems, apply transformers, understand sinks,
      // and understand key concepts of the Ingestion Framework (Sources, Sinks, Transformers, and Recipes)
      {
        Overview: [
          "metadata-ingestion/README",
          // "docs/wip/ingestion-overview",
          "docs/ui-ingestion",
        ],
      },

      // {
      //   "Shift Left": [
      //     // "docs/wip/importance-of-shift-left",
      //   ],
      // },
      {
        Sources: [
          // collapse these; add push-based at top
          {
            Airflow: ["docs/lineage/airflow", "docker/airflow/local_airflow"],
          },
          "metadata-integration/java/spark-lineage/README",
          "metadata-ingestion/integration_docs/great-expectations",
          "metadata-integration/java/datahub-protobuf/README",
          //"metadata-ingestion/source-docs-template",
          {
            type: "autogenerated",
            dirName: "docs/generated/ingestion/sources", // '.' means the current docs folder
          },
        ],
      },
      {
        Sinks: list_ids_in_directory("metadata-ingestion/sink_docs"),
      },
      {
        Transformers: [
          "metadata-ingestion/docs/transformer/intro",
          "metadata-ingestion/docs/transformer/dataset_transformer",
        ],
      },
      {
        "Advanced Guides": [
          {
            "Scheduling Ingestion": [
              "metadata-ingestion/schedule_docs/intro",
              "metadata-ingestion/schedule_docs/cron",
              "metadata-ingestion/schedule_docs/airflow",
              "metadata-ingestion/schedule_docs/kubernetes",
            ],
          },
          // {
          //   type: "doc",
          //   id: "docs/wip/remote-ingestion-executor-on-AWS",
          //   className: "saasOnly",
          // },
          "docs/platform-instances",
          "metadata-ingestion/docs/dev_guides/stateful",
          "metadata-ingestion/docs/dev_guides/classification",
          "metadata-ingestion/docs/dev_guides/add_stateful_ingestion_to_source",
          "metadata-ingestion/docs/dev_guides/sql_profiles",
        ],
      },
    ],
    "Enrich Metadata": [
      // The purpose of this section is to provide direction on how to enrich metadata when shift-left isn’t an option
      // "docs/wip/csv-enrichment",
      // "docs/wip/ui-based-enrichment",
      "docs/enrich-metadata",
      "docs/domains",
      "docs/glossary/business-glossary",
      "docs/tags",
      "docs/lineage/lineage-feature-guide",
    ],

    "Act on Metadata": [
      "docs/act-on-metadata",
      {
        "Actions Framework": [
          "docs/actions/README",
          "docs/actions/quickstart",
          "docs/actions/concepts",
          {
            Sources: [
              {
                type: "autogenerated",
                dirName: "docs/actions/sources",
              },
            ],
          },
          {
            Events: [
              {
                type: "autogenerated",
                dirName: "docs/actions/events",
              },
            ],
          },
          {
            Actions: [
              {
                type: "autogenerated",
                dirName: "docs/actions/actions",
              },
            ],
          },
          {
            Guides: [
              {
                type: "autogenerated",
                dirName: "docs/actions/guides",
              },
            ],
          },
        ],
      },
      {
        type: "doc",
        id: "docs/tests/metadata-tests",
        className: "saasOnly",
      },
      //  "docs/wip/metadata-analytics",
      "docs/act-on-metadata/impact-analysis",
      // {
      //    type: "doc",
      //    id: "docs/wip/events-bridge",
      //    className: "saasOnly",
      //  },
      //  {
      //    type: "doc",
      //    id: "docs/wip/datahub-incidents", // rename this to "Incidents"
      //    className: "saasOnly",
      //  },
      //  {
      //    type: "doc",
      //    id: "docs/wip/approval-workflows",
      //    className: "saasOnly",
      //  },
    ],

    "Deploy DataHub": [
      // The purpose of this section is to provide the minimum steps required to deploy DataHub to the vendor of your choosing
      "docs/deploy/aws",
      "docs/deploy/gcp",
      "docker/README",
      "docs/deploy/kubernetes",
      {
        Authentication: [
          "docs/authentication/README",
          "docs/authentication/concepts",
          {
            "Frontend Authentication": [
              "docs/authentication/guides/jaas",
              {
                "OIDC Authentication": [
                  "docs/authentication/guides/sso/configure-oidc-react",
                  "docs/authentication/guides/sso/configure-oidc-react-google",
                  "docs/authentication/guides/sso/configure-oidc-react-okta",
                  "docs/authentication/guides/sso/configure-oidc-react-azure",
                ],
              },
            ],
          },
          "docs/authentication/introducing-metadata-service-authentication",
          "docs/authentication/personal-access-tokens",
        ],
      },
      {
        Authorization: [
          "docs/authorization/README",
          "docs/authorization/roles",
          "docs/authorization/policies",
          "docs/authorization/groups",
        ],
      },
      {
        "Advanced Guides": [
          "docs/how/delete-metadata",
          "docs/how/configuring-authorization-with-apache-ranger",
          "docs/how/backup-datahub",
          "docs/how/restore-indices",
          "docs/advanced/db-retention",
          "docs/advanced/monitoring",
          "docs/how/extract-container-logs",
          "docs/deploy/telemetry",
          "docs/how/kafka-config",
          "docs/deploy/confluent-cloud",
          "docs/advanced/no-code-upgrade",
        ],
      },
      "docs/how/updating-datahub",
    ],
    "Developer Guides": [
      // The purpose of this section is to provide developers & technical users with
      // concrete tutorials for how to work with the DataHub CLI & APIs
      // "docs/wip/developer-guides",
      "docs/cli",
      "docs/datahub_lite",
      {
        "GraphQL API": [
          {
            label: "Overview",
            type: "doc",
            id: "docs/api/graphql/overview",
          },
          {
            Reference: [
              {
                type: "doc",
                label: "Queries",
                id: "graphql/queries",
              },
              {
                type: "doc",
                label: "Mutations",
                id: "graphql/mutations",
              },
              {
                type: "doc",
                label: "Objects",
                id: "graphql/objects",
              },
              {
                type: "doc",
                label: "Inputs",
                id: "graphql/inputObjects",
              },
              {
                type: "doc",
                label: "Interfaces",
                id: "graphql/interfaces",
              },
              {
                type: "doc",
                label: "Unions",
                id: "graphql/unions",
              },
              {
                type: "doc",
                label: "Enums",
                id: "graphql/enums",
              },
              {
                type: "doc",
                label: "Scalars",
                id: "graphql/scalars",
              },
            ],
          },
          {
            Guides: [
              {
                type: "doc",
                label: "Getting Started",
                id: "docs/api/graphql/getting-started",
              },
              {
                type: "doc",
                label: "Working with Metadata Entities",
                id: "docs/api/graphql/querying-entities",
              },
              {
                type: "doc",
                label: "Access Token Management",
                id: "docs/api/graphql/token-management",
              },
            ],
          },
        ],
      },
      {
        OpenAPI: [
          {
            label: "Usage Guide",
            type: "doc",
            id: "docs/api/openapi/openapi-usage-guide",
          },
          "docs/dev-guides/timeline",
        ],
      },
      {
        SDKs: [
          "metadata-ingestion/as-a-library",
          "metadata-integration/java/as-a-library",
        ],
      },
      {
        "DataHub Metadata Model": [
          "docs/modeling/metadata-model",
          "docs/modeling/extending-the-metadata-model",
          "docs/what/mxe",
          {
            Entities: [
              {
                type: "autogenerated",
                dirName: "docs/generated/metamodel/entities", // '.' means the current docs folder
              },
            ],
          },
        ],
      },
      {
        "Developing on DataHub": [
          "docs/developers",
          "docs/docker/development",
          "metadata-ingestion/developing",
          {
            Modules: [
              "datahub-web-react/README",
              "datahub-frontend/README",
              "datahub-graphql-core/README",
              "metadata-service/README",
              "metadata-jobs/mae-consumer-job/README",
              "metadata-jobs/mce-consumer-job/README",
            ],
          },
        ],
      },
      "docs/debugging",
      "docs/plugins",

      {
        Advanced: [
          "metadata-ingestion/docs/dev_guides/reporting_telemetry",
          "docs/advanced/mcp-mcl",
          "docker/datahub-upgrade/README",
          "docs/advanced/no-code-modeling",
          "datahub-web-react/src/app/analytics/README",
          "docs/advanced/aspect-versioning",
          "docs/advanced/es-7-upgrade",
          "docs/how/migrating-graph-service-implementation",
          "docs/advanced/field-path-spec-v2",
          "metadata-ingestion/adding-source",
          "docs/how/add-custom-ingestion-source",
          "docs/how/add-custom-data-platform",
          "docs/advanced/browse-paths-upgrade",
        ],
      },
    ],
    "Feature Guides": [
      // "docs/wip/tutorials",
      "docs/how/search",
      "docs/schema-history",
      // "docs/how/ui-tabs-guide",
      "docs/domains",
      "docs/glossary/business-glossary",
      "docs/tags",
      "docs/browse",
      "docs/authorization/access-policies-guide",
      "docs/features/dataset-usage-and-query-history",
      "docs/posts",
      "docs/sync-status",
      "docs/lineage/lineage-feature-guide",
      // "docs/wip/ui-ingestion-guide", -- not needed
      // "docs/wip/personal-access-tokens-guide", -- not needed

      // {
      //   "Advanced Tutorials": [
      //     // "docs/wip/advanced-guides",
      //     // "docs/wip/search-ranking",
      //   ],
      // },
    ],

    "Join the Community": [
      "docs/slack",
      "docs/townhalls",
      "docs/townhall-history",
      "docs/CODE_OF_CONDUCT",
      "docs/CONTRIBUTING",
      "docs/links",
      "docs/rfc",
    ],

    "Release History": ["releases"],
<<<<<<< HEAD
    "Managed DataHub": [
      "docs/managed-datahub/welcome-acryl",
      {
        "Actions Guide": [
          "docs/managed-datahub/actions-guide/tag-sync",
          "docs/managed-datahub/actions-guide/term-sync-propagation",
        ],
      },
      {
        "Metadata Ingestion With Acryl": [
          "docs/managed-datahub/administering-datahub/metadata-ingestion-with-acryl/ingestion",
          "docs/managed-datahub/administering-datahub/metadata-ingestion-with-acryl/advanced-ingestion",
        ],
      },
      {
        "DataHub API": [
          "docs/managed-datahub/datahub-api/datahub-architecture",
          "docs/managed-datahub/datahub-api/entity-events-api",
          {
            "GraphQL API": [
              "docs/managed-datahub/datahub-api/graphql-api/getting-started",
              "docs/managed-datahub/datahub-api/graphql-api/incidents-api-beta",
            ],
          },
        ],
      },
      {
        Integrations: [
          "docs/managed-datahub/integrations/aws-privatelink",
        ],
      },
      {
        "Operator Guide": [
          "docs/managed-datahub/operator-guide/setting-up-remote-ingestion-executor-on-aws",
          "docs/managed-datahub/operator-guide/setting-up-events-api-on-aws-eventbridge",
        ],
      },
      {
        "Release History": ["docs/managed-datahub/release-notes/v_0_1_69",
        "docs/managed-datahub/release-notes/v_0_1_70",],
      },
=======
    "Managed DataHub Release History": [
      "docs/managed-datahub/release-notes/v_0_1_72",
      "docs/managed-datahub/release-notes/v_0_1_70",
      "docs/managed-datahub/release-notes/v_0_1_69",
>>>>>>> 927d45dd
    ],

    // "Candidates for Deprecation": [
    // "README",
    // "docs/roadmap",
    // "docs/advanced/backfilling",
    //"docs/advanced/derived-aspects",
    //"docs/advanced/entity-hierarchy",
    //"docs/advanced/partial-update",
    //"docs/advanced/pdl-best-practices",
    //"docs/introducing-metadata-service-authentication"
    //"metadata-models-custom/README"
    //"metadata-ingestion/examples/transforms/README"
    //"docs/what/graph",
    //"docs/what/search-index",
    //"docs/how/add-new-aspect",
    //"docs/how/build-metadata-service",
    //"docs/how/graph-onboarding",
    //"docs/demo/graph-onboarding",
    //"metadata-ingestion-modules/airflow-plugin/README"
    // "metadata-ingestion/schedule_docs/datahub", // we can delete this
    // TODO: change the titles of these, removing the "What is..." portion from the sidebar"
    // "docs/what/entity",
    // "docs/what/aspect",
    // "docs/what/urn",
    // "docs/what/relationship",
    // "docs/advanced/high-cardinality",
    // "docs/what/search-document",
    // "docs/what/snapshot",
    // "docs/what/delta",
    // - "docker/datahub-frontend/README",
    // - "docker/datahub-gms/README",
    // - "docker/datahub-mae-consumer/README",
    // - "docker/datahub-mce-consumer/README",
    // - "docker/datahub-ingestion/README",
    // - "docker/elasticsearch-setup/README",
    // - "docker/ingestion/README",
    // - "docker/kafka-setup/README",
    // - "docker/mariadb/README",
    // - "docker/mysql/README",
    // - "docker/neo4j/README",
    // - "docker/postgres/README",
    // - "perf-test/README",
    // "metadata-jobs/README",
    // "docs/how/add-user-data",
    // "docs/_feature-guide-template"
    // ],
  },
};<|MERGE_RESOLUTION|>--- conflicted
+++ resolved
@@ -500,7 +500,6 @@
     ],
 
     "Release History": ["releases"],
-<<<<<<< HEAD
     "Managed DataHub": [
       "docs/managed-datahub/welcome-acryl",
       {
@@ -539,15 +538,12 @@
         ],
       },
       {
-        "Release History": ["docs/managed-datahub/release-notes/v_0_1_69",
-        "docs/managed-datahub/release-notes/v_0_1_70",],
-      },
-=======
-    "Managed DataHub Release History": [
-      "docs/managed-datahub/release-notes/v_0_1_72",
-      "docs/managed-datahub/release-notes/v_0_1_70",
-      "docs/managed-datahub/release-notes/v_0_1_69",
->>>>>>> 927d45dd
+        "Release History": [
+        "docs/managed-datahub/release-notes/v_0_1_72",
+        "docs/managed-datahub/release-notes/v_0_1_70",
+        "docs/managed-datahub/release-notes/v_0_1_69",
+        ],
+      },
     ],
 
     // "Candidates for Deprecation": [
