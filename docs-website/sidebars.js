const fs = require("fs");

function list_ids_in_directory(directory, hardcoded_labels) {
  if (hardcoded_labels === undefined) {
    hardcoded_labels = {};
  }

  const files = fs.readdirSync(`../${directory}`).sort();
  let ids = [];
  for (const name of files) {
    if (fs.lstatSync(`../${directory}/${name}`).isDirectory()) {
      // Recurse into the directory.
      const inner_ids = list_ids_in_directory(`${directory}/${name}`);
      ids = ids.concat(inner_ids);
    } else {
      if (name.endsWith(".md")) {
        const slug = name.replace(/\.md$/, "");
        const id = `${directory}/${slug}`;

        if (id in hardcoded_labels) {
          label = hardcoded_labels[id];
          ids.push({ type: "doc", id, label });
        } else {
          ids.push({ type: "doc", id });
        }
      }
    }
  }
  return ids;
}

// note: to handle errors where you don't want a markdown file in the sidebar, add it as a comment.
// this will fix errors like `Error: File not accounted for in sidebar: ...`
module.exports = {
  // users
  // architects
  // modelers
  // developers
  // operators

  overviewSidebar: {
    "What is DataHub?": [
      // By the end of this section, readers should understand the core use cases that DataHub addresses,
      // target end-users, high-level architecture, & hosting options

      // "docs/wip/what-is-datahub",
      "docs/features",
      {
        Architecture: [
          "docs/architecture/architecture",
          "docs/components",
          "docs/architecture/metadata-ingestion",
          "docs/architecture/metadata-serving",
        ],
      },
      "docs/demo", // rename this to "DataHub Demo"
      "docs/saas",
    ],
    "Get Started": [
      // The goal of this section is to provide the bare-minimum steps required to:
      //   - Get DataHub Running
      //   - Optionally configure SSO
      //   - Add/invite Users
      //   - Create Polices & assign roles
      //   - Ingest at least one source (ie. data warehouse)
      //   - Understand high-level options for enriching metadata
      "docs/wip/get-started",
      {
        "Self-Hosted DataHub": [
          "docs/quickstart",
          // "docs/wip/configure-sso",
          "docs/authentication/guides/add-users",
          // "docs/wip/invite-with-email-link",
          // "docs/wip/create-policies",
          // "docs/wip/guide-ingest-your-first-metadata-source",
          // "docs/wip/guide-enrich-your-metadata", // remove this; add in enrichment detail in ingest-your-first-source
        ],
      },
      {
        "Managed DataHub": [
          // {
          //   type: "doc",
          //   id: "docs/wip/managed-datahub-setup",
          //   className: "saasOnly",
          // },
          // {
          //   type: "doc",
          //   id: "docs/wip/configure-sso",
          //   className: "saasOnly",
          // },
          "docs/authentication/guides/add-users",
          // "docs/wip/invite-with-email-link",
          // "docs/wip/create-policies",
          {
            type: "doc",
            id: "docs/managed-datahub/saas-slack-setup",
            className: "saasOnly",
          },
          {
            type: "doc",
            id: "docs/managed-datahub/approval-workflows",
            className: "saasOnly",
          },
          // "docs/wip/guide-ingest-your-first-metadata-source",
          // "docs/wip/guide-enrich-your-metadata",
        ],
      },
    ],
    "Ingest Metadata": [
      // The purpose of this section is to provide a deeper understanding of how ingestion works.
      // Readers should be able to find details for ingesting from all systems, apply transformers, understand sinks,
      // and understand key concepts of the Ingestion Framework (Sources, Sinks, Transformers, and Recipes)
      {
        Overview: [
          "metadata-ingestion/README",
          // "docs/wip/ingestion-overview",
          "docs/ui-ingestion",
        ],
      },

      // {
      //   "Shift Left": [
      //     // "docs/wip/importance-of-shift-left",
      //   ],
      // },
      {
        Sources: [
          // collapse these; add push-based at top
          {
            Airflow: ["docs/lineage/airflow", "docker/airflow/local_airflow"],
          },
          "metadata-integration/java/spark-lineage/README",
          "metadata-ingestion/integration_docs/great-expectations",
          "metadata-integration/java/datahub-protobuf/README",
          //"metadata-ingestion/source-docs-template",
          {
            type: "autogenerated",
            dirName: "docs/generated/ingestion/sources", // '.' means the current docs folder
          },
        ],
      },
      {
        Sinks: list_ids_in_directory("metadata-ingestion/sink_docs"),
      },
      {
        Transformers: [
          "metadata-ingestion/docs/transformer/intro",
          "metadata-ingestion/docs/transformer/dataset_transformer",
        ],
      },
      {
        "Advanced Guides": [
          {
            "Scheduling Ingestion": [
              "metadata-ingestion/schedule_docs/intro",
              "metadata-ingestion/schedule_docs/cron",
              "metadata-ingestion/schedule_docs/airflow",
              "metadata-ingestion/schedule_docs/kubernetes",
            ],
          },
          // {
          //   type: "doc",
          //   id: "docs/wip/remote-ingestion-executor-on-AWS",
          //   className: "saasOnly",
          // },
          "docs/platform-instances",
          "metadata-ingestion/docs/dev_guides/stateful",
          "metadata-ingestion/docs/dev_guides/add_stateful_ingestion_to_source",
          "metadata-ingestion/docs/dev_guides/sql_profiles",
        ],
      },
    ],
    "Enrich Metadata": [
      // The purpose of this section is to provide direction on how to enrich metadata when shift-left isn’t an option
      // "docs/wip/csv-enrichment",
      // "docs/wip/ui-based-enrichment",
      "docs/domains",
      "docs/how/business-glossary-guide",
      "docs/tags",
      {
        Lineage: ["docs/lineage/intro", "docs/lineage/sample_code"],
      },
    ],

    "Act on Metadata": [
      // "docs/wip/act-on-metadata",
      {
        "Actions Framework": [
          "docs/actions/README",
          "docs/actions/quickstart",
          "docs/actions/concepts",
          {
            Sources: [
              {
                type: "autogenerated",
                dirName: "docs/actions/sources",
              },
            ],
          },
          {
            Events: [
              {
                type: "autogenerated",
                dirName: "docs/actions/events",
              },
            ],
          },
          {
            Actions: [
              {
                type: "autogenerated",
                dirName: "docs/actions/actions",
              },
            ],
          },
          {
            Guides: [
              {
                type: "autogenerated",
                dirName: "docs/actions/guides",
              },
            ],
          },
        ],
      },
      //  {
      //    type: "doc",
      //    id: "docs/wip/metadata-tests",
      //    className: "saasOnly",
      //  },
      //  "docs/wip/metadata-analytics",
      "docs/act-on-metadata/impact-analysis",
      // {
      //    type: "doc",
      //    id: "docs/wip/events-bridge",
      //    className: "saasOnly",
      //  },
      //  {
      //    type: "doc",
      //    id: "docs/wip/datahub-incidents", // rename this to "Incidents"
      //    className: "saasOnly",
      //  },
      //  {
      //    type: "doc",
      //    id: "docs/wip/approval-workflows",
      //    className: "saasOnly",
      //  },
    ],

    "Deploy DataHub": [
      // The purpose of this section is to provide the minimum steps required to deploy DataHub to the vendor of your choosing
      "docs/deploy/aws",
      "docs/deploy/gcp",
      "docker/README",
      "docs/deploy/kubernetes",
      {
        Authentication: [
          "docs/authentication/README",
          "docs/authentication/concepts",
          {
            "Frontend Authentication": [
              "docs/authentication/guides/jaas",
              {
                "OIDC Authentication": [
                  "docs/authentication/guides/sso/configure-oidc-react",
                  "docs/authentication/guides/sso/configure-oidc-react-google",
                  "docs/authentication/guides/sso/configure-oidc-react-okta",
                  "docs/authentication/guides/sso/configure-oidc-react-azure",
                ],
              },
            ],
          },
          "docs/authentication/introducing-metadata-service-authentication",
          "docs/authentication/personal-access-tokens",
        ],
      },
      {
        Authorization: [
          "docs/authorization/README",
          "docs/authorization/roles",
          "docs/authorization/policies",
          "docs/authorization/groups",
        ],
      },
      {
        "Advanced Guides": [
          "docs/how/delete-metadata",
          "docs/how/updating-datahub",
          "datahub-ranger-plugin/README",
          "docs/how/backup-datahub",
          "docs/how/restore-indices",
          "docs/advanced/db-retention",
          "docs/advanced/monitoring",
          "docs/how/extract-container-logs",
          "docs/deploy/telemetry",
          "docs/how/kafka-config",
          "docs/deploy/confluent-cloud",
          "docs/advanced/no-code-upgrade",
        ],
      },
    ],
    "Developer Guides": [
      // The purpose of this section is to provide developers & technical users with
      // concrete tutorials for how to work with the DataHub CLI & APIs
      // "docs/wip/developer-guides",
      "docs/cli",
      {
        "GraphQL API": [
          {
            label: "Overview",
            type: "doc",
            id: "docs/api/graphql/overview",
          },
          {
            Reference: [
              {
                type: "doc",
                label: "Queries",
                id: "graphql/queries",
              },
              {
                type: "doc",
                label: "Mutations",
                id: "graphql/mutations",
              },
              {
                type: "doc",
                label: "Objects",
                id: "graphql/objects",
              },
              {
                type: "doc",
                label: "Inputs",
                id: "graphql/inputObjects",
              },
              {
                type: "doc",
                label: "Interfaces",
                id: "graphql/interfaces",
              },
              {
                type: "doc",
                label: "Unions",
                id: "graphql/unions",
              },
              {
                type: "doc",
                label: "Enums",
                id: "graphql/enums",
              },
              {
                type: "doc",
                label: "Scalars",
                id: "graphql/scalars",
              },
            ],
          },
          {
            Guides: [
              {
                type: "doc",
                label: "Getting Started",
                id: "docs/api/graphql/getting-started",
              },
              {
                type: "doc",
                label: "Working with Metadata Entities",
                id: "docs/api/graphql/querying-entities",
              },
              {
                type: "doc",
                label: "Access Token Management",
                id: "docs/api/graphql/token-management",
              },
            ],
          },
        ],
      },
      {
        OpenAPI: [
          {
            label: "Usage Guide",
            type: "doc",
            id: "docs/api/openapi/openapi-usage-guide",
          },
          "docs/dev-guides/timeline",
        ],
      },
      {
        SDKs: [
          "metadata-ingestion/as-a-library",
          "metadata-integration/java/as-a-library",
        ],
      },
      {
        "DataHub Metadata Model": [
          "docs/modeling/metadata-model",
          "docs/modeling/extending-the-metadata-model",
          "docs/what/mxe",
          {
            Entities: [
              {
                type: "autogenerated",
                dirName: "docs/generated/metamodel/entities", // '.' means the current docs folder
              },
            ],
          },
        ],
      },
      {
        "Developing on DataHub": [
          "docs/developers",
          "docs/docker/development",
          {
            Modules: [
              "datahub-web-react/README",
              "datahub-frontend/README",
              "datahub-graphql-core/README",
              "metadata-service/README",
              "metadata-jobs/mae-consumer-job/README",
              "metadata-jobs/mce-consumer-job/README",
            ],
          },
        ],
      },
      "docs/debugging",

      {
        Advanced: [
          "metadata-ingestion/docs/dev_guides/reporting_telemetry",
          "docs/advanced/mcp-mcl",
          "docker/datahub-upgrade/README",
          "docs/advanced/no-code-modeling",
          "datahub-web-react/src/app/analytics/README",
          "docs/advanced/aspect-versioning",
          "docs/advanced/es-7-upgrade",
          "docs/how/migrating-graph-service-implementation",
          "docs/advanced/field-path-spec-v2",
          "metadata-ingestion/developing",
          "metadata-ingestion/adding-source",
          "docs/how/add-custom-ingestion-source",
          "docs/how/add-custom-data-platform",
          "docs/advanced/browse-paths-upgrade",
        ],
      },
    ],
    "Feature Guides": [
      // "docs/wip/tutorials",
      "docs/how/search",
      "docs/schema-history",
      "docs/how/ui-tabs-guide",
      "docs/domains",
      "docs/how/business-glossary-guide",
      "docs/tags",
<<<<<<< HEAD
      "docs/authorization/access-policies-guide",
=======
      "docs/features/dataset-usage-and-query-history",
      "docs/posts",
>>>>>>> 5a2bdea7
      // "docs/wip/ui-ingestion-guide", -- not needed
      // "docs/wip/personal-access-tokens-guide", -- not needed

      // {
      //   "Advanced Tutorials": [
      //     // "docs/wip/advanced-guides",
      //     // "docs/wip/search-ranking",
      //   ],
      // },
    ],

    "Join the Community": [
      "docs/slack",
      "docs/townhalls",
      "docs/townhall-history",
      "docs/CODE_OF_CONDUCT",
      "docs/CONTRIBUTING",
      "docs/links",
      "docs/rfc",
      {
        RFCs: list_ids_in_directory("docs/rfc/active"),
      },
    ],

    "Release History": ["releases"],

    // "Candidates for Deprecation": [
    // "README",
    // "docs/roadmap",
    // "docs/advanced/backfilling",
    //"docs/advanced/derived-aspects",
    //"docs/advanced/entity-hierarchy",
    //"docs/advanced/partial-update",
    //"docs/advanced/pdl-best-practices",
    //"docs/introducing-metadata-service-authentication"
    //"metadata-models-custom/README"
    //"metadata-ingestion/examples/transforms/README"
    //"docs/what/graph",
    //"docs/what/search-index",
    //"docs/how/add-new-aspect",
    //"docs/how/build-metadata-service",
    //"docs/how/graph-onboarding",
    //"docs/demo/graph-onboarding",
    //"metadata-ingestion-modules/airflow-plugin/README"
    // "metadata-ingestion/schedule_docs/datahub", // we can delete this
    // TODO: change the titles of these, removing the "What is..." portion from the sidebar"
    // "docs/what/entity",
    // "docs/what/aspect",
    // "docs/what/urn",
    // "docs/what/relationship",
    // "docs/advanced/high-cardinality",
    // "docs/what/search-document",
    // "docs/what/snapshot",
    // "docs/what/delta",
    // - "docker/datahub-frontend/README",
    // - "docker/datahub-gms/README",
    // - "docker/datahub-mae-consumer/README",
    // - "docker/datahub-mce-consumer/README",
    // - "docker/datahub-ingestion/README",
    // - "docker/elasticsearch-setup/README",
    // - "docker/ingestion/README",
    // - "docker/kafka-setup/README",
    // - "docker/mariadb/README",
    // - "docker/mysql/README",
    // - "docker/neo4j/README",
    // - "docker/postgres/README",
    // - "perf-test/README",
    // "metadata-jobs/README",
    // "docs/how/add-user-data",
    // "docs/_feature-guide-template"
    // ],
  },
};<|MERGE_RESOLUTION|>--- conflicted
+++ resolved
@@ -452,12 +452,9 @@
       "docs/domains",
       "docs/how/business-glossary-guide",
       "docs/tags",
-<<<<<<< HEAD
       "docs/authorization/access-policies-guide",
-=======
       "docs/features/dataset-usage-and-query-history",
       "docs/posts",
->>>>>>> 5a2bdea7
       // "docs/wip/ui-ingestion-guide", -- not needed
       // "docs/wip/personal-access-tokens-guide", -- not needed
 
