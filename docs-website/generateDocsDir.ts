import { execSync } from "child_process";
import matter from "gray-matter";
import * as fs from "fs";
import * as path from "path";
import { Octokit } from "@octokit/rest";
import { throttling } from "@octokit/plugin-throttling";
import { retry } from "@octokit/plugin-retry";

// Note: this must be executed within the docs-website directory.

// Constants.
const HOSTED_SITE_URL = "https://datahubproject.io";
const GITHUB_EDIT_URL =
  "https://github.com/datahub-project/datahub/blob/master";
const GITHUB_BROWSE_URL =
  "https://github.com/datahub-project/datahub/blob/master";

const OUTPUT_DIRECTORY = "docs";
const STATIC_DIRECTORY = "genStatic/artifacts";

const SIDEBARS_DEF_PATH = "./sidebars.js";
const sidebars = require(SIDEBARS_DEF_PATH);
const sidebars_json = JSON.stringify(sidebars);
const sidebars_text = fs.readFileSync(SIDEBARS_DEF_PATH).toString();

const MyOctokit = Octokit.plugin(retry).plugin(throttling);
const octokit = new MyOctokit({
  throttle: {
    onRateLimit: (retryAfter: number, options: any) => {
      // Retry twice after rate limit is hit.
      if (options.request.retryCount <= 2) {
        return true;
      }
    },
    onAbuseLimit: () => {
      console.warn("GitHub API hit abuse limit");
    },
  },
});

function actually_in_sidebar(filepath: string): boolean {
  const doc_id = get_id(filepath);
  return sidebars_json.indexOf(`"${doc_id}"`) >= 0;
}

function accounted_for_in_sidebar(filepath: string): boolean {
  if (actually_in_sidebar(filepath)) {
    return true;
  }

  // If we want to explicitly not include a doc in the sidebar but still have it
  // available via a direct link, then keeping it commented out in the sidebar
  // serves this purpose. To make it work, we search the text of the sidebar JS
  // file.
  const doc_id = get_id(filepath);
  if (sidebars_text.indexOf(`"${doc_id}"`) >= 0) {
    return true;
  }

  return false;
}

function list_markdown_files(): string[] {
  let all_markdown_files = execSync("git ls-files --full-name .. | grep '.md$'")
    .toString()
    .trim()
    .split("\n");
  let all_generated_markdown_files = execSync(
    "cd .. && ls docs/generated/**/**/*.md && ls docs/generated/**/*.md"
  )
    .toString()
    .trim()
    .split("\n");

  all_markdown_files = [...all_markdown_files, ...all_generated_markdown_files];

  if (!process.env.CI) {
    // If not in CI, we also include "untracked" files.
    const untracked_files = execSync(
      "(git ls-files --full-name --others --exclude-standard .. | grep '.md$') || true"
    )
      .toString()
      .trim()
      .split("\n")
      .filter((filepath) => !all_generated_markdown_files.includes(filepath));

    if (untracked_files.length > 0) {
      console.log(
        `Including untracked files in docs list: [${untracked_files}]`
      );
      all_markdown_files = [...all_markdown_files, ...untracked_files];
    }

    // But we should also exclude any files that have been deleted.
    const deleted_files = execSync(
      "(git ls-files --full-name --deleted --exclude-standard .. | grep '.md$') || true"
    )
      .toString()
      .trim()
      .split("\n");

    if (deleted_files.length > 0) {
      console.log(`Removing deleted files from docs list: [${deleted_files}]`);
      all_markdown_files = all_markdown_files.filter(
        (filepath) => !deleted_files.includes(filepath)
      );
    }
  }

  const filter_patterns = [
    // We don't need our issue and pull request templates.
    /^\.github\//,
    // Ignore everything within this directory.
    /^docs-website\//,
    // Don't want hosted docs for these.
    /^contrib\//,
    // Keep main docs for kubernetes, but skip the inner docs.
    /^datahub-kubernetes\//,
    // Various other docs/directories to ignore.
    /^metadata-models\/docs\//, // these are used to generate docs, so we don't want to consider them here
    /^metadata-ingestion\/archived\//, // these are archived, so we don't want to consider them here
    /^metadata-ingestion\/docs\/sources\//, // these are used to generate docs, so we don't want to consider them here
    /^metadata-ingestion\/tests\//,
    /^metadata-ingestion-examples\//,
    /^docker\/(?!README|datahub-upgrade|airflow\/local_airflow)/, // Drop all but a few docker docs.
    /^docs\/docker\/README\.md/, // This one is just a pointer to another file.
    /^docs\/README\.md/, // This one is just a pointer to the hosted docs site.
    /^\s*$/, //Empty string
  ];

  const markdown_files = all_markdown_files.filter((filepath) => {
    return !filter_patterns.some((rule) => rule.test(filepath));
  });
  return markdown_files;
}

const markdown_files = list_markdown_files();
// for (let markdown_file of markdown_files) {
//   console.log("markdown_file", markdown_file);
// }

function get_id(filepath: string): string {
  // Removes the file extension (e.g. md).
  const id = filepath.replace(/\.[^/.]+$/, "");
  // console.log(id);
  return id;
}

const hardcoded_slugs = {
  "README.md": "/introduction",
};

function get_slug(filepath: string): string {
  // The slug is the URL path to the page.
  // In the actual site, all slugs are prefixed with /docs.
  // There's no need to do this cleanup, but it does make the URLs a bit more aesthetic.

  if (filepath in hardcoded_slugs) {
    return hardcoded_slugs[filepath as keyof typeof hardcoded_slugs];
  }

  let slug = get_id(filepath);
  if (slug.startsWith("docs/")) {
    slug = slug.slice(5);
  }
  slug = `/${slug}`;
  if (slug.endsWith("/README")) {
    slug = slug.slice(0, -7);
  }
  slug = slug.toLowerCase();
  return slug;
}

const hardcoded_titles = {
  "README.md": "Introduction",
  "docs/actions/README.md": "Introduction",
  "docs/actions/concepts.md": "Concepts",
  "docs/actions/quickstart.md": "Quickstart",
  "docs/saas.md": "DataHub Cloud",
};
// titles that have been hardcoded in sidebars.js
// (for cases where doc is reference multiple times with different titles)
const sidebarsjs_hardcoded_titles = [
  "metadata-ingestion/README.md",
  "metadata-ingestion/source_docs/s3.md",
  "docs/api/graphql/overview.md",
];
const hardcoded_hide_title = ["README.md"];

const hardcoded_descriptions = {
  // Only applied if title is also overridden.
  "README.md":
    "DataHub is a data discovery application built on an extensible metadata platform that helps you tame the complexity of diverse data ecosystems.",
};

// FIXME: Eventually, we'd like to fix all of the broken links within these files.
const allowed_broken_links = [
  "docs/developers.md",
  "docs/how/customize-elasticsearch-query-template.md",
  "docs/how/graph-onboarding.md",
  "docs/how/search-onboarding.md",
  "docs/how/build-metadata-service.md",
];

function markdown_guess_title(
  contents: matter.GrayMatterFile<string>,
  filepath: string
): void {
  if (sidebarsjs_hardcoded_titles.includes(filepath)) {
    return;
  }

  if (contents.data.title) {
    contents.data.sidebar_label = contents.data.title;
    return;
  }

  let title: string;
  if (filepath in hardcoded_titles) {
    title = hardcoded_titles[filepath as keyof typeof hardcoded_titles];
    if (filepath in hardcoded_descriptions) {
      contents.data.description =
        hardcoded_descriptions[filepath as keyof typeof hardcoded_descriptions];
    }
    if (hardcoded_hide_title.includes(filepath)) {
      contents.data.hide_title = true;
    }
  } else {
    // Find first h1 header and use it as the title.
    const headers = contents.content.match(/^# (.+)$/gm);

    if (!headers) {
      throw new Error(
        `${filepath} must have at least one h1 header for setting the title`
      );
    }

    if (headers.length > 1 && contents.content.indexOf("```") < 0) {
      throw new Error(`too many h1 headers in ${filepath}`);
    }
    title = headers[0].slice(2).trim();
  }

  contents.data.title = title;

  let sidebar_label = title;
  if (sidebar_label.startsWith("DataHub ")) {
    sidebar_label = sidebar_label.slice(8).trim();
  }
  if (sidebar_label.startsWith("About DataHub ")) {
    sidebar_label = sidebar_label.slice(14).trim();
  }
  if (sidebar_label != title) {
    contents.data.sidebar_label = sidebar_label;
  }
}

function markdown_add_edit_url(
  contents: matter.GrayMatterFile<string>,
  filepath: string
): void {
  const editUrl = `${GITHUB_EDIT_URL}/${filepath}`;
  contents.data.custom_edit_url = editUrl;
}

function markdown_add_slug(
  contents: matter.GrayMatterFile<string>,
  filepath: string
): void {
  if (contents.data.slug) {
    return;
  }

  const slug = get_slug(filepath);
  contents.data.slug = slug;
}

// function copy_platform_logos(): void {
//   execSync("mkdir -p " + OUTPUT_DIRECTORY + "/imgs/platform-logos");
//   execSync(
//     "cp -r ../datahub-web-react/src/images " +
//       OUTPUT_DIRECTORY +
//       "/imgs/platform-logos"
//   );
// }

function new_url(original: string, filepath: string): string {
  if (original.toLowerCase().startsWith(HOSTED_SITE_URL)) {
    // For absolute links to the hosted docs site, we transform them into local ones.
    // Note that HOSTED_SITE_URL does not have a trailing slash, so after the replacement,
    // the url will start with a slash.
    return original.replace(HOSTED_SITE_URL, "");
  }

  if (original.startsWith("http://") || original.startsWith("https://")) {
    if (
      (original
        .toLowerCase()
        .startsWith("https://github.com/datahub-project/datahub/blob") ||
        original
          .toLowerCase()
          .startsWith("https://github.com/datahub-project/datahub/tree")) &&
      (original.endsWith(".md") || original.endsWith(".pdf"))
    ) {
      throw new Error(`absolute link (${original}) found in ${filepath}`);
    }
    return original;
  }

  if (original.startsWith("#")) {
    // These are anchor links that reference within the document itself.
    return original;
  }

  // Now we assume this is a local reference.
  const suffix = path.extname(original);
  if (
    suffix == "" ||
    [
      ".java",
      ".conf",
      ".xml",
      ".pdl",
      ".json",
      ".py",
      ".ts",
      ".yml",
      ".yaml",
      ".sh",
      ".env",
      ".sql",
      // Using startsWith since some URLs will be .ext#LINENO
    ].some((ext) => suffix.startsWith(ext))
  ) {
    // A reference to a file or directory in the Github repo.
    const relation = path.dirname(filepath);
    const updated_path = path.normalize(`${relation}/${original}`);
    const check_path = updated_path.replace(/#.+$/, "");
    if (
      !fs.existsSync(`../${check_path}`) &&
      actually_in_sidebar(filepath) &&
      !allowed_broken_links.includes(filepath)
    ) {
      // Detects when the path is a dangling reference, according to the locally
      // checked out repo.
      throw new Error(
        `broken github repo link to ${updated_path} in ${filepath}`
      );
    }
    const updated_url = `${GITHUB_BROWSE_URL}/${updated_path}`;
    return updated_url;
  } else if (suffix.startsWith(".md")) {
    // Leave as-is.
    // We use startsWith above so that we can allow anchor tags on links.
    return original;
  } else if ([".png", ".svg", ".gif", ".pdf"].includes(suffix)) {
    // Let docusaurus bundle these as static assets.
    const up_levels = (filepath.match(/\//g) ?? []).length;
    const relation = path.dirname(filepath);
    const updated = path.normalize(
      `${"../".repeat(up_levels + 2)}/${relation}/${original}`
    );
    //console.log(`Rewriting ${original} ${filepath} as ${updated}`);
    return updated;
  } else {
    throw new Error(`unknown extension - ${original} in ${filepath}`);
  }
}

function markdown_rewrite_urls(
  contents: matter.GrayMatterFile<string>,
  filepath: string
): void {
  const new_content = contents.content
    .replace(
      // Look for the [text](url) syntax. Note that this will also capture images.
      //
      // We do a little bit of parenthesis matching here to account for parens in URLs.
      // See https://stackoverflow.com/a/17759264 for explanation of the second capture group.
      /\[(.*?)\]\(((?:[^)(]+|\((?:[^)(]+|\([^)(]*\))*\))*)\)/g,
      (_, text, url) => {
        const updated = new_url(url.trim(), filepath);
        return `[${text}](${updated})`;
      }
    )
    .replace(
      // Also look for the [text]: url syntax.
      /^\[([^^\n\r]+?)\]\s*:\s*(.+?)\s*$/gm,
      (_, text, url) => {
        const updated = new_url(url, filepath);
        return `[${text}]: ${updated}`;
      }
    );
  contents.content = new_content;
}

function markdown_enable_specials(
  contents: matter.GrayMatterFile<string>,
  filepath: string
): void {
  const new_content = contents.content
    .replace(/^<!--HOSTED_DOCS_ONLY$/gm, "")
    .replace(/^HOSTED_DOCS_ONLY-->$/gm, "");
  contents.content = new_content;
}

function markdown_process_inline_directives(
  contents: matter.GrayMatterFile<string>,
  filepath: string
): void {
  const new_content = contents.content.replace(
    /^{{\s+inline\s+(\S+)\s+(show_path_as_comment\s+)?\s*}}$/gm,
    (_, inline_file_path: string, show_path_as_comment: string) => {
      if (!inline_file_path.startsWith("/")) {
        throw new Error(`inline path must be absolute: ${inline_file_path}`);
      }

      // console.log(`Inlining ${inline_file_path} into ${filepath}`);
      const referenced_file = fs.readFileSync(
        path.join("..", inline_file_path),
        "utf8"
      );

      // TODO: Add support for start_after_line and end_before_line arguments
      // that can be used to limit the inlined content to a specific range of lines.
      let new_contents = "";
      if (show_path_as_comment) {
        new_contents += `# Inlined from ${inline_file_path}\n`;
      }
      new_contents += referenced_file;

      return new_contents;
    }
  );
  contents.content = new_content;
}

function markdown_sanitize_and_linkify(content: string): string {
  // MDX escaping
  content = content.replace(/</g, "&lt;");

  // Link to user profiles.
  content = content.replace(/@([\w-]+)\b/g, "[@$1](https://github.com/$1)");

  // Link to issues/pull requests.
  content = content.replace(
    /#(\d+)\b/g,
    "[#$1](https://github.com/datahub-project/datahub/pull/$1)"
  );

  // Prettify bare links to PRs.
  content = content.replace(
    /(\s+)(https:\/\/github\.com\/linkedin\/datahub\/pull\/(\d+))(\s+|$)/g,
    "$1[#$3]($2)$4"
  );

  return content;
}

function pretty_format_date(datetime: string): string {
  const d = new Date(Date.parse(datetime));
  return d.toISOString().split("T")[0];
}

function make_link_anchor(text: string): string {
  return text.replace(/\./g, "-");
}

async function generate_releases_markdown(): Promise<
  matter.GrayMatterFile<string>
> {
  const contents = matter(`---
title: DataHub Releases
sidebar_label: Releases
slug: /releases
custom_edit_url: https://github.com/datahub-project/datahub/blob/master/docs-website/generateDocsDir.ts
---

# DataHub Releases

## Summary\n\n`);

  const releases_list = await octokit.rest.repos.listReleases({
    owner: "datahub-project",
    repo: "datahub",
  });

  // We only embed release notes for releases in the last 3 months.
  const release_notes_date_cutoff = new Date(
    Date.now() - 1000 * 60 * 60 * 24 * 30 * 3
  );

  // Construct a summary table.
  const releaseNoteVersions = new Set();
  contents.content += "| Version | Release Date | Links |\n";
  contents.content += "| ------- | ------------ | ----- |\n";
  for (const release of releases_list.data) {
    if (release.prerelease || release.draft) {
      continue;
    }
    const release_date = new Date(Date.parse(release.created_at));

    let row = `| **${release.tag_name}** | ${pretty_format_date(
      release.created_at
    )} |`;
    if (release_date > release_notes_date_cutoff) {
      row += `[Release Notes](#${make_link_anchor(release.tag_name)}), `;
      releaseNoteVersions.add(release.tag_name);
    }
    row += `[View on GitHub](${release.html_url}) |\n`;

    contents.content += row;
  }
  contents.content += "\n\n";

  // Full details
  for (const release of releases_list.data) {
    let body: string;
    if (releaseNoteVersions.has(release.tag_name)) {
      body = release.body ?? "";
      body = markdown_sanitize_and_linkify(body);

      // Redo the heading levels. First we find the min heading level, and then
      // adjust the markdown headings so that the min heading is level 3.
      const heading_regex = /^(#+)\s/gm;
      const max_heading_level = Math.min(
        3,
        ...[...body.matchAll(heading_regex)].map((v) => v[1].length)
      );
      body = body.replace(
        heading_regex,
        `${"#".repeat(3 - max_heading_level)}$1 `
      );
    } else {
      // Link to GitHub.
      body = `View the [release notes](${release.html_url}) for ${release.name} on GitHub.`;
    }

    const info = `## [${release.name}](${
      release.html_url
    }) {#${make_link_anchor(release.tag_name)}}

Released on ${pretty_format_date(release.created_at)} by [@${
      release.author.login
    }](${release.author.html_url}).

${body}\n\n`;

    contents.content += info;
  }

  return contents;
}

function write_markdown_file(
  contents: matter.GrayMatterFile<string>,
  output_filepath: string
): void {
  const pathname = path.dirname(output_filepath);
  fs.mkdirSync(pathname, { recursive: true });
  try {
    fs.writeFileSync(output_filepath, contents.stringify(""));
  } catch (error) {
    console.log(`Failed to write file ${output_filepath}`);
    console.log(`contents = ${contents}`);
    throw error;
  }
}

function copy_python_wheels(): void {
  // Copy the built wheel files to the static directory.
  const wheel_dirs = [
    "../metadata-ingestion/dist",
    "../metadata-ingestion-modules/airflow-plugin/dist",
    "../metadata-ingestion-modules/dagster-plugin/dist",
<<<<<<< HEAD
    "../metadata-ingestion-modules/prefect-plugin/dist",
=======
    "../metadata-ingestion-modules/gx-plugin/dist",
>>>>>>> e1a29080
  ];

  const wheel_output_directory = path.join(STATIC_DIRECTORY, "wheels");
  fs.mkdirSync(wheel_output_directory, { recursive: true });

  for (const wheel_dir of wheel_dirs) {
    const wheel_files = fs.readdirSync(wheel_dir);
    for (const wheel_file of wheel_files) {
      const src = path.join(wheel_dir, wheel_file);
      const dest = path.join(wheel_output_directory, wheel_file);

      // console.log(`Copying artifact ${src} to ${dest}...`);
      fs.copyFileSync(src, dest);
    }
  }
}

(async function main() {
  for (const filepath of markdown_files) {
    //console.log("Processing:", filepath);
    const contents_string = fs.readFileSync(`../${filepath}`).toString();
    const contents = matter(contents_string);

    markdown_guess_title(contents, filepath);
    markdown_add_slug(contents, filepath);
    markdown_add_edit_url(contents, filepath);
    markdown_rewrite_urls(contents, filepath);
    markdown_enable_specials(contents, filepath);
    markdown_process_inline_directives(contents, filepath);
    //copy_platform_logos();
    // console.log(contents);

    const out_path = `${OUTPUT_DIRECTORY}/${filepath}`;
    write_markdown_file(contents, out_path);
  }

  // Generate the releases history.
  {
    const contents = await generate_releases_markdown();
    write_markdown_file(contents, `${OUTPUT_DIRECTORY}/releases.md`);
    markdown_files.push("releases.md");
  }

  // Error if a doc is not accounted for in a sidebar.
  const autogenerated_sidebar_directories = [
    "docs/generated/metamodel",
    "docs/generated/ingestion",
    "docs/actions/actions",
    "docs/actions/events",
    "docs/actions/sources",
    "docs/actions/guides",
    "metadata-ingestion/archived",
    "metadata-ingestion/sink_docs",
    "docs/what",
    "docs/wip",
  ];
  for (const filepath of markdown_files) {
    if (
      autogenerated_sidebar_directories.some((dir) => filepath.startsWith(dir))
    ) {
      // The sidebars for these directories is automatically generated,
      // so we don't need check that they're in the sidebar.
      continue;
    }
    if (!accounted_for_in_sidebar(filepath)) {
      throw new Error(
        `File not accounted for in sidebar: ${filepath} - try adding it to docs-website/sidebars.js`
      );
    }
  }

  // Generate static directory.
  copy_python_wheels();
  // TODO: copy over the source json schemas + other artifacts.
})();<|MERGE_RESOLUTION|>--- conflicted
+++ resolved
@@ -573,11 +573,8 @@
     "../metadata-ingestion/dist",
     "../metadata-ingestion-modules/airflow-plugin/dist",
     "../metadata-ingestion-modules/dagster-plugin/dist",
-<<<<<<< HEAD
     "../metadata-ingestion-modules/prefect-plugin/dist",
-=======
     "../metadata-ingestion-modules/gx-plugin/dist",
->>>>>>> e1a29080
   ];
 
   const wheel_output_directory = path.join(STATIC_DIRECTORY, "wheels");
