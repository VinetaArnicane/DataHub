package com.linkedin.metadata;

/**
 * Static class containing commonly-used constants across DataHub services.
 */
public class Constants {
  public static final String INTERNAL_DELEGATED_FOR_ACTOR_HEADER_NAME = "X-DataHub-Delegated-For";
  public static final String INTERNAL_DELEGATED_FOR_ACTOR_TYPE = "X-DataHub-Delegated-For-";

  public static final String DATAHUB_ACTOR = "urn:li:corpuser:datahub"; // Super user.
  public static final String SYSTEM_ACTOR = "urn:li:corpuser:__datahub_system"; // DataHub internal service principal.
  public static final String UNKNOWN_ACTOR = "urn:li:corpuser:UNKNOWN"; // Unknown principal.
  public static final Long ASPECT_LATEST_VERSION = 0L;

  /**
   * Entities
   */
  public static final String CORP_USER_ENTITY_NAME = "corpuser";
  public static final String CORP_GROUP_ENTITY_NAME = "corpGroup";
  public static final String DATASET_ENTITY_NAME = "dataset";
  public static final String CHART_ENTITY_NAME = "chart";
  public static final String DASHBOARD_ENTITY_NAME = "dashboard";
  public static final String DATA_FLOW_ENTITY_NAME = "dataFlow";
  public static final String DATA_JOB_ENTITY_NAME = "dataJob";
  public static final String GLOSSARY_TERM_ENTITY_NAME = "glossaryTerm";
  public static final String DATA_PLATFORM_ENTITY_NAME = "dataPlatform";
  public static final String DOMAIN_ENTITY_NAME = "domain";
  public static final String INGESTION_SOURCE_ENTITY_NAME = "dataHubIngestionSource";
  public static final String SECRETS_ENTITY_NAME = "dataHubSecret";
  public static final String EXECUTION_REQUEST_ENTITY_NAME = "dataHubExecutionRequest";

  /**
   * Aspects
   */
  // Common
  public static final String OWNERSHIP_ASPECT_NAME = "ownership";
  public static final String INSTITUTIONAL_MEMORY_ASPECT_NAME = "institutionalMemory";
  public static final String DATA_PLATFORM_INSTANCE_ASPECT_NAME = "dataPlatformInstance";
  public static final String BROWSE_PATHS_ASPECT_NAME = "browsePaths";
  public static final String GLOBAL_TAGS_ASPECT_NAME = "globalTags";
  public static final String GLOSSARY_TERMS_ASPECT_NAME = "glossaryTerms";
  public static final String STATUS_ASPECT_NAME = "status";

  // User
  public static final String CORP_USER_KEY_ASPECT_NAME = "corpUserKey";
  public static final String GROUP_MEMBERSHIP_ASPECT_NAME = "groupMembership";
  public static final String CORP_USER_STATUS_ASPECT_NAME = "corpUserStatus";

  // Group
  public static final String CORP_GROUP_KEY_ASPECT_NAME = "corpGroupKey";
  public static final String CORP_GROUP_INFO_ASPECT_NAME = "corpGroupInfo";

  // Dataset
  public static final String DATASET_KEY_ASPECT_NAME = "datasetKey";
  public static final String DATASET_PROPERTIES_ASPECT_NAME = "datasetProperties";
  public static final String EDITABLE_DATASET_PROPERTIES_ASPECT_NAME = "editableDatasetProperties";
  public static final String DATASET_DEPRECATION_ASPECT_NAME = "datasetDeprecation";
  public static final String DATASET_UPSTREAM_LINEAGE_ASPECT_NAME = "datasetUpstreamLineage";
  public static final String UPSTREAM_LINEAGE_ASPECT_NAME = "upstreamLineage";
  public static final String SCHEMA_METADATA_ASPECT_NAME = "schemaMetadata";
  public static final String EDITABLE_SCHEMA_METADATA_ASPECT_NAME = "editableSchemaMetadata";
  public static final String VIEW_PROPERTIES_ASPECT_NAME = "viewProperties";

  // Chart
  public static final String CHART_KEY_ASPECT_NAME = "chartKey";
  public static final String CHART_INFO_ASPECT_NAME = "chartInfo";
  public static final String EDITABLE_CHART_PROPERTIES_ASPECT_NAME = "editableChartProperties";
  public static final String CHART_QUERY_ASPECT_NAME = "chartQuery";

  // Dashboard
  public static final String DASHBOARD_KEY_ASPECT_NAME = "dashboardKey";
  public static final String DASHBOARD_INFO_ASPECT_NAME = "dashboardInfo";
  public static final String EDITABLE_DASHBOARD_PROPERTIES_ASPECT_NAME = "editableDashboardProperties";

  // DataFlow
  public static final String DATA_FLOW_KEY_ASPECT_NAME = "dataFlowKey";
  public static final String DATA_FLOW_INFO_ASPECT_NAME = "dataFlowInfo";
  public static final String EDITABLE_DATA_FLOW_PROPERTIES_ASPECT_NAME = "editableDataFlowProperties";

  // DataJob
  public static final String DATA_JOB_KEY_ASPECT_NAME = "dataJobKey";
  public static final String DATA_JOB_INFO_ASPECT_NAME = "dataJobInfo";
  public static final String DATA_JOB_INPUT_OUTPUT_ASPECT_NAME = "dataJobInputOutput";
  public static final String EDITABLE_DATA_JOB_PROPERTIES_ASPECT_NAME = "editableDataJobProperties";

<<<<<<< HEAD
 // Glossary term
  public static final String GLOSSARY_TERM_KEY_ASPECT_NAME = "glossaryTermKey";
  public static final String GLOSSARY_TERM_INFO_ASPECT_NAME = "glossaryTermInfo";
  public static final String GLOSSARY_RELATED_TERM_ASPECT_NAME = "glossaryRelatedTerms";

=======
  // Domain
  public static final String DOMAIN_KEY_ASPECT_NAME = "domainKey";
  public static final String DOMAIN_PROPERTIES_ASPECT_NAME = "domainProperties";
  public static final String DOMAINS_ASPECT_NAME = "domains";

  // DataHub Ingestion Source
  public static final String INGESTION_INFO_ASPECT_NAME = "dataHubIngestionSourceInfo";

  // DataHub Secret
  public static final String SECRET_VALUE_ASPECT_NAME = "dataHubSecretValue";

  // DataHub Execution Request
  public static final String EXECUTION_REQUEST_INPUT_ASPECT_NAME = "dataHubExecutionRequestInput";
  public static final String EXECUTION_REQUEST_SIGNAL_ASPECT_NAME = "dataHubExecutionRequestSignal";
  public static final String EXECUTION_REQUEST_RESULT_ASPECT_NAME = "dataHubExecutionRequestResult";
>>>>>>> 9a9f448e

  /**
   * User Status
   */
  public static final String CORP_USER_STATUS_ACTIVE = "ACTIVE";

  private Constants() {
  }
}<|MERGE_RESOLUTION|>--- conflicted
+++ resolved
@@ -83,13 +83,11 @@
   public static final String DATA_JOB_INPUT_OUTPUT_ASPECT_NAME = "dataJobInputOutput";
   public static final String EDITABLE_DATA_JOB_PROPERTIES_ASPECT_NAME = "editableDataJobProperties";
 
-<<<<<<< HEAD
  // Glossary term
   public static final String GLOSSARY_TERM_KEY_ASPECT_NAME = "glossaryTermKey";
   public static final String GLOSSARY_TERM_INFO_ASPECT_NAME = "glossaryTermInfo";
   public static final String GLOSSARY_RELATED_TERM_ASPECT_NAME = "glossaryRelatedTerms";
 
-=======
   // Domain
   public static final String DOMAIN_KEY_ASPECT_NAME = "domainKey";
   public static final String DOMAIN_PROPERTIES_ASPECT_NAME = "domainProperties";
@@ -105,7 +103,6 @@
   public static final String EXECUTION_REQUEST_INPUT_ASPECT_NAME = "dataHubExecutionRequestInput";
   public static final String EXECUTION_REQUEST_SIGNAL_ASPECT_NAME = "dataHubExecutionRequestSignal";
   public static final String EXECUTION_REQUEST_RESULT_ASPECT_NAME = "dataHubExecutionRequestResult";
->>>>>>> 9a9f448e
 
   /**
    * User Status
