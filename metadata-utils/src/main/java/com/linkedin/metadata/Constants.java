package com.linkedin.metadata;

/**
 * Static class containing commonly-used constants across DataHub services.
 */
public class Constants {
  public static final String INTERNAL_DELEGATED_FOR_ACTOR_HEADER_NAME = "X-DataHub-Delegated-For";
  public static final String INTERNAL_DELEGATED_FOR_ACTOR_TYPE = "X-DataHub-Delegated-For-";

  public static final String DATAHUB_ACTOR = "urn:li:corpuser:datahub"; // Super user.
  public static final String SYSTEM_ACTOR = "urn:li:corpuser:__datahub_system"; // DataHub internal service principal.
  public static final String UNKNOWN_ACTOR = "urn:li:corpuser:UNKNOWN"; // Unknown principal.
  public static final Long ASPECT_LATEST_VERSION = 0L;

  /**
   * Entities
   */
  public static final String CORP_USER_ENTITY_NAME = "corpuser";
  public static final String CORP_GROUP_ENTITY_NAME = "corpGroup";
<<<<<<< HEAD
  public static final String INGESTION_SOURCE_ENTITY_NAME = "dataHubIngestionSource";
  public static final String SECRETS_ENTITY_NAME = "dataHubSecret";
  public static final String EXECUTION_REQUEST_ENTITY_NAME = "dataHubExecutionRequest";

=======
  public static final String DATASET_ENTITY_NAME = "dataset";
  public static final String CHART_ENTITY_NAME = "chart";
  public static final String DASHBOARD_ENTITY_NAME = "dashboard";
  public static final String DATA_FLOW_ENTITY_NAME = "dataFlow";
  public static final String DATA_JOB_ENTITY_NAME = "dataJob";
>>>>>>> 8b716ad2

  /**
   * Aspects
   */
  // Common
  public static final String OWNERSHIP_ASPECT_NAME = "ownership";
  public static final String INSTITUTIONAL_MEMORY_ASPECT_NAME = "institutionalMemory";
  public static final String DATA_PLATFORM_INSTANCE_ASPECT_NAME = "dataPlatformInstance";
  public static final String BROWSE_PATHS_ASPECT_NAME = "browsePaths";
  public static final String GLOBAL_TAGS_ASPECT_NAME = "globalTags";
  public static final String GLOSSARY_TERMS_ASPECT_NAME = "glossaryTerms";
  public static final String STATUS_ASPECT_NAME = "status";

  // User
  public static final String CORP_USER_KEY_ASPECT_NAME = "corpUserKey";
  public static final String GROUP_MEMBERSHIP_ASPECT_NAME = "groupMembership";
  public static final String CORP_USER_STATUS_ASPECT_NAME = "corpUserStatus";
<<<<<<< HEAD
  public static final String CORP_USER_KEY_ASPECT_NAME = "corpUserKey";
  public static final String INGESTION_INFO_ASPECT_NAME = "dataHubIngestionSourceInfo";
  public static final String SECRET_VALUE_ASPECT_NAME = "dataHubSecretValue";
  public static final String EXECUTION_REQUEST_INPUT_ASPECT_NAME = "dataHubExecutionRequestInput";
  public static final String EXECUTION_REQUEST_SIGNAL_ASPECT_NAME = "dataHubExecutionRequestSignal";
  public static final String EXECUTION_REQUEST_RESULT_ASPECT_NAME = "dataHubExecutionRequestResult";
=======

  // Group
  public static final String CORP_GROUP_KEY_ASPECT_NAME = "corpGroupKey";
  public static final String CORP_GROUP_INFO_ASPECT_NAME = "corpGroupInfo";

  // Dataset
  public static final String DATASET_KEY_ASPECT_NAME = "datasetKey";
  public static final String DATASET_PROPERTIES_ASPECT_NAME = "datasetProperties";
  public static final String EDITABLE_DATASET_PROPERTIES_ASPECT_NAME = "editableDatasetProperties";
  public static final String DATASET_DEPRECATION_ASPECT_NAME = "datasetDeprecation";
  public static final String DATASET_UPSTREAM_LINEAGE_ASPECT_NAME = "datasetUpstreamLineage";
  public static final String UPSTREAM_LINEAGE_ASPECT_NAME = "upstreamLineage";
  public static final String SCHEMA_METADATA_ASPECT_NAME = "schemaMetadata";
  public static final String EDITABLE_SCHEMA_METADATA_ASPECT_NAME = "editableSchemaMetadata";
  public static final String VIEW_PROPERTIES_ASPECT_NAME = "viewProperties";

  // Chart
  public static final String CHART_KEY_ASPECT_NAME = "chartKey";
  public static final String CHART_INFO_ASPECT_NAME = "chartInfo";
  public static final String EDITABLE_CHART_PROPERTIES_ASPECT_NAME = "editableChartProperties";
  public static final String CHART_QUERY_ASPECT_NAME = "chartQuery";

  // Dashboard
  public static final String DASHBOARD_KEY_ASPECT_NAME = "dashboardKey";
  public static final String DASHBOARD_INFO_ASPECT_NAME = "dashboardInfo";
  public static final String EDITABLE_DASHBOARD_PROPERTIES_ASPECT_NAME = "editableDashboardProperties";

  // DataFlow
  public static final String DATA_FLOW_KEY_ASPECT_NAME = "dataFlowKey";
  public static final String DATA_FLOW_INFO_ASPECT_NAME = "dataFlowInfo";
  public static final String EDITABLE_DATA_FLOW_PROPERTIES_ASPECT_NAME = "editableDataFlowProperties";

  // DataJob
  public static final String DATA_JOB_KEY_ASPECT_NAME = "dataJobKey";
  public static final String DATA_JOB_INFO_ASPECT_NAME = "dataJobInfo";
  public static final String DATA_JOB_INPUT_OUTPUT_ASPECT_NAME = "dataJobInputOutput";
  public static final String EDITABLE_DATA_JOB_PROPERTIES_ASPECT_NAME = "editableDataJobProperties";

>>>>>>> 8b716ad2

  /**
   * User Status
   */
  public static final String CORP_USER_STATUS_ACTIVE = "ACTIVE";

  private Constants() {
  }
}<|MERGE_RESOLUTION|>--- conflicted
+++ resolved
@@ -17,18 +17,14 @@
    */
   public static final String CORP_USER_ENTITY_NAME = "corpuser";
   public static final String CORP_GROUP_ENTITY_NAME = "corpGroup";
-<<<<<<< HEAD
-  public static final String INGESTION_SOURCE_ENTITY_NAME = "dataHubIngestionSource";
-  public static final String SECRETS_ENTITY_NAME = "dataHubSecret";
-  public static final String EXECUTION_REQUEST_ENTITY_NAME = "dataHubExecutionRequest";
-
-=======
   public static final String DATASET_ENTITY_NAME = "dataset";
   public static final String CHART_ENTITY_NAME = "chart";
   public static final String DASHBOARD_ENTITY_NAME = "dashboard";
   public static final String DATA_FLOW_ENTITY_NAME = "dataFlow";
   public static final String DATA_JOB_ENTITY_NAME = "dataJob";
->>>>>>> 8b716ad2
+  public static final String INGESTION_SOURCE_ENTITY_NAME = "dataHubIngestionSource";
+  public static final String SECRETS_ENTITY_NAME = "dataHubSecret";
+  public static final String EXECUTION_REQUEST_ENTITY_NAME = "dataHubExecutionRequest";
 
   /**
    * Aspects
@@ -46,14 +42,6 @@
   public static final String CORP_USER_KEY_ASPECT_NAME = "corpUserKey";
   public static final String GROUP_MEMBERSHIP_ASPECT_NAME = "groupMembership";
   public static final String CORP_USER_STATUS_ASPECT_NAME = "corpUserStatus";
-<<<<<<< HEAD
-  public static final String CORP_USER_KEY_ASPECT_NAME = "corpUserKey";
-  public static final String INGESTION_INFO_ASPECT_NAME = "dataHubIngestionSourceInfo";
-  public static final String SECRET_VALUE_ASPECT_NAME = "dataHubSecretValue";
-  public static final String EXECUTION_REQUEST_INPUT_ASPECT_NAME = "dataHubExecutionRequestInput";
-  public static final String EXECUTION_REQUEST_SIGNAL_ASPECT_NAME = "dataHubExecutionRequestSignal";
-  public static final String EXECUTION_REQUEST_RESULT_ASPECT_NAME = "dataHubExecutionRequestResult";
-=======
 
   // Group
   public static final String CORP_GROUP_KEY_ASPECT_NAME = "corpGroupKey";
@@ -92,7 +80,16 @@
   public static final String DATA_JOB_INPUT_OUTPUT_ASPECT_NAME = "dataJobInputOutput";
   public static final String EDITABLE_DATA_JOB_PROPERTIES_ASPECT_NAME = "editableDataJobProperties";
 
->>>>>>> 8b716ad2
+  // DataHub Ingestion Source
+  public static final String INGESTION_INFO_ASPECT_NAME = "dataHubIngestionSourceInfo";
+
+  // DataHub Secret
+  public static final String SECRET_VALUE_ASPECT_NAME = "dataHubSecretValue";
+
+  // DataHub Execution Request
+  public static final String EXECUTION_REQUEST_INPUT_ASPECT_NAME = "dataHubExecutionRequestInput";
+  public static final String EXECUTION_REQUEST_SIGNAL_ASPECT_NAME = "dataHubExecutionRequestSignal";
+  public static final String EXECUTION_REQUEST_RESULT_ASPECT_NAME = "dataHubExecutionRequestResult";
 
   /**
    * User Status
