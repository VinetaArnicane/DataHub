package com.linkedin.metadata.authorization;

import com.google.common.collect.ImmutableList;
import java.util.Collection;
import java.util.List;
import java.util.Set;
import java.util.stream.Collectors;
import java.util.stream.Stream;
import lombok.AllArgsConstructor;
import lombok.Data;
import lombok.Getter;

/** This policies config file defines the base set of privileges that DataHub supports. */
public class PoliciesConfig {

  public static final String PLATFORM_POLICY_TYPE = "PLATFORM";
  public static final String METADATA_POLICY_TYPE = "METADATA";
  public static final String ACTIVE_POLICY_STATE = "ACTIVE";
  public static final String INACTIVE_POLICY_STATE = "INACTIVE";

  // Platform Privileges //

  public static final Privilege MANAGE_POLICIES_PRIVILEGE =
      Privilege.of(
          "MANAGE_POLICIES",
          "Manage Policies",
          "Create and remove access control policies. Be careful - Actors with this privilege are effectively super users.");

  public static final Privilege MANAGE_INGESTION_PRIVILEGE =
      Privilege.of(
          "MANAGE_INGESTION",
          "Manage Metadata Ingestion",
          "Create, remove, and update Metadata Ingestion sources.");

  public static final Privilege MANAGE_SECRETS_PRIVILEGE =
      Privilege.of(
          "MANAGE_SECRETS", "Manage Secrets", "Create & remove Secrets stored inside DataHub.");

  public static final Privilege MANAGE_USERS_AND_GROUPS_PRIVILEGE =
      Privilege.of(
          "MANAGE_USERS_AND_GROUPS",
          "Manage Users & Groups",
          "Create, remove, and update users and groups on DataHub.");

  public static final Privilege VIEW_ANALYTICS_PRIVILEGE =
      Privilege.of("VIEW_ANALYTICS", "View Analytics", "View the DataHub analytics dashboard.");

  public static final Privilege GET_ANALYTICS_PRIVILEGE =
      Privilege.of(
          "GET_ANALYTICS_PRIVILEGE",
          "Analytics API access",
          "API read access to raw analytics data.");

  public static final Privilege GENERATE_PERSONAL_ACCESS_TOKENS_PRIVILEGE =
      Privilege.of(
          "GENERATE_PERSONAL_ACCESS_TOKENS",
          "Generate Personal Access Tokens",
          "Generate personal access tokens for use with DataHub APIs.");

  public static final Privilege MANAGE_ACCESS_TOKENS =
      Privilege.of(
          "MANAGE_ACCESS_TOKENS",
          "Manage All Access Tokens",
          "Create, list and revoke access tokens on behalf of users in DataHub. Be careful - Actors with this "
              + "privilege are effectively super users that can impersonate other users.");

  public static final Privilege MANAGE_DOMAINS_PRIVILEGE =
      Privilege.of("MANAGE_DOMAINS", "Manage Domains", "Create and remove Asset Domains.");

  public static final Privilege MANAGE_GLOBAL_ANNOUNCEMENTS_PRIVILEGE =
      Privilege.of(
          "MANAGE_GLOBAL_ANNOUNCEMENTS",
          "Manage Home Page Posts",
          "Create and delete home page posts");

  public static final Privilege MANAGE_TESTS_PRIVILEGE =
      Privilege.of("MANAGE_TESTS", "Manage Tests", "Create and remove Asset Tests.");

  public static final Privilege MANAGE_GLOSSARIES_PRIVILEGE =
      Privilege.of(
          "MANAGE_GLOSSARIES", "Manage Glossaries", "Create, edit, and remove Glossary Entities");

  public static final Privilege MANAGE_USER_CREDENTIALS_PRIVILEGE =
      Privilege.of(
          "MANAGE_USER_CREDENTIALS",
          "Manage User Credentials",
          "Manage credentials for native DataHub users, including inviting new users and resetting passwords");

  public static final Privilege MANAGE_TAGS_PRIVILEGE =
      Privilege.of("MANAGE_TAGS", "Manage Tags", "Create and remove Tags.");

  public static final Privilege CREATE_TAGS_PRIVILEGE =
      Privilege.of("CREATE_TAGS", "Create Tags", "Create new Tags.");

  public static final Privilege CREATE_DOMAINS_PRIVILEGE =
      Privilege.of("CREATE_DOMAINS", "Create Domains", "Create new Domains.");

  public static final Privilege CREATE_GLOBAL_ANNOUNCEMENTS_PRIVILEGE =
      Privilege.of(
          "CREATE_GLOBAL_ANNOUNCEMENTS",
          "Create Global Announcements",
          "Create new Global Announcements.");

  public static final Privilege MANAGE_GLOBAL_VIEWS =
      Privilege.of(
          "MANAGE_GLOBAL_VIEWS",
          "Manage Public Views",
          "Create, update, and delete any Public (shared) Views.");

  public static final Privilege MANAGE_GLOBAL_OWNERSHIP_TYPES =
      Privilege.of(
          "MANAGE_GLOBAL_OWNERSHIP_TYPES",
          "Manage Ownership Types",
          "Create, update and delete Ownership Types.");

  public static final List<Privilege> PLATFORM_PRIVILEGES =
      ImmutableList.of(
          MANAGE_POLICIES_PRIVILEGE,
          MANAGE_USERS_AND_GROUPS_PRIVILEGE,
          VIEW_ANALYTICS_PRIVILEGE,
          GET_ANALYTICS_PRIVILEGE,
          MANAGE_DOMAINS_PRIVILEGE,
          MANAGE_GLOBAL_ANNOUNCEMENTS_PRIVILEGE,
          MANAGE_INGESTION_PRIVILEGE,
          MANAGE_SECRETS_PRIVILEGE,
          GENERATE_PERSONAL_ACCESS_TOKENS_PRIVILEGE,
          MANAGE_ACCESS_TOKENS,
          MANAGE_TESTS_PRIVILEGE,
          MANAGE_GLOSSARIES_PRIVILEGE,
          MANAGE_USER_CREDENTIALS_PRIVILEGE,
          MANAGE_TAGS_PRIVILEGE,
          CREATE_TAGS_PRIVILEGE,
          CREATE_DOMAINS_PRIVILEGE,
          CREATE_GLOBAL_ANNOUNCEMENTS_PRIVILEGE,
          MANAGE_GLOBAL_VIEWS,
          MANAGE_GLOBAL_OWNERSHIP_TYPES);

  // Resource Privileges //

  public static final Privilege VIEW_ENTITY_PAGE_PRIVILEGE =
      Privilege.of("VIEW_ENTITY_PAGE", "View Entity Page", "The ability to view the entity page.");

  public static final Privilege VIEW_ENTITY_PRIVILEGE =
      Privilege.of(
          "VIEW_ENTITY", "View Entity", "The ability to view the entity in search results.");

  /*
    These two privileges are logically the same for search for now.
    In the future, we might allow search but not the entity page view.
  */
  public static final Set<String> VIEW_ENTITY_PRIVILEGES =
      Set.of(
          PoliciesConfig.VIEW_ENTITY_PRIVILEGE.getType(),
          PoliciesConfig.VIEW_ENTITY_PAGE_PRIVILEGE.getType());

  public static final Privilege EDIT_ENTITY_TAGS_PRIVILEGE =
      Privilege.of(
          "EDIT_ENTITY_TAGS", "Edit Tags", "The ability to add and remove tags to an asset.");

  public static final Privilege EDIT_ENTITY_GLOSSARY_TERMS_PRIVILEGE =
      Privilege.of(
          "EDIT_ENTITY_GLOSSARY_TERMS",
          "Edit Glossary Terms",
          "The ability to add and remove glossary terms to an asset.");

  public static final Privilege EDIT_ENTITY_OWNERS_PRIVILEGE =
      Privilege.of(
          "EDIT_ENTITY_OWNERS",
          "Edit Owners",
          "The ability to add and remove owners of an entity.");

  public static final Privilege EDIT_ENTITY_DOCS_PRIVILEGE =
      Privilege.of(
          "EDIT_ENTITY_DOCS",
          "Edit Description",
          "The ability to edit the description (documentation) of an entity.");

  public static final Privilege EDIT_ENTITY_DOC_LINKS_PRIVILEGE =
      Privilege.of(
          "EDIT_ENTITY_DOC_LINKS",
          "Edit Links",
          "The ability to edit links associated with an entity.");

  public static final Privilege EDIT_ENTITY_STATUS_PRIVILEGE =
      Privilege.of(
          "EDIT_ENTITY_STATUS",
          "Edit Status",
          "The ability to edit the status of an entity (soft deleted or not).");

  public static final Privilege EDIT_ENTITY_DOMAINS_PRIVILEGE =
      Privilege.of(
          "EDIT_DOMAINS_PRIVILEGE", "Edit Domain", "The ability to edit the Domain of an entity.");

  public static final Privilege EDIT_ENTITY_DATA_PRODUCTS_PRIVILEGE =
      Privilege.of(
          "EDIT_ENTITY_DATA_PRODUCTS",
          "Edit Data Product",
          "The ability to edit the Data Product of an entity.");

  public static final Privilege EDIT_ENTITY_DEPRECATION_PRIVILEGE =
      Privilege.of(
          "EDIT_DEPRECATION_PRIVILEGE",
          "Edit Deprecation",
          "The ability to edit the Deprecation status of an entity.");

  public static final Privilege EDIT_ENTITY_ASSERTIONS_PRIVILEGE =
      Privilege.of(
          "EDIT_ENTITY_ASSERTIONS",
          "Edit Assertions",
          "The ability to add and remove assertions from an entity.");

  public static final Privilege EDIT_ENTITY_OPERATIONS_PRIVILEGE =
      Privilege.of(
          "EDIT_ENTITY_OPERATIONS",
          "Edit Operations",
          "The ability to report or edit operations information about an entity.");

  public static final Privilege EDIT_ENTITY_INCIDENTS_PRIVILEGE =
      Privilege.of(
          "EDIT_ENTITY_INCIDENTS",
          "Edit Incidents",
          "The ability to create and remove incidents for an entity.");

  public static final Privilege EDIT_ENTITY_PRIVILEGE =
      Privilege.of(
          "EDIT_ENTITY",
          "Edit Entity",
          "The ability to edit any information about an entity. Super user privileges for the entity.");

  public static final Privilege DELETE_ENTITY_PRIVILEGE =
      Privilege.of("DELETE_ENTITY", "Delete", "The ability to delete the delete this entity.");

  public static final Privilege EDIT_LINEAGE_PRIVILEGE =
      Privilege.of(
          "EDIT_LINEAGE",
          "Edit Lineage",
          "The ability to add and remove lineage edges for this entity.");

  public static final Privilege EDIT_ENTITY_EMBED_PRIVILEGE =
      Privilege.of(
          "EDIT_ENTITY_EMBED",
          "Edit Embedded Content",
          "The ability to edit the embedded content for an entity.");

  public static final Privilege EDIT_ENTITY_PROPERTIES_PRIVILEGE =
      Privilege.of(
          "EDIT_ENTITY_PROPERTIES",
          "Edit Properties",
          "The ability to edit the properties for an entity.");

  public static final List<Privilege> COMMON_ENTITY_PRIVILEGES =
      ImmutableList.of(
          VIEW_ENTITY_PAGE_PRIVILEGE,
          EDIT_ENTITY_TAGS_PRIVILEGE,
          EDIT_ENTITY_GLOSSARY_TERMS_PRIVILEGE,
          EDIT_ENTITY_OWNERS_PRIVILEGE,
          EDIT_ENTITY_DOCS_PRIVILEGE,
          EDIT_ENTITY_DOC_LINKS_PRIVILEGE,
          EDIT_ENTITY_STATUS_PRIVILEGE,
          EDIT_ENTITY_DOMAINS_PRIVILEGE,
          EDIT_ENTITY_DATA_PRODUCTS_PRIVILEGE,
          EDIT_ENTITY_DEPRECATION_PRIVILEGE,
          EDIT_ENTITY_PRIVILEGE,
          DELETE_ENTITY_PRIVILEGE,
<<<<<<< HEAD
          EDIT_ENTITY_INCIDENTS_PRIVILEGE,
          EDIT_ENTITY_PROPERTIES_PRIVILEGE);
=======
          VIEW_ENTITY_PRIVILEGE,
          EDIT_ENTITY_INCIDENTS_PRIVILEGE);
>>>>>>> 64cb5d1c

  // Dataset Privileges
  public static final Privilege EDIT_DATASET_COL_TAGS_PRIVILEGE =
      Privilege.of(
          "EDIT_DATASET_COL_TAGS",
          "Edit Dataset Column Tags",
          "The ability to edit the column (field) tags associated with a dataset schema.");

  public static final Privilege EDIT_DATASET_COL_GLOSSARY_TERMS_PRIVILEGE =
      Privilege.of(
          "EDIT_DATASET_COL_GLOSSARY_TERMS",
          "Edit Dataset Column Glossary Terms",
          "The ability to edit the column (field) glossary terms associated with a dataset schema.");

  public static final Privilege EDIT_DATASET_COL_DESCRIPTION_PRIVILEGE =
      Privilege.of(
          "EDIT_DATASET_COL_DESCRIPTION",
          "Edit Dataset Column Descriptions",
          "The ability to edit the column (field) descriptions associated with a dataset schema.");

  public static final Privilege VIEW_DATASET_USAGE_PRIVILEGE =
      Privilege.of(
          "VIEW_DATASET_USAGE",
          "View Dataset Usage",
          "The ability to access dataset usage information (includes usage statistics and queries).");

  public static final Privilege VIEW_DATASET_PROFILE_PRIVILEGE =
      Privilege.of(
          "VIEW_DATASET_PROFILE",
          "View Dataset Profile",
          "The ability to access dataset profile (snapshot statistics)");

  public static final Privilege EDIT_QUERIES_PRIVILEGE =
      Privilege.of(
          "EDIT_ENTITY_QUERIES",
          "Edit Dataset Queries",
          "The ability to edit the Queries for a Dataset.");

  // Tag Privileges
  public static final Privilege EDIT_TAG_COLOR_PRIVILEGE =
      Privilege.of("EDIT_TAG_COLOR", "Edit Tag Color", "The ability to change the color of a Tag.");

  // Group Privileges
  public static final Privilege EDIT_GROUP_MEMBERS_PRIVILEGE =
      Privilege.of(
          "EDIT_GROUP_MEMBERS",
          "Edit Group Members",
          "The ability to add and remove members to a group.");

  // User Privileges
  public static final Privilege EDIT_USER_PROFILE_PRIVILEGE =
      Privilege.of(
          "EDIT_USER_PROFILE",
          "Edit User Profile",
          "The ability to change the user's profile including display name, bio, title, profile image, etc.");

  // User + Group Privileges
  public static final Privilege EDIT_CONTACT_INFO_PRIVILEGE =
      Privilege.of(
          "EDIT_CONTACT_INFO",
          "Edit Contact Information",
          "The ability to change the contact information such as email & chat handles.");

  // Glossary Node Privileges
  public static final Privilege MANAGE_GLOSSARY_CHILDREN_PRIVILEGE =
      Privilege.of(
          "MANAGE_GLOSSARY_CHILDREN",
          "Manage Direct Glossary Children",
          "The ability to create and delete the direct children of this entity.");

  // Glossary Node Privileges
  public static final Privilege MANAGE_ALL_GLOSSARY_CHILDREN_PRIVILEGE =
      Privilege.of(
          "MANAGE_ALL_GLOSSARY_CHILDREN",
          "Manage All Glossary Children",
          "The ability to create and delete everything underneath this entity.");

  // REST API Specific Privileges (not adding to lists of privileges above as those affect GraphQL
  // as well)
  public static final Privilege GET_TIMELINE_PRIVILEGE =
      Privilege.of(
          "GET_TIMELINE_PRIVILEGE", "Get Timeline API", "The ability to use the GET Timeline API.");

  public static final Privilege GET_ENTITY_PRIVILEGE =
      Privilege.of(
          "GET_ENTITY_PRIVILEGE",
          "Get Entity + Relationships API",
          "The ability to use the GET Entity and Relationships API.");

  public static final Privilege GET_TIMESERIES_ASPECT_PRIVILEGE =
      Privilege.of(
          "GET_TIMESERIES_ASPECT_PRIVILEGE",
          "Get Timeseries Aspect API",
          "The ability to use the GET Timeseries Aspect API.");

  public static final Privilege GET_COUNTS_PRIVILEGE =
      Privilege.of(
          "GET_COUNTS_PRIVILEGE",
          "Get Aspect/Entity Count APIs",
          "The ability to use the GET Aspect/Entity Count APIs.");

  public static final Privilege RESTORE_INDICES_PRIVILEGE =
      Privilege.of(
          "RESTORE_INDICES_PRIVILEGE",
          "Restore Indicies API",
          "The ability to use the Restore Indices API.");

  public static final Privilege GET_TIMESERIES_INDEX_SIZES_PRIVILEGE =
      Privilege.of(
          "GET_TIMESERIES_INDEX_SIZES_PRIVILEGE",
          "Get Timeseries index sizes API",
          "The ability to use the get Timeseries indices size API.");

  public static final Privilege TRUNCATE_TIMESERIES_INDEX_PRIVILEGE =
      Privilege.of(
          "TRUNCATE_TIMESERIES_INDEX_PRIVILEGE",
          "Truncate timeseries aspect index size API",
          "The ability to use the API to truncate a timeseries index.");

  public static final Privilege GET_ES_TASK_STATUS_PRIVILEGE =
      Privilege.of(
          "GET_ES_TASK_STATUS_PRIVILEGE",
          "Get ES task status API",
          "The ability to use the get task status API for an ElasticSearch task.");

  public static final Privilege ES_EXPLAIN_QUERY_PRIVILEGE =
      Privilege.of(
          "ES_EXPLAIN_QUERY_PRIVILEGE",
          "Explain ElasticSearch Query API",
          "The ability to use the Operations API explain endpoint.");

  public static final Privilege SEARCH_PRIVILEGE =
      Privilege.of("SEARCH_PRIVILEGE", "Search API", "The ability to access search APIs.");

  public static final Privilege SET_WRITEABLE_PRIVILEGE =
      Privilege.of(
          "SET_WRITEABLE_PRIVILEGE",
          "Enable/Disable Writeability API",
          "The ability to enable or disable GMS writeability for data migrations.");

  public static final Privilege APPLY_RETENTION_PRIVILEGE =
      Privilege.of(
          "APPLY_RETENTION_PRIVILEGE",
          "Apply Retention API",
          "The ability to apply retention using the API.");

  public static final Privilege PRODUCE_PLATFORM_EVENT_PRIVILEGE =
      Privilege.of(
          "PRODUCE_PLATFORM_EVENT_PRIVILEGE",
          "Produce Platform Event API",
          "The ability to produce Platform Events using the API.");

  public static final ResourcePrivileges DATASET_PRIVILEGES =
      ResourcePrivileges.of(
          "dataset",
          "Datasets",
          "Datasets indexed by DataHub",
          Stream.of(
                  COMMON_ENTITY_PRIVILEGES,
                  ImmutableList.of(
                      VIEW_DATASET_USAGE_PRIVILEGE,
                      VIEW_DATASET_PROFILE_PRIVILEGE,
                      EDIT_DATASET_COL_DESCRIPTION_PRIVILEGE,
                      EDIT_DATASET_COL_TAGS_PRIVILEGE,
                      EDIT_DATASET_COL_GLOSSARY_TERMS_PRIVILEGE,
                      EDIT_ENTITY_ASSERTIONS_PRIVILEGE,
                      EDIT_LINEAGE_PRIVILEGE,
                      EDIT_ENTITY_EMBED_PRIVILEGE,
                      EDIT_QUERIES_PRIVILEGE))
              .flatMap(Collection::stream)
              .collect(Collectors.toList()));

  // Charts Privileges
  public static final ResourcePrivileges CHART_PRIVILEGES =
      ResourcePrivileges.of(
          "chart",
          "Charts",
          "Charts indexed by DataHub",
          Stream.concat(
                  COMMON_ENTITY_PRIVILEGES.stream(),
                  ImmutableList.of(EDIT_LINEAGE_PRIVILEGE, EDIT_ENTITY_EMBED_PRIVILEGE).stream())
              .collect(Collectors.toList()));

  // Dashboard Privileges
  public static final ResourcePrivileges DASHBOARD_PRIVILEGES =
      ResourcePrivileges.of(
          "dashboard",
          "Dashboards",
          "Dashboards indexed by DataHub",
          Stream.concat(
                  COMMON_ENTITY_PRIVILEGES.stream(),
                  ImmutableList.of(EDIT_LINEAGE_PRIVILEGE, EDIT_ENTITY_EMBED_PRIVILEGE).stream())
              .collect(Collectors.toList()));

  // Data Doc Privileges
  public static final ResourcePrivileges NOTEBOOK_PRIVILEGES =
      ResourcePrivileges.of(
          "notebook", "Notebook", "Notebook indexed by DataHub", COMMON_ENTITY_PRIVILEGES);

  // Data Flow Privileges
  public static final ResourcePrivileges DATA_FLOW_PRIVILEGES =
      ResourcePrivileges.of(
          "dataFlow",
          "Data Pipelines",
          "Data Pipelines indexed by DataHub",
          COMMON_ENTITY_PRIVILEGES);

  // Data Job Privileges
  public static final ResourcePrivileges DATA_JOB_PRIVILEGES =
      ResourcePrivileges.of(
          "dataJob",
          "Data Tasks",
          "Data Tasks indexed by DataHub",
          Stream.concat(
                  COMMON_ENTITY_PRIVILEGES.stream(),
                  ImmutableList.of(EDIT_LINEAGE_PRIVILEGE).stream())
              .collect(Collectors.toList()));

  // Tag Privileges
  public static final ResourcePrivileges TAG_PRIVILEGES =
      ResourcePrivileges.of(
          "tag",
          "Tags",
          "Tags indexed by DataHub",
          ImmutableList.of(
              VIEW_ENTITY_PAGE_PRIVILEGE,
              EDIT_ENTITY_OWNERS_PRIVILEGE,
              EDIT_TAG_COLOR_PRIVILEGE,
              EDIT_ENTITY_DOCS_PRIVILEGE,
              EDIT_ENTITY_PRIVILEGE,
              DELETE_ENTITY_PRIVILEGE));

  // Container Privileges
  public static final ResourcePrivileges CONTAINER_PRIVILEGES =
      ResourcePrivileges.of(
          "container", "Containers", "Containers indexed by DataHub", COMMON_ENTITY_PRIVILEGES);

  // Domain Privileges
  public static final Privilege MANAGE_DATA_PRODUCTS_PRIVILEGE =
      Privilege.of(
          "MANAGE_DATA_PRODUCTS",
          "Manage Data Products",
          "The ability to create, edit, and delete Data Products within a Domain");

  // Domain Privileges
  public static final ResourcePrivileges DOMAIN_PRIVILEGES =
      ResourcePrivileges.of(
          "domain",
          "Domains",
          "Domains created on DataHub",
          ImmutableList.of(
              VIEW_ENTITY_PAGE_PRIVILEGE,
              EDIT_ENTITY_OWNERS_PRIVILEGE,
              EDIT_ENTITY_DOCS_PRIVILEGE,
              EDIT_ENTITY_DOC_LINKS_PRIVILEGE,
              EDIT_ENTITY_PRIVILEGE,
              DELETE_ENTITY_PRIVILEGE,
              MANAGE_DATA_PRODUCTS_PRIVILEGE,
              EDIT_ENTITY_PROPERTIES_PRIVILEGE));

  // Data Product Privileges
  public static final ResourcePrivileges DATA_PRODUCT_PRIVILEGES =
      ResourcePrivileges.of(
          "dataProduct",
          "Data Products",
          "Data Products created on DataHub",
          ImmutableList.of(
              VIEW_ENTITY_PAGE_PRIVILEGE,
              EDIT_ENTITY_OWNERS_PRIVILEGE,
              EDIT_ENTITY_DOCS_PRIVILEGE,
              EDIT_ENTITY_DOC_LINKS_PRIVILEGE,
              EDIT_ENTITY_PRIVILEGE,
              DELETE_ENTITY_PRIVILEGE,
              EDIT_ENTITY_TAGS_PRIVILEGE,
              EDIT_ENTITY_GLOSSARY_TERMS_PRIVILEGE,
              EDIT_ENTITY_DOMAINS_PRIVILEGE,
              EDIT_ENTITY_PROPERTIES_PRIVILEGE));

  // Glossary Term Privileges
  public static final ResourcePrivileges GLOSSARY_TERM_PRIVILEGES =
      ResourcePrivileges.of(
          "glossaryTerm",
          "Glossary Terms",
          "Glossary Terms created on DataHub",
          ImmutableList.of(
              VIEW_ENTITY_PAGE_PRIVILEGE,
              EDIT_ENTITY_OWNERS_PRIVILEGE,
              EDIT_ENTITY_DOCS_PRIVILEGE,
              EDIT_ENTITY_DOC_LINKS_PRIVILEGE,
              EDIT_ENTITY_DEPRECATION_PRIVILEGE,
              EDIT_ENTITY_PRIVILEGE,
              EDIT_ENTITY_PROPERTIES_PRIVILEGE));

  // Glossary Node Privileges
  public static final ResourcePrivileges GLOSSARY_NODE_PRIVILEGES =
      ResourcePrivileges.of(
          "glossaryNode",
          "Glossary Term Groups",
          "Glossary Term Groups created on DataHub",
          ImmutableList.of(
              VIEW_ENTITY_PAGE_PRIVILEGE,
              EDIT_ENTITY_OWNERS_PRIVILEGE,
              EDIT_ENTITY_DOCS_PRIVILEGE,
              EDIT_ENTITY_DOC_LINKS_PRIVILEGE,
              EDIT_ENTITY_DEPRECATION_PRIVILEGE,
              EDIT_ENTITY_PRIVILEGE,
              MANAGE_GLOSSARY_CHILDREN_PRIVILEGE,
              MANAGE_ALL_GLOSSARY_CHILDREN_PRIVILEGE,
              EDIT_ENTITY_PROPERTIES_PRIVILEGE));

  // Group Privileges
  public static final ResourcePrivileges CORP_GROUP_PRIVILEGES =
      ResourcePrivileges.of(
          "corpGroup",
          "Groups",
          "Groups on DataHub",
          ImmutableList.of(
              VIEW_ENTITY_PAGE_PRIVILEGE,
              EDIT_ENTITY_OWNERS_PRIVILEGE,
              EDIT_GROUP_MEMBERS_PRIVILEGE,
              EDIT_CONTACT_INFO_PRIVILEGE,
              EDIT_ENTITY_DOCS_PRIVILEGE,
              EDIT_ENTITY_PRIVILEGE,
              EDIT_ENTITY_PROPERTIES_PRIVILEGE));

  // User Privileges
  public static final ResourcePrivileges CORP_USER_PRIVILEGES =
      ResourcePrivileges.of(
          "corpuser",
          "Users",
          "Users on DataHub",
          ImmutableList.of(
              VIEW_ENTITY_PAGE_PRIVILEGE,
              EDIT_CONTACT_INFO_PRIVILEGE,
              EDIT_USER_PROFILE_PRIVILEGE,
              EDIT_ENTITY_PRIVILEGE,
              EDIT_ENTITY_PROPERTIES_PRIVILEGE));

  public static final List<ResourcePrivileges> ENTITY_RESOURCE_PRIVILEGES =
      ImmutableList.of(
          DATASET_PRIVILEGES,
          DASHBOARD_PRIVILEGES,
          CHART_PRIVILEGES,
          DATA_FLOW_PRIVILEGES,
          DATA_JOB_PRIVILEGES,
          TAG_PRIVILEGES,
          CONTAINER_PRIVILEGES,
          DOMAIN_PRIVILEGES,
          GLOSSARY_TERM_PRIVILEGES,
          GLOSSARY_NODE_PRIVILEGES,
          CORP_GROUP_PRIVILEGES,
          CORP_USER_PRIVILEGES,
          NOTEBOOK_PRIVILEGES,
          DATA_PRODUCT_PRIVILEGES);

  // Merge all entity specific resource privileges to create a superset of all resource privileges
  public static final ResourcePrivileges ALL_RESOURCE_PRIVILEGES =
      ResourcePrivileges.of(
          "all",
          "All Types",
          "All Types",
          ENTITY_RESOURCE_PRIVILEGES.stream()
              .flatMap(resourcePrivileges -> resourcePrivileges.getPrivileges().stream())
              .distinct()
              .collect(Collectors.toList()));

  public static final List<ResourcePrivileges> RESOURCE_PRIVILEGES =
      ImmutableList.<ResourcePrivileges>builder()
          .addAll(ENTITY_RESOURCE_PRIVILEGES)
          .add(ALL_RESOURCE_PRIVILEGES)
          .build();

  @Data
  @Getter
  @AllArgsConstructor
  public static class Privilege {
    private String type;
    private String displayName;
    private String description;

    static Privilege of(String type, String displayName, String description) {
      return new Privilege(type, displayName, description);
    }
  }

  @Data
  @Getter
  @AllArgsConstructor
  public static class ResourcePrivileges {
    private String resourceType;
    private String resourceTypeDisplayName;
    private String resourceTypeDescription;
    private List<Privilege> privileges;

    static ResourcePrivileges of(
        String resourceType,
        String resourceTypeDisplayName,
        String resourceTypeDescription,
        List<Privilege> privileges) {
      return new ResourcePrivileges(
          resourceType, resourceTypeDisplayName, resourceTypeDescription, privileges);
    }
  }

  private PoliciesConfig() {}
}<|MERGE_RESOLUTION|>--- conflicted
+++ resolved
@@ -262,13 +262,9 @@
           EDIT_ENTITY_DEPRECATION_PRIVILEGE,
           EDIT_ENTITY_PRIVILEGE,
           DELETE_ENTITY_PRIVILEGE,
-<<<<<<< HEAD
-          EDIT_ENTITY_INCIDENTS_PRIVILEGE,
-          EDIT_ENTITY_PROPERTIES_PRIVILEGE);
-=======
           VIEW_ENTITY_PRIVILEGE,
+          EDIT_ENTITY_PROPERTIES_PRIVILEGE,
           EDIT_ENTITY_INCIDENTS_PRIVILEGE);
->>>>>>> 64cb5d1c
 
   // Dataset Privileges
   public static final Privilege EDIT_DATASET_COL_TAGS_PRIVILEGE =
