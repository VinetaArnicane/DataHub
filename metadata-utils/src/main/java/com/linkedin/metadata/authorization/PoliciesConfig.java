package com.linkedin.metadata.authorization;

import com.google.common.collect.ImmutableList;
import java.util.Collection;
import java.util.List;
import java.util.Set;
import java.util.stream.Collectors;
import java.util.stream.Stream;
import lombok.AllArgsConstructor;
import lombok.Data;
import lombok.Getter;

/** This policies config file defines the base set of privileges that DataHub supports. */
public class PoliciesConfig {

  public static final String PLATFORM_POLICY_TYPE = "PLATFORM";
  public static final String METADATA_POLICY_TYPE = "METADATA";
  public static final String ACTIVE_POLICY_STATE = "ACTIVE";
  public static final String INACTIVE_POLICY_STATE = "INACTIVE";

  // Platform Privileges //

  public static final Privilege MANAGE_POLICIES_PRIVILEGE =
      Privilege.of(
          "MANAGE_POLICIES",
          "Manage Policies",
          "Create and remove access control policies. Be careful - Actors with this privilege are effectively super users.");

  public static final Privilege MANAGE_INGESTION_PRIVILEGE =
      Privilege.of(
          "MANAGE_INGESTION",
          "Manage Metadata Ingestion",
          "Create, remove, and update Metadata Ingestion sources.");

  public static final Privilege MANAGE_SECRETS_PRIVILEGE =
      Privilege.of(
          "MANAGE_SECRETS", "Manage Secrets", "Create & remove Secrets stored inside DataHub.");

  public static final Privilege MANAGE_USERS_AND_GROUPS_PRIVILEGE =
      Privilege.of(
          "MANAGE_USERS_AND_GROUPS",
          "Manage Users & Groups",
          "Create, remove, and update users and groups on DataHub.");

  public static final Privilege VIEW_ANALYTICS_PRIVILEGE =
      Privilege.of("VIEW_ANALYTICS", "View Analytics", "View the DataHub analytics dashboard.");

  public static final Privilege GET_ANALYTICS_PRIVILEGE =
      Privilege.of(
          "GET_ANALYTICS_PRIVILEGE",
          "Analytics API access",
          "API read access to raw analytics data.");

  public static final Privilege GENERATE_PERSONAL_ACCESS_TOKENS_PRIVILEGE =
      Privilege.of(
          "GENERATE_PERSONAL_ACCESS_TOKENS",
          "Generate Personal Access Tokens",
          "Generate personal access tokens for use with DataHub APIs.");

  public static final Privilege MANAGE_ACCESS_TOKENS =
      Privilege.of(
          "MANAGE_ACCESS_TOKENS",
          "Manage All Access Tokens",
          "Create, list and revoke access tokens on behalf of users in DataHub. Be careful - Actors with this "
              + "privilege are effectively super users that can impersonate other users.");

  public static final Privilege MANAGE_DOMAINS_PRIVILEGE =
      Privilege.of("MANAGE_DOMAINS", "Manage Domains", "Create and remove Asset Domains.");

  public static final Privilege MANAGE_GLOBAL_ANNOUNCEMENTS_PRIVILEGE =
      Privilege.of(
          "MANAGE_GLOBAL_ANNOUNCEMENTS",
          "Manage Home Page Posts",
          "Create and delete home page posts");

  public static final Privilege MANAGE_TESTS_PRIVILEGE =
      Privilege.of("MANAGE_TESTS", "Manage Tests", "Create and remove Asset Tests.");

  public static final Privilege MANAGE_GLOSSARIES_PRIVILEGE =
      Privilege.of(
          "MANAGE_GLOSSARIES", "Manage Glossaries", "Create, edit, and remove Glossary Entities");

  public static final Privilege MANAGE_USER_CREDENTIALS_PRIVILEGE =
      Privilege.of(
          "MANAGE_USER_CREDENTIALS",
          "Manage User Credentials",
          "Manage credentials for native DataHub users, including inviting new users and resetting passwords");

  public static final Privilege MANAGE_TAGS_PRIVILEGE =
      Privilege.of("MANAGE_TAGS", "Manage Tags", "Create and remove Tags.");

  public static final Privilege CREATE_TAGS_PRIVILEGE =
      Privilege.of("CREATE_TAGS", "Create Tags", "Create new Tags.");

  public static final Privilege CREATE_DOMAINS_PRIVILEGE =
      Privilege.of("CREATE_DOMAINS", "Create Domains", "Create new Domains.");

  public static final Privilege CREATE_GLOBAL_ANNOUNCEMENTS_PRIVILEGE =
      Privilege.of(
          "CREATE_GLOBAL_ANNOUNCEMENTS",
          "Create Global Announcements",
          "Create new Global Announcements.");

  public static final Privilege MANAGE_GLOBAL_VIEWS =
      Privilege.of(
          "MANAGE_GLOBAL_VIEWS",
          "Manage Public Views",
          "Create, update, and delete any Public (shared) Views.");

  public static final Privilege MANAGE_GLOBAL_OWNERSHIP_TYPES =
      Privilege.of(
          "MANAGE_GLOBAL_OWNERSHIP_TYPES",
          "Manage Ownership Types",
          "Create, update and delete Ownership Types.");

  public static final List<Privilege> PLATFORM_PRIVILEGES =
      ImmutableList.of(
          MANAGE_POLICIES_PRIVILEGE,
          MANAGE_USERS_AND_GROUPS_PRIVILEGE,
          VIEW_ANALYTICS_PRIVILEGE,
          GET_ANALYTICS_PRIVILEGE,
          MANAGE_DOMAINS_PRIVILEGE,
          MANAGE_GLOBAL_ANNOUNCEMENTS_PRIVILEGE,
          MANAGE_INGESTION_PRIVILEGE,
          MANAGE_SECRETS_PRIVILEGE,
          GENERATE_PERSONAL_ACCESS_TOKENS_PRIVILEGE,
          MANAGE_ACCESS_TOKENS,
          MANAGE_TESTS_PRIVILEGE,
          MANAGE_GLOSSARIES_PRIVILEGE,
          MANAGE_USER_CREDENTIALS_PRIVILEGE,
          MANAGE_TAGS_PRIVILEGE,
          CREATE_TAGS_PRIVILEGE,
          CREATE_DOMAINS_PRIVILEGE,
          CREATE_GLOBAL_ANNOUNCEMENTS_PRIVILEGE,
          MANAGE_GLOBAL_VIEWS,
          MANAGE_GLOBAL_OWNERSHIP_TYPES);

  // Resource Privileges //

  public static final Privilege VIEW_ENTITY_PAGE_PRIVILEGE =
      Privilege.of("VIEW_ENTITY_PAGE", "View Entity Page", "The ability to view the entity page.");

  public static final Privilege VIEW_ENTITY_PRIVILEGE =
      Privilege.of(
          "VIEW_ENTITY", "View Entity", "The ability to view the entity in search results.");

  /*
    These two privileges are logically the same for search for now.
    In the future, we might allow search but not the entity page view.
  */
  public static final Set<String> VIEW_ENTITY_PRIVILEGES =
      Set.of(
          PoliciesConfig.VIEW_ENTITY_PRIVILEGE.getType(),
          PoliciesConfig.VIEW_ENTITY_PAGE_PRIVILEGE.getType());

  public static final Privilege EDIT_ENTITY_TAGS_PRIVILEGE =
      Privilege.of(
          "EDIT_ENTITY_TAGS", "Edit Tags", "The ability to add and remove tags to an asset.");

  public static final Privilege EDIT_ENTITY_GLOSSARY_TERMS_PRIVILEGE =
      Privilege.of(
          "EDIT_ENTITY_GLOSSARY_TERMS",
          "Edit Glossary Terms",
          "The ability to add and remove glossary terms to an asset.");

  public static final Privilege EDIT_ENTITY_OWNERS_PRIVILEGE =
      Privilege.of(
          "EDIT_ENTITY_OWNERS",
          "Edit Owners",
          "The ability to add and remove owners of an entity.");

  public static final Privilege EDIT_ENTITY_DOCS_PRIVILEGE =
      Privilege.of(
          "EDIT_ENTITY_DOCS",
          "Edit Description",
          "The ability to edit the description (documentation) of an entity.");

  public static final Privilege EDIT_ENTITY_DOC_LINKS_PRIVILEGE =
      Privilege.of(
          "EDIT_ENTITY_DOC_LINKS",
          "Edit Links",
          "The ability to edit links associated with an entity.");

  public static final Privilege EDIT_ENTITY_STATUS_PRIVILEGE =
      Privilege.of(
          "EDIT_ENTITY_STATUS",
          "Edit Status",
          "The ability to edit the status of an entity (soft deleted or not).");

  public static final Privilege EDIT_ENTITY_DOMAINS_PRIVILEGE =
      Privilege.of(
          "EDIT_DOMAINS_PRIVILEGE", "Edit Domain", "The ability to edit the Domain of an entity.");

  public static final Privilege EDIT_ENTITY_DATA_PRODUCTS_PRIVILEGE =
      Privilege.of(
          "EDIT_ENTITY_DATA_PRODUCTS",
          "Edit Data Product",
          "The ability to edit the Data Product of an entity.");

  public static final Privilege EDIT_ENTITY_DEPRECATION_PRIVILEGE =
      Privilege.of(
          "EDIT_DEPRECATION_PRIVILEGE",
          "Edit Deprecation",
          "The ability to edit the Deprecation status of an entity.");

  public static final Privilege EDIT_ENTITY_ASSERTIONS_PRIVILEGE =
      Privilege.of(
          "EDIT_ENTITY_ASSERTIONS",
          "Edit Assertions",
          "The ability to add and remove assertions from an entity.");

  public static final Privilege EDIT_ENTITY_OPERATIONS_PRIVILEGE =
      Privilege.of(
          "EDIT_ENTITY_OPERATIONS",
          "Edit Operations",
          "The ability to report or edit operations information about an entity.");

  public static final Privilege EDIT_ENTITY_INCIDENTS_PRIVILEGE =
      Privilege.of(
          "EDIT_ENTITY_INCIDENTS",
          "Edit Incidents",
          "The ability to create and remove incidents for an entity.");

  public static final Privilege EDIT_ENTITY_PRIVILEGE =
      Privilege.of(
          "EDIT_ENTITY",
          "Edit Entity",
          "The ability to edit any information about an entity. Super user privileges for the entity.");

  public static final Privilege DELETE_ENTITY_PRIVILEGE =
      Privilege.of("DELETE_ENTITY", "Delete", "The ability to delete the delete this entity.");

  public static final Privilege EDIT_LINEAGE_PRIVILEGE =
      Privilege.of(
          "EDIT_LINEAGE",
          "Edit Lineage",
          "The ability to add and remove lineage edges for this entity.");

  public static final Privilege EDIT_ENTITY_EMBED_PRIVILEGE =
      Privilege.of(
          "EDIT_ENTITY_EMBED",
          "Edit Embedded Content",
          "The ability to edit the embedded content for an entity.");

<<<<<<< HEAD
  public static final Privilege EDIT_ENTITY_PROPERTIES_PRIVILEGE =
      Privilege.of(
          "EDIT_ENTITY_PROPERTIES",
          "Edit Properties",
          "The ability to edit the properties for an entity.");
=======
  public static final Privilege CREATE_ER_MODEL_RELATIONSHIP_PRIVILEGE =
      Privilege.of(
          "CREATE_ENTITY_ER_MODEL_RELATIONSHIP",
          "Create erModelRelationship",
          "The ability to add erModelRelationship on a dataset.");
>>>>>>> c1f6efae

  public static final List<Privilege> COMMON_ENTITY_PRIVILEGES =
      ImmutableList.of(
          VIEW_ENTITY_PAGE_PRIVILEGE,
          EDIT_ENTITY_TAGS_PRIVILEGE,
          EDIT_ENTITY_GLOSSARY_TERMS_PRIVILEGE,
          EDIT_ENTITY_OWNERS_PRIVILEGE,
          EDIT_ENTITY_DOCS_PRIVILEGE,
          EDIT_ENTITY_DOC_LINKS_PRIVILEGE,
          EDIT_ENTITY_STATUS_PRIVILEGE,
          EDIT_ENTITY_DOMAINS_PRIVILEGE,
          EDIT_ENTITY_DATA_PRODUCTS_PRIVILEGE,
          EDIT_ENTITY_DEPRECATION_PRIVILEGE,
          EDIT_ENTITY_PRIVILEGE,
          DELETE_ENTITY_PRIVILEGE,
          VIEW_ENTITY_PRIVILEGE,
          EDIT_ENTITY_PROPERTIES_PRIVILEGE,
          EDIT_ENTITY_INCIDENTS_PRIVILEGE);

  // Dataset Privileges
  public static final Privilege EDIT_DATASET_COL_TAGS_PRIVILEGE =
      Privilege.of(
          "EDIT_DATASET_COL_TAGS",
          "Edit Dataset Column Tags",
          "The ability to edit the column (field) tags associated with a dataset schema.");

  public static final Privilege EDIT_DATASET_COL_GLOSSARY_TERMS_PRIVILEGE =
      Privilege.of(
          "EDIT_DATASET_COL_GLOSSARY_TERMS",
          "Edit Dataset Column Glossary Terms",
          "The ability to edit the column (field) glossary terms associated with a dataset schema.");

  public static final Privilege EDIT_DATASET_COL_DESCRIPTION_PRIVILEGE =
      Privilege.of(
          "EDIT_DATASET_COL_DESCRIPTION",
          "Edit Dataset Column Descriptions",
          "The ability to edit the column (field) descriptions associated with a dataset schema.");

  public static final Privilege VIEW_DATASET_USAGE_PRIVILEGE =
      Privilege.of(
          "VIEW_DATASET_USAGE",
          "View Dataset Usage",
          "The ability to access dataset usage information (includes usage statistics and queries).");

  public static final Privilege VIEW_DATASET_PROFILE_PRIVILEGE =
      Privilege.of(
          "VIEW_DATASET_PROFILE",
          "View Dataset Profile",
          "The ability to access dataset profile (snapshot statistics)");

  public static final Privilege EDIT_QUERIES_PRIVILEGE =
      Privilege.of(
          "EDIT_ENTITY_QUERIES",
          "Edit Dataset Queries",
          "The ability to edit the Queries for a Dataset.");

  // Tag Privileges
  public static final Privilege EDIT_TAG_COLOR_PRIVILEGE =
      Privilege.of("EDIT_TAG_COLOR", "Edit Tag Color", "The ability to change the color of a Tag.");

  // Group Privileges
  public static final Privilege EDIT_GROUP_MEMBERS_PRIVILEGE =
      Privilege.of(
          "EDIT_GROUP_MEMBERS",
          "Edit Group Members",
          "The ability to add and remove members to a group.");

  // User Privileges
  public static final Privilege EDIT_USER_PROFILE_PRIVILEGE =
      Privilege.of(
          "EDIT_USER_PROFILE",
          "Edit User Profile",
          "The ability to change the user's profile including display name, bio, title, profile image, etc.");

  // User + Group Privileges
  public static final Privilege EDIT_CONTACT_INFO_PRIVILEGE =
      Privilege.of(
          "EDIT_CONTACT_INFO",
          "Edit Contact Information",
          "The ability to change the contact information such as email & chat handles.");

  // Glossary Node Privileges
  public static final Privilege MANAGE_GLOSSARY_CHILDREN_PRIVILEGE =
      Privilege.of(
          "MANAGE_GLOSSARY_CHILDREN",
          "Manage Direct Glossary Children",
          "The ability to create and delete the direct children of this entity.");

  // Glossary Node Privileges
  public static final Privilege MANAGE_ALL_GLOSSARY_CHILDREN_PRIVILEGE =
      Privilege.of(
          "MANAGE_ALL_GLOSSARY_CHILDREN",
          "Manage All Glossary Children",
          "The ability to create and delete everything underneath this entity.");

  // REST API Specific Privileges (not adding to lists of privileges above as those affect GraphQL
  // as well)
  public static final Privilege GET_TIMELINE_PRIVILEGE =
      Privilege.of(
          "GET_TIMELINE_PRIVILEGE", "Get Timeline API", "The ability to use the GET Timeline API.");

  public static final Privilege GET_ENTITY_PRIVILEGE =
      Privilege.of(
          "GET_ENTITY_PRIVILEGE",
          "Get Entity + Relationships API",
          "The ability to use the GET Entity and Relationships API.");

  public static final Privilege GET_TIMESERIES_ASPECT_PRIVILEGE =
      Privilege.of(
          "GET_TIMESERIES_ASPECT_PRIVILEGE",
          "Get Timeseries Aspect API",
          "The ability to use the GET Timeseries Aspect API.");

  public static final Privilege GET_COUNTS_PRIVILEGE =
      Privilege.of(
          "GET_COUNTS_PRIVILEGE",
          "Get Aspect/Entity Count APIs",
          "The ability to use the GET Aspect/Entity Count APIs.");

  public static final Privilege RESTORE_INDICES_PRIVILEGE =
      Privilege.of(
          "RESTORE_INDICES_PRIVILEGE",
          "Restore Indicies API",
          "The ability to use the Restore Indices API.");

  public static final Privilege GET_TIMESERIES_INDEX_SIZES_PRIVILEGE =
      Privilege.of(
          "GET_TIMESERIES_INDEX_SIZES_PRIVILEGE",
          "Get Timeseries index sizes API",
          "The ability to use the get Timeseries indices size API.");

  public static final Privilege TRUNCATE_TIMESERIES_INDEX_PRIVILEGE =
      Privilege.of(
          "TRUNCATE_TIMESERIES_INDEX_PRIVILEGE",
          "Truncate timeseries aspect index size API",
          "The ability to use the API to truncate a timeseries index.");

  public static final Privilege GET_ES_TASK_STATUS_PRIVILEGE =
      Privilege.of(
          "GET_ES_TASK_STATUS_PRIVILEGE",
          "Get ES task status API",
          "The ability to use the get task status API for an ElasticSearch task.");

  public static final Privilege ES_EXPLAIN_QUERY_PRIVILEGE =
      Privilege.of(
          "ES_EXPLAIN_QUERY_PRIVILEGE",
          "Explain ElasticSearch Query API",
          "The ability to use the Operations API explain endpoint.");

  public static final Privilege SEARCH_PRIVILEGE =
      Privilege.of("SEARCH_PRIVILEGE", "Search API", "The ability to access search APIs.");

  public static final Privilege SET_WRITEABLE_PRIVILEGE =
      Privilege.of(
          "SET_WRITEABLE_PRIVILEGE",
          "Enable/Disable Writeability API",
          "The ability to enable or disable GMS writeability for data migrations.");

  public static final Privilege APPLY_RETENTION_PRIVILEGE =
      Privilege.of(
          "APPLY_RETENTION_PRIVILEGE",
          "Apply Retention API",
          "The ability to apply retention using the API.");

  public static final Privilege PRODUCE_PLATFORM_EVENT_PRIVILEGE =
      Privilege.of(
          "PRODUCE_PLATFORM_EVENT_PRIVILEGE",
          "Produce Platform Event API",
          "The ability to produce Platform Events using the API.");

  public static final ResourcePrivileges DATASET_PRIVILEGES =
      ResourcePrivileges.of(
          "dataset",
          "Datasets",
          "Datasets indexed by DataHub",
          Stream.of(
                  COMMON_ENTITY_PRIVILEGES,
                  ImmutableList.of(
                      VIEW_DATASET_USAGE_PRIVILEGE,
                      VIEW_DATASET_PROFILE_PRIVILEGE,
                      EDIT_DATASET_COL_DESCRIPTION_PRIVILEGE,
                      EDIT_DATASET_COL_TAGS_PRIVILEGE,
                      EDIT_DATASET_COL_GLOSSARY_TERMS_PRIVILEGE,
                      EDIT_ENTITY_ASSERTIONS_PRIVILEGE,
                      EDIT_LINEAGE_PRIVILEGE,
                      EDIT_ENTITY_EMBED_PRIVILEGE,
                      EDIT_QUERIES_PRIVILEGE,
                      CREATE_ER_MODEL_RELATIONSHIP_PRIVILEGE))
              .flatMap(Collection::stream)
              .collect(Collectors.toList()));

  // Charts Privileges
  public static final ResourcePrivileges CHART_PRIVILEGES =
      ResourcePrivileges.of(
          "chart",
          "Charts",
          "Charts indexed by DataHub",
          Stream.concat(
                  COMMON_ENTITY_PRIVILEGES.stream(),
                  ImmutableList.of(EDIT_LINEAGE_PRIVILEGE, EDIT_ENTITY_EMBED_PRIVILEGE).stream())
              .collect(Collectors.toList()));

  // Dashboard Privileges
  public static final ResourcePrivileges DASHBOARD_PRIVILEGES =
      ResourcePrivileges.of(
          "dashboard",
          "Dashboards",
          "Dashboards indexed by DataHub",
          Stream.concat(
                  COMMON_ENTITY_PRIVILEGES.stream(),
                  ImmutableList.of(EDIT_LINEAGE_PRIVILEGE, EDIT_ENTITY_EMBED_PRIVILEGE).stream())
              .collect(Collectors.toList()));

  // Data Doc Privileges
  public static final ResourcePrivileges NOTEBOOK_PRIVILEGES =
      ResourcePrivileges.of(
          "notebook", "Notebook", "Notebook indexed by DataHub", COMMON_ENTITY_PRIVILEGES);

  // Data Flow Privileges
  public static final ResourcePrivileges DATA_FLOW_PRIVILEGES =
      ResourcePrivileges.of(
          "dataFlow",
          "Data Pipelines",
          "Data Pipelines indexed by DataHub",
          COMMON_ENTITY_PRIVILEGES);

  // Data Job Privileges
  public static final ResourcePrivileges DATA_JOB_PRIVILEGES =
      ResourcePrivileges.of(
          "dataJob",
          "Data Tasks",
          "Data Tasks indexed by DataHub",
          Stream.concat(
                  COMMON_ENTITY_PRIVILEGES.stream(),
                  ImmutableList.of(EDIT_LINEAGE_PRIVILEGE).stream())
              .collect(Collectors.toList()));

  // Tag Privileges
  public static final ResourcePrivileges TAG_PRIVILEGES =
      ResourcePrivileges.of(
          "tag",
          "Tags",
          "Tags indexed by DataHub",
          ImmutableList.of(
              VIEW_ENTITY_PAGE_PRIVILEGE,
              EDIT_ENTITY_OWNERS_PRIVILEGE,
              EDIT_TAG_COLOR_PRIVILEGE,
              EDIT_ENTITY_DOCS_PRIVILEGE,
              EDIT_ENTITY_PRIVILEGE,
              DELETE_ENTITY_PRIVILEGE));

  // Container Privileges
  public static final ResourcePrivileges CONTAINER_PRIVILEGES =
      ResourcePrivileges.of(
          "container", "Containers", "Containers indexed by DataHub", COMMON_ENTITY_PRIVILEGES);

  // Domain Privileges
  public static final Privilege MANAGE_DATA_PRODUCTS_PRIVILEGE =
      Privilege.of(
          "MANAGE_DATA_PRODUCTS",
          "Manage Data Products",
          "The ability to create, edit, and delete Data Products within a Domain");

  // Domain Privileges
  public static final ResourcePrivileges DOMAIN_PRIVILEGES =
      ResourcePrivileges.of(
          "domain",
          "Domains",
          "Domains created on DataHub",
          ImmutableList.of(
              VIEW_ENTITY_PAGE_PRIVILEGE,
              EDIT_ENTITY_OWNERS_PRIVILEGE,
              EDIT_ENTITY_DOCS_PRIVILEGE,
              EDIT_ENTITY_DOC_LINKS_PRIVILEGE,
              EDIT_ENTITY_PRIVILEGE,
              DELETE_ENTITY_PRIVILEGE,
              MANAGE_DATA_PRODUCTS_PRIVILEGE,
              EDIT_ENTITY_PROPERTIES_PRIVILEGE));

  // Data Product Privileges
  public static final ResourcePrivileges DATA_PRODUCT_PRIVILEGES =
      ResourcePrivileges.of(
          "dataProduct",
          "Data Products",
          "Data Products created on DataHub",
          ImmutableList.of(
              VIEW_ENTITY_PAGE_PRIVILEGE,
              EDIT_ENTITY_OWNERS_PRIVILEGE,
              EDIT_ENTITY_DOCS_PRIVILEGE,
              EDIT_ENTITY_DOC_LINKS_PRIVILEGE,
              EDIT_ENTITY_PRIVILEGE,
              DELETE_ENTITY_PRIVILEGE,
              EDIT_ENTITY_TAGS_PRIVILEGE,
              EDIT_ENTITY_GLOSSARY_TERMS_PRIVILEGE,
              EDIT_ENTITY_DOMAINS_PRIVILEGE,
              EDIT_ENTITY_PROPERTIES_PRIVILEGE));

  // Glossary Term Privileges
  public static final ResourcePrivileges GLOSSARY_TERM_PRIVILEGES =
      ResourcePrivileges.of(
          "glossaryTerm",
          "Glossary Terms",
          "Glossary Terms created on DataHub",
          ImmutableList.of(
              VIEW_ENTITY_PAGE_PRIVILEGE,
              EDIT_ENTITY_OWNERS_PRIVILEGE,
              EDIT_ENTITY_DOCS_PRIVILEGE,
              EDIT_ENTITY_DOC_LINKS_PRIVILEGE,
              EDIT_ENTITY_DEPRECATION_PRIVILEGE,
              EDIT_ENTITY_PRIVILEGE,
              EDIT_ENTITY_PROPERTIES_PRIVILEGE));

  // Glossary Node Privileges
  public static final ResourcePrivileges GLOSSARY_NODE_PRIVILEGES =
      ResourcePrivileges.of(
          "glossaryNode",
          "Glossary Term Groups",
          "Glossary Term Groups created on DataHub",
          ImmutableList.of(
              VIEW_ENTITY_PAGE_PRIVILEGE,
              EDIT_ENTITY_OWNERS_PRIVILEGE,
              EDIT_ENTITY_DOCS_PRIVILEGE,
              EDIT_ENTITY_DOC_LINKS_PRIVILEGE,
              EDIT_ENTITY_DEPRECATION_PRIVILEGE,
              EDIT_ENTITY_PRIVILEGE,
              MANAGE_GLOSSARY_CHILDREN_PRIVILEGE,
              MANAGE_ALL_GLOSSARY_CHILDREN_PRIVILEGE,
              EDIT_ENTITY_PROPERTIES_PRIVILEGE));

  // Group Privileges
  public static final ResourcePrivileges CORP_GROUP_PRIVILEGES =
      ResourcePrivileges.of(
          "corpGroup",
          "Groups",
          "Groups on DataHub",
          ImmutableList.of(
              VIEW_ENTITY_PAGE_PRIVILEGE,
              EDIT_ENTITY_OWNERS_PRIVILEGE,
              EDIT_GROUP_MEMBERS_PRIVILEGE,
              EDIT_CONTACT_INFO_PRIVILEGE,
              EDIT_ENTITY_DOCS_PRIVILEGE,
              EDIT_ENTITY_PRIVILEGE,
              EDIT_ENTITY_PROPERTIES_PRIVILEGE));

  // User Privileges
  public static final ResourcePrivileges CORP_USER_PRIVILEGES =
      ResourcePrivileges.of(
          "corpuser",
          "Users",
          "Users on DataHub",
          ImmutableList.of(
              VIEW_ENTITY_PAGE_PRIVILEGE,
              EDIT_CONTACT_INFO_PRIVILEGE,
              EDIT_USER_PROFILE_PRIVILEGE,
              EDIT_ENTITY_PRIVILEGE,
              EDIT_ENTITY_PROPERTIES_PRIVILEGE));

  // ERModelRelationship Privileges
  public static final ResourcePrivileges ER_MODEL_RELATIONSHIP_PRIVILEGES =
      ResourcePrivileges.of(
          "erModelRelationship",
          "ERModelRelationship",
          "update privileges for ermodelrelations",
          COMMON_ENTITY_PRIVILEGES);
  public static final List<ResourcePrivileges> ENTITY_RESOURCE_PRIVILEGES =
      ImmutableList.of(
          DATASET_PRIVILEGES,
          DASHBOARD_PRIVILEGES,
          CHART_PRIVILEGES,
          DATA_FLOW_PRIVILEGES,
          DATA_JOB_PRIVILEGES,
          TAG_PRIVILEGES,
          CONTAINER_PRIVILEGES,
          DOMAIN_PRIVILEGES,
          GLOSSARY_TERM_PRIVILEGES,
          GLOSSARY_NODE_PRIVILEGES,
          CORP_GROUP_PRIVILEGES,
          CORP_USER_PRIVILEGES,
          NOTEBOOK_PRIVILEGES,
          DATA_PRODUCT_PRIVILEGES,
          ER_MODEL_RELATIONSHIP_PRIVILEGES);

  // Merge all entity specific resource privileges to create a superset of all resource privileges
  public static final ResourcePrivileges ALL_RESOURCE_PRIVILEGES =
      ResourcePrivileges.of(
          "all",
          "All Types",
          "All Types",
          ENTITY_RESOURCE_PRIVILEGES.stream()
              .flatMap(resourcePrivileges -> resourcePrivileges.getPrivileges().stream())
              .distinct()
              .collect(Collectors.toList()));

  public static final List<ResourcePrivileges> RESOURCE_PRIVILEGES =
      ImmutableList.<ResourcePrivileges>builder()
          .addAll(ENTITY_RESOURCE_PRIVILEGES)
          .add(ALL_RESOURCE_PRIVILEGES)
          .build();

  @Data
  @Getter
  @AllArgsConstructor
  public static class Privilege {
    private String type;
    private String displayName;
    private String description;

    static Privilege of(String type, String displayName, String description) {
      return new Privilege(type, displayName, description);
    }
  }

  @Data
  @Getter
  @AllArgsConstructor
  public static class ResourcePrivileges {
    private String resourceType;
    private String resourceTypeDisplayName;
    private String resourceTypeDescription;
    private List<Privilege> privileges;

    static ResourcePrivileges of(
        String resourceType,
        String resourceTypeDisplayName,
        String resourceTypeDescription,
        List<Privilege> privileges) {
      return new ResourcePrivileges(
          resourceType, resourceTypeDisplayName, resourceTypeDescription, privileges);
    }
  }

  private PoliciesConfig() {}
}<|MERGE_RESOLUTION|>--- conflicted
+++ resolved
@@ -242,19 +242,17 @@
           "Edit Embedded Content",
           "The ability to edit the embedded content for an entity.");
 
-<<<<<<< HEAD
   public static final Privilege EDIT_ENTITY_PROPERTIES_PRIVILEGE =
       Privilege.of(
           "EDIT_ENTITY_PROPERTIES",
           "Edit Properties",
           "The ability to edit the properties for an entity.");
-=======
+
   public static final Privilege CREATE_ER_MODEL_RELATIONSHIP_PRIVILEGE =
       Privilege.of(
           "CREATE_ENTITY_ER_MODEL_RELATIONSHIP",
           "Create erModelRelationship",
           "The ability to add erModelRelationship on a dataset.");
->>>>>>> c1f6efae
 
   public static final List<Privilege> COMMON_ENTITY_PRIVILEGES =
       ImmutableList.of(
