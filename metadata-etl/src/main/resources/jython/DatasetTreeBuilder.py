--- conflicted
+++ resolved
@@ -17,14 +17,9 @@
 import shutil
 import sys
 from com.ziclix.python.sql import zxJDBC
-<<<<<<< HEAD
 from datetime import datetime
 from org.slf4j import LoggerFactory
 from wherehows.common import Constant
-=======
-from wherehows.common import Constant
-from datetime import datetime
->>>>>>> c1e8baf1
 
 from jython.ElasticSearchIndex import ElasticSearchIndex
 
@@ -114,16 +109,6 @@
 def saveTreeInElasticSearchIfApplicable(args):
   es_url = args.get(Constant.WH_ELASTICSEARCH_URL_KEY, None)
   es_port = args.get(Constant.WH_ELASTICSEARCH_PORT_KEY, None)
-  if es_url is not None and es_port is not None:
-    esi = ElasticSearchIndex(args)
-    d = datetime.utcnow()
-    unixtime = calendar.timegm(d.utctimetuple())
-    esi.update_dataset(unixtime)
-
-
-def saveTreeInElasticSearchIfApplicable(args):
-  es_url = args.get(Constant.WH_ELASTICSEARCH_URL_KEY, None)
-  es_port = args.get(Constant.WH_ELASTICSEARCH_PORT_KEY, None)
   if es_url and es_port:
     esi = ElasticSearchIndex(args)
     d = datetime.utcnow()
@@ -131,14 +116,9 @@
     esi.update_dataset(unixtime)
 
 if __name__ == "__main__":
-<<<<<<< HEAD
   datasetTreeBuilder = DatasetTreeBuilder(sys.argv[1])
   try:
     datasetTreeBuilder.run()
   finally:
     datasetTreeBuilder.close_database_connection()
-=======
-  d = DatasetTreeBuilder(sys.argv[1])
-  d.run()
->>>>>>> c1e8baf1
   saveTreeInElasticSearchIfApplicable(sys.argv[1])