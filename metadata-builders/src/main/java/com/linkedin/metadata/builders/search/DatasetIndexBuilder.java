--- conflicted
+++ resolved
@@ -41,7 +41,7 @@
   /**
    * Given dataset urn, this returns a {@link DatasetDocument} model that has urn, dataset name, platform and origin fields set
    *
-   * @param urn {@link DatasetUrn} that needs to be st
+   * @param urn {@link DatasetUrn} that needs to be set
    * @return {@link DatasetDocument} model with relevant fields set that are extracted from the urn
    */
   @Nonnull
@@ -136,11 +136,6 @@
 
   @Nonnull
   private DatasetDocument getDocumentToUpdateFromAspect(@Nonnull DatasetUrn urn, @Nonnull GlobalTags globalTags) {
-<<<<<<< HEAD
-    return new DatasetDocument().setUrn(urn)
-        .setTags(new StringArray(
-            globalTags.getTags().stream().map(tag -> tag.getTag().getName()).collect(Collectors.toList())));
-=======
     return new DatasetDocument().setUrn(urn)
         .setTags(new StringArray(
             globalTags.getTags().stream().map(tag -> tag.getTag().getName()).collect(Collectors.toList())));
@@ -160,7 +155,6 @@
                       }
                       return name;
                     }).collect(Collectors.toList())));
->>>>>>> b4cf74bc
   }
 
   @Nonnull
