<!--HOSTED_DOCS_ONLY
import useBaseUrl from '@docusaurus/useBaseUrl';

export const Logo = (props) => {
  return (
    <div style={{ display: "flex", justifyContent: "center", padding: "20px" }}>
      <img
        height="150"
        alt="DataHub Logo"
        src={useBaseUrl("/img/datahub-logo-color-mark.svg")}
        {...props}
      />
    </div>
  );
};

<Logo />

<!--
HOSTED_DOCS_ONLY-->
<p align="center">
<img alt="DataHub" src="docs/imgs/datahub-logo-color-mark.svg" height="150" />
</p>
<!-- -->

# DataHub: The Metadata Platform for the Modern Data Stack
## Built with ❤️ by <img src="https://datahubproject.io/img/acryl-logo-light-mark.png" width="25"/> [Acryl Data](https://acryldata.io) and <img src="https://datahubproject.io/img/LI-In-Bug.png" width="25"/> [LinkedIn](https://engineering.linkedin.com)
[![Version](https://img.shields.io/github/v/release/datahub-project/datahub?include_prereleases)](https://github.com/datahub-project/datahub/releases/latest)
[![PyPI version](https://badge.fury.io/py/acryl-datahub.svg)](https://badge.fury.io/py/acryl-datahub)
[![build & test](https://github.com/datahub-project/datahub/workflows/build%20&%20test/badge.svg?branch=master&event=push)](https://github.com/datahub-project/datahub/actions?query=workflow%3A%22build+%26+test%22+branch%3Amaster+event%3Apush)
[![Docker Pulls](https://img.shields.io/docker/pulls/linkedin/datahub-gms.svg)](https://hub.docker.com/r/linkedin/datahub-gms)
[![Slack](https://img.shields.io/badge/slack-join_chat-white.svg?logo=slack&style=social)](https://slack.datahubproject.io)
[![PRs Welcome](https://img.shields.io/badge/PRs-welcome-brightgreen.svg)](https://github.com/datahub-project/datahub/blob/master/docs/CONTRIBUTING.md)
[![GitHub commit activity](https://img.shields.io/github/commit-activity/m/datahub-project/datahub)](https://github.com/datahub-project/datahub/pulls?q=is%3Apr)
[![License](https://img.shields.io/github/license/datahub-project/datahub)](https://github.com/datahub-project/datahub/blob/master/LICENSE)
[![YouTube](https://img.shields.io/youtube/channel/subscribers/UC3qFQC5IiwR5fvWEqi_tJ5w?style=social)](https://www.youtube.com/channel/UC3qFQC5IiwR5fvWEqi_tJ5w)
[![Medium](https://img.shields.io/badge/Medium-12100E?style=for-the-badge&logo=medium&logoColor=white)](https://medium.com/datahub-project)
[![Follow](https://img.shields.io/twitter/follow/datahubproject?label=Follow&style=social)](https://twitter.com/datahubproject)
### 🏠 Hosted DataHub Docs (Courtesy of Acryl Data): [datahubproject.io](https://datahubproject.io/docs)

---

[Quickstart](https://datahubproject.io/docs/quickstart) |
[Features](https://datahubproject.io/docs/features) |
[Roadmap](https://feature-requests.datahubproject.io/roadmap) |
[Adoption](#adoption) |
[Demo](https://datahubproject.io/docs/demo) |
[Town Hall](https://datahubproject.io/docs/townhalls)

---
> 📣 DataHub Town Hall is the 4th Thursday at 9am US PT of every month - [add it to your calendar!](https://rsvp.datahubproject.io/)
>
> - Town-hall Zoom link: [zoom.datahubproject.io](https://zoom.datahubproject.io)
> - [Meeting details](docs/townhalls.md) & [past recordings](docs/townhall-history.md)

> ✨ DataHub Community Highlights:
>
> - Read our Monthly Project Updates: [here](https://blog.datahubproject.io/tagged/project-updates)
> - Bringing The Power Of The DataHub Real-Time Metadata Graph To Everyone At Acryl Data: [Data Engineering Podcast](https://www.dataengineeringpodcast.com/acryl-data-datahub-metadata-graph-episode-230/)
<<<<<<< HEAD
> - Unleashing Excellent DataOps with LinkedIn DataHub: [DataOps Unleashed Talk](https://www.youtube.com/watch?v=ccsIKK9nVxk).
> - Latest blog post [DataHub: Popular Metadata Architectures Explained](https://engineering.linkedin.com/blog/2020/datahub-popular-metadata-architectures-explained) @ [LinkedIn Engineering blog post](https://engineering.linkedin.com/blog/2019/data-hub)
> - We're on [Slack](docs/slack.md) now! Ask questions and keep up with the latest announcements.
=======
> - Check out our most-read blog post, [DataHub: Popular Metadata Architectures Explained](https://engineering.linkedin.com/blog/2020/datahub-popular-metadata-architectures-explained) @ LinkedIn Engineering Blog.
> - Join us on [Slack](docs/slack.md)! Ask questions and keep up with the latest announcements.
>>>>>>> 261163ca

## Introduction

DataHub is an open-source metadata platform for the modern data stack. Read about the architectures of different metadata systems and why DataHub excels [here](https://engineering.linkedin.com/blog/2020/datahub-popular-metadata-architectures-explained). Also read our
[LinkedIn Engineering blog post](https://engineering.linkedin.com/blog/2019/data-hub), check out our [Strata presentation](https://speakerdeck.com/shirshanka/the-evolution-of-metadata-linkedins-journey-strata-nyc-2019) and watch our [Crunch Conference Talk](https://www.youtube.com/watch?v=OB-O0Y6OYDE). You should also visit [DataHub Architecture](docs/architecture/architecture.md) to get a better understanding of how DataHub is implemented.

## Features & Roadmap

Check out DataHub's [Features](docs/features.md) & [Roadmap](https://feature-requests.datahubproject.io/roadmap).

## Demo and Screenshots

There's a [hosted demo environment](https://datahubproject.io/docs/demo) courtesy of [Acryl Data](https://acryldata.io) where you can explore DataHub without installing it locally

## Quickstart

Please follow the [DataHub Quickstart Guide](https://datahubproject.io/docs/quickstart) to get a copy of DataHub up & running locally using [Docker](https://docker.com). As the guide assumes some basic knowledge of Docker, we'd recommend you to go through the "Hello World" example of [A Docker Tutorial for Beginners](https://docker-curriculum.com) if Docker is completely foreign to you.

## Development

If you're looking to build & modify datahub please take a look at our [Development Guide](https://datahubproject.io/docs/developers).

[![DataHub Demo GIF](docs/imgs/entity.png)](https://datahubproject.io/docs/demo)

## Source Code and Repositories

- [datahub-project/datahub](https://github.com/datahub-project/datahub): This repository contains the complete source code for DataHub's metadata model, metadata services, integration connectors and the web application.
- [acryldata/datahub-actions](https://github.com/acryldata/datahub-actions): DataHub Actions is a framework for responding to changes to your DataHub Metadata Graph in real time.
- [acryldata/datahub-helm](https://github.com/acryldata/datahub-helm): Repository of helm charts for deploying DataHub on a Kubernetes cluster
- [acryldata/meta-world](https://github.com/acryldata/meta-world): A repository to store recipes, custom sources, transformations and other things to make your DataHub experience magical

## Releases

See [Releases](https://github.com/datahub-project/datahub/releases) page for more details. We follow the [SemVer Specification](https://semver.org) when versioning the releases and adopt the [Keep a Changelog convention](https://keepachangelog.com/) for the changelog format.

## Contributing

We welcome contributions from the community. Please refer to our [Contributing Guidelines](docs/CONTRIBUTING.md) for more details. We also have a [contrib](contrib) directory for incubating experimental features.

<<<<<<< HEAD
### Extending

If you need to understand how to extend our model with custom types, please see [Extending the Metadata Model](docs/modeling/extending-the-metadata-model.md).

=======
>>>>>>> 261163ca
## Community

Join our [Slack workspace](https://slack.datahubproject.io) for discussions and important announcements. You can also find out more about our upcoming [town hall meetings](docs/townhalls.md) and view past recordings.

## Adoption

Please feel free to add yours to the list if we missed it. Here are the companies that have officially adopted DataHub,

- [Adevinta](https://www.adevinta.com/)
- [Banksalad](https://www.banksalad.com)
- [Cabify](https://cabify.tech/)
- [DefinedCrowd](http://www.definedcrowd.com)
- [DFDS](https://www.dfds.com/)
- [Expedia Group](http://expedia.com)
- [Experius](https://www.experius.nl)
- [Geotab](https://www.geotab.com)
- [Grofers](https://grofers.com)
- [Haibo Technology](https://www.botech.com.cn)
- [hipages](https://hipages.com.au/)
- [IOMED](https://iomed.health)
- [Klarna](https://www.klarna.com)
- [LinkedIn](http://linkedin.com)
- [Moloco](https://www.moloco.com/en)
- [Peloton](https://www.onepeloton.com)
- [Saxo Bank](https://www.home.saxo)
- [Stash](https://www.stash.com)
- [Shanghai HuaRui Bank](https://www.shrbank.com)
- [ThoughtWorks](https://www.thoughtworks.com)
- [TypeForm](http://typeform.com)
- [Uphold](https://uphold.com)
- [Viasat](https://viasat.com)
- [Wolt](https://wolt.com)
- [Zynga](https://www.zynga.com)


## Select Articles & Talks

- [DataHub Blog](https://blog.datahubproject.io/)
- [DataHub YouTube Channel](https://www.youtube.com/channel/UC3qFQC5IiwR5fvWEqi_tJ5w)
- [Optum: Data Mesh via DataHub](https://optum.github.io/blog/2022/03/23/data-mesh-via-datahub/)
- [Saxo Bank: Enabling Data Discovery in Data Mesh](https://medium.com/datahub-project/enabling-data-discovery-in-a-data-mesh-the-saxo-journey-451b06969c8f)
- [Bringing The Power Of The DataHub Real-Time Metadata Graph To Everyone At Acryl Data](https://www.dataengineeringpodcast.com/acryl-data-datahub-metadata-graph-episode-230/)
- [DataHub: Popular Metadata Architectures Explained](https://engineering.linkedin.com/blog/2020/datahub-popular-metadata-architectures-explained)
- [Driving DataOps Culture with LinkedIn DataHub](https://www.youtube.com/watch?v=ccsIKK9nVxk) @ [DataOps Unleashed 2021](https://dataopsunleashed.com/#shirshanka-session)
- [The evolution of metadata: LinkedIn’s story](https://speakerdeck.com/shirshanka/the-evolution-of-metadata-linkedins-journey-strata-nyc-2019) @ [Strata Data Conference 2019](https://conferences.oreilly.com/strata/strata-ny-2019.html)
- [Journey of metadata at LinkedIn](https://www.youtube.com/watch?v=OB-O0Y6OYDE) @ [Crunch Data Conference 2019](https://crunchconf.com/2019)
- [DataHub Journey with Expedia Group](https://www.youtube.com/watch?v=ajcRdB22s5o)
- [Data Discoverability at SpotHero](https://www.slideshare.net/MaggieHays/data-discoverability-at-spothero)
- [Data Catalogue — Knowing your data](https://medium.com/albert-franzi/data-catalogue-knowing-your-data-15f7d0724900)
- [DataHub: A Generalized Metadata Search & Discovery Tool](https://engineering.linkedin.com/blog/2019/data-hub)
- [Open sourcing DataHub: LinkedIn’s metadata search and discovery platform](https://engineering.linkedin.com/blog/2020/open-sourcing-datahub--linkedins-metadata-search-and-discovery-p)
- [Emerging Architectures for Modern Data Infrastructure](https://a16z.com/2020/10/15/the-emerging-architectures-for-modern-data-infrastructure/)

See the full list [here](docs/links.md).

## License

[Apache License 2.0](./LICENSE).<|MERGE_RESOLUTION|>--- conflicted
+++ resolved
@@ -57,14 +57,8 @@
 >
 > - Read our Monthly Project Updates: [here](https://blog.datahubproject.io/tagged/project-updates)
 > - Bringing The Power Of The DataHub Real-Time Metadata Graph To Everyone At Acryl Data: [Data Engineering Podcast](https://www.dataengineeringpodcast.com/acryl-data-datahub-metadata-graph-episode-230/)
-<<<<<<< HEAD
-> - Unleashing Excellent DataOps with LinkedIn DataHub: [DataOps Unleashed Talk](https://www.youtube.com/watch?v=ccsIKK9nVxk).
-> - Latest blog post [DataHub: Popular Metadata Architectures Explained](https://engineering.linkedin.com/blog/2020/datahub-popular-metadata-architectures-explained) @ [LinkedIn Engineering blog post](https://engineering.linkedin.com/blog/2019/data-hub)
-> - We're on [Slack](docs/slack.md) now! Ask questions and keep up with the latest announcements.
-=======
 > - Check out our most-read blog post, [DataHub: Popular Metadata Architectures Explained](https://engineering.linkedin.com/blog/2020/datahub-popular-metadata-architectures-explained) @ LinkedIn Engineering Blog.
 > - Join us on [Slack](docs/slack.md)! Ask questions and keep up with the latest announcements.
->>>>>>> 261163ca
 
 ## Introduction
 
@@ -104,13 +98,6 @@
 
 We welcome contributions from the community. Please refer to our [Contributing Guidelines](docs/CONTRIBUTING.md) for more details. We also have a [contrib](contrib) directory for incubating experimental features.
 
-<<<<<<< HEAD
-### Extending
-
-If you need to understand how to extend our model with custom types, please see [Extending the Metadata Model](docs/modeling/extending-the-metadata-model.md).
-
-=======
->>>>>>> 261163ca
 ## Community
 
 Join our [Slack workspace](https://slack.datahubproject.io) for discussions and important announcements. You can also find out more about our upcoming [town hall meetings](docs/townhalls.md) and view past recordings.
