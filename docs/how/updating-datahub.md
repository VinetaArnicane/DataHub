--- conflicted
+++ resolved
@@ -39,12 +39,9 @@
 - #11742: For PowerBi ingestion, `use_powerbi_email` is now enabled by default when extracting ownership information.
 - #12056: The DataHub Airflow plugin no longer supports Airflow 2.1 and Airflow 2.2.
 - #12056: The DataHub Airflow plugin now defaults to the v2 plugin implementation.
-<<<<<<< HEAD
 - #12077: `Kafka` source no longer ingests schemas as separate entities by default, set `ingest_schemas_as_entities` to `true` to ingest them
-=======
 - OpenAPI Update: PIT Keep Alive parameter added to scroll. NOTE: This parameter requires the `pointInTimeCreationEnabled` feature flag to be enabled and the `elasticSearch.implementation` configuration to be `elasticsearch`. This feature is not supported for OpenSearch at this time and the parameter will not be respected without both of these set.
 - OpenAPI Update 2: Previously there was an incorrectly marked parameter named `sort` on the generic list entities endpoint for v3. This parameter is deprecated and only supports a single string value while the documentation indicates it supports a list of strings. This documentation error has been fixed and the correct field, `sortCriteria`, is now documented which supports a list of strings. 
->>>>>>> ff7ac480
 
 ### Breaking Changes
 
