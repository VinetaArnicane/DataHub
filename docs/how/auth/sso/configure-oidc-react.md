# OIDC Authentication

The DataHub React application supports OIDC authentication built on top of the [Pac4j Play](https://github.com/pac4j/play-pac4j) library.
This enables operators of DataHub to integrate with 3rd party identity providers like Okta, Google, Keycloak, & more to authenticate their users.

When configured, OIDC auth will be enabled between clients of the DataHub UI & `datahub-frontend` server. Beyond this point is considered
to be a secure environment and as such authentication is validated & enforced only at the "front door" inside datahub-frontend.

## Provider-Specific Guides

1. [Configuring OIDC using Google](configure-oidc-react-google.md)
2. [Configuring OIDC using Okta](configure-oidc-react-okta.md)
3. [Configuring OIDC using Azure](configure-oidc-react-azure.md)

## Configuring OIDC in React

### 1. Register an app with your Identity Provider

To configure OIDC in React, you will most often need to register yourself as a client with your identity provider (Google, Okta, etc). Each provider may
have their own instructions. Provided below are links to examples for Okta, Google, Azure AD, & Keycloak.

- [Registering an App in Okta](https://developer.okta.com/docs/guides/add-an-external-idp/apple/register-app-in-okta/)
- [OpenID Connect in Google Identity](https://developers.google.com/identity/protocols/oauth2/openid-connect)
- [OpenID Connect authentication with Azure Active Directory](https://docs.microsoft.com/en-us/azure/active-directory/fundamentals/auth-oidc)
- [Keycloak - Securing Applications and Services Guide](https://www.keycloak.org/docs/latest/securing_apps/)

During the registration process, you'll need to provide a login redirect URI to the identity provider. This tells the identity provider
where to redirect to once they've authenticated the end user.

By default, the URL will be constructed as follows:

> "http://your-datahub-domain.com/callback/oidc"

For example, if you're hosted DataHub at `datahub.myorg.com`, this
value would be `http://datahub.myorg.com/callback/oidc`. For testing purposes you can also specify localhost as the domain name
directly: `http://localhost:9002/callback/oidc`

The goal of this step should be to obtain the following values, which will need to be configured before deploying DataHub:

1. **Client ID** - A unique identifier for your application with the identity provider
2. **Client Secret** - A shared secret to use for exchange between you and your identity provider
3. **Discovery URL** - A URL where the OIDC API of your identity provider can be discovered. This should suffixed by
   `.well-known/openid-configuration`. Sometimes, identity providers will not explicitly include this URL in their setup guides, though
   this endpoint *will* exist as per the OIDC specification. For more info see http://openid.net/specs/openid-connect-discovery-1_0.html.


### 2. Configure DataHub Frontend Server

The second step to enabling OIDC involves configuring `datahub-frontend` to enable OIDC authentication with your Identity Provider.

To do so, you must update the `datahub-frontend` [docker.env](../../../../docker/datahub-frontend/env/docker.env) file with the
values received from your identity provider:

```
# Required Configuration Values:
AUTH_OIDC_ENABLED=true
AUTH_OIDC_CLIENT_ID=your-client-id
AUTH_OIDC_CLIENT_SECRET=your-client-secret
AUTH_OIDC_DISCOVERY_URI=your-provider-discovery-url
AUTH_OIDC_BASE_URL=your-datahub-url
```

- `AUTH_OIDC_ENABLED`: Enable delegating authentication to OIDC identity provider
- `AUTH_OIDC_CLIENT_ID`: Unique client id received from identity provider
- `AUTH_OIDC_CLIENT_SECRET`: Unique client secret received from identity provider
- `AUTH_OIDC_DISCOVERY_URI`: Location of the identity provider OIDC discovery API. Suffixed with `.well-known/openid-configuration`
- `AUTH_OIDC_BASE_URL`: The base URL of your DataHub deployment, e.g. https://yourorgdatahub.com (prod) or http://localhost:9002 (testing)

Providing these configs will cause DataHub to delegate authentication to your identity
provider, requesting the "oidc email profile" scopes and parsing the "preferred_username" claim from
the authenticated profile as the DataHub CorpUser identity.


> By default, the login callback endpoint exposed by DataHub will be located at `${AUTH_OIDC_BASE_URL}/callback/oidc`. This must **exactly** match the login redirect URL you've registered with your identity provider in step 1.

In kubernetes, you can add the above env variables in the values.yaml as follows.

```
datahub-frontend:
  ...
  extraEnvs:
    - name: AUTH_OIDC_ENABLED
      value: "true"
    - name: AUTH_OIDC_CLIENT_ID
      value: your-client-id
    - name: AUTH_OIDC_CLIENT_SECRET
      value: your-client-secret
    - name: AUTH_OIDC_DISCOVERY_URI
      value: your-provider-discovery-url  
    - name: AUTH_OIDC_BASE_URL
      value: your-datahub-url      
```

You can also package OIDC client secrets into a k8s secret by running

```kubectl create secret generic datahub-oidc-secret --from-literal=secret=<<OIDC SECRET>>```

Then set the secret env as follows.

```
    - name: AUTH_OIDC_CLIENT_SECRET
      valueFrom:
        secretKeyRef:
          name: datahub-oidc-secret
          key: secret
```


#### Advanced

You can optionally customize the flow further using advanced configurations. These allow
you to specify the OIDC scopes requested, how the DataHub username is parsed from the claims returned by the identity provider, and how users and groups are extracted and provisioned from the OIDC claim set.

```
# Optional Configuration Values:
AUTH_OIDC_USER_NAME_CLAIM=your-custom-claim
AUTH_OIDC_USER_NAME_CLAIM_REGEX=your-custom-regex
AUTH_OIDC_SCOPE=your-custom-scope
AUTH_OIDC_CLIENT_AUTHENTICATION_METHOD=authentication-method
```

- `AUTH_OIDC_USER_NAME_CLAIM`: The attribute that will contain the username used on the DataHub platform. By default, this is "preferred_username" provided
  as part of the standard `profile` scope.
- `AUTH_OIDC_USER_NAME_CLAIM_REGEX`: A regex string used for extracting the username from the userNameClaim attribute. For example, if
  the userNameClaim field will contain an email address, and we want to omit the domain name suffix of the email, we can specify a custom
  regex to do so. (e.g. `([^@]+)`)
- `AUTH_OIDC_SCOPE`: a string representing the scopes to be requested from the identity provider, granted by the end user. For more info,
  see [OpenID Connect Scopes](https://auth0.com/docs/scopes/openid-connect-scopes).
- `AUTH_OIDC_CLIENT_AUTHENTICATION_METHOD`: a string representing the token authentication method to use with the identity provider. Default value
  is `client_secret_basic`, which uses HTTP Basic authentication. Another option is `client_secret_post`, which includes the client_id and secret_id
  as form parameters in the HTTP POST request. For more info, see [OAuth 2.0 Client Authentication](https://darutk.medium.com/oauth-2-0-client-authentication-4b5f929305d4)


##### User & Group Provisioning (JIT Provisioning)

By default, DataHub will optimistically attempt to provision users and groups that do not already exist at the time of login.
For users, we extract information like first name, last name, display name, & email to construct a basic user profile. If a groups claim is present,
we simply extract their names.

The default provisioning behavior can be customized using the following configs.

```
# User and groups provisioning
AUTH_OIDC_JIT_PROVISIONING_ENABLED=true
AUTH_OIDC_PRE_PROVISIONING_REQUIRED=false
AUTH_OIDC_EXTRACT_GROUPS_ENABLED=false
AUTH_OIDC_GROUPS_CLAIM=<your-groups-claim-name>
```

- `AUTH_OIDC_JIT_PROVISIONING_ENABLED`: Whether DataHub users & groups should be provisioned on login if they do not exist. Defaults to true.
- `AUTH_OIDC_PRE_PROVISIONING_REQUIRED`: Whether the user should already exist in DataHub when they login, failing login if they are not. This is appropriate for situations in which users and groups are batch ingested and tightly controlled inside your environment. Defaults to false.
- `AUTH_OIDC_EXTRACT_GROUPS_ENABLED`: Only applies if `AUTH_OIDC_JIT_PROVISIONING_ENABLED` is set to true. This determines whether we should attempt to extract a list of group names from a particular claim in the OIDC attributes. Note that if this is enabled, each login will re-sync group membership with the groups in your Identity Provider, clearing the group membership that has been assigned through the DataHub UI. Enable with care! Defaults to false.
<<<<<<< HEAD
- `AUTH_OIDC_GROUPS_CLAIM`: Only applies if `AUTH_OIDC_EXTRACT_GROUPS_ENABLED` is set to true. This determines which OIDC claim will contain a list of string group names. Defaults to 'groups'
=======
- `AUTH_OIDC_GROUPS_CLAIM`: Only applies if `AUTH_OIDC_EXTRACT_GROUPS_ENABLED` is set to true. This determines which OIDC claims will contain a list of string group names. Accepts multiple claim names with comma-separated values. I.e: `groups, teams, departments`. Defaults to 'groups'.
>>>>>>> 4476356e


Once configuration has been updated, `datahub-frontend-react` will need to be restarted to pick up the new environment variables:

```
docker-compose -p datahub -f docker-compose.yml -f docker-compose.override.yml  up datahub-frontend-react
```

>Note that by default, enabling OIDC will *not* disable the dummy JAAS authentication path, which can be reached at the `/login`
route of the React app. To disable this authentication path, additionally specify the following config:
> `AUTH_JAAS_ENABLED=false`

### Summary

Once configured, deploying the `datahub-frontend-react` container will enable an indirect authentication flow in which DataHub delegates
authentication to the specified identity provider.

Once a user is authenticated by the identity provider, DataHub will extract a username from the provided claims
and grant DataHub access to the user by setting a pair of session cookies.

A brief summary of the steps that occur when the user navigates to the React app are as follows:

1. A `GET` to the `/authenticate` endpoint in `datahub-frontend` server is initiated
2. The `/authenticate` attempts to authenticate the request via session cookies
3. If auth fails, the server issues a redirect to the Identity Provider's login experience
4. The user logs in with the Identity Provider
5. The Identity Provider authenticates the user and redirects back to DataHub's registered login redirect URL, providing an authorization code which
   can be used to retrieve information on behalf of the authenticated user
6. DataHub fetches the authenticated user's profile and extracts a username to identify the user on DataHub (eg. urn:li:corpuser:username)
7. DataHub sets session cookies for the newly authenticated user
8. DataHub redirects the user to the homepage ("/")

### Root user

Even if OIDC is configured the root user can still login without OIDC by going to `/login` URL endpoint. It is recommended that you don't use the default credentials by mounting a different file in the front end container. To do this please see (jaas)[../jaas.md] - "Mount a custom user.props file".<|MERGE_RESOLUTION|>--- conflicted
+++ resolved
@@ -150,11 +150,7 @@
 - `AUTH_OIDC_JIT_PROVISIONING_ENABLED`: Whether DataHub users & groups should be provisioned on login if they do not exist. Defaults to true.
 - `AUTH_OIDC_PRE_PROVISIONING_REQUIRED`: Whether the user should already exist in DataHub when they login, failing login if they are not. This is appropriate for situations in which users and groups are batch ingested and tightly controlled inside your environment. Defaults to false.
 - `AUTH_OIDC_EXTRACT_GROUPS_ENABLED`: Only applies if `AUTH_OIDC_JIT_PROVISIONING_ENABLED` is set to true. This determines whether we should attempt to extract a list of group names from a particular claim in the OIDC attributes. Note that if this is enabled, each login will re-sync group membership with the groups in your Identity Provider, clearing the group membership that has been assigned through the DataHub UI. Enable with care! Defaults to false.
-<<<<<<< HEAD
-- `AUTH_OIDC_GROUPS_CLAIM`: Only applies if `AUTH_OIDC_EXTRACT_GROUPS_ENABLED` is set to true. This determines which OIDC claim will contain a list of string group names. Defaults to 'groups'
-=======
 - `AUTH_OIDC_GROUPS_CLAIM`: Only applies if `AUTH_OIDC_EXTRACT_GROUPS_ENABLED` is set to true. This determines which OIDC claims will contain a list of string group names. Accepts multiple claim names with comma-separated values. I.e: `groups, teams, departments`. Defaults to 'groups'.
->>>>>>> 4476356e
 
 
 Once configuration has been updated, `datahub-frontend-react` will need to be restarted to pick up the new environment variables:
