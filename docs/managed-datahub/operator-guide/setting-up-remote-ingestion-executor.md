--- conflicted
+++ resolved
@@ -87,14 +87,9 @@
 
 1. **AWS Account Configuration**
 
-<<<<<<< HEAD
 To access the private DataHub Cloud ECR registry, you'll need to provide your AWS account ID to DataHub Cloud. You can securely share your account ID through:
+
 - Your DataHub Cloud representative
-=======
-To access the private Acryl ECR registry, you'll need to provide your AWS account ID to Acryl. You can securely share your account ID through:
-
-- Your Acryl representative
->>>>>>> f3dfd866
 - A secure secret-sharing service like [One Time Secret](https://onetimesecret.com/)
 
 This step is required to grant your AWS account access to pull the Remote Executor container image.
@@ -103,19 +98,12 @@
 
 The DataHub Team will provide a [Cloudformation Template](https://raw.githubusercontent.com/acryldata/datahub-cloudformation/master/remote-executor/datahub-executor.ecs.template.yaml) that you can run to provision an ECS cluster with a single remote ingestion task. It will also provision an AWS role for the task which grants the permissions necessary to read and delete from the private queue created for you, along with reading the secrets you've specified. At minimum, the template requires the following parameters:
 
-<<<<<<< HEAD
    - Deployment Location (VPC and subnet)
    - DataHub Personal Access Token
    - DataHub Cloud URL (e.g., `<your-company>.acryl.io/gms`)
    - Optional: DataHub Cloud Remote Executor Version; defaults to latest
-=======
-- Deployment Location (VPC and subnet)
-- DataHub Personal Access Token
-- DataHub Cloud URL (e.g., `<your-company>.acryl.io/gms`)
-- Optional: Acryl Remote Executor Version; defaults to latest
 
 Optional parameters:
->>>>>>> f3dfd866
 
 - Source Secrets: `SECRET_NAME=SECRET_ARN` (up to 10); separate multiple secrets by comma, e.g. `SECRET_NAME_1=SECRET_ARN_1,SECRET_NAME_2,SECRET_ARN_2`.
 - Environment Variables: `ENV_VAR_NAME=ENV_VAR_VALUE` (up to 10); separate multiple variable by comma, e.g. `ENV_VAR_NAME_1=ENV_VAR_VALUE_1,ENV_VAR_NAME_2,ENV_VAR_VALUE_2`.
@@ -190,13 +178,9 @@
 
 1. **Registry Access Configuration**
 
-<<<<<<< HEAD
 To access the private DataHub Cloud container registry, you'll need to work with your DataHub Cloud representative to set up the necessary permissions:
-=======
-To access the private Acryl container registry, you'll need to work with your Acryl representative to set up the necessary permissions:
-
->>>>>>> f3dfd866
-- For AWS EKS: Provide the IAM principal that will pull from the ECR repository
+
+ For AWS EKS: Provide the IAM principal that will pull from the ECR repository
 - For Google Cloud: Provide the cluster's IAM service account
 - For other platforms: Contact DataHub team for specific requirements
 
@@ -225,12 +209,6 @@
 helm repo add acryl https://executor-helm.acryl.io
 helm repo update
 
-<<<<<<< HEAD
-   Required parameters:
-   - `global.datahub.executor.pool_id`: Your Executor Pool ID
-   - `global.datahub.gms.url`: Your DataHub Cloud URL (must include `/gms`)
-   - `image.tag`: DataHub Cloud Remote Executor version
-=======
 # Install the chart
 helm install \
   --set global.datahub.executor.pool_id="remote" \
@@ -239,12 +217,11 @@
   acryl datahub-executor-worker
 ```
 
-Required parameters:
-
-- `global.datahub.executor.pool_id`: Your Executor Pool ID
-- `global.datahub.gms.url`: Your DataHub Cloud URL (must include `/gms`)
-- `image.tag`: Acryl Remote Executor version
->>>>>>> f3dfd866
+   Required parameters:
+
+   - `global.datahub.executor.pool_id`: Your Executor Pool ID
+   - `global.datahub.gms.url`: Your DataHub Cloud URL (must include `/gms`)
+   - `image.tag`: DataHub Cloud Remote Executor version
 
 4. **Configure Secret Mounting (Optional)**
 
