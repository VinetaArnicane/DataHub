---
title: About Remote Executor
description: Learn about DataHub's Remote Executor feature for secure metadata ingestion from private sources
---

import FeatureAvailability from '@site/src/components/FeatureAvailability';

# About Remote Executor

<FeatureAvailability saasOnly />

## Overview

The Remote Executor is a powerful feature of DataHub Cloud that enables secure metadata ingestion from private sources while maintaining full control over credentials and network access. It serves as a bridge between your private infrastructure and DataHub Cloud, allowing you to:

- Ingest metadata and execute DataHub Cloud Observe monitors from sources behind firewalls or in private networks
- Monitor ingestion sources and run assertions from within your environment

## Key Benefits

### Security & Control

- Credentials stay in your environment
- Network access controlled by your policies
- Support for AWS Secrets Manager integration and all secret management systems accessible by [External Secrets Operator](https://external-secrets.io/latest/provider/aws-secrets-manager/)
- Full audit trail of execution activities

### Enterprise-Ready Integration & Operations

- Compatible with all DataHub Ingestion Sources
- Easy deployment on various platforms (AWS ECS, Kubernetes, etc.)
- Multiple executor support for high availability
- Built-in monitoring and observability
- Enterprise-grade support, eliminating the complexity of self-managed solutions

## Architecture

The Remote Executor works by:

1. Deploying as a container in your environment
2. Establishing a secure connection to DataHub Cloud
3. Receiving and executing Ingestion and Observe tasks
4. Reporting results back to DataHub Cloud

This architecture ensures that:

- All sensitive operations occur within your environment
- No inbound connections are required
- Your security policies remain intact

## Next Steps

To get started with Remote Executor:

1. Review the [Configuring Remote Executor](../operator-guide/setting-up-remote-ingestion-executor.md) guide for deployment instructions
2. See the [Monitoring Remote Executors](monitoring.md) guide

## FAQ

### Is Remote Executor required for DataHub Cloud?
<<<<<<< HEAD
No, DataHub Cloud comes with an managed executor by default. Remote Executor is an optional feature for cases where you need to ingest from private sources or maintain stricter control over credentials and network access.

### Can I use multiple Remote Executors?
Yes, you can deploy multiple Remote Executors for high availability or to handle different security zones. Contact your DataHub Cloud representative for details.
=======

No, DataHub Cloud comes with an Acryl-managed executor by default. Remote Executor is an optional feature for cases where you need to ingest from private sources or maintain stricter control over credentials and network access.

### Can I use multiple Remote Executors?

Yes, you can deploy multiple Remote Executors for high availability or to handle different security zones. Contact your Acryl representative for details.
>>>>>>> f3dfd866

### What platforms are supported?

Remote Executor can be deployed on various platforms including:

- Amazon ECS
- Kubernetes (v1.28+)
  - Cloud-agnostic deployment supporting all major cloud providers (AWS EKS, Google GKE, Azure AKS, etc.)
  - Compatible with self-managed Kubernetes clusters
- Other container platforms (contact DataHub team for details)

### How secure is the Remote Executor?

The Remote Executor is designed with security as a top priority:

- All credentials remain in your environment
- No inbound connections required
- Support for secret management systems
- Regular security updates<|MERGE_RESOLUTION|>--- conflicted
+++ resolved
@@ -58,19 +58,10 @@
 ## FAQ
 
 ### Is Remote Executor required for DataHub Cloud?
-<<<<<<< HEAD
 No, DataHub Cloud comes with an managed executor by default. Remote Executor is an optional feature for cases where you need to ingest from private sources or maintain stricter control over credentials and network access.
 
 ### Can I use multiple Remote Executors?
 Yes, you can deploy multiple Remote Executors for high availability or to handle different security zones. Contact your DataHub Cloud representative for details.
-=======
-
-No, DataHub Cloud comes with an Acryl-managed executor by default. Remote Executor is an optional feature for cases where you need to ingest from private sources or maintain stricter control over credentials and network access.
-
-### Can I use multiple Remote Executors?
-
-Yes, you can deploy multiple Remote Executors for high availability or to handle different security zones. Contact your Acryl representative for details.
->>>>>>> f3dfd866
 
 ### What platforms are supported?
 
