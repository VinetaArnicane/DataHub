--- conflicted
+++ resolved
@@ -24,7 +24,6 @@
   - [lineage - v2] Minor fixes to lineage counts and column-level-lineage resolution by respecting soft deleted assets in the lineage graph.
 
 - Ingestion changes
-<<<<<<< HEAD
     - Added support for SQL parsing in Looker source to more correctly represent column-level-lineage. Please report any edge cases issues to the DataHub team as we will be closely monitoring this integration.
     - Added cli version in system metadata at the aspect level for tracking purposes.
     - Added async REST sink capabilities in CLI.
@@ -36,20 +35,6 @@
     - Added dataset profiling to PowerBI.
     - Added a file source integration (S3 / Local Files), this is to add files as datasets. Not to be confused with the metadata file source that loads MCPs into DataHub.
  
-=======
-
-  - Added support for SQL parsing in Looker source to more correctly represent column-level-lineage. Please report any edge cases issues to the Acryl team as we will be closely monitoring this integration.
-  - Added cli version in system metadata at the aspect level for tracking purposes.
-  - Added async REST sink capabilities in CLI.
-  - Added documentation on how to cleanup obsolete airflow pipelines and tasks from Datahub
-  - Soft deleted entities using the airflow plugin should now come back once they re-appear.
-  - Added 2 new connectors: Grafana & Azure Blob Storage (ABS)
-  - Glue to s3 lineage should now be generated automatically in the glue source.
-  - Added a snowflake queries source which does lineage, usage, queries, and operations all in one go.
-  - Added dataset profiling to PowerBI.
-  - Added a file source integration (S3 / Local Files), this is to add files as datasets. Not to be confused with the metadata file source that loads MCPs into DataHub.
-
->>>>>>> f3dfd866
 - Platform changes
 
   - Added initial support for custom MCP mutator hooks.
