--- conflicted
+++ resolved
@@ -80,7 +80,7 @@
   - Remote Executor: always update task status synchronously.
 
 - Product
-<<<<<<< HEAD
+
     - [BETA] Introducing the new Navigation Bar / App redesign! Starting with this release, you can try out a new look and feel to your DataHub app. To enable this BETA feature, reach out to your DataHub Cloud representative.
     - [BETA] Add ability to create tag propagation automations to downstream and sibling assets via the UI in the Automations tab
     - Support the Notes feature for all entity types with profile pages
@@ -95,22 +95,6 @@
     - Recurrent metadata sharing: Any assets shared between DataHub assets will be re-shared automatically once per day. 
     - On entity page by hovering over subscribe button you can see list of subscribers of the entity.
   
-=======
-
-  - [BETA] Introducing the new Navigation Bar / App redesign! Starting with this release, you can try out a new look and feel to your DataHub app. To enable this BETA feature, reach out to your Acryl representative.
-  - [BETA] Add ability to create tag propagation automations to downstream and sibling assets via the UI in the Automations tab
-  - Support the Notes feature for all entity types with profile pages
-  - Test notifications button is now easier to discover.
-  - UX polishes to the Assertions Assertions tab
-  - UX polishes to the Column sidebar
-  - UX polishes to column and table deprecation, including deprecation visible in lineage graph
-  - Add the ability to do AND for filters of a given type. For example, we now allow you to filter for assets that have tag1 AND tag2
-  - Combine sibling entities on home page insights
-  - Hardened structured properties feature by supporting broken references and adding better validation to the ID/qualified name
-  - Hardened forms feature by supporting invalid / unresolvable references
-  - Recurrent metadata sharing: Any assets shared between DataHub assets will be re-shared automatically once per day.
-  - On entity page by hovering over subscribe button you can see list of subscribers of the entity.
->>>>>>> f3dfd866
 
 - Platform
   - Optional config to reduce Slack app permissions
