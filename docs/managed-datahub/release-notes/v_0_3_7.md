# v0.3.7

---

## Release Availability Date

13-Nov-2024

## Recommended CLI/SDK

- `v0.14.1.12` with release notes at https://github.com/datahub/datahub/releases/tag/v0.14.1.12

If you are using an older CLI/SDK version, then please upgrade it. This applies for all CLI/SDK usages, if you are using it through your terminal, GitHub Actions, Airflow, in Python SDK somewhere, Java SDK, etc. This is a strong recommendation to upgrade, as we keep on pushing fixes in the CLI, and it helps us support you better.

## Known Issues

- Persistence Exception: No Rows Updated may occur if a transaction does not change any aspect's data.

### v0.3.7.8

- Notes Feature
  - Adding a Note to an entity will result in that note showing up in the Settings > Home Page list of announcements as well as the profile page of the entity.
  - If more than 30 Notes are added to entities, there's a risk that home page announcements will not show up on the home page properly.
  - Notes are only supported for Dataset and Column entities in this release.

### v0.3.7.7

- Postgres regression, non-functional when using postgres

### v0.3.7.3

- Search page fails to render when filters are applied with a query which returns zero results.

## Release Changelog

---

### v0.3.7.8

- Helm Chart Requirement: 1.4.157+
- [Postgres] Fix regression from MySQL fix in v0.3.7.7
- [UI] Fix editing post on entity profile page becomes announcement

### v0.3.7.7

- [UI] Fix bug showing upstream lineage dbt source leaves
- [UI] Show column-level lineage through transformational home node
- [UI] Browse nodes titles expand to full width of panel
- [UI] Data product preview cards display correctly
- [UI] Fix elasticsearch usage sort field names
- [UI] Add structured property display settings feature
- [Executor] Fix false errors on cli ingestions
- [Search] Schema field boost reduced
- [Search] Search usage ranking null_fill fix
- [Search] Single term with underscores by default no longer considered quoted
- [Metadata Tests] Metadata Test shutdown actions flush
- [Metadata Tests] Add deduplicate logic for MCP batches
- [Metadata Tests] Prevent mutation of systemMetadata in patch batches
- [MAE Consumer] Fix graph edge on container delete exception
- [Notifications] Filter out system ingestion source notifications
- [MySQL] Fix index gap lock deadlock
- [API] DataJobInputOutput finegrained lineage fix

### v0.3.7.6

- [UI] fix(automations): white screen automations with dbt sync

### v0.3.7.5

- [GMS] Fix upstream lineage patching when path contained encoded slash
- [UI] Fix merging siblings schema with v1 and v2 fields
- [UI] Fix display nullable in schema field drawer
- [Ingestion] Reduce Data Product write volume from unset side-effect

### v0.3.7.4

- [#11935](https://github.com/datahub-project/datahub/pull/11935) - Added environment variable for enabling stricter URN validation rules `STRICT_URN_VALIDATION_ENABLED` [[1](https://datahubproject.io/docs/what/urn/#restrictions)].
- [Automations] Filter out self-nodes in glossary term propagation
- [Remote Executor] Allow dashes in executor ids.
- [Search] Fix Nested Filter Counts in Primary Search
- [Search] Fix white screen of death on empty search result
- [Columns Tab] Support searching nested struct columns correctly in V2 UI.
- [Logo] Fix fit of custom logo for V2 UI nav bar.
- [Structured Properties] Better handling for special characters in structured properties
- [Lineage] Improvements to handling lineage cycles
- [Metadata Tests] Improve Reliability of Metadata Tests Action Application
- [Slack Integration] Minor improvement in authentication redirect to integrate with Slack
- [Columns Tab] Property display nullable status in column sidebar (bug)
- [Columns Tab] Fixing merging of sibling schemas between V2 and V1 field paths.
- [Documentation] Support group authors for institutional memory aspect

### v0.3.7

- All changes in https://github.com/datahub-project/datahub/releases/tag/v0.14.1

  - Note Breaking Changes: https://datahubproject.io/docs/how/updating-datahub/#0141

- Breaking Changes

  - Authentication & RestAPI Authorization enabled by default (since v0.3.6)
  - Helm Chart Requirement: 1.4.137+
    - Recommend setting timezone for `datahub-gc` and `datahub-usage-reporting`
    - ```yaml
      acryl-datahub:
        global:
          datahub:
            timezone: "America/Los_Angeles"
      ```
  - #11486 - Criterion's `value` parameter has been previously deprecated. Use of `value` instead of `values` is no longer supported and will be completely removed on the next major version.
  - #10472 - `SANDBOX` added as a FabricType. No rollbacks allowed once metadata with this fabric type is added without manual cleanups in databases.
  - #11619 - schema field/column paths can no longer be empty strings
  - #11619 - schema field/column paths can no longer be duplicated within the schema
  - #11570 - The `DatahubClientConfig`'s server field no longer defaults to `http://localhost:8080`. Be sure to explicitly set this.
  - #11570 - If a `datahub_api` is explicitly passed to a stateful ingestion config provider, it will be used. We previously ignored it if the pipeline context also had a graph object.
  - #11518 - DataHub Garbage Collection: Various entities that are soft-deleted (after 10d) or are timeseries _entities_ (dataprocess, execution requests) will be removed automatically using logic in the `datahub-gc` ingestion source.

- Bug Fixes

  - [UI] Fix a bug in displaying the filter value counts when selecting filters on the primary search experience
  - [UI] Fix unnecessary horizontal scrolling wide markdown documentation.
  - [UI] Fix bug in siblings external URLs. Now showing both the dbt and Snowflake URL as separate, correct URLs.
  - [UI] Fix bug on listing data product assets with View applied
  - [UI] Fix siblings bug in Schema Field queries tab
  - [UI] Handle edge cycles in lineage graph more correctly
  - [UI] Hide incorrect "Lineage" sidebar section on sibling pages (incorrect merge)
  - [UI] Miscellaneous fixes to **Automations** forms UI - creating and editing automations.
  - [UI] Fix scrolling to the end of the list of tabs on Asset Profiles
  - [UI] Fix Compact View preview on Hover Card (looked squished!)
  - [UI] Update asset counts on Domain profile pages after adding and removing assets right away
  - [UI] Improve support for Compliance Forms and Structured Properties on sibling asset profile pages
  - [Automations] **Column Description Propagation**: Fix Column Description Propagation issue where column description would not propagate if self-lineage was stored in graph index
  - [Automations] **Snowflake Tag Sync**: Fix bug in Snowflake Tag Sync that failed to sync to columns with special characters

- Product
<<<<<<< HEAD
    - [BETA] Introducing the **BigQuery Metadata Sync Automation** to sync tags, glossary terms, and descriptions from DataHub to BigQuery. Check out the [feature guide](https://datahubproject.io/docs/automations/bigquery-metadata-sync/) for more information. To enable this BETA feature, reach out to your DataHub Cloud representative.
    - [BETA] Introducing the **AI Classification Automation** to automatically classify your tables & columns using your organization's custom glossary terms. Check out the [feature guide](https://datahubproject.io/docs/automations/ai-term-suggestion) for more information. To enable this BETA feature, reach out to your DataHub Cloud representative.
    - [BETA] A new way to visualize Column-Level Lineage, focused on a single column. Accessible by clicking on a column name in the column details sidebar or by clicking on the "Explore complete column lineage" button on a column in the regular lineage visualization. This will allow you to view only the upstreams and downstreams of the specific column being viewed. Please reach out to your DataHub Cloud representative to enable this feature.
    - [BETA] Support running Automations via a Remote Executor using an Executor ID. This is currently in Beta, please reach out to your DataHub Cloud representative for more information.
    - [BETA] Support plugging in custom Mixpanel or Google Analytics Measurement ID (GA4) to DataHub. Reach out to your DataHub Cloud representative for more information.
    - Introducing **Structured Properties** UI. Create and manage custom properties for all asset types via the DataHub UI under **Govern** > **Structured Properties**. Feature guide will be coming in v0.3.8 - reach out to your DataHub Cloud representative for more information. Requires the `Manage Structured Properties` privilege to edit, `View Structured Properties` privilege to view.
    - Introducing **Compliance Forms** UI. Create and manage compliance forms to run large-scale metadata collection initiatives inside your organization. Supported for all asset types via the DataHub UI under **Govern** > **Compliance Forms**. Feature guide will be coming in v0.3.8 - reach out to your DataHub Cloud representative for more information. Requires the `Manage Compliance Forms` privilege to edit, `View Compliance Forms` privilege to view. Compliance Forms also support analytics, which are updated once per day by default. 
    - Support adding and removing structured properties from Table & Column Properties Tab
    - Support filtering by Structured Properties in the search UI (main search only, not on lists yet)
    - DataHub Cloud 2.0 is enabled by default for all users who have no explicitly set their display preference via **Settings** > **Appearance**. 
    - Support searching the visible lineage graph by asset name 
    - Support showing 'all' assets in a downstream or upstream lineage level in one click
    - Support searching the assets hidden by a collapsed, "show more" node
    - On lineage graph, draw an arrow from a column to the "show more" node if that column has lineage to a hidden node
    - On lineage graph, add control to show lineage edges to entities that are deleted / do not exist
    - Support deleting Data Product from the Data Product page 
    - Support viewing & editing documentation in full-screen mode 
    - Support copying queries for View Definitions (sidebar + tabs)
    - Support V2 UI with Chrome Extension, fix miscellaneous bugs related to documentations, glossary, and lineage interactions. 
    - Minor UX improvements (alignments, etc) to Quality, Assertions tabs. 
    - Reorder the asset sidebar sections to prioritize documentation & lineage, the most used features. Moved down status, and share related tabs. 
    - Add "Total Views" and "Recent Views" statistics to Dashboard & Chart asset sidebar header. 
    - Ingestion UI: Always display the number of assets ingested on "Failure" & "Succeeded With Warnings"
    - Permissions: Hide **Settings** > **Access Tokens** page if user doesn't have the `Generate Access Tokens` privilege.
    - Add a Properties tab to Asset sidebar 
    - Hide the 'notes' icon from the Columns table on Dataset Profiles, only show in the Column sidebar
    - Add Properties Count, Column Count, Incident Count to Asset Profile tab names
    - Allow resizing of the browse sizebar 
    - Display custom Assertion Error messages via the UI
    - Add sorting to Columns table 
    - Add description to "hover preview" of assets 
    - Rename 'Inbox' navigation item to 'Tasks' to align with rebranding as 'Task Center'
    - Support viewing correctly merged schema change history for sibling pages
    - Minor UX improvements on lineage graph 
    - Minox UX improvements on Glossary, Search Cards, Home page, Subscriptions tab, and more.
    - Improved usage-based search ranking. Please reach out with any questions or concerns
    - Improved UX for setting up and managing SSO
=======

  - [BETA] Introducing the **BigQuery Metadata Sync Automation** to sync tags, glossary terms, and descriptions from DataHub to BigQuery. Check out the [feature guide](https://datahubproject.io/docs/automations/bigquery-metadata-sync/) for more information. To enable this BETA feature, reach out to your Acryl representative.
  - [BETA] Introducing the **AI Classification Automation** to automatically classify your tables & columns using your organization's custom glossary terms. Check out the [feature guide](https://datahubproject.io/docs/automations/ai-term-suggestion) for more information. To enable this BETA feature, reach out to your Acryl representative.
  - [BETA] A new way to visualize Column-Level Lineage, focused on a single column. Accessible by clicking on a column name in the column details sidebar or by clicking on the "Explore complete column lineage" button on a column in the regular lineage visualization. This will allow you to view only the upstreams and downstreams of the specific column being viewed. Please reach out to your Acryl representative to enable this feature.
  - [BETA] Support running Automations via a Remote Executor using an Executor ID. This is currently in Beta, please reach out to your Acryl representative for more information.
  - [BETA] Support plugging in custom Mixpanel or Google Analytics Measurement ID (GA4) to DataHub. Reach out to your Acryl representative for more information.
  - Introducing **Structured Properties** UI. Create and manage custom properties for all asset types via the DataHub UI under **Govern** > **Structured Properties**. Feature guide will be coming in v0.3.8 - reach out to your Acryl representative for more information. Requires the `Manage Structured Properties` privilege to edit, `View Structured Properties` privilege to view.
  - Introducing **Compliance Forms** UI. Create and manage compliance forms to run large-scale metadata collection initiatives inside your organization. Supported for all asset types via the DataHub UI under **Govern** > **Compliance Forms**. Feature guide will be coming in v0.3.8 - reach out to your Acryl representative for more information. Requires the `Manage Compliance Forms` privilege to edit, `View Compliance Forms` privilege to view. Compliance Forms also support analytics, which are updated once per day by default.
  - Support adding and removing structured properties from Table & Column Properties Tab
  - Support filtering by Structured Properties in the search UI (main search only, not on lists yet)
  - Acryl 2.0 is enabled by default for all users who have no explicitly set their display preference via **Settings** > **Appearance**.
  - Support searching the visible lineage graph by asset name
  - Support showing 'all' assets in a downstream or upstream lineage level in one click
  - Support searching the assets hidden by a collapsed, "show more" node
  - On lineage graph, draw an arrow from a column to the "show more" node if that column has lineage to a hidden node
  - On lineage graph, add control to show lineage edges to entities that are deleted / do not exist
  - Support deleting Data Product from the Data Product page
  - Support viewing & editing documentation in full-screen mode
  - Support copying queries for View Definitions (sidebar + tabs)
  - Support V2 UI with Chrome Extension, fix miscellaneous bugs related to documentations, glossary, and lineage interactions.
  - Minor UX improvements (alignments, etc) to Quality, Assertions tabs.
  - Reorder the asset sidebar sections to prioritize documentation & lineage, the most used features. Moved down status, and share related tabs.
  - Add "Total Views" and "Recent Views" statistics to Dashboard & Chart asset sidebar header.
  - Ingestion UI: Always display the number of assets ingested on "Failure" & "Succeeded With Warnings"
  - Permissions: Hide **Settings** > **Access Tokens** page if user doesn't have the `Generate Access Tokens` privilege.
  - Add a Properties tab to Asset sidebar
  - Hide the 'notes' icon from the Columns table on Dataset Profiles, only show in the Column sidebar
  - Add Properties Count, Column Count, Incident Count to Asset Profile tab names
  - Allow resizing of the browse sizebar
  - Display custom Assertion Error messages via the UI
  - Add sorting to Columns table
  - Add description to "hover preview" of assets
  - Rename 'Inbox' navigation item to 'Tasks' to align with rebranding as 'Task Center'
  - Support viewing correctly merged schema change history for sibling pages
  - Minor UX improvements on lineage graph
  - Minox UX improvements on Glossary, Search Cards, Home page, Subscriptions tab, and more.
  - Improved usage-based search ranking. Please reach out with any questions or concerns
  - Improved UX for setting up and managing SSO
>>>>>>> f3dfd866

- Ingestion changes

  - In addition to the improvements listed here: https://github.com/acryldata/datahub/releases/tag/v0.14.1.12
  - PowerBI: Support for PowerBI Apps and cross-workspace lineage
  - Fivetran: Major improvements to configurability and improved reliability with large Fivetran setups
  - Snowflake & BigQuery: Improved handling of temporary tables and swap statements when generating lineage
  - [Beta] Preset integration

- Platform changes
<<<<<<< HEAD
    - Added datahub-usage-reporting job to calculate usage metrics for search ranking     
    - Metadata Test performance improvements: async ingestion & tag patch support 
    - Authentication & RestAPI Authorization enabled by default
    - Added datahub-gc and datahub-usage-reporting SYSTEM ingestion sources
    - Added sweeper to executor to cancel duplicate and stale ingestion jobs
    - Added soft delete status to edges in graph store
    - Added service side options for newer clients with older service
        - ALTERNATE_MCP_VALIDATION=true
        - MCP_VALIDATION_IGNORE_UNKNOWN=true
    - OpenAPIv3
        - Added generic entities scroll endpoint
        - Added `async` and `createIfNotExists` on aspect endpoints 
    - System Operations privilege extended to all system operations
    - [BETA] Introduce Entity Change Events Poll API behind permission "Get Platform Events". This enables programmatic access to entity change events in DataHub. Reach out to your DataHub Cloud representative for more information.
    - (system / internal) Exclude form-prompt tests in live Metadata Tests evaluation
    - (system / internal) Exclude form-prompt tests in stored Metadata Test results
    - Elasticsearch reindex time limit of 8h removed
    - Data Product Properties Unset side effect introduced
      - Previously, Data Products could be set as linked to multiple Datasets if modified directly via the REST API rather than linked through the UI or GraphQL. This side effect aligns the REST API behavior with the GraphQL behavior by introducting a side effect that enforces the 1-to-1 constraint between Data Products and Datasets
      - NOTE: There is a pathological pattern of writes for Data Products that can introduce issues with write processing that can occur with this side effect. If you are constantly changing all of the Datasets associated with a Data Product back and forth between multiple Data Products it will result in a high volume of writes due to the need to unset previous associations.
=======
  - Added datahub-usage-reporting job to calculate usage metrics for search ranking
  - Metadata Test performance improvements: async ingestion & tag patch support
  - Authentication & RestAPI Authorization enabled by default
  - Added datahub-gc and datahub-usage-reporting SYSTEM ingestion sources
  - Added sweeper to executor to cancel duplicate and stale ingestion jobs
  - Added soft delete status to edges in graph store
  - Added service side options for newer clients with older service
    - ALTERNATE_MCP_VALIDATION=true
    - MCP_VALIDATION_IGNORE_UNKNOWN=true
  - OpenAPIv3
    - Added generic entities scroll endpoint
    - Added `async` and `createIfNotExists` on aspect endpoints
  - System Operations privilege extended to all system operations
  - [BETA] Introduce Entity Change Events Poll API behind permission "Get Platform Events". This enables programmatic access to entity change events in DataHub. Reach out to your Acryl representative for more information.
  - (system / internal) Exclude form-prompt tests in live Metadata Tests evaluation
  - (system / internal) Exclude form-prompt tests in stored Metadata Test results
  - Elasticsearch reindex time limit of 8h removed
  - Data Product Properties Unset side effect introduced
    - Previously, Data Products could be set as linked to multiple Datasets if modified directly via the REST API rather than linked through the UI or GraphQL. This side effect aligns the REST API behavior with the GraphQL behavior by introducting a side effect that enforces the 1-to-1 constraint between Data Products and Datasets
    - NOTE: There is a pathological pattern of writes for Data Products that can introduce issues with write processing that can occur with this side effect. If you are constantly changing all of the Datasets associated with a Data Product back and forth between multiple Data Products it will result in a high volume of writes due to the need to unset previous associations.
>>>>>>> f3dfd866
<|MERGE_RESOLUTION|>--- conflicted
+++ resolved
@@ -132,7 +132,7 @@
   - [Automations] **Snowflake Tag Sync**: Fix bug in Snowflake Tag Sync that failed to sync to columns with special characters
 
 - Product
-<<<<<<< HEAD
+
     - [BETA] Introducing the **BigQuery Metadata Sync Automation** to sync tags, glossary terms, and descriptions from DataHub to BigQuery. Check out the [feature guide](https://datahubproject.io/docs/automations/bigquery-metadata-sync/) for more information. To enable this BETA feature, reach out to your DataHub Cloud representative.
     - [BETA] Introducing the **AI Classification Automation** to automatically classify your tables & columns using your organization's custom glossary terms. Check out the [feature guide](https://datahubproject.io/docs/automations/ai-term-suggestion) for more information. To enable this BETA feature, reach out to your DataHub Cloud representative.
     - [BETA] A new way to visualize Column-Level Lineage, focused on a single column. Accessible by clicking on a column name in the column details sidebar or by clicking on the "Explore complete column lineage" button on a column in the regular lineage visualization. This will allow you to view only the upstreams and downstreams of the specific column being viewed. Please reach out to your DataHub Cloud representative to enable this feature.
@@ -170,46 +170,6 @@
     - Minox UX improvements on Glossary, Search Cards, Home page, Subscriptions tab, and more.
     - Improved usage-based search ranking. Please reach out with any questions or concerns
     - Improved UX for setting up and managing SSO
-=======
-
-  - [BETA] Introducing the **BigQuery Metadata Sync Automation** to sync tags, glossary terms, and descriptions from DataHub to BigQuery. Check out the [feature guide](https://datahubproject.io/docs/automations/bigquery-metadata-sync/) for more information. To enable this BETA feature, reach out to your Acryl representative.
-  - [BETA] Introducing the **AI Classification Automation** to automatically classify your tables & columns using your organization's custom glossary terms. Check out the [feature guide](https://datahubproject.io/docs/automations/ai-term-suggestion) for more information. To enable this BETA feature, reach out to your Acryl representative.
-  - [BETA] A new way to visualize Column-Level Lineage, focused on a single column. Accessible by clicking on a column name in the column details sidebar or by clicking on the "Explore complete column lineage" button on a column in the regular lineage visualization. This will allow you to view only the upstreams and downstreams of the specific column being viewed. Please reach out to your Acryl representative to enable this feature.
-  - [BETA] Support running Automations via a Remote Executor using an Executor ID. This is currently in Beta, please reach out to your Acryl representative for more information.
-  - [BETA] Support plugging in custom Mixpanel or Google Analytics Measurement ID (GA4) to DataHub. Reach out to your Acryl representative for more information.
-  - Introducing **Structured Properties** UI. Create and manage custom properties for all asset types via the DataHub UI under **Govern** > **Structured Properties**. Feature guide will be coming in v0.3.8 - reach out to your Acryl representative for more information. Requires the `Manage Structured Properties` privilege to edit, `View Structured Properties` privilege to view.
-  - Introducing **Compliance Forms** UI. Create and manage compliance forms to run large-scale metadata collection initiatives inside your organization. Supported for all asset types via the DataHub UI under **Govern** > **Compliance Forms**. Feature guide will be coming in v0.3.8 - reach out to your Acryl representative for more information. Requires the `Manage Compliance Forms` privilege to edit, `View Compliance Forms` privilege to view. Compliance Forms also support analytics, which are updated once per day by default.
-  - Support adding and removing structured properties from Table & Column Properties Tab
-  - Support filtering by Structured Properties in the search UI (main search only, not on lists yet)
-  - Acryl 2.0 is enabled by default for all users who have no explicitly set their display preference via **Settings** > **Appearance**.
-  - Support searching the visible lineage graph by asset name
-  - Support showing 'all' assets in a downstream or upstream lineage level in one click
-  - Support searching the assets hidden by a collapsed, "show more" node
-  - On lineage graph, draw an arrow from a column to the "show more" node if that column has lineage to a hidden node
-  - On lineage graph, add control to show lineage edges to entities that are deleted / do not exist
-  - Support deleting Data Product from the Data Product page
-  - Support viewing & editing documentation in full-screen mode
-  - Support copying queries for View Definitions (sidebar + tabs)
-  - Support V2 UI with Chrome Extension, fix miscellaneous bugs related to documentations, glossary, and lineage interactions.
-  - Minor UX improvements (alignments, etc) to Quality, Assertions tabs.
-  - Reorder the asset sidebar sections to prioritize documentation & lineage, the most used features. Moved down status, and share related tabs.
-  - Add "Total Views" and "Recent Views" statistics to Dashboard & Chart asset sidebar header.
-  - Ingestion UI: Always display the number of assets ingested on "Failure" & "Succeeded With Warnings"
-  - Permissions: Hide **Settings** > **Access Tokens** page if user doesn't have the `Generate Access Tokens` privilege.
-  - Add a Properties tab to Asset sidebar
-  - Hide the 'notes' icon from the Columns table on Dataset Profiles, only show in the Column sidebar
-  - Add Properties Count, Column Count, Incident Count to Asset Profile tab names
-  - Allow resizing of the browse sizebar
-  - Display custom Assertion Error messages via the UI
-  - Add sorting to Columns table
-  - Add description to "hover preview" of assets
-  - Rename 'Inbox' navigation item to 'Tasks' to align with rebranding as 'Task Center'
-  - Support viewing correctly merged schema change history for sibling pages
-  - Minor UX improvements on lineage graph
-  - Minox UX improvements on Glossary, Search Cards, Home page, Subscriptions tab, and more.
-  - Improved usage-based search ranking. Please reach out with any questions or concerns
-  - Improved UX for setting up and managing SSO
->>>>>>> f3dfd866
 
 - Ingestion changes
 
@@ -220,7 +180,6 @@
   - [Beta] Preset integration
 
 - Platform changes
-<<<<<<< HEAD
     - Added datahub-usage-reporting job to calculate usage metrics for search ranking     
     - Metadata Test performance improvements: async ingestion & tag patch support 
     - Authentication & RestAPI Authorization enabled by default
@@ -240,26 +199,4 @@
     - Elasticsearch reindex time limit of 8h removed
     - Data Product Properties Unset side effect introduced
       - Previously, Data Products could be set as linked to multiple Datasets if modified directly via the REST API rather than linked through the UI or GraphQL. This side effect aligns the REST API behavior with the GraphQL behavior by introducting a side effect that enforces the 1-to-1 constraint between Data Products and Datasets
-      - NOTE: There is a pathological pattern of writes for Data Products that can introduce issues with write processing that can occur with this side effect. If you are constantly changing all of the Datasets associated with a Data Product back and forth between multiple Data Products it will result in a high volume of writes due to the need to unset previous associations.
-=======
-  - Added datahub-usage-reporting job to calculate usage metrics for search ranking
-  - Metadata Test performance improvements: async ingestion & tag patch support
-  - Authentication & RestAPI Authorization enabled by default
-  - Added datahub-gc and datahub-usage-reporting SYSTEM ingestion sources
-  - Added sweeper to executor to cancel duplicate and stale ingestion jobs
-  - Added soft delete status to edges in graph store
-  - Added service side options for newer clients with older service
-    - ALTERNATE_MCP_VALIDATION=true
-    - MCP_VALIDATION_IGNORE_UNKNOWN=true
-  - OpenAPIv3
-    - Added generic entities scroll endpoint
-    - Added `async` and `createIfNotExists` on aspect endpoints
-  - System Operations privilege extended to all system operations
-  - [BETA] Introduce Entity Change Events Poll API behind permission "Get Platform Events". This enables programmatic access to entity change events in DataHub. Reach out to your Acryl representative for more information.
-  - (system / internal) Exclude form-prompt tests in live Metadata Tests evaluation
-  - (system / internal) Exclude form-prompt tests in stored Metadata Test results
-  - Elasticsearch reindex time limit of 8h removed
-  - Data Product Properties Unset side effect introduced
-    - Previously, Data Products could be set as linked to multiple Datasets if modified directly via the REST API rather than linked through the UI or GraphQL. This side effect aligns the REST API behavior with the GraphQL behavior by introducting a side effect that enforces the 1-to-1 constraint between Data Products and Datasets
-    - NOTE: There is a pathological pattern of writes for Data Products that can introduce issues with write processing that can occur with this side effect. If you are constantly changing all of the Datasets associated with a Data Product back and forth between multiple Data Products it will result in a high volume of writes due to the need to unset previous associations.
->>>>>>> f3dfd866
+      - NOTE: There is a pathological pattern of writes for Data Products that can introduce issues with write processing that can occur with this side effect. If you are constantly changing all of the Datasets associated with a Data Product back and forth between multiple Data Products it will result in a high volume of writes due to the need to unset previous associations.