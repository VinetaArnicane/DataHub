# Town Hall History

:::note
For the Town Hall meetings after June 2023, please refer to our [LinkedIn Live event history](https://www.linkedin.com/company/acryl-data/events/).
:::

### June 2023

[Full YouTube video](https://www.youtube.com/watch?v=1QVcUmRQK5E)

- Community & Project Updates - Maggie Hays & Shirshanka Das (DataHub)
- Community Case Study: Dataset Joins - Raj Tekal & Bobbie-Jean Nowak (Optum)
<<<<<<< HEAD
- DataHub 201: Column-Level Data Lineage - Hyejin Yoon (DataHub)
- Sneak Peek:  BigQuery Column-Level Lineage with SQL Parsing - Harshal Sheth (DataHub)
- DataHub Performance Tuning – Indy Prentice (DataHub)
=======
- DataHub 201: Column-Level Data Lineage - Hyejin Yoon (Acryl Data)
- Sneak Peek: BigQuery Column-Level Lineage with SQL Parsing - Harshal Sheth (Acryl Data)
- DataHub Performance Tuning – Indy Prentice (Acryl Data)
>>>>>>> f3dfd866

### May 2023

[Full YouTube video](https://www.youtube.com/watch?v=KHNPjSbbZR8)

**Agenda**
<<<<<<< HEAD
- Community - Maggie Hays & Shirshanka Das (DataHub)
=======

- Community - Maggie Hays & Shirshanka Das (Acryl Data)
>>>>>>> f3dfd866
- Community Case Study: Jira + DataHub for Access Requests - Joshua Garza (Sharp Healthcare)
- Sneak Peek: Use your own ownership types - Pedro Silva (DataHub)
- Sneak Peek: Data Contracts are coming! – John Joyce, Shirshanka (DataHub)
- Bring DataHub into your BI Tools — Chris Collins (DataHub)

### Apr 2023

[Full YouTube video](https://www.youtube.com/watch?v=D5YYGu-ZIBo)

**Agenda**
<<<<<<< HEAD
- Community & Roadmap Updates - Maggie Hays & Shirshanka Das (DataHub)
- DataHub 201: Python SDK - Hyejin Yoon (DataHub)
- Streamlined Search & Browse Experience - Chris Collins (DataHub)
- DataHub GitHub Actions - Harshal Sheth (DataHub)
- Data Products in DataHub - Shirshanka Das & Chris Collins (DataHub)
- DataHub Docs Bot - Maggie Hays (DataHub)
=======

- Community & Roadmap Updates - Maggie Hays & Shirshanka Das (Acryl Data)
- DataHub 201: Python SDK - Hyejin Yoon (Acryl Data)
- Streamlined Search & Browse Experience - Chris Collins (Acryl Data)
- Acryl's DataHub GitHub Actions - Harshal Sheth (Acryl Data)
- Data Products in DataHub - Shirshanka Das & Chris Collins (Acryl Data)
- DataHub Docs Bot - Maggie Hays (Acryl Data)
>>>>>>> f3dfd866

### Mar 2023

[Full YouTube video](https://youtu.be/BTX8rIBe0yo)

**Agenda**

- Community & Roadmap Update
- Recent Releases
- Community Case Study — Jumio’s DataHub adoption journey
- DataHub 201: Data Debugging
- Sneak Peek: Streamlined Filtering Experience

### Feb 2023

[Full YouTube video](https://youtu.be/UItt4ppJSFc)

**Agenda**

- Community & Roadmap Update
- Recent Releases
- Community Case Study - How the Hurb Team successfully implemented and adopted DataHub within their organization
- Sneak Peek: Subscriptions and Notifications
- Search Improvements - API support for pagination
- New Feature - Custom Queries
- Simplifying Metadata Ingestion
- DataHub 201: Rolling Out DataHub

### Jan 2023 (26th)

[Full YouTube video](https://youtu.be/A3mSiGHZ6Rc)

**Agenda**

- What’s to Come - Q1 2023 Roadmap: Data Products, Data Contracts and more
- Community Case Study - Notion: Automating annotations and metadata propagation
- Community Contribution - Grab: Improvements to documentation editing
- Simplifying DataHub - Removing Schema Registry requirement and introducing DataHub Lite

### Jan 2023 (5th)

[Full YouTube video](https://youtu.be/ECxIMbKwuOY)

**Agenda**

- DataHub Community: 2022 in Review - Our Community of Data Practitioners is one of a kind. We’ll take the time to celebrate who we are, what we’ve built, and how we’ve collaborated in the past 12 months.
- Search Improvements - Learn how we’re making the Search experience smarter and faster to connect you with the most relevant resources during data discovery.
- Removing Schema Registry Requirement - Hear all about ongoing work to simplify the DataHub deployment process.
- Smart Data Profiling - We’re making big improvements to data profiling! Smart data profiling will reduce processing time by only scanning datasets that have recently changed.
- Sneak Peek: Time-based Lineage - Get a preview of how you’ll soon be able to trace lineage between datasets across different points in time to understand how interdependencies have evolved.
- Sneak Peek: Chrome Extension - Soon, you’ll be able to quickly access rich metadata from DataHub while exploring resources in Looker via our upcoming Chrome Extension.

### Dec 2023

[Full YouTube video](https://youtu.be/BlCLhG8lGoY)

**Agenda**

November Town Hall (in December!)

- Community Case Study - The Pinterest Team will share how they have integrated DataHub + Thrift and extended the Metadata Model with a Data Element entity to capture semantic types.
- NEW! Ingestion Quickstart Guides - DataHub newbies, this one is for you! We’re rolling out ingestion quickstart guides to help you quickly get up and running with DataHub + Snowflake, BigQuery, and more!
- NEW! In-App Product Tours - We’re making it easier than ever for end-users to get familiar with all that DataHub has to offer - hear all about the in-product onboarding resources we’re rolling out soon!
- DataHub UI Navigation and Performance - Learn all about upcoming changes to our user experience to make it easier (and faster!) for end users to work within DataHub.
- Sneak Peek! Manual Lineage via the UI - The Community asked and we’re delivering! Soon you’ll be able to manually add lineage connections between Entities in DataHub.
- NEW! Slack + Microsoft Teams Integrations - Send automated alerts to Slack and/or Teams to keep track of critical events and changes within DataHub.
- Hacktoberfest Winners Announced - We’ll recap this year’s Hacktoberfest and announce three winners of a $250 Amazon gift card & DataHub Swag.

### Oct 2022

[Full YouTube video](https://youtu.be/B74WHxX5EMk)

**Agenda**

- Conquer Data Governance with DataHub’s Metadata Tests - Learn how to tackle Data Governance with incremental, automation-driven governance using Metadata Tests provided in DataHub’s DataHub Cloud offering
- Community Case Study - The Grab Team shares how they are using DataHub for data discoverability, automated classification and governance workflows, data quality observability, and beyond!
- Upcoming Ingestion Sources - We’ll tell you the ins and outs of our upcoming dbt Cloud and Unity Catalog connectors
- Sneak Peek! Saved Views - Learn how you can soon use Saved Views to help end-users navigate entities in DataHub with more precision and focus
- Performance Improvements - Hear about the latest upgrades to DataHub performance

### Sep 2022

[Full YouTube video](https://youtu.be/FjkNySWkghY)

**Agenda**

- Column Level Lineage is here! - Demo of column-level lineage and impact analysis in the DataHub UI
- Community Case Study - The Stripe Team shares how they leverage DataHub to power observability within their Airflow-based ecosystem
- Sneak Peek! Automated PII Classification - Preview upcoming functionality to automatically identify data fields that likely contain sensitive data
- Ingestion Improvements Galore - Improved performance and functionality for dbt, Looker, Tableau, and Presto ingestion sources

### Aug 2022

[Full YouTube video](https://youtu.be/EJCKxKBvCwo)

**Agenda**

- Community Case Study - The Etsy Team shares their journey of adopting DataHub
- Looker & DataHub Improvements - surface the most relevant Looks and Dashboards
- Home Page Improvements to tailor the Browse experience
- Unified Ingestion Summaries - View live logs for UI-based ingestion and see historical ingestion reports across CLI and UI-based ingestion
- Patch Support - Native support for PATCH in the metadata protocol to support efficient updates to add & remove owners, lineage, tags and more
- Sneak Peek! Advanced Search

### Jul 2022

[Full YouTube video](https://youtu.be/Zrkf3Mzcvc4)

**Agenda**

- Community Updates
- Project Updates
- Improvements to UI-Based Ingestion
- Sneak Preview - Bulk Edits via the UI
- Streamlined Metadata Ingestion
- DataHub 201: Metadata Enrichment

### Jun 2022

[Full YouTube video](https://youtu.be/fAD53fEJ6m0)

**Agenda**

- Community Updates
- Project Updates
- dbt Integration Updates
- CSV Ingestion Support
- DataHub 201 - Glossary Term Deep Dive

### May 2022

[Full YouTube video](https://youtu.be/taKb_zyowEE)

**Agenda**

- Community Case Study: Hear how the G-Research team is using Cassandra as DataHub’s Backend
- Creating & Editing Glossary Terms from the DataHub UI
- DataHub User Onboarding via the UI
- DataHub 201: Impact Analysis
- Sneak Peek: Data Reliability with DataHub
- Metadata Day Hackathon Winners

### Apr 2022

[Full YouTube video](https://www.youtube.com/watch?v=7iwNxHgqxtg)

**Agenda**

- Community Case Study: Hear from Included Health about how they are embedding external tools into the DataHub UI
- New! Actions Framework: run custom code when changes happen within DataHub
- UI Refresh for ML Entities
- Improved deletion support for time-series aspects, tags, terms, & more
- OpenAPI Improvements

### Mar 2022

[Full YouTube video](https://www.youtube.com/watch?v=IVazVgcNRdw)

**Agenda**

- Community Case Study: Hear from Zendesk about how they are applying “shift left” principles by authoring metadata in their Protobuf schemas
- RBAC Functionality: View-Based Policies
- Schema Version History - surfacing the history of schema changes in DataHub's UI
- Improvements to Airflow Ingestion, including Run History
- Container/Domain-Level Property Inheritance
- Delete API

### Feb 2022

[Full YouTube video](https://www.youtube.com/watch?v=enBqB2Dbuv4)

**Agenda**

- Lineage Impact Analysis - using DataHub to understand the impact of changes on downstream dependencies
- Displaying Data Quality Checks in the UI
- Roadmap update: Schema Version History & Column-Level Lineage
- Community Case Study: Managing Data Lineage via YAML

### Jan 2022

[Full YouTube video](https://youtu.be/ShlSR3dMUnE)

**Agenda**

<<<<<<< HEAD

- Community & Roadmap Updates by Maggie Hays (DataHub)
- Project Updates by Shirshanka Das  (DataHub)
=======
- Community & Roadmap Updates by Maggie Hays (Acryl Data)
- Project Updates by Shirshanka Das (Acryl Data)
>>>>>>> f3dfd866
- Community Case Study: Adding Dataset Transformers by Eric Cooklin (Stash)
- Demo: Data Domains & Containers by John Joyce (DataHub)
- DataHub Basics — Data Profiling & Usage Stats 101 by Maggie Hays & Tamás Németh (DataHub)
- Demo: Spark Lineage by Mugdha Hardikar (GS Lab) & Shirshanka Das

### Dec 2021

[Full YouTube video](https://youtu.be/rYInKCwxu7o)

**Agenda**

- Community & Roadmap Updates by Maggie Hays (DataHub)
- Project Updates by Shirshanka Das (DataHub)
- 2021 DataHub Community in Review by Maggie Hays
- DataHub Basics -- Users, Groups, & Authentication 101 by Pedro Silva (DataHub)
- Sneak Peek: UI-Based Ingestion by John Joyce (DataHub)
- Case Study — DataHub at Grofers by Shubham Gupta
- Top DataHub Contributors of 2021 - Maggie Hays
- Final Surprise! We Interviewed a 10yo and a 70yo about DataHub

### Nov 2021

[Full YouTube video](https://youtu.be/to80sEDZz7k)

**Agenda**

- Community & Roadmap Updates by Maggie Hays (DataHub)
- Project Updates by Shirshanka Das (DataHub)
- DataHub Basics -- Lineage 101 by John Joyce & Surya Lanka (DataHub)
- Introducing No-Code UI by Gabe Lyons & Shirshanka Das (DataHub)
- DataHub API Authentication by John Joyce (DataHub)
- Case Study: LinkedIn pilot to extend the OSS UI by Aikepaer Abuduweili & Joshua Shinavier

### Oct 2021

[Full YouTube video](https://youtu.be/GrS_uZhYNm0)

**Agenda**

<<<<<<< HEAD
- DataHub Community & Roadmap Update - Maggie Hays (DataHub)
- October Project Updates - Shirshanka Das (DataHub)
- Introducing Recommendations - John Joyce & Dexter Lee (DataHub)
- Case Study: DataHub @ hipages - Chris Coulson (hipages) 
- Data Profiling Improvements - Surya Lanka & Harshal Sheth (DataHub)
- Lineage Improvements & BigQuery Dataset Lineage by Gabe Lyons & Varun Bharill (DataHub)
=======
- DataHub Community & Roadmap Update - Maggie Hays (Acryl Data)
- October Project Updates - Shirshanka Das (Acryl Data)
- Introducing Recommendations - John Joyce & Dexter Lee (Acryl Data)
- Case Study: DataHub @ hipages - Chris Coulson (hipages)
- Data Profiling Improvements - Surya Lanka & Harshal Sheth (Acryl Data)
- Lineage Improvements & BigQuery Dataset Lineage by Gabe Lyons & Varun Bharill (Acryl Data)
>>>>>>> f3dfd866

### Sep 2021

[Full YouTube video](https://youtu.be/nQDiKPKnLLQ)

**Agenda**

- Project Updates and Callouts by Shirshanka
<<<<<<< HEAD
   - GraphQL Public API Annoucement
- Demo: Faceted Search by Gabe Lyons (DataHub)
- Stateful Ingestion by Shirshanka Das & Surya Lanka (DataHub)
- Case-Study: DataHub @ Adevinta by Martinez de Apellaniz   
- Recent Improvements to the Looker Connector by Shirshanka Das & Maggie Hays (DataHub)
- Offline
   - Foreign Key and Related Term Mapping by Gabe Lyons (DataHub) [video](https://www.loom.com/share/79f27c2d9f6c4a3b8aacbc48c19add18)
=======
  - GraphQL Public API Annoucement
- Demo: Faceted Search by Gabe Lyons (Acryl Data)
- Stateful Ingestion by Shirshanka Das & Surya Lanka (Acryl Data)
- Case-Study: DataHub @ Adevinta by Martinez de Apellaniz
- Recent Improvements to the Looker Connector by Shirshanka Das & Maggie Hays (Acryl Data)
- Offline
  - Foreign Key and Related Term Mapping by Gabe Lyons (Acryl Data) [video](https://www.loom.com/share/79f27c2d9f6c4a3b8aacbc48c19add18)

### Aug 2021
>>>>>>> f3dfd866

[Full YouTube video](https://youtu.be/3joZINi3ti4)

**Agenda**

- Project Updates and Callouts by Shirshanka
<<<<<<< HEAD
   - Business Glossary Demo
   - 0.8.12 Upcoming Release Highlights 
   - Users and Groups Management (Okta, Azure AD)
- Demo: Fine Grained Access Control by John Joyce (DataHub)
- Community Case-Study: DataHub @ Warung Pintar and Redash integration by Taufiq Ibrahim (Bizzy Group) 
- New User Experience by John Joyce (DataHub)
- Offline
   - Performance Monitoring by Dexter Lee (DataHub) [video](https://youtu.be/6Xfr_Y9abZo)
=======
  - Business Glossary Demo
  - 0.8.12 Upcoming Release Highlights
  - Users and Groups Management (Okta, Azure AD)
- Demo: Fine Grained Access Control by John Joyce (Acryl Data)
- Community Case-Study: DataHub @ Warung Pintar and Redash integration by Taufiq Ibrahim (Bizzy Group)
- New User Experience by John Joyce (Acryl Data)
- Offline
  - Performance Monitoring by Dexter Lee (Acryl Data) [video](https://youtu.be/6Xfr_Y9abZo)
>>>>>>> f3dfd866

### Jul 2021

[Full YouTube video](https://www.youtube.com/watch?v=rZsiB8z5rG4)

[Medium Post](https://medium.com/datahub-project/datahub-project-updates-f4299cd3602e?source=friends_link&sk=27af7637f7ae44786ede694c3af512a5)

**Agenda**

- Project Updates by Shirshanka
<<<<<<< HEAD
   - Release highlights
- Deep Dive: Data Observability: Phase 1 by Harshal Sheth, Dexter Lee (DataHub)
=======
  - Release highlights
- Deep Dive: Data Observability: Phase 1 by Harshal Sheth, Dexter Lee (Acryl Data)
>>>>>>> f3dfd866
- Case Study: Building User Feedback into DataHub by Melinda Cardenas (NY Times)
- Demo: AWS SageMaker integration for Models and Features by Kevin Hu (DataHub)

### Jun 2021

[Full YouTube video](https://www.youtube.com/watch?v=xUHOdDfdFpY)

[Medium Post](https://medium.com/datahub-project/datahub-project-updates-ed3155476408?source=friends_link&sk=02816a16ff2acd688e6db8eb55808d31)

**Agenda**

- Project Updates by Shirshanka
<<<<<<< HEAD
    - Release notes
    - RBAC update
    - Roadmap for H2 2021
-  Demo: Table Popularity powered by Query Activity by Harshal Sheth (DataHub)
=======
  - Release notes
  - RBAC update
  - Roadmap for H2 2021
- Demo: Table Popularity powered by Query Activity by Harshal Sheth (Acryl Data)
>>>>>>> f3dfd866
- Case Study: Business Glossary in production at Saxo Bank by Sheetal Pratik (Saxo Bank), Madhu Podila (ThoughtWorks)
- Developer Session: Simplified Deployment for DataHub by John Joyce, Gabe Lyons (DataHub)

### May 2021

[Full YouTube video](https://www.youtube.com/watch?v=qgW_xpIr1Ho)

[Medium Post](https://medium.com/datahub-project/linkedin-datahub-project-updates-ed98cdf913c1?source=friends_link&sk=9930ec5579299b155ea87c747683d1ad)

**Agenda**

- Project Updates by Shirshanka - 10 mins
<<<<<<< HEAD
   - 0.8.0 Release
   - AWS Recipe by Dexter Lee (DataHub)
- Demo: Product Analytics design sprint (Maggie Hays (SpotHero), Dexter Lee (DataHub)) - 10 mins
=======
  - 0.8.0 Release
  - AWS Recipe by Dexter Lee (Acryl Data)
- Demo: Product Analytics design sprint (Maggie Hays (SpotHero), Dexter Lee (Acryl Data)) - 10 mins
>>>>>>> f3dfd866
- Use-Case: DataHub on GCP by Sharath Chandra (Confluent) - 10 mins
- Deep Dive: No Code Metadata Engine by John Joyce (DataHub) - 20 mins
- General Q&A and closing remarks

### Apr 2021

[Full YouTube video](https://www.youtube.com/watch?v=dlFa4ubJ9ho)

[Medium Digest](https://medium.com/datahub-project/linkedin-datahub-project-updates-2b0d26066b8f?source=friends_link&sk=686c47219ed294e0838ae3e2fe29084d)

**Agenda**

- Welcome - 5 mins
- Project Updates by Shirshanka - 10 mins
  - 0.7.1 Release and callouts (dbt by Gary Lucas)
  - Product Analytics design sprint announcement (Maggie Hayes)
- Use-Case: DataHub at DefinedCrowd ([video](https://www.youtube.com/watch?v=qz5Rpmw8I5E)) by Pedro Silva - 15 mins
- Deep Dive + Demo: Data Lineage! Airflow, Superset integration ([video](https://www.youtube.com/watch?v=3wiaqhb8UR0)) by Harshal Sheth and Gabe Lyons - 10 mins
- Use-Case: DataHub Hackathon at Depop ([video](https://www.youtube.com/watch?v=SmOMyFc-9J0)) by John Cragg - 10 mins
- Observability Feedback share out - 5 mins
- General Q&A and closing remarks - 5 mins

### Mar 2021

[YouTube video](https://www.youtube.com/watch?v=xE8Uc27VTG4)

[Medium Digest](https://medium.com/datahub-project/linkedin-datahub-project-updates-697f0faddd10?source=friends_link&sk=9888633c5c7219b875125e87a703ec4d)

**Agenda**

- Welcome - 5 mins
- Project Updates ([slides](https://drive.google.com/file/d/1c3BTP3oDAzJr07l6pY6CkDZi5nT0cLRs/view?usp=sharing)) by [Shirshanka](https://www.linkedin.com/in/shirshankadas/) - 10 mins
  - 0.7.0 Release
  - Project Roadmap
- Demo Time: Themes and Tags in the React App! by [Gabe Lyons](https://www.linkedin.com/in/gabe-lyons-9a574543/) - 10 mins
- Use-Case: DataHub at [Wolt](https://www.linkedin.com/company/wolt-oy/) ([slides](https://drive.google.com/file/d/1za7NKbnXpFV2bBDblP35CbQEIDwc9tog/view?usp=sharing)) by [Fredrik](https://www.linkedin.com/in/fredriksannholm/?originalSubdomain=fi) and Matti - 15 mins
- Poll Time: Observability Mocks! ([slides](https://drive.google.com/file/d/1Ih2EGf-76jhbNAjr2EsBLb7n8bra2WIz/view?usp=sharing)) - 5 mins
- General Q&A from sign up sheet, slack, and participants - 10 mins
- Closing remarks - 5 mins

### Feb 2021

[YouTube video](https://www.youtube.com/watch?v=Z9ImbcsAVl0)

[Medium Digest](https://medium.com/datahub-project/linkedin-datahub-project-updates-february-2021-edition-338d2c6021f0)
**Agenda**

- Welcome - 5 mins
- Latest React App Demo! ([video](https://www.youtube.com/watch?v=RQBEJhcen5E)) by John Joyce and Gabe Lyons - 5 mins
- Use-Case: DataHub at Geotab ([video](https://www.youtube.com/watch?v=boyjT2OrlU4)) by [John Yoon](https://www.linkedin.com/in/yhjyoon/) - 15 mins
- Tech Deep Dive: Tour of new pull-based Python Ingestion scripts ([slides](https://docs.google.com/presentation/d/15Xay596WDIhzkc5c8DEv6M-Bv1N4hP8quup1tkws6ms/edit#slide=id.gb478361595_0_10),[video](https://www.youtube.com/watch?v=u0IUQvG-_xI)) by [Harshal Sheth](https://www.linkedin.com/in/hsheth2/) - 15 mins
- General Q&A from sign up sheet, slack, and participants - 15 mins
- Closing remarks - 5 mins

### Jan 2021

[Full Recording](https://youtu.be/r862MZTLAJ0)

[Slide-deck](https://docs.google.com/presentation/d/e/2PACX-1vQ2B0iHb2uwege1wlkXHOgQer0myOMEE5EGnzRjyqw0xxS5SaAc8VMZ_1XVOHuTZCJYzZZW4i9YnzSN/pub?start=false&loop=false&delayms=3000)

**Agenda**

- Announcements - 2 mins
- Community Updates ([video](https://youtu.be/r862MZTLAJ0?t=99)) - 10 mins
- Use-Case: DataHub at Viasat ([slides](https://github.com/acryldata/static-assets-test/raw/master/imgs/demo/ViasatMetadataJourney.pdf),[video](https://youtu.be/2SrDAJnzkjE)) by [Anna Kepler](https://www.linkedin.com/in/akepler) - 15 mins- Tech Deep Dive: GraphQL + React RFCs readout and discussion ([slides](https://docs.google.com/presentation/d/e/2PACX-1vRtnINnpi6PvFw7-5iW8PSQoT9Kdf1O_0YW7QAr1_mSdJMNftYFTVCjKL-e3fpe8t6IGkha8UpdmoOI/pub?start=false&loop=false&delayms=3000) ,[video](https://www.youtube.com/watch?v=PrBaFrb7pqA)) by [John Joyce](https://www.linkedin.com/in/john-joyce-759883aa) and [Arun Vasudevan](https://www.linkedin.com/in/arun-vasudevan-55117368/) - 15 mins
- General Q&A from sign up sheet, slack, and participants - 15 mins
- Closing remarks - 3 mins
- General Q&A from sign up sheet, slack, and participants - 15 mins
- Closing remarks - 5 minutes

### Dec 2020

[Recording](https://linkedin.zoom.us/rec/share/8E7-lFnCi_kQ8OvXR9kW6fn-AjvV8VlqOO2xYR8b5Y_UeWI_ODcKFlxlHqYgBP7j.S-c8C1YMrz7d3Mjq)

**Agenda**

- Quick intro - 5 mins
- [Why did Grofers choose DataHub for their data catalog?](https://github.com/acryldata/static-assets-test/raw/master/imgs/demo/Datahub_at_Grofers.pdf) by [Shubham Gupta](https://www.linkedin.com/in/shubhamg931/) - 15 minutes
- [DataHub UI development - Part 2](https://github.com/acryldata/static-assets-test/raw/master/imgs/demo/Town_Hall_Presentation_-_12-2020_-_UI_Development_Part_2.pdf) by [Charlie Tran](https://www.linkedin.com/in/charlie-tran/) (LinkedIn) - 20 minutes
- General Q&A from sign up sheet, slack, and participants - 15 mins
- Closing remarks - 5 minutes

### Nov 2020

[Recording](https://linkedin.zoom.us/rec/share/0yvjZ2fOzVmD8aaDo3lC59fXivmYG3EnF0U9tMVgKs827595usvSoIhtFUPjZCsU.b915nLRkw6iQlnoD)

**Agenda**

- Quick intro - 5 mins
- [Lightning talk on Metadata use-cases at LinkedIn](https://github.com/acryldata/static-assets-test/raw/master/imgs/demo/Metadata_Use-Cases_at_LinkedIn_-_Lightning_Talk.pdf) by [Shirshanka Das](https://www.linkedin.com/in/shirshankadas/) (LinkedIn) - 5 mins
- [Strongly Consistent Secondary Index (SCSI) in GMA](https://github.com/acryldata/static-assets-test/raw/master/imgs/demo/Datahub_-_Strongly_Consistent_Secondary_Indexing.pdf), an upcoming feature by [Jyoti Wadhwani](https://www.linkedin.com/in/jyotiwadhwani/) (LinkedIn) - 15 minutes
- [DataHub UI overview](https://github.com/acryldata/static-assets-test/raw/master/imgs/demo/DataHub-UIOverview.pdf) by [Ignacio Bona](https://www.linkedin.com/in/ignaciobona) (LinkedIn) - 20 minutes
- General Q&A from sign up sheet, slack, and participants - 10 mins
- Closing remarks - 5 minutes

### Sep 2020

[Recording](https://linkedin.zoom.us/rec/share/uEQ2pRY0BHbVqk_sOTVRm05VXJ0xM_zKJ26yzfCBqNZItiBht__k_juCCahJ37QK.IKAU9qA_0qdURX4_)

**Agenda**

- Quick intro - 5 mins
- [Data Discoverability at SpotHero](https://github.com/acryldata/static-assets-test/raw/master/imgs/demo/Data_Discoverability_at_SpotHero.pdf) by [Maggie Hays](https://www.linkedin.com/in/maggie-hays/) (SpotHero) - 20 mins
- [Designing the next generation of metadata events for scale](https://github.com/acryldata/static-assets-test/raw/master/imgs/demo/Designing_the_next_generation_of_metadata_events_for_scale.pdf) by [Chris Lee](https://www.linkedin.com/in/chrisleecmu/) (LinkedIn) - 15 mins
- General Q&A from sign up sheet, slack, and participants - 15 mins
- Closing remarks - 5 mins

### Aug 2020

[Recording](https://linkedin.zoom.us/rec/share/vMBfcb31825IBZ3T71_wffM_GNv3T6a8hicf8_dcfzQlhfFxl5i_CPVKcmYaZA)

**Agenda**

- Quick intro - 5 mins
- [Data Governance look for a Digital Bank](https://www.slideshare.net/SheetalPratik/linkedinsaxobankdataworkbench) by [Sheetal Pratik](https://www.linkedin.com/in/sheetalpratik/) (Saxo Bank) - 20 mins
- Column level lineage for datasets demo by [Nagarjuna Kanamarlapudi](https://www.linkedin.com/in/nagarjunak/) (LinkedIn) - 15 mins
- General Q&A from sign up sheet and participants - 15 mins
- Closing remarks - 5 mins

### Jul 2020

[Recording](https://bluejeans.com/s/wjnDRJevi5z/)

**Agenda**

- Quick intro - 5 mins
- Showcasing new entities onboarded to internal LinkedIn DataHub (Data Concepts, Schemas) by [Nagarjuna Kanamarlapudi](https://www.linkedin.com/in/nagarjunak) (LinkedIn) - 15 mins
- Showcasing new Lineage UI in internal LinkedIn DataHub By [Ignacio Bona](https://www.linkedin.com/in/ignaciobona) (LinkedIn) - 10 mins
- New [RFC Process](./rfc.md) by [John Plaisted](https://www.linkedin.com/in/john-plaisted-49a00a78/) (LinkedIn) - 2 mins
- Answering questions from the signup sheet - 13 mins
- Questions from the participants - 10 mins
- Closing remarks - 5 mins

### June 2020

[Recording](https://bluejeans.com/s/yILyR/)

**Agenda**

- Quick intro - 5 mins
- Onboarding Data Process entity by [Liangjun Jiang](https://github.com/liangjun-jiang) (Expedia) - 15 mins
- How to onboard a new relationship to metadata graph by [Kerem Sahin](https://github.com/keremsahin1) (Linkedin) - 15 mins
- Answering questions from the signup sheet - 15 mins
- Questions from the participants - 10 mins
- Closing remarks - 5 mins

### May 2020

[Recording](https://bluejeans.com/s/GCAzY)

**Agenda**

- Quick intro - 5 mins
- How to add a new aspect/feature for an existing entity in UI by [Charlie Tran](https://www.linkedin.com/in/charlie-tran/) (LinkedIn) - 10 mins
- How to search over a new field by [Jyoti Wadhwani](https://www.linkedin.com/in/jyotiwadhwani/) (LinkedIn) - 10 mins
- Answering questions from the signup sheet - 15 mins
- Questions from the participants - 10 mins
- Closing remarks - 5 mins

### Apr 2020 (17th)

[Recording](https://bluejeans.com/s/eYRD4)

**Agenda**

- Quick intro - 5 mins
- [DataHub Journey with Expedia Group](https://www.youtube.com/watch?v=ajcRdB22s5o&ab_channel=ArunVasudevan) by [Arun Vasudevan](https://www.linkedin.com/in/arun-vasudevan-55117368/) (Expedia) - 10 mins
- Deploying DataHub using Nix by [Larry Luo](https://github.com/clojurians-org) (Shanghai HuaRui Bank) - 10 mins
- Answering questions from the signup sheet - 15 mins
- Questions from the participants - 10 mins
- Closing remarks - 5 mins

### Apr 2020 (3rd)

[Recording](https://bluejeans.com/s/vzYpa)

[Q&A](https://docs.google.com/document/d/1ChF9jiJWv9wj3HLLkFYRg7NSYg8Kb0PT7COd7Hf9Zpk/edit?usp=sharing)

- **Agenda**
  - Quick intro - 5 mins
  - Creating Helm charts for deploying DataHub on Kubernetes by [Bharat Akkinepalli](https://www.linkedin.com/in/bharat-akkinepalli-ba0b7223/) (ThoughtWorks) - 10 mins
  - How to onboard a new metadata aspect by [Mars Lan](https://www.linkedin.com/in/marslan) (LinkedIn) - 10 mins
  - Answering questions from the signup sheet - 15 mins
  - Questions from the participants - 10 mins
  - Closing remarks - 5 mins

### Mar 2020 (20th)

[Recording](https://bluejeans.com/s/FSKEF)

[Q&A](https://docs.google.com/document/d/1vQ6tAGXsVafnPIcZv1GSYgnTJJXFOACa1aWzOQjiGHI/edit)

**Agenda**

- Quick intro - 5 mins
- Internal DataHub demo - 10 mins
- What's coming up next for DataHub (what roadmap items we are working on) - 10 mins
- Answering questions from the signup sheet - 15 mins
- Questions from the participants - 10 mins
- Closing remarks - 5 mins

### Mar 2020 (6th)

[Recording](https://bluejeans.com/s/vULMG)

[Q&A](https://docs.google.com/document/d/1N_VGqlH9CD-54LBsVlpcK2Cf2Mgmuzq79EvN9qgBqtQ/edit)<|MERGE_RESOLUTION|>--- conflicted
+++ resolved
@@ -10,27 +10,16 @@
 
 - Community & Project Updates - Maggie Hays & Shirshanka Das (DataHub)
 - Community Case Study: Dataset Joins - Raj Tekal & Bobbie-Jean Nowak (Optum)
-<<<<<<< HEAD
 - DataHub 201: Column-Level Data Lineage - Hyejin Yoon (DataHub)
 - Sneak Peek:  BigQuery Column-Level Lineage with SQL Parsing - Harshal Sheth (DataHub)
 - DataHub Performance Tuning – Indy Prentice (DataHub)
-=======
-- DataHub 201: Column-Level Data Lineage - Hyejin Yoon (Acryl Data)
-- Sneak Peek: BigQuery Column-Level Lineage with SQL Parsing - Harshal Sheth (Acryl Data)
-- DataHub Performance Tuning – Indy Prentice (Acryl Data)
->>>>>>> f3dfd866
 
 ### May 2023
 
 [Full YouTube video](https://www.youtube.com/watch?v=KHNPjSbbZR8)
 
 **Agenda**
-<<<<<<< HEAD
 - Community - Maggie Hays & Shirshanka Das (DataHub)
-=======
-
-- Community - Maggie Hays & Shirshanka Das (Acryl Data)
->>>>>>> f3dfd866
 - Community Case Study: Jira + DataHub for Access Requests - Joshua Garza (Sharp Healthcare)
 - Sneak Peek: Use your own ownership types - Pedro Silva (DataHub)
 - Sneak Peek: Data Contracts are coming! – John Joyce, Shirshanka (DataHub)
@@ -41,22 +30,12 @@
 [Full YouTube video](https://www.youtube.com/watch?v=D5YYGu-ZIBo)
 
 **Agenda**
-<<<<<<< HEAD
 - Community & Roadmap Updates - Maggie Hays & Shirshanka Das (DataHub)
 - DataHub 201: Python SDK - Hyejin Yoon (DataHub)
 - Streamlined Search & Browse Experience - Chris Collins (DataHub)
 - DataHub GitHub Actions - Harshal Sheth (DataHub)
 - Data Products in DataHub - Shirshanka Das & Chris Collins (DataHub)
 - DataHub Docs Bot - Maggie Hays (DataHub)
-=======
-
-- Community & Roadmap Updates - Maggie Hays & Shirshanka Das (Acryl Data)
-- DataHub 201: Python SDK - Hyejin Yoon (Acryl Data)
-- Streamlined Search & Browse Experience - Chris Collins (Acryl Data)
-- Acryl's DataHub GitHub Actions - Harshal Sheth (Acryl Data)
-- Data Products in DataHub - Shirshanka Das & Chris Collins (Acryl Data)
-- DataHub Docs Bot - Maggie Hays (Acryl Data)
->>>>>>> f3dfd866
 
 ### Mar 2023
 
@@ -241,14 +220,9 @@
 
 **Agenda**
 
-<<<<<<< HEAD
 
 - Community & Roadmap Updates by Maggie Hays (DataHub)
 - Project Updates by Shirshanka Das  (DataHub)
-=======
-- Community & Roadmap Updates by Maggie Hays (Acryl Data)
-- Project Updates by Shirshanka Das (Acryl Data)
->>>>>>> f3dfd866
 - Community Case Study: Adding Dataset Transformers by Eric Cooklin (Stash)
 - Demo: Data Domains & Containers by John Joyce (DataHub)
 - DataHub Basics — Data Profiling & Usage Stats 101 by Maggie Hays & Tamás Németh (DataHub)
@@ -288,21 +262,12 @@
 
 **Agenda**
 
-<<<<<<< HEAD
 - DataHub Community & Roadmap Update - Maggie Hays (DataHub)
 - October Project Updates - Shirshanka Das (DataHub)
 - Introducing Recommendations - John Joyce & Dexter Lee (DataHub)
 - Case Study: DataHub @ hipages - Chris Coulson (hipages) 
 - Data Profiling Improvements - Surya Lanka & Harshal Sheth (DataHub)
 - Lineage Improvements & BigQuery Dataset Lineage by Gabe Lyons & Varun Bharill (DataHub)
-=======
-- DataHub Community & Roadmap Update - Maggie Hays (Acryl Data)
-- October Project Updates - Shirshanka Das (Acryl Data)
-- Introducing Recommendations - John Joyce & Dexter Lee (Acryl Data)
-- Case Study: DataHub @ hipages - Chris Coulson (hipages)
-- Data Profiling Improvements - Surya Lanka & Harshal Sheth (Acryl Data)
-- Lineage Improvements & BigQuery Dataset Lineage by Gabe Lyons & Varun Bharill (Acryl Data)
->>>>>>> f3dfd866
 
 ### Sep 2021
 
@@ -311,32 +276,21 @@
 **Agenda**
 
 - Project Updates and Callouts by Shirshanka
-<<<<<<< HEAD
    - GraphQL Public API Annoucement
 - Demo: Faceted Search by Gabe Lyons (DataHub)
 - Stateful Ingestion by Shirshanka Das & Surya Lanka (DataHub)
 - Case-Study: DataHub @ Adevinta by Martinez de Apellaniz   
 - Recent Improvements to the Looker Connector by Shirshanka Das & Maggie Hays (DataHub)
 - Offline
-   - Foreign Key and Related Term Mapping by Gabe Lyons (DataHub) [video](https://www.loom.com/share/79f27c2d9f6c4a3b8aacbc48c19add18)
-=======
-  - GraphQL Public API Annoucement
-- Demo: Faceted Search by Gabe Lyons (Acryl Data)
-- Stateful Ingestion by Shirshanka Das & Surya Lanka (Acryl Data)
-- Case-Study: DataHub @ Adevinta by Martinez de Apellaniz
-- Recent Improvements to the Looker Connector by Shirshanka Das & Maggie Hays (Acryl Data)
-- Offline
-  - Foreign Key and Related Term Mapping by Gabe Lyons (Acryl Data) [video](https://www.loom.com/share/79f27c2d9f6c4a3b8aacbc48c19add18)
+   - Foreign Key and Related Term Mapping by Gabe Lyons (Acryl Data) [video](https://www.loom.com/share/79f27c2d9f6c4a3b8aacbc48c19add18)
 
 ### Aug 2021
->>>>>>> f3dfd866
 
 [Full YouTube video](https://youtu.be/3joZINi3ti4)
 
 **Agenda**
 
 - Project Updates and Callouts by Shirshanka
-<<<<<<< HEAD
    - Business Glossary Demo
    - 0.8.12 Upcoming Release Highlights 
    - Users and Groups Management (Okta, Azure AD)
@@ -345,16 +299,6 @@
 - New User Experience by John Joyce (DataHub)
 - Offline
    - Performance Monitoring by Dexter Lee (DataHub) [video](https://youtu.be/6Xfr_Y9abZo)
-=======
-  - Business Glossary Demo
-  - 0.8.12 Upcoming Release Highlights
-  - Users and Groups Management (Okta, Azure AD)
-- Demo: Fine Grained Access Control by John Joyce (Acryl Data)
-- Community Case-Study: DataHub @ Warung Pintar and Redash integration by Taufiq Ibrahim (Bizzy Group)
-- New User Experience by John Joyce (Acryl Data)
-- Offline
-  - Performance Monitoring by Dexter Lee (Acryl Data) [video](https://youtu.be/6Xfr_Y9abZo)
->>>>>>> f3dfd866
 
 ### Jul 2021
 
@@ -365,13 +309,8 @@
 **Agenda**
 
 - Project Updates by Shirshanka
-<<<<<<< HEAD
    - Release highlights
 - Deep Dive: Data Observability: Phase 1 by Harshal Sheth, Dexter Lee (DataHub)
-=======
-  - Release highlights
-- Deep Dive: Data Observability: Phase 1 by Harshal Sheth, Dexter Lee (Acryl Data)
->>>>>>> f3dfd866
 - Case Study: Building User Feedback into DataHub by Melinda Cardenas (NY Times)
 - Demo: AWS SageMaker integration for Models and Features by Kevin Hu (DataHub)
 
@@ -384,17 +323,10 @@
 **Agenda**
 
 - Project Updates by Shirshanka
-<<<<<<< HEAD
     - Release notes
     - RBAC update
     - Roadmap for H2 2021
 -  Demo: Table Popularity powered by Query Activity by Harshal Sheth (DataHub)
-=======
-  - Release notes
-  - RBAC update
-  - Roadmap for H2 2021
-- Demo: Table Popularity powered by Query Activity by Harshal Sheth (Acryl Data)
->>>>>>> f3dfd866
 - Case Study: Business Glossary in production at Saxo Bank by Sheetal Pratik (Saxo Bank), Madhu Podila (ThoughtWorks)
 - Developer Session: Simplified Deployment for DataHub by John Joyce, Gabe Lyons (DataHub)
 
@@ -407,15 +339,9 @@
 **Agenda**
 
 - Project Updates by Shirshanka - 10 mins
-<<<<<<< HEAD
    - 0.8.0 Release
    - AWS Recipe by Dexter Lee (DataHub)
 - Demo: Product Analytics design sprint (Maggie Hays (SpotHero), Dexter Lee (DataHub)) - 10 mins
-=======
-  - 0.8.0 Release
-  - AWS Recipe by Dexter Lee (Acryl Data)
-- Demo: Product Analytics design sprint (Maggie Hays (SpotHero), Dexter Lee (Acryl Data)) - 10 mins
->>>>>>> f3dfd866
 - Use-Case: DataHub on GCP by Sharath Chandra (Confluent) - 10 mins
 - Deep Dive: No Code Metadata Engine by John Joyce (DataHub) - 20 mins
 - General Q&A and closing remarks
