# Documentation Propagation Automation

:::info

This feature is currently in open beta in DataHub Cloud. Reach out to your DataHub Cloud representative to get access.

:::

## Introduction

Documentation Propagation is an automation automatically propagates column and asset (coming soon) descriptions based on downstream column-level lineage and sibling relationships.
It simplifies metadata management by ensuring consistency and reducing the manual effort required for documenting data assets to aid
in Data Governance & Compliance along with Data Discovery.

This feature is enabled by default in Open Source DataHub.

## Capabilities

<<<<<<< HEAD
### DataHub Core (Open Source)
=======
### Open Source

>>>>>>> f3dfd866
- **Column-Level Docs Propagation**: Automatically propagate documentation to downstream columns and sibling columns that are derived or dependent on the source column.
- **(Coming Soon) Asset-Level Docs Propagation**: Propagate descriptions to sibling assets.

<<<<<<< HEAD
### DataHub Cloud
=======
### DataHub Cloud (Acryl)

>>>>>>> f3dfd866
- Includes all the features of Open Source.
- **Propagation Rollback (Undo)**: Offers the ability to undo any propagation changes, providing a safety net against accidental updates.
- **Historical Backfilling**: Automatically backfills historical data for newly documented columns to maintain consistency across time.

### Comparison of Features

| Feature                       | Open Source | DataHub Cloud |
| ----------------------------- | ----------- | ------------- |
| Column-Level Docs Propagation | ✔️          | ✔️            |
| Asset-Level Docs Propagation  | ✔️          | ✔️            |
| Downstream Lineage + Siblings | ✔️          | ✔️            |
| Historical Backfilling        | ❌          | ✔️            |

## Enabling Documentation Propagation

### In Open Source

Notice that the user must have the `Manage Ingestion` permission to view and enable the feature.

1. **Navigate to Settings**: Click on the 'Settings' gear in top navigation bar.

<p align="left">
  <img width="15%"  src="https://raw.githubusercontent.com/datahub-project/static-assets/main/imgs/automation/oss/settings-nav-link.png"/>
</p>

2. **Navigate to Features**: Click on the 'Features' tab in the left-hand navigation bar.

<p align="left">
  <img width="20%"  src="https://raw.githubusercontent.com/datahub-project/static-assets/main/imgs/automation/oss/features-settings-link.png"/>
</p>

3. **Enable Documentation Propagation**: Locate the 'Documentation Propagation' section and toggle the feature to enable it for column-level and asset-level propagation.
   Currently, Column Level propagation is supported, with asset level propagation coming soon.

<p align="left">
  <img width="40%"  src="https://raw.githubusercontent.com/datahub-project/static-assets/main/imgs/automation/oss/docs-propagation/feature-flags.png"/>
</p>

### In DataHub Cloud

1. **Navigate to Automations**: Click on 'Govern' > 'Automations' in the navigation bar.

<p align="left">
  <img width="20%"  src="https://raw.githubusercontent.com/datahub-project/static-assets/main/imgs/automation/saas/automations-nav-link.png"/>
</p>

2. **Create An Automation**: Click on 'Create' and select 'Column Documentation Propagation'.

<p align="left">
  <img width="30%"  src="https://raw.githubusercontent.com/datahub-project/static-assets/main/imgs/automation/saas/docs-propagation/automation-type.png"/>
</p>

3. **Configure Automation**: Fill in the required fields, such as the name, description, and category. Finally, click 'Save and Run' to start the automation

<p align="left">
  <img width="30%"  src="https://raw.githubusercontent.com/datahub-project/static-assets/main/imgs/automation/saas/docs-propagation/automation-form.png"/>
</p>

## Propagating for Existing Assets (DataHub Cloud Only)

In DataHub Cloud, you can back-fill historical data for existing assets to ensure that all existing column descriptions are propagated to downstreams
when you start the automation. Note that it may take some time to complete the initial back-filling process, depending on the number of assets and the complexity of your lineage.

To do this, navigate to the Automation you created in Step 3 above, click the 3-dot "more" menu:

<p align="left">
  <img width="15%"  src="https://raw.githubusercontent.com/datahub-project/static-assets/main/imgs/automation/saas/automation-more-menu.png"/>
</p>

and then click "Initialize".

<p align="left">
  <img width="15%"  src="https://raw.githubusercontent.com/datahub-project/static-assets/main/imgs/automation/saas/automation-initialize.png"/>
</p>

This one-time step will kick off the back-filling process for existing descriptions. If you only want to begin propagating
descriptions going forward, you can skip this step.

## Viewing Propagated Descriptions

Once the automation is enabled, you'll be able to recognize propagated descriptions as those with the thunderbolt icon next to them:

The tooltip will provide additional information, including where the description originated and any intermediate hops that were
used to propagate the description.

<p align="left">
  <img width="50%"  src="https://raw.githubusercontent.com/datahub-project/static-assets/main/imgs/automation/oss/docs-propagation/view-propagated-docs.png"/>
</p><|MERGE_RESOLUTION|>--- conflicted
+++ resolved
@@ -16,21 +16,13 @@
 
 ## Capabilities
 
-<<<<<<< HEAD
 ### DataHub Core (Open Source)
-=======
-### Open Source
 
->>>>>>> f3dfd866
 - **Column-Level Docs Propagation**: Automatically propagate documentation to downstream columns and sibling columns that are derived or dependent on the source column.
 - **(Coming Soon) Asset-Level Docs Propagation**: Propagate descriptions to sibling assets.
 
-<<<<<<< HEAD
 ### DataHub Cloud
-=======
-### DataHub Cloud (Acryl)
 
->>>>>>> f3dfd866
 - Includes all the features of Open Source.
 - **Propagation Rollback (Undo)**: Offers the ability to undo any propagation changes, providing a safety net against accidental updates.
 - **Historical Backfilling**: Automatically backfills historical data for newly documented columns to maintain consistency across time.
