{{- if .Values.datahubUpgrade.enabled -}}
apiVersion: batch/v1
kind: Job
metadata:
  name: {{ .Release.Name }}-datahub-upgrade-job
  labels:
    app.kubernetes.io/managed-by: {{ .Release.Service | quote }}
    app.kubernetes.io/instance: {{ .Release.Name | quote }}
    app.kubernetes.io/version: {{ .Chart.AppVersion }}
    helm.sh/chart: "{{ .Chart.Name }}-{{ .Chart.Version }}"
  annotations:
    # This is what defines this resource as a hook. Without this line, the
    # job is considered part of the release.
    "helm.sh/hook": post-install,post-upgrade
    "helm.sh/hook-weight": "-5"
    "helm.sh/hook-delete-policy": before-hook-creation
spec:
  template:
    spec:
    {{- with .Values.global.hostAliases }}
      hostAliases:
        {{- toYaml . | nindent 8 }}
    {{- end }}
    {{- with .Values.datahubUpgrade.serviceAccount }}
      serviceAccountName: {{ . }}
    {{- end }}
    {{- with .Values.imagePullSecrets }}
      imagePullSecrets:
        {{- toYaml . | nindent 8 }}
    {{- end }}
      volumes:
      {{- with .Values.datahubUpgrade.extraVolumes }}
        {{- toYaml . | nindent 8}}
      {{- end }}
      restartPolicy: Never
      securityContext:
        runAsUser: 1000
        fsGroup: 1000
      containers:
        - name: datahub-upgrade-job
          image: "{{ .Values.datahubUpgrade.image.repository }}:{{ .Values.datahubUpgrade.image.tag }}"
<<<<<<< HEAD
          imagePullPolicy: {{ .Values.datahubUpgrade.imagePullPolicy | default "Always" }}
          args: [ "-u", "NoCodeDataMigration", "-a", "batchSize=1000", "-a", "batchDelayMs=100" ]
=======
          args:
            - "-u"
            - "NoCodeDataMigration"
            - "-a"
            - "batchSize=1000"
            - "-a"
            - "batchDelayMs=100"
            - "-a"
            - "dbType={{ .Values.datahubUpgrade.noCodeDataMigration.sqlDbType }}"
>>>>>>> 937f02c6
          env:
            - name: DATAHUB_GMS_HOST
              value: {{ printf "%s-%s" .Release.Name "datahub-gms" }}
            - name: DATAHUB_GMS_PORT
              value: "{{ .Values.global.datahub.gms.port }}"
            - name: DATAHUB_MAE_CONSUMER_HOST
              value: {{ printf "%s-%s" .Release.Name "datahub-mae-consumer" }}
            - name: DATAHUB_MAE_CONSUMER_PORT
              value: "{{ .Values.global.datahub.mae_consumer.port }}"
            - name: EBEAN_DATASOURCE_USERNAME
              value: "{{ .Values.global.sql.datasource.username }}"
            - name: EBEAN_DATASOURCE_PASSWORD
              valueFrom:
                secretKeyRef:
                  name: "{{ .Values.global.sql.datasource.password.secretRef }}"
                  key: "{{ .Values.global.sql.datasource.password.secretKey }}"
            - name: EBEAN_DATASOURCE_HOST
              value: "{{ .Values.global.sql.datasource.host }}"
            - name: EBEAN_DATASOURCE_URL
              value: "{{ .Values.global.sql.datasource.url }}"
            - name: EBEAN_DATASOURCE_DRIVER
              value: "{{ .Values.global.sql.datasource.driver }}"
            - name: KAFKA_BOOTSTRAP_SERVER
              value: "{{ .Values.global.kafka.bootstrap.server }}"
            - name: KAFKA_SCHEMAREGISTRY_URL
              value: "{{ .Values.global.kafka.schemaregistry.url }}"
            - name: ELASTICSEARCH_HOST
              value: {{ .Values.global.elasticsearch.host | quote }}
            - name: ELASTICSEARCH_PORT
              value: {{ .Values.global.elasticsearch.port | quote }}
            {{- with .Values.global.elasticsearch.useSSL }}
            - name: ELASTICSEARCH_USE_SSL
              value: {{ . | quote }}
            {{- end }}
            {{- with .Values.global.elasticsearch.auth }}
            - name: ELASTICSEARCH_USERNAME
              value: {{ .username }}
            - name: ELASTICSEARCH_PASSWORD
              valueFrom:
                secretKeyRef:
                  name: "{{ .password.secretRef }}"
                  key: "{{ .password.secretKey }}"
            {{- end }}
            - name: NEO4J_HOST
              value: "{{ .Values.global.neo4j.host }}"
            - name: NEO4J_URI
              value: "{{ .Values.global.neo4j.uri }}"
            - name: NEO4J_USERNAME
              value: "{{ .Values.global.neo4j.username }}"
            - name: NEO4J_PASSWORD
              valueFrom:
                secretKeyRef:
                  name: "{{ .Values.global.neo4j.password.secretRef }}"
                  key: "{{ .Values.global.neo4j.password.secretKey }}"
          {{- with .Values.datahubUpgrade.extraEnvs }}
            {{- toYaml . | nindent 12 }}
          {{- end }}
          volumeMounts:
          {{- with .Values.datahubUpgrade.extraVolumeMounts }}
            {{- toYaml . | nindent 12 }}
          {{- end }}
          resources:
            limits:
              cpu: 500m
              memory: 512Mi
            requests:
              cpu: 300m
              memory: 256Mi
{{- end -}}<|MERGE_RESOLUTION|>--- conflicted
+++ resolved
@@ -39,10 +39,7 @@
       containers:
         - name: datahub-upgrade-job
           image: "{{ .Values.datahubUpgrade.image.repository }}:{{ .Values.datahubUpgrade.image.tag }}"
-<<<<<<< HEAD
           imagePullPolicy: {{ .Values.datahubUpgrade.imagePullPolicy | default "Always" }}
-          args: [ "-u", "NoCodeDataMigration", "-a", "batchSize=1000", "-a", "batchDelayMs=100" ]
-=======
           args:
             - "-u"
             - "NoCodeDataMigration"
@@ -52,7 +49,6 @@
             - "batchDelayMs=100"
             - "-a"
             - "dbType={{ .Values.datahubUpgrade.noCodeDataMigration.sqlDbType }}"
->>>>>>> 937f02c6
           env:
             - name: DATAHUB_GMS_HOST
               value: {{ printf "%s-%s" .Release.Name "datahub-gms" }}
