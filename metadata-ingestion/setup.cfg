--- conflicted
+++ resolved
@@ -7,13 +7,8 @@
     D203,
     # See https://stackoverflow.com/a/57074416.
     W503,
-<<<<<<< HEAD
-    E203 
-    # see https://github.com/psf/black/issues/1437
-=======
     # See https://github.com/psf/black/issues/315.
     E203
->>>>>>> 1a5121a5
 exclude =
     .git,
     src/datahub/metadata,
