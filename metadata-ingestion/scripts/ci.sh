--- conflicted
+++ resolved
@@ -17,16 +17,8 @@
 
 ./scripts/codegen.sh
 
-<<<<<<< HEAD
-black --check src tests
-isort --check-only src tests
-flake8 --count --statistics src tests
-mypy -p datahub
-
-=======
 black --check .
 isort --check-only .
 flake8 --count --statistics .
 mypy .
->>>>>>> fb559cba
 pytest -vv