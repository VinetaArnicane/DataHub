--- conflicted
+++ resolved
@@ -35,14 +35,11 @@
     operation: "add_term"
     config:
       term: "Finance_test"
-<<<<<<< HEAD
-=======
   terms_list:
     match: ".*"
     operation: "add_terms"
     config:
       separator: ","
->>>>>>> af6a423f
 ```
 </TabItem>
 <TabItem value="json" label="JSON">
@@ -87,18 +84,11 @@
 We support the following operations:
 1. add_tag - Requires ```tag``` property in config.
 2. add_term - Requires ```term``` property in config.
-<<<<<<< HEAD
-3. add_owner - Requires ```owner_type``` property in config which can be either user or group. Optionally accepts the ```owner_category``` config property which you can set to one of ```['TECHNICAL_OWNER', 'BUSINESS_OWNER', 'DATA_STEWARD', 'DATAOWNER'``` (defaults to `DATAOWNER`).
-
-Note:
-1. Currently, dbt meta mapping is only supported for meta elements defined at the model level (not supported for columns).
-=======
 3. add_terms - Accepts an optional ```separator``` property in config.
 4. add_owner - Requires ```owner_type``` property in config which can be either user or group. Optionally accepts the ```owner_category``` config property which you can set to one of ```['TECHNICAL_OWNER', 'BUSINESS_OWNER', 'DATA_STEWARD', 'DATAOWNER'``` (defaults to `DATAOWNER`).
 
 Note:
 1. The dbt `meta_mapping` config works at the model level, while the `column_meta_mapping` config works at the column level. The `add_owner` operation is not supported at the column level.
->>>>>>> af6a423f
 2. For string meta properties we support regex matching.
 
 With regex matching, you can also use the matched value to customize how you populate the tag, term or owner fields. Here are a few advanced examples:
