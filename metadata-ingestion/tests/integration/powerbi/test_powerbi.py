import datetime
import json
import logging
import re
import sys
from pathlib import Path
from typing import Any, Dict, List, Optional, Union, cast
from unittest import mock
from unittest.mock import MagicMock

import pytest
from freezegun import freeze_time

from datahub.ingestion.api.source import StructuredLogLevel
from datahub.ingestion.run.pipeline import Pipeline
from datahub.ingestion.source.powerbi.config import (
    Constant,
    PowerBiDashboardSourceConfig,
    SupportedDataPlatform,
)
from datahub.ingestion.source.powerbi.powerbi import PowerBiDashboardSource
from datahub.ingestion.source.powerbi.rest_api_wrapper.data_classes import (
    Page,
    Report,
    ReportType,
    Workspace,
)
from tests.test_helpers import mce_helpers, test_connection_helpers

pytestmark = pytest.mark.integration_batch_2
FROZEN_TIME = "2022-02-03 07:00:00"


def enable_logging():
    # set logging to console
    logging.getLogger().addHandler(logging.StreamHandler(sys.stdout))
    logging.getLogger().setLevel(logging.DEBUG)


class MsalClient:
    call_num = 0
    token: Dict[str, Any] = {
        "access_token": "dummy",
    }

    @staticmethod
    def acquire_token_for_client(*args, **kwargs):
        MsalClient.call_num += 1
        return MsalClient.token

    @staticmethod
    def reset():
        MsalClient.call_num = 0


def mock_msal_cca(*args, **kwargs):
    return MsalClient()


def scan_init_response(request, context):
    # Request mock is passing POST input in the form of workspaces=<workspace_id>
    # If we scan 2 or more, it get messy like this. 'workspaces=64ED5CAD-7C10-4684-8180-826122881108&workspaces=64ED5CAD-7C22-4684-8180-826122881108'
    workspace_id_list = request.text.replace("&", "").split("workspaces=")

    workspace_id = "||".join(workspace_id_list[1:])

    w_id_vs_response: Dict[str, Any] = {
        "64ED5CAD-7C10-4684-8180-826122881108": {
            "id": "4674efd1-603c-4129-8d82-03cf2be05aff"
        },
        "64ED5CAD-7C22-4684-8180-826122881108": {
            "id": "a674efd1-603c-4129-8d82-03cf2be05aff"
        },
        "64ED5CAD-7C10-4684-8180-826122881108||64ED5CAD-7C22-4684-8180-826122881108": {
            "id": "a674efd1-603c-4129-8d82-03cf2be05aff"
        },
<<<<<<< HEAD
        "A8D655A6-F521-477E-8C22-255018583BF4": {
            "id": "62DAF926-0B18-4FF1-982C-2A3EB6B8F0E4"
        },
        "C5DA6EA8-625E-4AB1-90B6-CAEA0BF9F492": {
            "id": "81B02907-E2A3-45C3-B505-3781839C8CAA",
=======
        "90E9E256-3D6D-4D38-86C8-6CCCBD8C170C": {
            "id": "4278EDC0-85AA-4BF2-B96A-2BC6C82B73C3"
>>>>>>> 41333193
        },
    }

    return w_id_vs_response[workspace_id]


def read_mock_data(path: Union[Path, str]) -> dict:
    with open(path) as p:
        return json.load(p)


def register_mock_api(
    pytestconfig: pytest.Config, request_mock: Any, override_data: Optional[dict] = None
) -> None:

    default_mock_data_path = (
        pytestconfig.rootpath
        / "tests/integration/powerbi/mock_data/default_mock_response.json"
    )

    api_vs_response = {
<<<<<<< HEAD
=======
        "https://api.powerbi.com/v1.0/myorg/groups?%24skip=0&%24top=1000": {
            "method": "GET",
            "status_code": 200,
            "json": {
                "value": [
                    {
                        "id": "64ED5CAD-7C10-4684-8180-826122881108",
                        "isReadOnly": True,
                        "name": "demo-workspace",
                        "type": "Workspace",
                    },
                    {
                        "id": "64ED5CAD-7C22-4684-8180-826122881108",
                        "isReadOnly": True,
                        "name": "second-demo-workspace",
                        "type": "Workspace",
                    },
                    {
                        "id": "64ED5CAD-7322-4684-8180-826122881108",
                        "isReadOnly": True,
                        "name": "Workspace 2",
                        "type": "Workspace",
                    },
                ],
            },
        },
        "https://api.powerbi.com/v1.0/myorg/groups?%24skip=1000&%24top=1000": {
            "method": "GET",
            "status_code": 200,
            "json": {
                "value": [],
            },
        },
        "https://api.powerbi.com/v1.0/myorg/groups/64ED5CAD-7C10-4684-8180-826122881108/dashboards": {
            "method": "GET",
            "status_code": 200,
            "json": {
                "value": [
                    {
                        "id": "7D668CAD-7FFC-4505-9215-655BCA5BEBAE",
                        "isReadOnly": True,
                        "displayName": "test_dashboard",
                        "description": "Description of test dashboard",
                        "embedUrl": "https://localhost/dashboards/embed/1",
                        "webUrl": "https://localhost/dashboards/web/1",
                    }
                ]
            },
        },
        "https://api.powerbi.com/v1.0/myorg/groups/64ED5CAD-7C22-4684-8180-826122881108/dashboards": {
            "method": "GET",
            "status_code": 200,
            "json": {
                "value": [
                    {
                        "id": "7D668CAD-8FFC-4505-9215-655BCA5BEBAE",
                        "isReadOnly": True,
                        "displayName": "test_dashboard2",
                        "embedUrl": "https://localhost/dashboards/embed/1",
                        "webUrl": "https://localhost/dashboards/web/1",
                    }
                ]
            },
        },
        "https://api.powerbi.com/v1.0/myorg/admin/reports/5b218778-e7a5-4d73-8187-f10824047715/users": {
            "method": "GET",
            "status_code": 200,
            "json": {
                "value": [
                    {
                        "identifier": "User1@foo.com",
                        "displayName": "user1",
                        "emailAddress": "User1@foo.com",
                        "datasetUserAccessRight": "ReadWrite",
                        "graphId": "C9EE53F2-88EA-4711-A173-AF0515A3CD46",
                        "principalType": "User",
                    },
                    {
                        "identifier": "User2@foo.com",
                        "displayName": "user2",
                        "emailAddress": "User2@foo.com",
                        "datasetUserAccessRight": "ReadWrite",
                        "graphId": "C9EE53F2-88EA-4711-A173-AF0515A5REWS",
                        "principalType": "User",
                    },
                ]
            },
        },
        "https://api.powerbi.com/v1.0/myorg/admin/dashboards/7D668CAD-7FFC-4505-9215-655BCA5BEBAE/users": {
            "method": "GET",
            "status_code": 200,
            "json": {
                "value": [
                    {
                        "identifier": "User1@foo.com",
                        "displayName": "user1",
                        "emailAddress": "User1@foo.com",
                        "datasetUserAccessRight": "ReadWrite",
                        "graphId": "C9EE53F2-88EA-4711-A173-AF0515A3CD46",
                        "principalType": "User",
                    },
                    {
                        "identifier": "User2@foo.com",
                        "displayName": "user2",
                        "emailAddress": "User2@foo.com",
                        "datasetUserAccessRight": "ReadWrite",
                        "graphId": "C9EE53F2-88EA-4711-A173-AF0515A5REWS",
                        "principalType": "User",
                    },
                ]
            },
        },
        "https://api.powerbi.com/v1.0/myorg/admin/dashboards/7D668CAD-8FFC-4505-9215-655BCA5BEBAE/users": {
            "method": "GET",
            "status_code": 200,
            "json": {
                "value": [
                    {
                        "identifier": "User3@foo.com",
                        "displayName": "user3",
                        "emailAddress": "User3@foo.com",
                        "datasetUserAccessRight": "ReadWrite",
                        "graphId": "C9EE53F2-88EA-4711-A173-AF0515A3CD46",
                        "principalType": "User",
                    },
                    {
                        "identifier": "User4@foo.com",
                        "displayName": "user4",
                        "emailAddress": "User4@foo.com",
                        "datasetUserAccessRight": "ReadWrite",
                        "graphId": "C9EE53F2-88EA-4711-A173-AF0515A5REWS",
                        "principalType": "User",
                    },
                ]
            },
        },
        "https://api.powerbi.com/v1.0/myorg/groups/64ED5CAD-7C10-4684-8180-826122881108/dashboards/7D668CAD-7FFC-4505-9215-655BCA5BEBAE/tiles": {
            "method": "GET",
            "status_code": 200,
            "json": {
                "value": [
                    {
                        "id": "B8E293DC-0C83-4AA0-9BB9-0A8738DF24A0",
                        "title": "test_tile",
                        "embedUrl": "https://localhost/tiles/embed/1",
                        "datasetId": "05169CD2-E713-41E6-9600-1D8066D95445",
                    },
                    {
                        "id": "23212598-23b5-4980-87cc-5fc0ecd84385",
                        "title": "yearly_sales",
                        "embedUrl": "https://localhost/tiles/embed/2",
                        "datasetId": "ba0130a1-5b03-40de-9535-b34e778ea6ed",
                    },
                ]
            },
        },
        "https://api.powerbi.com/v1.0/myorg/groups/90E9E256-3D6D-4D38-86C8-6CCCBD8C170C/dashboards/7D668CAD-7FFC-4505-9215-655BCA5BEBAE/tiles": {
            "method": "GET",
            "status_code": 200,
            "json": {"value": []},
        },
        "https://api.powerbi.com/v1.0/myorg/groups/64ED5CAD-7C22-4684-8180-826122881108/dashboards/7D668CAD-8FFC-4505-9215-655BCA5BEBAE/tiles": {
            "method": "GET",
            "status_code": 200,
            "json": {"value": []},
        },
        "https://api.powerbi.com/v1.0/myorg/groups/64ED5CAD-7C10-4684-8180-826122881108/datasets/05169CD2-E713-41E6-9600-1D8066D95445": {
            "method": "GET",
            "status_code": 200,
            "json": {
                "id": "05169CD2-E713-41E6-9600-1D8066D95445",
                "name": "library-dataset",
                "description": "Library dataset description",
                "webUrl": "http://localhost/groups/64ED5CAD-7C10-4684-8180-826122881108/datasets/05169CD2-E713-41E6-9600-1D8066D95445",
            },
        },
        "https://api.powerbi.com/v1.0/myorg/groups/64ED5CAD-7C22-4684-8180-826122881108/datasets/05169CD2-E713-41E6-96AA-1D8066D95445": {
            "method": "GET",
            "status_code": 200,
            "json": {
                "id": "05169CD2-E713-41E6-96AA-1D8066D95445",
                "name": "library-dataset",
                "description": "Library dataset description",
                "webUrl": "http://localhost/groups/64ED5CAD-7C22-4684-8180-826122881108/datasets/05169CD2-E713-41E6-96AA-1D8066D95445",
            },
        },
        "https://api.powerbi.com/v1.0/myorg/groups/64ED5CAD-7C10-4684-8180-826122881108/datasets/ba0130a1-5b03-40de-9535-b34e778ea6ed": {
            "method": "GET",
            "status_code": 200,
            "json": {
                "id": "ba0130a1-5b03-40de-9535-b34e778ea6ed",
                "name": "hr_pbi_test",
                "description": "hr pbi test description",
                "webUrl": "http://localhost/groups/64ED5CAD-7C10-4684-8180-826122881108/datasets/ba0130a1-5b03-40de-9535-b34e778ea6ed",
            },
        },
        "https://api.powerbi.com/v1.0/myorg/groups/64ED5CAD-7C10-4684-8180-826122881108/datasets/05169CD2-E713-41E6-9600-1D8066D95445/datasources": {
            "method": "GET",
            "status_code": 200,
            "json": {
                "value": [
                    {
                        "datasourceId": "DCE90B40-84D6-467A-9A5C-648E830E72D3",
                        "datasourceType": "PostgreSql",
                        "connectionDetails": {
                            "database": "library_db",
                            "server": "foo",
                        },
                    },
                ]
            },
        },
        "https://api.powerbi.com/v1.0/myorg/groups/64ED5CAD-7C22-4684-8180-826122881108/datasets/05169CD2-E713-41E6-96AA-1D8066D95445/datasources": {
            "method": "GET",
            "status_code": 200,
            "json": {
                "value": [
                    {
                        "datasourceId": "DCE90B40-84D6-467A-9A5C-648E830E72D3",
                        "datasourceType": "PostgreSql",
                        "connectionDetails": {
                            "database": "library_db",
                            "server": "foo",
                        },
                    },
                ]
            },
        },
        "https://api.powerbi.com/v1.0/myorg/admin/workspaces/scanStatus/4674efd1-603c-4129-8d82-03cf2be05aff": {
            "method": "GET",
            "status_code": 200,
            "json": {
                "status": "SUCCEEDED",
            },
        },
        "https://api.powerbi.com/v1.0/myorg/admin/workspaces/scanStatus/a674efd1-603c-4129-8d82-03cf2be05aff": {
            "method": "GET",
            "status_code": 200,
            "json": {
                "status": "SUCCEEDED",
            },
        },
        "https://api.powerbi.com/v1.0/myorg/admin/workspaces/scanResult/4674efd1-603c-4129-8d82-03cf2be05aff": {
            "method": "GET",
            "status_code": 200,
            "json": {
                "workspaces": [
                    {
                        "id": "64ED5CAD-7C10-4684-8180-826122881108",
                        "name": "demo-workspace",
                        "state": "Active",
                        "type": "Workspace",
                        "datasets": [
                            {
                                "id": "05169CD2-E713-41E6-9600-1D8066D95445",
                                "endorsementDetails": {"endorsement": "Promoted"},
                                "name": "test_sf_pbi_test",
                                "tables": [
                                    {
                                        "name": "public issue_history",
                                        "source": [
                                            {
                                                "expression": "dummy",
                                            }
                                        ],
                                        "datasourceUsages": [
                                            {
                                                "datasourceInstanceId": "DCE90B40-84D6-467A-9A5C-648E830E72D3",
                                            }
                                        ],
                                    },
                                    {
                                        "name": "SNOWFLAKE_TESTTABLE",
                                        "source": [
                                            {
                                                "expression": 'let\n    Source = Snowflake.Databases("hp123rt5.ap-southeast-2.fakecomputing.com","PBI_TEST_WAREHOUSE_PROD",[Role="PBI_TEST_MEMBER"]),\n    PBI_TEST_Database = Source{[Name="PBI_TEST",Kind="Database"]}[Data],\n    TEST_Schema = PBI_TEST_Database{[Name="TEST",Kind="Schema"]}[Data],\n    TESTTABLE_Table = TEST_Schema{[Name="TESTTABLE",Kind="Table"]}[Data]\nin\n    TESTTABLE_Table',
                                            }
                                        ],
                                        "datasourceUsages": [
                                            {
                                                "datasourceInstanceId": "DCE90B40-84D6-467A-9A5C-648E830E72D3",
                                            }
                                        ],
                                    },
                                    {
                                        "name": "snowflake native-query",
                                        "source": [
                                            {
                                                "expression": 'let\n    Source = Value.NativeQuery(Snowflake.Databases("bu20658.ap-southeast-2.snowflakecomputing.com","operations_analytics_warehouse_prod",[Role="OPERATIONS_ANALYTICS_MEMBER"]){[Name="OPERATIONS_ANALYTICS"]}[Data], "SELECT#(lf)concat((UPPER(REPLACE(SELLER,\'-\',\'\'))), MONTHID) as AGENT_KEY,#(lf)concat((UPPER(REPLACE(CLIENT_DIRECTOR,\'-\',\'\'))), MONTHID) as CD_AGENT_KEY,#(lf) *#(lf)FROM#(lf)OPERATIONS_ANALYTICS.TRANSFORMED_PROD.V_APS_SME_UNITS_V4", null, [EnableFolding=true]),\n    #"Added Conditional Column" = Table.AddColumn(Source, "SME Units ENT", each if [DEAL_TYPE] = "SME Unit" then [UNIT] else 0),\n    #"Added Conditional Column1" = Table.AddColumn(#"Added Conditional Column", "Banklink Units", each if [DEAL_TYPE] = "Banklink" then [UNIT] else 0),\n    #"Removed Columns" = Table.RemoveColumns(#"Added Conditional Column1",{"Banklink Units"}),\n    #"Added Custom" = Table.AddColumn(#"Removed Columns", "Banklink Units", each if [DEAL_TYPE] = "Banklink" and [SALES_TYPE] = "3 - Upsell"\nthen [UNIT]\n\nelse if [SALES_TYPE] = "Adjusted BL Migration"\nthen [UNIT]\n\nelse 0),\n    #"Added Custom1" = Table.AddColumn(#"Added Custom", "SME Units in $ (*$361)", each if [DEAL_TYPE] = "SME Unit" \nand [SALES_TYPE] <> "4 - Renewal"\n    then [UNIT] * 361\nelse 0),\n    #"Added Custom2" = Table.AddColumn(#"Added Custom1", "Banklink in $ (*$148)", each [Banklink Units] * 148)\nin\n    #"Added Custom2"',
                                            }
                                        ],
                                        "datasourceUsages": [
                                            {
                                                "datasourceInstanceId": "DCE90B40-84D6-467A-9A5C-648E830E72D3",
                                            }
                                        ],
                                    },
                                    {
                                        "name": "big-query-with-parameter",
                                        "source": [
                                            {
                                                "expression": 'let\n Source = GoogleBigQuery.Database([BillingProject = #"Parameter - Source"]),\n#"gcp-project" = Source{[Name=#"Parameter - Source"]}[Data],\nuniversal_Schema = #"gcp-project"{[Name="universal",Kind="Schema"]}[Data],\nD_WH_DATE_Table = universal_Schema{[Name="D_WH_DATE",Kind="Table"]}[Data],\n#"Filtered Rows" = Table.SelectRows(D_WH_DATE_Table, each [D_DATE] > #datetime(2019, 9, 10, 0, 0, 0)),\n#"Filtered Rows1" = Table.SelectRows(#"Filtered Rows", each DateTime.IsInPreviousNHours([D_DATE], 87600))\n in \n#"Filtered Rows1"',
                                            }
                                        ],
                                        "datasourceUsages": [
                                            {
                                                "datasourceInstanceId": "DCE90B40-84D6-467A-9A5C-648E830E72D3",
                                            }
                                        ],
                                    },
                                    {
                                        "name": "snowflake native-query-with-join",
                                        "source": [
                                            {
                                                "expression": 'let\n    Source = Value.NativeQuery(Snowflake.Databases("xaa48144.snowflakecomputing.com","GSL_TEST_WH",[Role="ACCOUNTADMIN"]){[Name="GSL_TEST_DB"]}[Data], "select A.name from GSL_TEST_DB.PUBLIC.SALES_ANALYST as A inner join GSL_TEST_DB.PUBLIC.SALES_FORECAST as B on A.name = B.name where startswith(A.name, \'mo\')", null, [EnableFolding=true])\nin\n    Source',
                                            }
                                        ],
                                        "datasourceUsages": [
                                            {
                                                "datasourceInstanceId": "DCE90B40-84D6-467A-9A5C-648E830E72D3",
                                            }
                                        ],
                                    },
                                    {
                                        "name": "job-history",
                                        "source": [
                                            {
                                                "expression": 'let\n    Source = Oracle.Database("localhost:1521/salesdb.domain.com", [HierarchicalNavigation=true]), HR = Source{[Schema="HR"]}[Data], EMPLOYEES1 = HR{[Name="EMPLOYEES"]}[Data] \n in EMPLOYEES1',
                                            }
                                        ],
                                        "datasourceUsages": [
                                            {
                                                "datasourceInstanceId": "DCE90B40-84D6-467A-9A5C-648E830E72D3",
                                            }
                                        ],
                                    },
                                    {
                                        "name": "postgres_test_table",
                                        "source": [
                                            {
                                                "expression": 'let\n    Source = PostgreSQL.Database("localhost"  ,   "mics"      ),\n  public_order_date =    Source{[Schema="public",Item="order_date"]}[Data] \n in \n public_order_date',
                                            }
                                        ],
                                        "datasourceUsages": [
                                            {
                                                "datasourceInstanceId": "DCE90B40-84D6-467A-9A5C-648E830E72D3",
                                            }
                                        ],
                                    },
                                ],
                            },
                            {
                                "id": "ba0130a1-5b03-40de-9535-b34e778ea6ed",
                                "name": "hr_pbi_test",
                                "tables": [
                                    {
                                        "name": "dbo_book_issue",
                                        "source": [
                                            {
                                                "expression": 'let\n    Source = Sql.Database("localhost", "library"),\n dbo_book_issue = Source{[Schema="dbo",Item="book_issue"]}[Data]\n in dbo_book_issue',
                                            }
                                        ],
                                        "datasourceUsages": [
                                            {
                                                "datasourceInstanceId": "DCE90B40-84D6-467A-9A5C-648E830E72D3",
                                            }
                                        ],
                                    },
                                    {
                                        "name": "ms_sql_native_table",
                                        "source": [
                                            {
                                                "expression": 'let\n    Source = Sql.Database("AUPRDWHDB", "COMMOPSDB", [Query="select *,#(lf)concat((UPPER(REPLACE(CLIENT_DIRECTOR,\'-\',\'\'))), MONTH_WID) as CD_AGENT_KEY,#(lf)concat((UPPER(REPLACE(CLIENT_MANAGER_CLOSING_MONTH,\'-\',\'\'))), MONTH_WID) as AGENT_KEY#(lf)#(lf)from V_PS_CD_RETENTION", CommandTimeout=#duration(0, 1, 30, 0)]),\n    #"Changed Type" = Table.TransformColumnTypes(Source,{{"mth_date", type date}}),\n    #"Added Custom" = Table.AddColumn(#"Changed Type", "Month", each Date.Month([mth_date])),\n    #"Added Custom1" = Table.AddColumn(#"Added Custom", "TPV Opening", each if [Month] = 1 then [TPV_AMV_OPENING]\nelse if [Month] = 2 then 0\nelse if [Month] = 3 then 0\nelse if [Month] = 4 then [TPV_AMV_OPENING]\nelse if [Month] = 5 then 0\nelse if [Month] = 6 then 0\nelse if [Month] = 7 then [TPV_AMV_OPENING]\nelse if [Month] = 8 then 0\nelse if [Month] = 9 then 0\nelse if [Month] = 10 then [TPV_AMV_OPENING]\nelse if [Month] = 11 then 0\nelse if [Month] = 12 then 0\n\nelse 0)\nin\n    #"Added Custom1"',
                                            }
                                        ],
                                        "datasourceUsages": [
                                            {
                                                "datasourceInstanceId": "DCE90B40-84D6-467A-9A5C-648E830E72D3",
                                            }
                                        ],
                                    },
                                ],
                            },
                            {
                                "id": "91580e0e-1680-4b1c-bbf9-4f6764d7a5ff",
                                "tables": [
                                    {
                                        "name": "employee_ctc",
                                        "source": [
                                            {
                                                "expression": "dummy",
                                            }
                                        ],
                                    }
                                ],
                            },
                        ],
                        "dashboards": [
                            {
                                "id": "7D668CAD-7FFC-4505-9215-655BCA5BEBAE",
                                "isReadOnly": True,
                            }
                        ],
                        "reports": [
                            {
                                "datasetId": "05169CD2-E713-41E6-9600-1D8066D95445",
                                "id": "5b218778-e7a5-4d73-8187-f10824047715",
                                "reportType": "PaginatedReport",
                                "name": "SalesMarketing",
                                "description": "Acryl sales marketing report",
                            }
                        ],
                    },
                ]
            },
        },
        "https://api.powerbi.com/v1.0/myorg/admin/workspaces/scanResult/a674efd1-603c-4129-8d82-03cf2be05aff": {
            "method": "GET",
            "status_code": 200,
            "json": {
                "workspaces": [
                    {
                        "id": "64ED5CAD-7C22-4684-8180-826122881108",
                        "name": "second-demo-workspace",
                        "type": "Workspace",
                        "state": "Active",
                        "datasets": [
                            {
                                "id": "05169CD2-E713-41E6-96AA-1D8066D95445",
                                "tables": [
                                    {
                                        "name": "public articles",
                                        "source": [
                                            {
                                                "expression": "dummy",
                                            }
                                        ],
                                    }
                                ],
                            }
                        ],
                        "dashboards": [
                            {
                                "id": "7D668CAD-8FFC-4505-9215-655BCA5BEBAE",
                                "isReadOnly": True,
                            }
                        ],
                        "reports": [
                            {
                                "datasetId": "05169CD2-E713-41E6-9600-1D8066D95445",
                                "id": "5b218778-e7a5-4d73-8187-f10824047715",
                                "reportType": "PowerBIReport",
                                "name": "SalesMarketing",
                                "description": "Acryl sales marketing report",
                            },
                            {
                                "datasetId": "05169CD2-E713-41E6-9600-1D8066D95445",
                                "id": "584cf13a-1485-41c2-a514-b1bb66fff163",
                                "reportType": "PaginatedReport",
                                "name": "SalesMarketing",
                                "description": "Acryl sales marketing report",
                            },
                        ],
                    },
                ]
            },
        },
>>>>>>> 41333193
        "https://api.powerbi.com/v1.0/myorg/admin/workspaces/getInfo": {
            "method": "POST",
            "status_code": 200,
            "json": scan_init_response,
        },
<<<<<<< HEAD
=======
        "https://api.powerbi.com/v1.0/myorg/groups/64ED5CAD-7C10-4684-8180-826122881108/reports": {
            "method": "GET",
            "status_code": 200,
            "json": {
                "value": [
                    {
                        "datasetId": "05169CD2-E713-41E6-9600-1D8066D95445",
                        "id": "5b218778-e7a5-4d73-8187-f10824047715",
                        "reportType": "PowerBIReport",
                        "name": "SalesMarketing",
                        "description": "Acryl sales marketing report",
                        "webUrl": "https://app.powerbi.com/groups/f089354e-8366-4e18-aea3-4cb4a3a50b48/reports/5b218778-e7a5-4d73-8187-f10824047715",
                        "embedUrl": "https://app.powerbi.com/reportEmbed?reportId=5b218778-e7a5-4d73-8187-f10824047715&groupId=f089354e-8366-4e18-aea3-4cb4a3a50b48",
                    },
                    {
                        "datasetId": "05169CD2-E713-41E6-9600-1D8066D95445",
                        "id": "584cf13a-1485-41c2-a514-b1bb66fff163",
                        "reportType": "PaginatedReport",
                        "name": "Printable SalesMarketing",
                        "description": "Acryl sales marketing report",
                        "webUrl": "https://app.powerbi.com/groups/f089354e-8366-4e18-aea3-4cb4a3a50b48/reports/584cf13a-1485-41c2-a514-b1bb66fff163",
                        "embedUrl": "https://app.powerbi.com/reportEmbed?reportId=584cf13a-1485-41c2-a514-b1bb66fff163&groupId=f089354e-8366-4e18-aea3-4cb4a3a50b48",
                    },
                ]
            },
        },
        "https://api.powerbi.com/v1.0/myorg/groups/64ED5CAD-7C10-4684-8180-826122881108/reports/5b218778-e7a5-4d73-8187-f10824047715": {
            "method": "GET",
            "status_code": 200,
            "json": {
                "datasetId": "05169CD2-E713-41E6-9600-1D8066D95445",
                "id": "5b218778-e7a5-4d73-8187-f10824047715",
                "reportType": "PowerBIReport",
                "name": "SalesMarketing",
                "description": "Acryl sales marketing report",
                "webUrl": "https://app.powerbi.com/groups/f089354e-8366-4e18-aea3-4cb4a3a50b48/reports/5b218778-e7a5-4d73-8187-f10824047715",
                "embedUrl": "https://app.powerbi.com/reportEmbed?reportId=5b218778-e7a5-4d73-8187-f10824047715&groupId=f089354e-8366-4e18-aea3-4cb4a3a50b48",
            },
        },
        "https://api.powerbi.com/v1.0/myorg/groups/64ED5CAD-7C10-4684-8180-826122881108/reports/584cf13a-1485-41c2-a514-b1bb66fff163": {
            "method": "GET",
            "status_code": 200,
            "json": {
                "datasetId": "05169CD2-E713-41E6-9600-1D8066D95445",
                "id": "584cf13a-1485-41c2-a514-b1bb66fff163",
                "reportType": "PaginatedReport",
                "name": "Printable SalesMarketing",
                "description": "Acryl sales marketing report",
                "webUrl": "https://app.powerbi.com/groups/f089354e-8366-4e18-aea3-4cb4a3a50b48/reports/584cf13a-1485-41c2-a514-b1bb66fff163",
                "embedUrl": "https://app.powerbi.com/reportEmbed?reportId=584cf13a-1485-41c2-a514-b1bb66fff163&groupId=f089354e-8366-4e18-aea3-4cb4a3a50b48",
            },
        },
        "https://api.powerbi.com/v1.0/myorg/groups/64ED5CAD-7C10-4684-8180-826122881108/reports/5b218778-e7a5-4d73-8187-f10824047715/pages": {
            "method": "GET",
            "status_code": 200,
            "json": {
                "value": [
                    {
                        "displayName": "Regional Sales Analysis",
                        "name": "ReportSection",
                        "order": "0",
                    },
                    {
                        "displayName": "Geographic Analysis",
                        "name": "ReportSection1",
                        "order": "1",
                    },
                ]
            },
        },
        "https://api.powerbi.com/v1.0/myorg/groups/64ED5CAD-7C10-4684-8180-826122881108/reports/584cf13a-1485-41c2-a514-b1bb66fff163/pages": {
            "method": "GET",
            "status_code": 400,  # Pages API is not supported for PaginatedReport
            "text": '{"error":{"code":"InvalidRequest","message":"Request is currently not supported for RDL reports"}}',
        },
        "https://api.powerbi.com/v1.0/myorg/groups/64ED5CAD-7C10-4684-8180-826122881108/datasets/05169CD2-E713-41E6-9600-1D8066D95445/parameters": {
            "method": "GET",
            "status_code": 200,
            "json": {
                "value": [
                    {
                        "name": "Parameter - Source",
                        "type": "Text",
                        "isRequired": True,
                        "currentValue": "my-test-project",
                    },
                    {
                        "name": "My bq project",
                        "type": "Text",
                        "isRequired": True,
                        "currentValue": "gcp_billing",
                    },
                ]
            },
        },
        "https://api.powerbi.com/v1.0/myorg/groups/64ED5CAD-7C10-4684-8180-826122881108/datasets/91580e0e-1680-4b1c-bbf9-4f6764d7a5ff": {
            "method": "GET",
            "status_code": 200,
            "json": {
                "id": "91580e0e-1680-4b1c-bbf9-4f6764d7a5ff",
                "name": "employee-dataset",
                "description": "Employee Management",
                "webUrl": "http://localhost/groups/64ED5CAD-7C10-4684-8180-826122881108/datasets/91580e0e-1680-4b1c-bbf9-4f6764d7a5ff",
            },
        },
>>>>>>> 41333193
    }

    api_vs_response.update(read_mock_data(default_mock_data_path))

    api_vs_response.update(override_data or {})

    for url in api_vs_response.keys():
        request_mock.register_uri(
            api_vs_response[url]["method"],
            url,
            json=api_vs_response[url].get("json"),
            text=api_vs_response[url].get("text"),
            status_code=api_vs_response[url]["status_code"],
        )


def default_source_config():
    return {
        "client_id": "foo",
        "client_secret": "bar",
        "tenant_id": "0B0C960B-FCDF-4D0F-8C45-2E03BB59DDEB",
        "workspace_id": "64ED5CAD-7C10-4684-8180-826122881108",
        "extract_lineage": False,
        "extract_reports": False,
        "extract_ownership": True,
        "convert_lineage_urns_to_lowercase": False,
        "workspace_id_pattern": {"allow": ["64ED5CAD-7C10-4684-8180-826122881108"]},
        "dataset_type_mapping": {
            "PostgreSql": "postgres",
            "Oracle": "oracle",
        },
        "env": "DEV",
        "extract_workspaces_to_containers": False,
        "enable_advance_lineage_sql_construct": False,
    }


@freeze_time(FROZEN_TIME)
@mock.patch("msal.ConfidentialClientApplication", side_effect=mock_msal_cca)
@pytest.mark.integration
def test_powerbi_ingest(
    mock_msal: MagicMock,
    pytestconfig: pytest.Config,
    tmp_path: str,
    mock_time: datetime.datetime,
    requests_mock: Any,
) -> None:
    enable_logging()

    test_resources_dir = pytestconfig.rootpath / "tests/integration/powerbi"

    register_mock_api(pytestconfig=pytestconfig, request_mock=requests_mock)

    pipeline = Pipeline.create(
        {
            "run_id": "powerbi-test",
            "source": {
                "type": "powerbi",
                "config": {
                    **default_source_config(),
                },
            },
            "sink": {
                "type": "file",
                "config": {
                    "filename": f"{tmp_path}/powerbi_mces.json",
                },
            },
        }
    )

    pipeline.run()
    pipeline.raise_from_status()
    golden_file = "golden_test_ingest.json"

    mce_helpers.check_golden_file(
        pytestconfig,
        output_path=f"{tmp_path}/powerbi_mces.json",
        golden_path=f"{test_resources_dir}/{golden_file}",
    )


@freeze_time(FROZEN_TIME)
@mock.patch("msal.ConfidentialClientApplication", side_effect=mock_msal_cca)
@pytest.mark.integration
def test_powerbi_workspace_type_filter(
    mock_msal: MagicMock,
    pytestconfig: pytest.Config,
    tmp_path: str,
    mock_time: datetime.datetime,
    requests_mock: Any,
) -> None:
    enable_logging()

    test_resources_dir = pytestconfig.rootpath / "tests/integration/powerbi"

    register_mock_api(
        request_mock=requests_mock,
        override_data={
            "https://api.powerbi.com/v1.0/myorg/groups?%24skip=0&%24top=1000": {
                "method": "GET",
                "status_code": 200,
                "json": {
                    "value": [
                        {
                            "id": "90E9E256-3D6D-4D38-86C8-6CCCBD8C170C",
                            "isReadOnly": True,
                            "name": "Jane Smith Workspace",
                            "type": "PersonalGroup",
                            "state": "Active",
                        },
                        {
                            "id": "C6B5DBBC-7580-406C-A6BE-72628C28801C",
                            "isReadOnly": True,
                            "name": "Sales",
                            "type": "Workspace",
                            "state": "Active",
                        },
                    ],
                },
            },
            "https://api.powerbi.com/v1.0/myorg/groups?%24skip=1000&%24top=1000": {
                "method": "GET",
                "status_code": 200,
                "json": {
                    "value": [],
                },
            },
            "https://api.powerbi.com/v1.0/myorg/admin/workspaces/scanResult/4278EDC0-85AA-4BF2-B96A-2BC6C82B73C3": {
                "method": "GET",
                "status_code": 200,
                "json": {
                    "workspaces": [
                        {
                            "id": "90E9E256-3D6D-4D38-86C8-6CCCBD8C170C",
                            "name": "Jane Smith Workspace",
                            "type": "PersonalGroup",
                            "state": "Active",
                            "datasets": [],
                        },
                    ]
                },
            },
            "https://api.powerbi.com/v1.0/myorg/groups/90E9E256-3D6D-4D38-86C8-6CCCBD8C170C/dashboards": {
                "method": "GET",
                "status_code": 200,
                "json": {
                    "value": [
                        {
                            "id": "7D668CAD-7FFC-4505-9215-655BCA5BEBAE",
                            "isReadOnly": True,
                            "displayName": "test_dashboard",
                            "description": "Description of test dashboard",
                            "embedUrl": "https://localhost/dashboards/embed/1",
                            "webUrl": "https://localhost/dashboards/web/1",
                        }
                    ]
                },
            },
            "https://api.powerbi.com/v1.0/myorg/admin/workspaces/scanStatus/4278EDC0-85AA-4BF2-B96A-2BC6C82B73C3": {
                "method": "GET",
                "status_code": 200,
                "json": {
                    "status": "SUCCEEDED",
                },
            },
        },
    )

    default_config: dict = default_source_config()

    del default_config["workspace_id"]
    del default_config["workspace_id_pattern"]

    pipeline = Pipeline.create(
        {
            "run_id": "powerbi-test",
            "source": {
                "type": "powerbi",
                "config": {
                    **default_config,
                    "extract_workspaces_to_containers": True,
                    "workspace_type_filter": [
                        "PersonalGroup",
                    ],
                },
            },
            "sink": {
                "type": "file",
                "config": {
                    "filename": f"{tmp_path}/powerbi_mces.json",
                },
            },
        }
    )

    pipeline.run()
    pipeline.raise_from_status()
    golden_file = "golden_test_personal_ingest.json"

    mce_helpers.check_golden_file(
        pytestconfig,
        output_path=f"{tmp_path}/powerbi_mces.json",
        golden_path=f"{test_resources_dir}/{golden_file}",
    )


@freeze_time(FROZEN_TIME)
@mock.patch("msal.ConfidentialClientApplication", side_effect=mock_msal_cca)
@pytest.mark.integration
def test_powerbi_ingest_patch_disabled(
    mock_msal: MagicMock,
    pytestconfig: pytest.Config,
    tmp_path: str,
    mock_time: datetime.datetime,
    requests_mock: Any,
) -> None:
    enable_logging()

    test_resources_dir = pytestconfig.rootpath / "tests/integration/powerbi"

    register_mock_api(pytestconfig=pytestconfig, request_mock=requests_mock)

    pipeline = Pipeline.create(
        {
            "run_id": "powerbi-test",
            "source": {
                "type": "powerbi",
                "config": {
                    **default_source_config(),
                    "patch_metadata": False,
                },
            },
            "sink": {
                "type": "file",
                "config": {
                    "filename": f"{tmp_path}/powerbi_mces.json",
                },
            },
        }
    )

    pipeline.run()
    pipeline.raise_from_status()
    golden_file = "golden_test_ingest_patch_disabled.json"

    mce_helpers.check_golden_file(
        pytestconfig,
        output_path=f"{tmp_path}/powerbi_mces.json",
        golden_path=f"{test_resources_dir}/{golden_file}",
    )


@freeze_time(FROZEN_TIME)
@mock.patch("msal.ConfidentialClientApplication", side_effect=mock_msal_cca)
@pytest.mark.integration
def test_powerbi_test_connection_success(mock_msal):
    report = test_connection_helpers.run_test_connection(
        PowerBiDashboardSource, default_source_config()
    )
    test_connection_helpers.assert_basic_connectivity_success(report)


@freeze_time(FROZEN_TIME)
@pytest.mark.integration
def test_powerbi_test_connection_failure():
    report = test_connection_helpers.run_test_connection(
        PowerBiDashboardSource, default_source_config()
    )
    test_connection_helpers.assert_basic_connectivity_failure(
        report, "Unable to get authority configuration"
    )


@freeze_time(FROZEN_TIME)
@mock.patch("msal.ConfidentialClientApplication", side_effect=mock_msal_cca)
@pytest.mark.integration
def test_powerbi_platform_instance_ingest(
    mock_msal: MagicMock,
    pytestconfig: pytest.Config,
    tmp_path: str,
    mock_time: datetime.datetime,
    requests_mock: Any,
) -> None:
    enable_logging()

    test_resources_dir = pytestconfig.rootpath / "tests/integration/powerbi"

    register_mock_api(pytestconfig=pytestconfig, request_mock=requests_mock)

    output_path: str = f"{tmp_path}/powerbi_platform_instance_mces.json"

    pipeline = Pipeline.create(
        {
            "run_id": "powerbi-test",
            "source": {
                "type": "powerbi",
                "config": {
                    **default_source_config(),
                    "platform_instance": "aws-ap-south-1",
                },
            },
            "sink": {
                "type": "file",
                "config": {
                    "filename": output_path,
                },
            },
        }
    )

    pipeline.run()
    pipeline.raise_from_status()
    golden_file = "golden_test_platform_instance_ingest.json"

    mce_helpers.check_golden_file(
        pytestconfig,
        output_path=output_path,
        golden_path=f"{test_resources_dir}/{golden_file}",
    )


@freeze_time(FROZEN_TIME)
@mock.patch("msal.ConfidentialClientApplication", side_effect=mock_msal_cca)
@pytest.mark.integration
def test_powerbi_ingest_urn_lower_case(
    mock_msal: MagicMock,
    pytestconfig: pytest.Config,
    tmp_path: str,
    mock_time: datetime.datetime,
    requests_mock: Any,
) -> None:
    test_resources_dir = pytestconfig.rootpath / "tests/integration/powerbi"

    register_mock_api(pytestconfig=pytestconfig, request_mock=requests_mock)

    pipeline = Pipeline.create(
        {
            "run_id": "powerbi-test",
            "source": {
                "type": "powerbi",
                "config": {
                    **default_source_config(),
                    "env": "PROD",
                    "platform_instance": "myPlatformInstance",
                    "convert_urns_to_lowercase": True,
                    "convert_lineage_urns_to_lowercase": True,
                },
            },
            "sink": {
                "type": "file",
                "config": {
                    "filename": f"{tmp_path}/powerbi_lower_case_urn_mces.json",
                },
            },
        }
    )

    pipeline.run()
    pipeline.raise_from_status()
    golden_file = "golden_test_lower_case_urn_ingest.json"

    mce_helpers.check_golden_file(
        pytestconfig,
        output_path=f"{tmp_path}/powerbi_lower_case_urn_mces.json",
        golden_path=f"{test_resources_dir}/{golden_file}",
    )


@freeze_time(FROZEN_TIME)
@mock.patch("msal.ConfidentialClientApplication", side_effect=mock_msal_cca)
@pytest.mark.integration
def test_override_ownership(
    mock_msal: MagicMock,
    pytestconfig: pytest.Config,
    tmp_path: str,
    mock_time: datetime.datetime,
    requests_mock: Any,
) -> None:
    test_resources_dir = pytestconfig.rootpath / "tests/integration/powerbi"

    register_mock_api(pytestconfig=pytestconfig, request_mock=requests_mock)

    pipeline = Pipeline.create(
        {
            "run_id": "powerbi-test",
            "source": {
                "type": "powerbi",
                "config": {
                    **default_source_config(),
                    "extract_ownership": False,
                },
            },
            "sink": {
                "type": "file",
                "config": {
                    "filename": f"{tmp_path}/powerbi_mces_disabled_ownership.json",
                },
            },
        }
    )

    pipeline.run()
    pipeline.raise_from_status()
    mce_out_file = "golden_test_disabled_ownership.json"

    mce_helpers.check_golden_file(
        pytestconfig,
        output_path=f"{tmp_path}/powerbi_mces_disabled_ownership.json",
        golden_path=f"{test_resources_dir}/{mce_out_file}",
    )


@freeze_time(FROZEN_TIME)
@mock.patch("msal.ConfidentialClientApplication", side_effect=mock_msal_cca)
@pytest.mark.integration
def test_scan_all_workspaces(
    mock_msal: MagicMock,
    pytestconfig: pytest.Config,
    tmp_path: str,
    mock_time: datetime.datetime,
    requests_mock: Any,
) -> None:

    test_resources_dir = pytestconfig.rootpath / "tests/integration/powerbi"

    register_mock_api(pytestconfig=pytestconfig, request_mock=requests_mock)

    pipeline = Pipeline.create(
        {
            "run_id": "powerbi-test",
            "source": {
                "type": "powerbi",
                "config": {
                    **default_source_config(),
                    "extract_reports": False,
                    "extract_ownership": False,
                    "workspace_id_pattern": {
                        "deny": ["64ED5CAD-7322-4684-8180-826122881108"],
                    },
                },
            },
            "sink": {
                "type": "file",
                "config": {
                    "filename": f"{tmp_path}/powerbi_mces_scan_all_workspaces.json",
                },
            },
        }
    )

    pipeline.run()
    pipeline.raise_from_status()

    golden_file = "golden_test_scan_all_workspaces.json"

    mce_helpers.check_golden_file(
        pytestconfig,
        output_path=f"{tmp_path}/powerbi_mces_scan_all_workspaces.json",
        golden_path=f"{test_resources_dir}/{golden_file}",
    )


@freeze_time(FROZEN_TIME)
@mock.patch("msal.ConfidentialClientApplication", side_effect=mock_msal_cca)
@pytest.mark.integration
def test_extract_reports(
    mock_msal: MagicMock,
    pytestconfig: pytest.Config,
    tmp_path: str,
    mock_time: datetime.datetime,
    requests_mock: Any,
) -> None:

    enable_logging()

    test_resources_dir = pytestconfig.rootpath / "tests/integration/powerbi"

    register_mock_api(pytestconfig=pytestconfig, request_mock=requests_mock)

    pipeline = Pipeline.create(
        {
            "run_id": "powerbi-test",
            "source": {
                "type": "powerbi",
                "config": {
                    **default_source_config(),
                    "extract_reports": True,
                },
            },
            "sink": {
                "type": "file",
                "config": {
                    "filename": f"{tmp_path}/powerbi_report_mces.json",
                },
            },
        }
    )

    pipeline.run()
    pipeline.raise_from_status()
    golden_file = "golden_test_report.json"

    mce_helpers.check_golden_file(
        pytestconfig,
        output_path=f"{tmp_path}/powerbi_report_mces.json",
        golden_path=f"{test_resources_dir}/{golden_file}",
    )


@freeze_time(FROZEN_TIME)
@mock.patch("msal.ConfidentialClientApplication", side_effect=mock_msal_cca)
@pytest.mark.integration
def test_extract_lineage(
    mock_msal: MagicMock,
    pytestconfig: pytest.Config,
    tmp_path: str,
    mock_time: datetime.datetime,
    requests_mock: Any,
) -> None:
    enable_logging()

    test_resources_dir = pytestconfig.rootpath / "tests/integration/powerbi"

    register_mock_api(pytestconfig=pytestconfig, request_mock=requests_mock)

    pipeline = Pipeline.create(
        {
            "run_id": "powerbi-lineage-test",
            "source": {
                "type": "powerbi",
                "config": {
                    **default_source_config(),
                    "extract_lineage": True,
                    "dataset_type_mapping": {
                        "PostgreSql": {"platform_instance": "operational_instance"},
                        "Oracle": {
                            "platform_instance": "high_performance_production_unit"
                        },
                        "Sql": {"platform_instance": "reporting-db"},
                        "Snowflake": {"platform_instance": "sn-2"},
                    },
                },
            },
            "sink": {
                "type": "file",
                "config": {
                    "filename": f"{tmp_path}/powerbi_lineage_mces.json",
                },
            },
        }
    )

    pipeline.run()
    pipeline.raise_from_status()
    golden_file = "golden_test_lineage.json"

    mce_helpers.check_golden_file(
        pytestconfig,
        output_path=f"{tmp_path}/powerbi_lineage_mces.json",
        golden_path=f"{test_resources_dir}/{golden_file}",
    )


@freeze_time(FROZEN_TIME)
@mock.patch("msal.ConfidentialClientApplication", side_effect=mock_msal_cca)
@pytest.mark.integration
def test_extract_endorsements(
    mock_msal: MagicMock,
    pytestconfig: pytest.Config,
    tmp_path: str,
    mock_time: datetime.datetime,
    requests_mock: Any,
) -> None:
    test_resources_dir = pytestconfig.rootpath / "tests/integration/powerbi"

    register_mock_api(pytestconfig=pytestconfig, request_mock=requests_mock)

    pipeline = Pipeline.create(
        {
            "run_id": "powerbi-test",
            "source": {
                "type": "powerbi",
                "config": {
                    **default_source_config(),
                    "extract_reports": False,
                    "extract_endorsements_to_tags": True,
                },
            },
            "sink": {
                "type": "file",
                "config": {
                    "filename": f"{tmp_path}/powerbi_endorsement_mces.json",
                },
            },
        }
    )

    pipeline.run()
    pipeline.raise_from_status()
    mce_out_file = "golden_test_endorsement.json"

    mce_helpers.check_golden_file(
        pytestconfig,
        output_path=f"{tmp_path}/powerbi_endorsement_mces.json",
        golden_path=f"{test_resources_dir}/{mce_out_file}",
    )


@freeze_time(FROZEN_TIME)
@mock.patch("msal.ConfidentialClientApplication", side_effect=mock_msal_cca)
@pytest.mark.integration
def test_admin_access_is_not_allowed(
    mock_msal: MagicMock,
    pytestconfig: pytest.Config,
    tmp_path: str,
    mock_time: datetime.datetime,
    requests_mock: Any,
) -> None:
    enable_logging()

    test_resources_dir = pytestconfig.rootpath / "tests/integration/powerbi"

    register_mock_api(
        pytestconfig=pytestconfig,
        request_mock=requests_mock,
        override_data={
            "https://api.powerbi.com/v1.0/myorg/admin/workspaces/getInfo": {
                "method": "POST",
                "status_code": 403,
                "json": {},
            },
        },
    )

    pipeline = Pipeline.create(
        {
            "run_id": "powerbi-admin-api-disabled-test",
            "source": {
                "type": "powerbi",
                "config": {
                    **default_source_config(),
                    "extract_lineage": True,
                    "dataset_type_mapping": {
                        "PostgreSql": {"platform_instance": "operational_instance"},
                        "Oracle": {
                            "platform_instance": "high_performance_production_unit"
                        },
                        "Sql": {"platform_instance": "reporting-db"},
                        "Snowflake": {"platform_instance": "sn-2"},
                    },
                },
            },
            "sink": {
                "type": "file",
                "config": {
                    "filename": f"{tmp_path}/golden_test_admin_access_not_allowed_mces.json",
                },
            },
        }
    )

    pipeline.run()
    pipeline.raise_from_status()
    golden_file = "golden_test_admin_access_not_allowed.json"

    mce_helpers.check_golden_file(
        pytestconfig,
        output_path=f"{tmp_path}/golden_test_admin_access_not_allowed_mces.json",
        golden_path=f"{test_resources_dir}/{golden_file}",
    )


@freeze_time(FROZEN_TIME)
@mock.patch("msal.ConfidentialClientApplication", side_effect=mock_msal_cca)
def test_workspace_container(
    mock_msal: MagicMock,
    pytestconfig: pytest.Config,
    tmp_path: str,
    mock_time: datetime.datetime,
    requests_mock: Any,
) -> None:
    enable_logging()

    test_resources_dir = pytestconfig.rootpath / "tests/integration/powerbi"

    register_mock_api(pytestconfig=pytestconfig, request_mock=requests_mock)

    pipeline = Pipeline.create(
        {
            "run_id": "powerbi-test",
            "source": {
                "type": "powerbi",
                "config": {
                    **default_source_config(),
                    "workspace_id_pattern": {
                        "deny": ["64ED5CAD-7322-4684-8180-826122881108"],
                    },
                    "extract_workspaces_to_containers": True,
                    "extract_datasets_to_containers": True,
                    "extract_reports": True,
                },
            },
            "sink": {
                "type": "file",
                "config": {
                    "filename": f"{tmp_path}/powerbi_container_mces.json",
                },
            },
        }
    )

    pipeline.run()
    pipeline.raise_from_status()
    mce_out_file = "golden_test_container.json"

    mce_helpers.check_golden_file(
        pytestconfig,
        output_path=f"{tmp_path}/powerbi_container_mces.json",
        golden_path=f"{test_resources_dir}/{mce_out_file}",
    )


@mock.patch("msal.ConfidentialClientApplication", side_effect=mock_msal_cca)
def test_access_token_expiry_with_long_expiry(
    mock_msal: MagicMock,
    pytestconfig: pytest.Config,
    tmp_path: str,
    mock_time: datetime.datetime,
    requests_mock: Any,
) -> None:
    enable_logging()

    register_mock_api(pytestconfig=pytestconfig, request_mock=requests_mock)

    pipeline = Pipeline.create(
        {
            "run_id": "powerbi-test",
            "source": {
                "type": "powerbi",
                "config": {
                    **default_source_config(),
                },
            },
            "sink": {
                "type": "file",
                "config": {
                    "filename": f"{tmp_path}/powerbi_access_token_mces.json",
                },
            },
        }
    )

    # for long expiry, the token should only be requested once.
    MsalClient.token = {
        "access_token": "dummy2",
        "expires_in": 3600,
    }

    MsalClient.reset()
    pipeline.run()
    # We expect the token to be requested twice (once for AdminApiResolver and one for RegularApiResolver)
    assert MsalClient.call_num == 2


@mock.patch("msal.ConfidentialClientApplication", side_effect=mock_msal_cca)
def test_access_token_expiry_with_short_expiry(
    mock_msal: MagicMock,
    pytestconfig: pytest.Config,
    tmp_path: str,
    mock_time: datetime.datetime,
    requests_mock: Any,
) -> None:
    enable_logging()

    register_mock_api(pytestconfig=pytestconfig, request_mock=requests_mock)

    pipeline = Pipeline.create(
        {
            "run_id": "powerbi-test",
            "source": {
                "type": "powerbi",
                "config": {
                    **default_source_config(),
                },
            },
            "sink": {
                "type": "file",
                "config": {
                    "filename": f"{tmp_path}/powerbi_access_token_mces.json",
                },
            },
        }
    )

    # for short expiry, the token should be requested when expires.
    MsalClient.token = {
        "access_token": "dummy",
        "expires_in": 0,
    }
    pipeline.run()
    assert MsalClient.call_num > 2


def dataset_type_mapping_set_to_all_platform(pipeline: Pipeline) -> None:
    source_config: PowerBiDashboardSourceConfig = cast(
        PowerBiDashboardSource, pipeline.source
    ).source_config

    assert source_config.dataset_type_mapping is not None

    # Generate default dataset_type_mapping and compare it with source_config.dataset_type_mapping
    default_dataset_type_mapping: dict = {}
    for item in SupportedDataPlatform:
        default_dataset_type_mapping[
            item.value.powerbi_data_platform_name
        ] = item.value.datahub_data_platform_name

    assert default_dataset_type_mapping == source_config.dataset_type_mapping


@freeze_time(FROZEN_TIME)
@mock.patch("msal.ConfidentialClientApplication", side_effect=mock_msal_cca)
@pytest.mark.integration
def test_dataset_type_mapping_should_set_to_all(
    mock_msal, pytestconfig, tmp_path, mock_time, requests_mock
):
    """
    Here we don't need to run the pipeline. We need to verify dataset_type_mapping is set to default dataplatform
    """
    register_mock_api(pytestconfig=pytestconfig, request_mock=requests_mock)

    new_config: dict = {**default_source_config()}

    del new_config["dataset_type_mapping"]

    pipeline = Pipeline.create(
        {
            "run_id": "powerbi-test",
            "source": {
                "type": "powerbi",
                "config": {
                    **new_config,
                },
            },
            "sink": {
                "type": "file",
                "config": {
                    "filename": f"{tmp_path}/powerbi_lower_case_urn_mces.json",
                },
            },
        }
    )

    dataset_type_mapping_set_to_all_platform(pipeline)


@freeze_time(FROZEN_TIME)
@mock.patch("msal.ConfidentialClientApplication", side_effect=mock_msal_cca)
@pytest.mark.integration
def test_dataset_type_mapping_error(
    mock_msal, pytestconfig, tmp_path, mock_time, requests_mock
):
    """
    Here we don't need to run the pipeline. We need to verify if both dataset_type_mapping and server_to_platform_instance
    are set then value error should get raised
    """
    register_mock_api(pytestconfig=pytestconfig, request_mock=requests_mock)

    with pytest.raises(Exception, match=r"dataset_type_mapping is deprecated"):
        Pipeline.create(
            {
                "run_id": "powerbi-test",
                "source": {
                    "type": "powerbi",
                    "config": {
                        **default_source_config(),
                        "server_to_platform_instance": {
                            "localhost": {
                                "platform_instance": "test",
                            }
                        },
                    },
                },
                "sink": {
                    "type": "file",
                    "config": {
                        "filename": f"{tmp_path}/powerbi_lower_case_urn_mces.json",
                    },
                },
            }
        )


@freeze_time(FROZEN_TIME)
@mock.patch("msal.ConfidentialClientApplication", side_effect=mock_msal_cca)
def test_server_to_platform_map(
    mock_msal, pytestconfig, tmp_path, mock_time, requests_mock
):
    enable_logging()

    test_resources_dir = pytestconfig.rootpath / "tests/integration/powerbi"
    new_config: dict = {
        **default_source_config(),
        "extract_lineage": True,
        "convert_lineage_urns_to_lowercase": True,
    }

    del new_config["dataset_type_mapping"]

    new_config["server_to_platform_instance"] = {
        "hp123rt5.ap-southeast-2.fakecomputing.com": {
            "platform_instance": "snowflake_production_instance",
            "env": "PROD",
        },
        "my-test-project": {
            "platform_instance": "bigquery-computing-dev-account",
            "env": "QA",
        },
        "localhost:1521": {"platform_instance": "oracle-sales-instance", "env": "PROD"},
    }

    register_mock_api(pytestconfig=pytestconfig, request_mock=requests_mock)

    output_path: str = f"{tmp_path}/powerbi_server_to_platform_instance_mces.json"

    pipeline = Pipeline.create(
        {
            "run_id": "powerbi-test",
            "source": {
                "type": "powerbi",
                "config": new_config,
            },
            "sink": {
                "type": "file",
                "config": {
                    "filename": output_path,
                },
            },
        }
    )

    pipeline.run()
    pipeline.raise_from_status()
    golden_file_path: str = (
        f"{test_resources_dir}/golden_test_server_to_platform_instance.json"
    )

    mce_helpers.check_golden_file(
        pytestconfig,
        output_path=output_path,
        golden_path=golden_file_path,
    )
    # As server_to_platform_instance map is provided, the old dataset_type_mapping
    # should be set to all supported platform
    # to process all available upstream lineage even if mapping for platform instance is
    # not provided in server_to_platform_instance map
    dataset_type_mapping_set_to_all_platform(pipeline)


def validate_pipeline(pipeline: Pipeline) -> None:
    mock_workspace: Workspace = Workspace(
        id="64ED5CAD-7C10-4684-8180-826122881108",
        name="demo-workspace",
        type="Workspace",
        datasets={},
        dashboards=[],
        reports=[],
        report_endorsements={},
        dashboard_endorsements={},
        scan_result={},
        independent_datasets=[],
    )
    # Fetch actual reports
    reports: List[Report] = cast(
        PowerBiDashboardSource, pipeline.source
    ).powerbi_client.get_reports(workspace=mock_workspace)

    assert len(reports) == 2
    # Generate expected reports using mock reports
    mock_reports: List[Dict] = [
        {
            "datasetId": "05169CD2-E713-41E6-9600-1D8066D95445",
            "id": "5b218778-e7a5-4d73-8187-f10824047715",
            "name": "SalesMarketing",
            "description": "Acryl sales marketing report",
            "pages": [
                {
                    "name": "ReportSection",
                    "displayName": "Regional Sales Analysis",
                    "order": "0",
                },
                {
                    "name": "ReportSection1",
                    "displayName": "Geographic Analysis",
                    "order": "1",
                },
            ],
        },
        {
            "datasetId": "05169CD2-E713-41E6-9600-1D8066D95445",
            "id": "e9fd6b0b-d8c8-4265-8c44-67e183aebf97",
            "name": "Product",
            "description": "Acryl product report",
            "pages": [],
        },
    ]
    expected_reports: List[Report] = [
        Report(
            id=report[Constant.ID],
            name=report[Constant.NAME],
            type=ReportType.PowerBIReport,
            webUrl="",
            embedUrl="",
            description=report[Constant.DESCRIPTION],
            pages=[
                Page(
                    id="{}.{}".format(
                        report[Constant.ID], page[Constant.NAME].replace(" ", "_")
                    ),
                    name=page[Constant.NAME],
                    displayName=page[Constant.DISPLAY_NAME],
                    order=page[Constant.ORDER],
                )
                for page in report["pages"]
            ],
            users=[],
            tags=[],
            dataset_id=report[Constant.DATASET_ID],
            dataset=mock_workspace.datasets.get(report[Constant.DATASET_ID]),
        )
        for report in mock_reports
    ]
    # Compare actual and expected reports
    for i in range(2):
        assert reports[i].id == expected_reports[i].id
        assert reports[i].name == expected_reports[i].name
        assert reports[i].description == expected_reports[i].description
        assert reports[i].dataset == expected_reports[i].dataset
        assert reports[i].pages == expected_reports[i].pages


@freeze_time(FROZEN_TIME)
@mock.patch("msal.ConfidentialClientApplication", side_effect=mock_msal_cca)
@pytest.mark.integration
def test_reports_with_failed_page_request(
    mock_msal: MagicMock,
    pytestconfig: pytest.Config,
    tmp_path: str,
    mock_time: datetime.datetime,
    requests_mock: Any,
) -> None:
    """
    Test that all reports are fetched even if a single page request fails
    """
    register_mock_api(
        pytestconfig=pytestconfig,
        request_mock=requests_mock,
        override_data={
            "https://api.powerbi.com/v1.0/myorg/groups/64ED5CAD-7C10-4684-8180-826122881108/reports": {
                "method": "GET",
                "status_code": 200,
                "json": {
                    "value": [
                        {
                            "datasetId": "05169CD2-E713-41E6-9600-1D8066D95445",
                            "id": "5b218778-e7a5-4d73-8187-f10824047715",
                            "reportType": "PowerBIReport",
                            "name": "SalesMarketing",
                            "description": "Acryl sales marketing report",
                            "webUrl": "https://app.powerbi.com/groups/64ED5CAD-7C10-4684-8180-826122881108/reports/5b218778-e7a5-4d73-8187-f10824047715",
                            "embedUrl": "https://app.powerbi.com/reportEmbed?reportId=5b218778-e7a5-4d73-8187-f10824047715&groupId=64ED5CAD-7C10-4684-8180-826122881108",
                        },
                        {
                            "datasetId": "05169CD2-E713-41E6-9600-1D8066D95445",
                            "id": "e9fd6b0b-d8c8-4265-8c44-67e183aebf97",
                            "reportType": "PaginatedReport",
                            "name": "Product",
                            "description": "Acryl product report",
                            "webUrl": "https://app.powerbi.com/groups/64ED5CAD-7C10-4684-8180-826122881108/reports/e9fd6b0b-d8c8-4265-8c44-67e183aebf97",
                            "embedUrl": "https://app.powerbi.com/reportEmbed?reportId=e9fd6b0b-d8c8-4265-8c44-67e183aebf97&groupId=64ED5CAD-7C10-4684-8180-826122881108",
                        },
                    ]
                },
            },
            "https://api.powerbi.com/v1.0/myorg/groups/64ED5CAD-7C10-4684-8180-826122881108/reports/5b218778-e7a5-4d73-8187-f10824047715": {
                "method": "GET",
                "status_code": 200,
                "json": {
                    "datasetId": "05169CD2-E713-41E6-9600-1D8066D95445",
                    "id": "5b218778-e7a5-4d73-8187-f10824047715",
                    "name": "SalesMarketing",
                    "reportType": "PowerBIReport",
                    "description": "Acryl sales marketing report",
                    "webUrl": "https://app.powerbi.com/groups/64ED5CAD-7C10-4684-8180-826122881108/reports/5b218778-e7a5-4d73-8187-f10824047715",
                    "embedUrl": "https://app.powerbi.com/reportEmbed?reportId=5b218778-e7a5-4d73-8187-f10824047715&groupId=64ED5CAD-7C10-4684-8180-826122881108",
                },
            },
            "https://api.powerbi.com/v1.0/myorg/groups/64ED5CAD-7C10-4684-8180-826122881108/reports/e9fd6b0b-d8c8-4265-8c44-67e183aebf97": {
                "method": "GET",
                "status_code": 200,
                "json": {
                    "datasetId": "05169CD2-E713-41E6-9600-1D8066D95445",
                    "id": "e9fd6b0b-d8c8-4265-8c44-67e183aebf97",
                    "reportType": "PowerBIReport",
                    "name": "Product",
                    "description": "Acryl product report",
                    "webUrl": "https://app.powerbi.com/groups/64ED5CAD-7C10-4684-8180-826122881108/reports/e9fd6b0b-d8c8-4265-8c44-67e183aebf97",
                    "embedUrl": "https://app.powerbi.com/reportEmbed?reportId=e9fd6b0b-d8c8-4265-8c44-67e183aebf97&groupId=64ED5CAD-7C10-4684-8180-826122881108",
                },
            },
            "https://api.powerbi.com/v1.0/myorg/groups/64ED5CAD-7C10-4684-8180-826122881108/reports/5b218778-e7a5-4d73-8187-f10824047715/pages": {
                "method": "GET",
                "status_code": 200,
                "json": {
                    "value": [
                        {
                            "displayName": "Regional Sales Analysis",
                            "name": "ReportSection",
                            "order": "0",
                        },
                        {
                            "displayName": "Geographic Analysis",
                            "name": "ReportSection1",
                            "order": "1",
                        },
                    ]
                },
            },
            "https://api.powerbi.com/v1.0/myorg/groups/64ED5CAD-7C10-4684-8180-826122881108/reports/e9fd6b0b-d8c8-4265-8c44-67e183aebf97/pages": {
                "method": "GET",
                "status_code": 400,
                "json": {
                    "error": {
                        "code": "InvalidRequest",
                        "message": "Request is currently not supported for RDL reports",
                    }
                },
            },
        },
    )

    pipeline = Pipeline.create(
        {
            "run_id": "powerbi-test",
            "source": {
                "type": "powerbi",
                "config": {
                    **default_source_config(),
                    "extract_reports": True,
                    "platform_instance": "aws-ap-south-1",
                },
            },
            "sink": {
                "type": "file",
                "config": {
                    "filename": f"{tmp_path}powerbi_reports_with_failed_page_request_mces.json",
                },
            },
        }
    )

    validate_pipeline(pipeline)


@freeze_time(FROZEN_TIME)
@mock.patch("msal.ConfidentialClientApplication", side_effect=mock_msal_cca)
def test_independent_datasets_extraction(
    mock_msal: MagicMock,
    pytestconfig: pytest.Config,
    tmp_path: str,
    mock_time: datetime.datetime,
    requests_mock: Any,
) -> None:

    test_resources_dir = pytestconfig.rootpath / "tests/integration/powerbi"

    register_mock_api(
        pytestconfig=pytestconfig,
        request_mock=requests_mock,
        override_data={
            "https://api.powerbi.com/v1.0/myorg/groups?%24skip=0&%24top=1000": {
                "method": "GET",
                "status_code": 200,
                "json": {
                    "value": [
                        {
                            "id": "64ED5CAD-7C10-4684-8180-826122881108",
                            "isReadOnly": True,
                            "name": "demo-workspace",
                            "type": "Workspace",
                        },
                    ],
                },
            },
            "https://api.powerbi.com/v1.0/myorg/groups?%24skip=1000&%24top=1000": {
                "method": "GET",
                "status_code": 200,
                "json": {
                    "value": [],
                },
            },
            "https://api.powerbi.com/v1.0/myorg/admin/workspaces/scanResult/4674efd1-603c-4129-8d82-03cf2be05aff": {
                "method": "GET",
                "status_code": 200,
                "json": {
                    "workspaces": [
                        {
                            "id": "64ED5CAD-7C10-4684-8180-826122881108",
                            "name": "demo-workspace",
                            "type": "Workspace",
                            "state": "Active",
                            "datasets": [
                                {
                                    "id": "91580e0e-1680-4b1c-bbf9-4f6764d7a5ff",
                                    "tables": [
                                        {
                                            "name": "employee_ctc",
                                            "source": [
                                                {
                                                    "expression": "dummy",
                                                }
                                            ],
                                        }
                                    ],
                                },
                            ],
                        },
                    ]
                },
            },
            "https://api.powerbi.com/v1.0/myorg/groups/64ED5CAD-7C10-4684-8180-826122881108/dashboards": {
                "method": "GET",
                "status_code": 200,
                "json": {"value": []},
            },
        },
    )

    pipeline = Pipeline.create(
        {
            "run_id": "powerbi-test",
            "source": {
                "type": "powerbi",
                "config": {
                    **default_source_config(),
                    "extract_independent_datasets": True,
                },
            },
            "sink": {
                "type": "file",
                "config": {
                    "filename": f"{tmp_path}/powerbi_independent_mces.json",
                },
            },
        }
    )

    pipeline.run()
    pipeline.raise_from_status()
    golden_file = "golden_test_independent_datasets.json"

    mce_helpers.check_golden_file(
        pytestconfig,
        output_path=f"{tmp_path}/powerbi_independent_mces.json",
        golden_path=f"{test_resources_dir}/{golden_file}",
    )


@freeze_time(FROZEN_TIME)
@mock.patch("msal.ConfidentialClientApplication", side_effect=mock_msal_cca)
def test_cll_extraction(
    mock_msal: MagicMock,
    pytestconfig: pytest.Config,
    tmp_path: str,
    mock_time: datetime.datetime,
    requests_mock: Any,
) -> None:

    test_resources_dir = pytestconfig.rootpath / "tests/integration/powerbi"

    register_mock_api(
        pytestconfig=pytestconfig,
        request_mock=requests_mock,
    )

    default_conf: dict = default_source_config()

    del default_conf[
        "dataset_type_mapping"
    ]  # delete this key so that connector set it to default (all dataplatform)

    pipeline = Pipeline.create(
        {
            "run_id": "powerbi-test",
            "source": {
                "type": "powerbi",
                "config": {
                    **default_conf,
                    "extract_lineage": True,
                    "extract_column_level_lineage": True,
                    "enable_advance_lineage_sql_construct": True,
                    "native_query_parsing": True,
                    "extract_independent_datasets": True,
                },
            },
            "sink": {
                "type": "file",
                "config": {
                    "filename": f"{tmp_path}/powerbi_cll_mces.json",
                },
            },
        }
    )

    pipeline.run()
    pipeline.raise_from_status()
    golden_file = "golden_test_cll.json"

    mce_helpers.check_golden_file(
        pytestconfig,
        output_path=f"{tmp_path}/powerbi_cll_mces.json",
        golden_path=f"{test_resources_dir}/{golden_file}",
    )


@freeze_time(FROZEN_TIME)
@mock.patch("msal.ConfidentialClientApplication", side_effect=mock_msal_cca)
def test_cll_extraction_flags(
    mock_msal: MagicMock,
    pytestconfig: pytest.Config,
    tmp_path: str,
    mock_time: datetime.datetime,
    requests_mock: Any,
) -> None:

    register_mock_api(
        pytestconfig=pytestconfig,
        request_mock=requests_mock,
    )

    default_conf: dict = default_source_config()
    pattern: str = re.escape(
        "Enable all these flags in recipe: ['native_query_parsing', 'enable_advance_lineage_sql_construct', 'extract_lineage']"
    )

    with pytest.raises(Exception, match=pattern):

        Pipeline.create(
            {
                "run_id": "powerbi-test",
                "source": {
                    "type": "powerbi",
                    "config": {
                        **default_conf,
                        "extract_column_level_lineage": True,
                    },
                },
                "sink": {
                    "type": "file",
                    "config": {
                        "filename": f"{tmp_path}/powerbi_cll_mces.json",
                    },
                },
            }
        )


@freeze_time(FROZEN_TIME)
@mock.patch("msal.ConfidentialClientApplication", side_effect=mock_msal_cca)
@pytest.mark.integration
def test_powerbi_cross_workspace_reference_info_message(
    mock_msal: MagicMock,
    pytestconfig: pytest.Config,
    tmp_path: str,
    mock_time: datetime.datetime,
    requests_mock: Any,
) -> None:
    enable_logging()

    register_mock_api(
        pytestconfig=pytestconfig,
        request_mock=requests_mock,
        override_data=read_mock_data(
            path=pytestconfig.rootpath
            / "tests/integration/powerbi/mock_data/cross_workspace_mock_response.json"
        ),
    )

    config = default_source_config()

    del config["workspace_id"]

    config["workspace_id_pattern"] = {
        "allow": [
            "A8D655A6-F521-477E-8C22-255018583BF4",
            "C5DA6EA8-625E-4AB1-90B6-CAEA0BF9F492",
        ]
    }

    pipeline = Pipeline.create(
        {
            "run_id": "powerbi-test",
            "source": {
                "type": "powerbi",
                "config": {
                    **config,
                },
            },
            "sink": {
                "type": "file",
                "config": {
                    "filename": f"{tmp_path}/powerbi_mces.json",
                },
            },
        }
    )

    pipeline.run()
    pipeline.raise_from_status()

    assert isinstance(pipeline.source, PowerBiDashboardSource)  # to silent the lint

    info_entries: dict = pipeline.source.reporter._structured_logs._entries.get(
        StructuredLogLevel.INFO, {}
    )  # type :ignore

    is_entry_present: bool = False
    # Printing INFO entries
    for key, entry in info_entries.items():
        if entry.title == "Missing Lineage For Report":
            is_entry_present = True
            break

    assert (
        is_entry_present
    ), 'Info message "Dataset Not Found" should be present in reporter'

    test_resources_dir = pytestconfig.rootpath / "tests/integration/powerbi"

    golden_file = "golden_test_cross_workspace_dataset.json"

    mce_helpers.check_golden_file(
        pytestconfig,
        output_path=f"{tmp_path}/powerbi_mces.json",
        golden_path=f"{test_resources_dir}/{golden_file}",
    )<|MERGE_RESOLUTION|>--- conflicted
+++ resolved
@@ -74,16 +74,11 @@
         "64ED5CAD-7C10-4684-8180-826122881108||64ED5CAD-7C22-4684-8180-826122881108": {
             "id": "a674efd1-603c-4129-8d82-03cf2be05aff"
         },
-<<<<<<< HEAD
         "A8D655A6-F521-477E-8C22-255018583BF4": {
             "id": "62DAF926-0B18-4FF1-982C-2A3EB6B8F0E4"
         },
         "C5DA6EA8-625E-4AB1-90B6-CAEA0BF9F492": {
             "id": "81B02907-E2A3-45C3-B505-3781839C8CAA",
-=======
-        "90E9E256-3D6D-4D38-86C8-6CCCBD8C170C": {
-            "id": "4278EDC0-85AA-4BF2-B96A-2BC6C82B73C3"
->>>>>>> 41333193
         },
     }
 
@@ -105,589 +100,11 @@
     )
 
     api_vs_response = {
-<<<<<<< HEAD
-=======
-        "https://api.powerbi.com/v1.0/myorg/groups?%24skip=0&%24top=1000": {
-            "method": "GET",
-            "status_code": 200,
-            "json": {
-                "value": [
-                    {
-                        "id": "64ED5CAD-7C10-4684-8180-826122881108",
-                        "isReadOnly": True,
-                        "name": "demo-workspace",
-                        "type": "Workspace",
-                    },
-                    {
-                        "id": "64ED5CAD-7C22-4684-8180-826122881108",
-                        "isReadOnly": True,
-                        "name": "second-demo-workspace",
-                        "type": "Workspace",
-                    },
-                    {
-                        "id": "64ED5CAD-7322-4684-8180-826122881108",
-                        "isReadOnly": True,
-                        "name": "Workspace 2",
-                        "type": "Workspace",
-                    },
-                ],
-            },
-        },
-        "https://api.powerbi.com/v1.0/myorg/groups?%24skip=1000&%24top=1000": {
-            "method": "GET",
-            "status_code": 200,
-            "json": {
-                "value": [],
-            },
-        },
-        "https://api.powerbi.com/v1.0/myorg/groups/64ED5CAD-7C10-4684-8180-826122881108/dashboards": {
-            "method": "GET",
-            "status_code": 200,
-            "json": {
-                "value": [
-                    {
-                        "id": "7D668CAD-7FFC-4505-9215-655BCA5BEBAE",
-                        "isReadOnly": True,
-                        "displayName": "test_dashboard",
-                        "description": "Description of test dashboard",
-                        "embedUrl": "https://localhost/dashboards/embed/1",
-                        "webUrl": "https://localhost/dashboards/web/1",
-                    }
-                ]
-            },
-        },
-        "https://api.powerbi.com/v1.0/myorg/groups/64ED5CAD-7C22-4684-8180-826122881108/dashboards": {
-            "method": "GET",
-            "status_code": 200,
-            "json": {
-                "value": [
-                    {
-                        "id": "7D668CAD-8FFC-4505-9215-655BCA5BEBAE",
-                        "isReadOnly": True,
-                        "displayName": "test_dashboard2",
-                        "embedUrl": "https://localhost/dashboards/embed/1",
-                        "webUrl": "https://localhost/dashboards/web/1",
-                    }
-                ]
-            },
-        },
-        "https://api.powerbi.com/v1.0/myorg/admin/reports/5b218778-e7a5-4d73-8187-f10824047715/users": {
-            "method": "GET",
-            "status_code": 200,
-            "json": {
-                "value": [
-                    {
-                        "identifier": "User1@foo.com",
-                        "displayName": "user1",
-                        "emailAddress": "User1@foo.com",
-                        "datasetUserAccessRight": "ReadWrite",
-                        "graphId": "C9EE53F2-88EA-4711-A173-AF0515A3CD46",
-                        "principalType": "User",
-                    },
-                    {
-                        "identifier": "User2@foo.com",
-                        "displayName": "user2",
-                        "emailAddress": "User2@foo.com",
-                        "datasetUserAccessRight": "ReadWrite",
-                        "graphId": "C9EE53F2-88EA-4711-A173-AF0515A5REWS",
-                        "principalType": "User",
-                    },
-                ]
-            },
-        },
-        "https://api.powerbi.com/v1.0/myorg/admin/dashboards/7D668CAD-7FFC-4505-9215-655BCA5BEBAE/users": {
-            "method": "GET",
-            "status_code": 200,
-            "json": {
-                "value": [
-                    {
-                        "identifier": "User1@foo.com",
-                        "displayName": "user1",
-                        "emailAddress": "User1@foo.com",
-                        "datasetUserAccessRight": "ReadWrite",
-                        "graphId": "C9EE53F2-88EA-4711-A173-AF0515A3CD46",
-                        "principalType": "User",
-                    },
-                    {
-                        "identifier": "User2@foo.com",
-                        "displayName": "user2",
-                        "emailAddress": "User2@foo.com",
-                        "datasetUserAccessRight": "ReadWrite",
-                        "graphId": "C9EE53F2-88EA-4711-A173-AF0515A5REWS",
-                        "principalType": "User",
-                    },
-                ]
-            },
-        },
-        "https://api.powerbi.com/v1.0/myorg/admin/dashboards/7D668CAD-8FFC-4505-9215-655BCA5BEBAE/users": {
-            "method": "GET",
-            "status_code": 200,
-            "json": {
-                "value": [
-                    {
-                        "identifier": "User3@foo.com",
-                        "displayName": "user3",
-                        "emailAddress": "User3@foo.com",
-                        "datasetUserAccessRight": "ReadWrite",
-                        "graphId": "C9EE53F2-88EA-4711-A173-AF0515A3CD46",
-                        "principalType": "User",
-                    },
-                    {
-                        "identifier": "User4@foo.com",
-                        "displayName": "user4",
-                        "emailAddress": "User4@foo.com",
-                        "datasetUserAccessRight": "ReadWrite",
-                        "graphId": "C9EE53F2-88EA-4711-A173-AF0515A5REWS",
-                        "principalType": "User",
-                    },
-                ]
-            },
-        },
-        "https://api.powerbi.com/v1.0/myorg/groups/64ED5CAD-7C10-4684-8180-826122881108/dashboards/7D668CAD-7FFC-4505-9215-655BCA5BEBAE/tiles": {
-            "method": "GET",
-            "status_code": 200,
-            "json": {
-                "value": [
-                    {
-                        "id": "B8E293DC-0C83-4AA0-9BB9-0A8738DF24A0",
-                        "title": "test_tile",
-                        "embedUrl": "https://localhost/tiles/embed/1",
-                        "datasetId": "05169CD2-E713-41E6-9600-1D8066D95445",
-                    },
-                    {
-                        "id": "23212598-23b5-4980-87cc-5fc0ecd84385",
-                        "title": "yearly_sales",
-                        "embedUrl": "https://localhost/tiles/embed/2",
-                        "datasetId": "ba0130a1-5b03-40de-9535-b34e778ea6ed",
-                    },
-                ]
-            },
-        },
-        "https://api.powerbi.com/v1.0/myorg/groups/90E9E256-3D6D-4D38-86C8-6CCCBD8C170C/dashboards/7D668CAD-7FFC-4505-9215-655BCA5BEBAE/tiles": {
-            "method": "GET",
-            "status_code": 200,
-            "json": {"value": []},
-        },
-        "https://api.powerbi.com/v1.0/myorg/groups/64ED5CAD-7C22-4684-8180-826122881108/dashboards/7D668CAD-8FFC-4505-9215-655BCA5BEBAE/tiles": {
-            "method": "GET",
-            "status_code": 200,
-            "json": {"value": []},
-        },
-        "https://api.powerbi.com/v1.0/myorg/groups/64ED5CAD-7C10-4684-8180-826122881108/datasets/05169CD2-E713-41E6-9600-1D8066D95445": {
-            "method": "GET",
-            "status_code": 200,
-            "json": {
-                "id": "05169CD2-E713-41E6-9600-1D8066D95445",
-                "name": "library-dataset",
-                "description": "Library dataset description",
-                "webUrl": "http://localhost/groups/64ED5CAD-7C10-4684-8180-826122881108/datasets/05169CD2-E713-41E6-9600-1D8066D95445",
-            },
-        },
-        "https://api.powerbi.com/v1.0/myorg/groups/64ED5CAD-7C22-4684-8180-826122881108/datasets/05169CD2-E713-41E6-96AA-1D8066D95445": {
-            "method": "GET",
-            "status_code": 200,
-            "json": {
-                "id": "05169CD2-E713-41E6-96AA-1D8066D95445",
-                "name": "library-dataset",
-                "description": "Library dataset description",
-                "webUrl": "http://localhost/groups/64ED5CAD-7C22-4684-8180-826122881108/datasets/05169CD2-E713-41E6-96AA-1D8066D95445",
-            },
-        },
-        "https://api.powerbi.com/v1.0/myorg/groups/64ED5CAD-7C10-4684-8180-826122881108/datasets/ba0130a1-5b03-40de-9535-b34e778ea6ed": {
-            "method": "GET",
-            "status_code": 200,
-            "json": {
-                "id": "ba0130a1-5b03-40de-9535-b34e778ea6ed",
-                "name": "hr_pbi_test",
-                "description": "hr pbi test description",
-                "webUrl": "http://localhost/groups/64ED5CAD-7C10-4684-8180-826122881108/datasets/ba0130a1-5b03-40de-9535-b34e778ea6ed",
-            },
-        },
-        "https://api.powerbi.com/v1.0/myorg/groups/64ED5CAD-7C10-4684-8180-826122881108/datasets/05169CD2-E713-41E6-9600-1D8066D95445/datasources": {
-            "method": "GET",
-            "status_code": 200,
-            "json": {
-                "value": [
-                    {
-                        "datasourceId": "DCE90B40-84D6-467A-9A5C-648E830E72D3",
-                        "datasourceType": "PostgreSql",
-                        "connectionDetails": {
-                            "database": "library_db",
-                            "server": "foo",
-                        },
-                    },
-                ]
-            },
-        },
-        "https://api.powerbi.com/v1.0/myorg/groups/64ED5CAD-7C22-4684-8180-826122881108/datasets/05169CD2-E713-41E6-96AA-1D8066D95445/datasources": {
-            "method": "GET",
-            "status_code": 200,
-            "json": {
-                "value": [
-                    {
-                        "datasourceId": "DCE90B40-84D6-467A-9A5C-648E830E72D3",
-                        "datasourceType": "PostgreSql",
-                        "connectionDetails": {
-                            "database": "library_db",
-                            "server": "foo",
-                        },
-                    },
-                ]
-            },
-        },
-        "https://api.powerbi.com/v1.0/myorg/admin/workspaces/scanStatus/4674efd1-603c-4129-8d82-03cf2be05aff": {
-            "method": "GET",
-            "status_code": 200,
-            "json": {
-                "status": "SUCCEEDED",
-            },
-        },
-        "https://api.powerbi.com/v1.0/myorg/admin/workspaces/scanStatus/a674efd1-603c-4129-8d82-03cf2be05aff": {
-            "method": "GET",
-            "status_code": 200,
-            "json": {
-                "status": "SUCCEEDED",
-            },
-        },
-        "https://api.powerbi.com/v1.0/myorg/admin/workspaces/scanResult/4674efd1-603c-4129-8d82-03cf2be05aff": {
-            "method": "GET",
-            "status_code": 200,
-            "json": {
-                "workspaces": [
-                    {
-                        "id": "64ED5CAD-7C10-4684-8180-826122881108",
-                        "name": "demo-workspace",
-                        "state": "Active",
-                        "type": "Workspace",
-                        "datasets": [
-                            {
-                                "id": "05169CD2-E713-41E6-9600-1D8066D95445",
-                                "endorsementDetails": {"endorsement": "Promoted"},
-                                "name": "test_sf_pbi_test",
-                                "tables": [
-                                    {
-                                        "name": "public issue_history",
-                                        "source": [
-                                            {
-                                                "expression": "dummy",
-                                            }
-                                        ],
-                                        "datasourceUsages": [
-                                            {
-                                                "datasourceInstanceId": "DCE90B40-84D6-467A-9A5C-648E830E72D3",
-                                            }
-                                        ],
-                                    },
-                                    {
-                                        "name": "SNOWFLAKE_TESTTABLE",
-                                        "source": [
-                                            {
-                                                "expression": 'let\n    Source = Snowflake.Databases("hp123rt5.ap-southeast-2.fakecomputing.com","PBI_TEST_WAREHOUSE_PROD",[Role="PBI_TEST_MEMBER"]),\n    PBI_TEST_Database = Source{[Name="PBI_TEST",Kind="Database"]}[Data],\n    TEST_Schema = PBI_TEST_Database{[Name="TEST",Kind="Schema"]}[Data],\n    TESTTABLE_Table = TEST_Schema{[Name="TESTTABLE",Kind="Table"]}[Data]\nin\n    TESTTABLE_Table',
-                                            }
-                                        ],
-                                        "datasourceUsages": [
-                                            {
-                                                "datasourceInstanceId": "DCE90B40-84D6-467A-9A5C-648E830E72D3",
-                                            }
-                                        ],
-                                    },
-                                    {
-                                        "name": "snowflake native-query",
-                                        "source": [
-                                            {
-                                                "expression": 'let\n    Source = Value.NativeQuery(Snowflake.Databases("bu20658.ap-southeast-2.snowflakecomputing.com","operations_analytics_warehouse_prod",[Role="OPERATIONS_ANALYTICS_MEMBER"]){[Name="OPERATIONS_ANALYTICS"]}[Data], "SELECT#(lf)concat((UPPER(REPLACE(SELLER,\'-\',\'\'))), MONTHID) as AGENT_KEY,#(lf)concat((UPPER(REPLACE(CLIENT_DIRECTOR,\'-\',\'\'))), MONTHID) as CD_AGENT_KEY,#(lf) *#(lf)FROM#(lf)OPERATIONS_ANALYTICS.TRANSFORMED_PROD.V_APS_SME_UNITS_V4", null, [EnableFolding=true]),\n    #"Added Conditional Column" = Table.AddColumn(Source, "SME Units ENT", each if [DEAL_TYPE] = "SME Unit" then [UNIT] else 0),\n    #"Added Conditional Column1" = Table.AddColumn(#"Added Conditional Column", "Banklink Units", each if [DEAL_TYPE] = "Banklink" then [UNIT] else 0),\n    #"Removed Columns" = Table.RemoveColumns(#"Added Conditional Column1",{"Banklink Units"}),\n    #"Added Custom" = Table.AddColumn(#"Removed Columns", "Banklink Units", each if [DEAL_TYPE] = "Banklink" and [SALES_TYPE] = "3 - Upsell"\nthen [UNIT]\n\nelse if [SALES_TYPE] = "Adjusted BL Migration"\nthen [UNIT]\n\nelse 0),\n    #"Added Custom1" = Table.AddColumn(#"Added Custom", "SME Units in $ (*$361)", each if [DEAL_TYPE] = "SME Unit" \nand [SALES_TYPE] <> "4 - Renewal"\n    then [UNIT] * 361\nelse 0),\n    #"Added Custom2" = Table.AddColumn(#"Added Custom1", "Banklink in $ (*$148)", each [Banklink Units] * 148)\nin\n    #"Added Custom2"',
-                                            }
-                                        ],
-                                        "datasourceUsages": [
-                                            {
-                                                "datasourceInstanceId": "DCE90B40-84D6-467A-9A5C-648E830E72D3",
-                                            }
-                                        ],
-                                    },
-                                    {
-                                        "name": "big-query-with-parameter",
-                                        "source": [
-                                            {
-                                                "expression": 'let\n Source = GoogleBigQuery.Database([BillingProject = #"Parameter - Source"]),\n#"gcp-project" = Source{[Name=#"Parameter - Source"]}[Data],\nuniversal_Schema = #"gcp-project"{[Name="universal",Kind="Schema"]}[Data],\nD_WH_DATE_Table = universal_Schema{[Name="D_WH_DATE",Kind="Table"]}[Data],\n#"Filtered Rows" = Table.SelectRows(D_WH_DATE_Table, each [D_DATE] > #datetime(2019, 9, 10, 0, 0, 0)),\n#"Filtered Rows1" = Table.SelectRows(#"Filtered Rows", each DateTime.IsInPreviousNHours([D_DATE], 87600))\n in \n#"Filtered Rows1"',
-                                            }
-                                        ],
-                                        "datasourceUsages": [
-                                            {
-                                                "datasourceInstanceId": "DCE90B40-84D6-467A-9A5C-648E830E72D3",
-                                            }
-                                        ],
-                                    },
-                                    {
-                                        "name": "snowflake native-query-with-join",
-                                        "source": [
-                                            {
-                                                "expression": 'let\n    Source = Value.NativeQuery(Snowflake.Databases("xaa48144.snowflakecomputing.com","GSL_TEST_WH",[Role="ACCOUNTADMIN"]){[Name="GSL_TEST_DB"]}[Data], "select A.name from GSL_TEST_DB.PUBLIC.SALES_ANALYST as A inner join GSL_TEST_DB.PUBLIC.SALES_FORECAST as B on A.name = B.name where startswith(A.name, \'mo\')", null, [EnableFolding=true])\nin\n    Source',
-                                            }
-                                        ],
-                                        "datasourceUsages": [
-                                            {
-                                                "datasourceInstanceId": "DCE90B40-84D6-467A-9A5C-648E830E72D3",
-                                            }
-                                        ],
-                                    },
-                                    {
-                                        "name": "job-history",
-                                        "source": [
-                                            {
-                                                "expression": 'let\n    Source = Oracle.Database("localhost:1521/salesdb.domain.com", [HierarchicalNavigation=true]), HR = Source{[Schema="HR"]}[Data], EMPLOYEES1 = HR{[Name="EMPLOYEES"]}[Data] \n in EMPLOYEES1',
-                                            }
-                                        ],
-                                        "datasourceUsages": [
-                                            {
-                                                "datasourceInstanceId": "DCE90B40-84D6-467A-9A5C-648E830E72D3",
-                                            }
-                                        ],
-                                    },
-                                    {
-                                        "name": "postgres_test_table",
-                                        "source": [
-                                            {
-                                                "expression": 'let\n    Source = PostgreSQL.Database("localhost"  ,   "mics"      ),\n  public_order_date =    Source{[Schema="public",Item="order_date"]}[Data] \n in \n public_order_date',
-                                            }
-                                        ],
-                                        "datasourceUsages": [
-                                            {
-                                                "datasourceInstanceId": "DCE90B40-84D6-467A-9A5C-648E830E72D3",
-                                            }
-                                        ],
-                                    },
-                                ],
-                            },
-                            {
-                                "id": "ba0130a1-5b03-40de-9535-b34e778ea6ed",
-                                "name": "hr_pbi_test",
-                                "tables": [
-                                    {
-                                        "name": "dbo_book_issue",
-                                        "source": [
-                                            {
-                                                "expression": 'let\n    Source = Sql.Database("localhost", "library"),\n dbo_book_issue = Source{[Schema="dbo",Item="book_issue"]}[Data]\n in dbo_book_issue',
-                                            }
-                                        ],
-                                        "datasourceUsages": [
-                                            {
-                                                "datasourceInstanceId": "DCE90B40-84D6-467A-9A5C-648E830E72D3",
-                                            }
-                                        ],
-                                    },
-                                    {
-                                        "name": "ms_sql_native_table",
-                                        "source": [
-                                            {
-                                                "expression": 'let\n    Source = Sql.Database("AUPRDWHDB", "COMMOPSDB", [Query="select *,#(lf)concat((UPPER(REPLACE(CLIENT_DIRECTOR,\'-\',\'\'))), MONTH_WID) as CD_AGENT_KEY,#(lf)concat((UPPER(REPLACE(CLIENT_MANAGER_CLOSING_MONTH,\'-\',\'\'))), MONTH_WID) as AGENT_KEY#(lf)#(lf)from V_PS_CD_RETENTION", CommandTimeout=#duration(0, 1, 30, 0)]),\n    #"Changed Type" = Table.TransformColumnTypes(Source,{{"mth_date", type date}}),\n    #"Added Custom" = Table.AddColumn(#"Changed Type", "Month", each Date.Month([mth_date])),\n    #"Added Custom1" = Table.AddColumn(#"Added Custom", "TPV Opening", each if [Month] = 1 then [TPV_AMV_OPENING]\nelse if [Month] = 2 then 0\nelse if [Month] = 3 then 0\nelse if [Month] = 4 then [TPV_AMV_OPENING]\nelse if [Month] = 5 then 0\nelse if [Month] = 6 then 0\nelse if [Month] = 7 then [TPV_AMV_OPENING]\nelse if [Month] = 8 then 0\nelse if [Month] = 9 then 0\nelse if [Month] = 10 then [TPV_AMV_OPENING]\nelse if [Month] = 11 then 0\nelse if [Month] = 12 then 0\n\nelse 0)\nin\n    #"Added Custom1"',
-                                            }
-                                        ],
-                                        "datasourceUsages": [
-                                            {
-                                                "datasourceInstanceId": "DCE90B40-84D6-467A-9A5C-648E830E72D3",
-                                            }
-                                        ],
-                                    },
-                                ],
-                            },
-                            {
-                                "id": "91580e0e-1680-4b1c-bbf9-4f6764d7a5ff",
-                                "tables": [
-                                    {
-                                        "name": "employee_ctc",
-                                        "source": [
-                                            {
-                                                "expression": "dummy",
-                                            }
-                                        ],
-                                    }
-                                ],
-                            },
-                        ],
-                        "dashboards": [
-                            {
-                                "id": "7D668CAD-7FFC-4505-9215-655BCA5BEBAE",
-                                "isReadOnly": True,
-                            }
-                        ],
-                        "reports": [
-                            {
-                                "datasetId": "05169CD2-E713-41E6-9600-1D8066D95445",
-                                "id": "5b218778-e7a5-4d73-8187-f10824047715",
-                                "reportType": "PaginatedReport",
-                                "name": "SalesMarketing",
-                                "description": "Acryl sales marketing report",
-                            }
-                        ],
-                    },
-                ]
-            },
-        },
-        "https://api.powerbi.com/v1.0/myorg/admin/workspaces/scanResult/a674efd1-603c-4129-8d82-03cf2be05aff": {
-            "method": "GET",
-            "status_code": 200,
-            "json": {
-                "workspaces": [
-                    {
-                        "id": "64ED5CAD-7C22-4684-8180-826122881108",
-                        "name": "second-demo-workspace",
-                        "type": "Workspace",
-                        "state": "Active",
-                        "datasets": [
-                            {
-                                "id": "05169CD2-E713-41E6-96AA-1D8066D95445",
-                                "tables": [
-                                    {
-                                        "name": "public articles",
-                                        "source": [
-                                            {
-                                                "expression": "dummy",
-                                            }
-                                        ],
-                                    }
-                                ],
-                            }
-                        ],
-                        "dashboards": [
-                            {
-                                "id": "7D668CAD-8FFC-4505-9215-655BCA5BEBAE",
-                                "isReadOnly": True,
-                            }
-                        ],
-                        "reports": [
-                            {
-                                "datasetId": "05169CD2-E713-41E6-9600-1D8066D95445",
-                                "id": "5b218778-e7a5-4d73-8187-f10824047715",
-                                "reportType": "PowerBIReport",
-                                "name": "SalesMarketing",
-                                "description": "Acryl sales marketing report",
-                            },
-                            {
-                                "datasetId": "05169CD2-E713-41E6-9600-1D8066D95445",
-                                "id": "584cf13a-1485-41c2-a514-b1bb66fff163",
-                                "reportType": "PaginatedReport",
-                                "name": "SalesMarketing",
-                                "description": "Acryl sales marketing report",
-                            },
-                        ],
-                    },
-                ]
-            },
-        },
->>>>>>> 41333193
         "https://api.powerbi.com/v1.0/myorg/admin/workspaces/getInfo": {
             "method": "POST",
             "status_code": 200,
             "json": scan_init_response,
         },
-<<<<<<< HEAD
-=======
-        "https://api.powerbi.com/v1.0/myorg/groups/64ED5CAD-7C10-4684-8180-826122881108/reports": {
-            "method": "GET",
-            "status_code": 200,
-            "json": {
-                "value": [
-                    {
-                        "datasetId": "05169CD2-E713-41E6-9600-1D8066D95445",
-                        "id": "5b218778-e7a5-4d73-8187-f10824047715",
-                        "reportType": "PowerBIReport",
-                        "name": "SalesMarketing",
-                        "description": "Acryl sales marketing report",
-                        "webUrl": "https://app.powerbi.com/groups/f089354e-8366-4e18-aea3-4cb4a3a50b48/reports/5b218778-e7a5-4d73-8187-f10824047715",
-                        "embedUrl": "https://app.powerbi.com/reportEmbed?reportId=5b218778-e7a5-4d73-8187-f10824047715&groupId=f089354e-8366-4e18-aea3-4cb4a3a50b48",
-                    },
-                    {
-                        "datasetId": "05169CD2-E713-41E6-9600-1D8066D95445",
-                        "id": "584cf13a-1485-41c2-a514-b1bb66fff163",
-                        "reportType": "PaginatedReport",
-                        "name": "Printable SalesMarketing",
-                        "description": "Acryl sales marketing report",
-                        "webUrl": "https://app.powerbi.com/groups/f089354e-8366-4e18-aea3-4cb4a3a50b48/reports/584cf13a-1485-41c2-a514-b1bb66fff163",
-                        "embedUrl": "https://app.powerbi.com/reportEmbed?reportId=584cf13a-1485-41c2-a514-b1bb66fff163&groupId=f089354e-8366-4e18-aea3-4cb4a3a50b48",
-                    },
-                ]
-            },
-        },
-        "https://api.powerbi.com/v1.0/myorg/groups/64ED5CAD-7C10-4684-8180-826122881108/reports/5b218778-e7a5-4d73-8187-f10824047715": {
-            "method": "GET",
-            "status_code": 200,
-            "json": {
-                "datasetId": "05169CD2-E713-41E6-9600-1D8066D95445",
-                "id": "5b218778-e7a5-4d73-8187-f10824047715",
-                "reportType": "PowerBIReport",
-                "name": "SalesMarketing",
-                "description": "Acryl sales marketing report",
-                "webUrl": "https://app.powerbi.com/groups/f089354e-8366-4e18-aea3-4cb4a3a50b48/reports/5b218778-e7a5-4d73-8187-f10824047715",
-                "embedUrl": "https://app.powerbi.com/reportEmbed?reportId=5b218778-e7a5-4d73-8187-f10824047715&groupId=f089354e-8366-4e18-aea3-4cb4a3a50b48",
-            },
-        },
-        "https://api.powerbi.com/v1.0/myorg/groups/64ED5CAD-7C10-4684-8180-826122881108/reports/584cf13a-1485-41c2-a514-b1bb66fff163": {
-            "method": "GET",
-            "status_code": 200,
-            "json": {
-                "datasetId": "05169CD2-E713-41E6-9600-1D8066D95445",
-                "id": "584cf13a-1485-41c2-a514-b1bb66fff163",
-                "reportType": "PaginatedReport",
-                "name": "Printable SalesMarketing",
-                "description": "Acryl sales marketing report",
-                "webUrl": "https://app.powerbi.com/groups/f089354e-8366-4e18-aea3-4cb4a3a50b48/reports/584cf13a-1485-41c2-a514-b1bb66fff163",
-                "embedUrl": "https://app.powerbi.com/reportEmbed?reportId=584cf13a-1485-41c2-a514-b1bb66fff163&groupId=f089354e-8366-4e18-aea3-4cb4a3a50b48",
-            },
-        },
-        "https://api.powerbi.com/v1.0/myorg/groups/64ED5CAD-7C10-4684-8180-826122881108/reports/5b218778-e7a5-4d73-8187-f10824047715/pages": {
-            "method": "GET",
-            "status_code": 200,
-            "json": {
-                "value": [
-                    {
-                        "displayName": "Regional Sales Analysis",
-                        "name": "ReportSection",
-                        "order": "0",
-                    },
-                    {
-                        "displayName": "Geographic Analysis",
-                        "name": "ReportSection1",
-                        "order": "1",
-                    },
-                ]
-            },
-        },
-        "https://api.powerbi.com/v1.0/myorg/groups/64ED5CAD-7C10-4684-8180-826122881108/reports/584cf13a-1485-41c2-a514-b1bb66fff163/pages": {
-            "method": "GET",
-            "status_code": 400,  # Pages API is not supported for PaginatedReport
-            "text": '{"error":{"code":"InvalidRequest","message":"Request is currently not supported for RDL reports"}}',
-        },
-        "https://api.powerbi.com/v1.0/myorg/groups/64ED5CAD-7C10-4684-8180-826122881108/datasets/05169CD2-E713-41E6-9600-1D8066D95445/parameters": {
-            "method": "GET",
-            "status_code": 200,
-            "json": {
-                "value": [
-                    {
-                        "name": "Parameter - Source",
-                        "type": "Text",
-                        "isRequired": True,
-                        "currentValue": "my-test-project",
-                    },
-                    {
-                        "name": "My bq project",
-                        "type": "Text",
-                        "isRequired": True,
-                        "currentValue": "gcp_billing",
-                    },
-                ]
-            },
-        },
-        "https://api.powerbi.com/v1.0/myorg/groups/64ED5CAD-7C10-4684-8180-826122881108/datasets/91580e0e-1680-4b1c-bbf9-4f6764d7a5ff": {
-            "method": "GET",
-            "status_code": 200,
-            "json": {
-                "id": "91580e0e-1680-4b1c-bbf9-4f6764d7a5ff",
-                "name": "employee-dataset",
-                "description": "Employee Management",
-                "webUrl": "http://localhost/groups/64ED5CAD-7C10-4684-8180-826122881108/datasets/91580e0e-1680-4b1c-bbf9-4f6764d7a5ff",
-            },
-        },
->>>>>>> 41333193
     }
 
     api_vs_response.update(read_mock_data(default_mock_data_path))
@@ -786,75 +203,8 @@
 
     register_mock_api(
         request_mock=requests_mock,
-        override_data={
-            "https://api.powerbi.com/v1.0/myorg/groups?%24skip=0&%24top=1000": {
-                "method": "GET",
-                "status_code": 200,
-                "json": {
-                    "value": [
-                        {
-                            "id": "90E9E256-3D6D-4D38-86C8-6CCCBD8C170C",
-                            "isReadOnly": True,
-                            "name": "Jane Smith Workspace",
-                            "type": "PersonalGroup",
-                            "state": "Active",
-                        },
-                        {
-                            "id": "C6B5DBBC-7580-406C-A6BE-72628C28801C",
-                            "isReadOnly": True,
-                            "name": "Sales",
-                            "type": "Workspace",
-                            "state": "Active",
-                        },
-                    ],
-                },
-            },
-            "https://api.powerbi.com/v1.0/myorg/groups?%24skip=1000&%24top=1000": {
-                "method": "GET",
-                "status_code": 200,
-                "json": {
-                    "value": [],
-                },
-            },
-            "https://api.powerbi.com/v1.0/myorg/admin/workspaces/scanResult/4278EDC0-85AA-4BF2-B96A-2BC6C82B73C3": {
-                "method": "GET",
-                "status_code": 200,
-                "json": {
-                    "workspaces": [
-                        {
-                            "id": "90E9E256-3D6D-4D38-86C8-6CCCBD8C170C",
-                            "name": "Jane Smith Workspace",
-                            "type": "PersonalGroup",
-                            "state": "Active",
-                            "datasets": [],
-                        },
-                    ]
-                },
-            },
-            "https://api.powerbi.com/v1.0/myorg/groups/90E9E256-3D6D-4D38-86C8-6CCCBD8C170C/dashboards": {
-                "method": "GET",
-                "status_code": 200,
-                "json": {
-                    "value": [
-                        {
-                            "id": "7D668CAD-7FFC-4505-9215-655BCA5BEBAE",
-                            "isReadOnly": True,
-                            "displayName": "test_dashboard",
-                            "description": "Description of test dashboard",
-                            "embedUrl": "https://localhost/dashboards/embed/1",
-                            "webUrl": "https://localhost/dashboards/web/1",
-                        }
-                    ]
-                },
-            },
-            "https://api.powerbi.com/v1.0/myorg/admin/workspaces/scanStatus/4278EDC0-85AA-4BF2-B96A-2BC6C82B73C3": {
-                "method": "GET",
-                "status_code": 200,
-                "json": {
-                    "status": "SUCCEEDED",
-                },
-            },
-        },
+        pytestconfig=pytestconfig,
+        override_data=read_mock_data(pytestconfig.rootpath / "tests/integration/powerbi/mock_data/workspace_type_filter.json"),
     )
 
     default_config: dict = default_source_config()
@@ -2118,13 +1468,13 @@
     is_entry_present: bool = False
     # Printing INFO entries
     for key, entry in info_entries.items():
-        if entry.title == "Missing Lineage For Report":
+        if entry.title == "Missing Lineage For Tile":
             is_entry_present = True
             break
 
     assert (
         is_entry_present
-    ), 'Info message "Dataset Not Found" should be present in reporter'
+    ), 'Info message "Missing Lineage For Tile" should be present in reporter'
 
     test_resources_dir = pytestconfig.rootpath / "tests/integration/powerbi"
 
