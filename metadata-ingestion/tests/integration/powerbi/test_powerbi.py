--- conflicted
+++ resolved
@@ -71,24 +71,27 @@
                 ]
             },
         },
-<<<<<<< HEAD
         "https://api.powerbi.com/v1.0/myorg/groups/64ED5CAD-7C22-4684-8180-826122881108/dashboards": {
-=======
-        "https://api.powerbi.com/v1.0/myorg/admin/reports/5b218778-e7a5-4d73-8187-f10824047715/users": {
->>>>>>> 73bf7a81
-            "method": "GET",
-            "status_code": 200,
-            "json": {
-                "value": [
-                    {
-<<<<<<< HEAD
+            "method": "GET",
+            "status_code": 200,
+            "json": {
+                "value": [
+                    {
                         "id": "7D668CAD-8FFC-4505-9215-655BCA5BEBAE",
                         "isReadOnly": True,
                         "displayName": "test_dashboard2",
                         "embedUrl": "https://localhost/dashboards/embed/1",
                         "webUrl": "https://localhost/dashboards/web/1",
                     }
-=======
+                ]
+            },
+        },
+        "https://api.powerbi.com/v1.0/myorg/admin/reports/5b218778-e7a5-4d73-8187-f10824047715/users": {
+            "method": "GET",
+            "status_code": 200,
+            "json": {
+                "value": [
+                    {
                         "identifier": "User1@foo.com",
                         "displayName": "user1",
                         "emailAddress": "User1@foo.com",
@@ -104,7 +107,6 @@
                         "graphId": "C9EE53F2-88EA-4711-A173-AF0515A5REWS",
                         "principalType": "User",
                     },
->>>>>>> 73bf7a81
                 ]
             },
         },
@@ -273,12 +275,11 @@
                 ]
             },
         },
-<<<<<<< HEAD
         "https://api.powerbi.com/v1.0/myorg/admin/workspaces/getInfo": {
             "method": "POST",
             "status_code": 200,
             "json": scan_init_response,
-=======
+        },
         "https://api.powerbi.com/v1.0/myorg/groups/64ED5CAD-7C10-4684-8180-826122881108/reports": {
             "method": "GET",
             "status_code": 200,
@@ -312,7 +313,6 @@
                     },
                 ]
             },
->>>>>>> 73bf7a81
         },
     }
 
@@ -421,7 +421,6 @@
         golden_path=f"{test_resources_dir}/{mce_out_file}",
     )
 
-<<<<<<< HEAD
 @freeze_time(FROZEN_TIME)
 @mock.patch("msal.ConfidentialClientApplication", side_effect=mock_msal_cca)
 def test_scan_all_workspaces(
@@ -430,12 +429,6 @@
     global call_number
     call_number = 1
 
-=======
-
-@freeze_time(FROZEN_TIME)
-@mock.patch("msal.ConfidentialClientApplication", side_effect=mock_msal_cca)
-def test_extract_reports(mock_msal, pytestconfig, tmp_path, mock_time, requests_mock):
->>>>>>> 73bf7a81
     test_resources_dir = pytestconfig.rootpath / "tests/integration/powerbi"
 
     register_mock_api(request_mock=requests_mock)
@@ -447,22 +440,16 @@
                 "type": "powerbi",
                 "config": {
                     **default_source_config(),
-<<<<<<< HEAD
+                    "extract_reports": False,
                     "extract_ownership": False,
                     "scan_all_workspaces": True,
                     "scan_exclusion_list": ["64ED5CAD-7322-4684-8180-826122881108"],
-=======
->>>>>>> 73bf7a81
                 },
             },
             "sink": {
                 "type": "file",
                 "config": {
-<<<<<<< HEAD
-                    "filename": f"{tmp_path}/powerbi_mces_scan_all_workspaces.json",
-=======
-                    "filename": f"{tmp_path}/powerbi_report_mces.json",
->>>>>>> 73bf7a81
+                              "filename": f"{tmp_path}/powerbi_mces_scan_all_workspaces.json",
                 },
             },
         }
@@ -470,18 +457,50 @@
 
     pipeline.run()
     pipeline.raise_from_status()
-<<<<<<< HEAD
+
     mce_out_file = "golden_test_scan_all_workspaces.json"
 
     mce_helpers.check_golden_file(
         pytestconfig,
         output_path=tmp_path / "powerbi_mces_scan_all_workspaces.json",
-=======
+        golden_path=f"{test_resources_dir}/{mce_out_file}",
+    )
+
+
+@freeze_time(FROZEN_TIME)
+@mock.patch("msal.ConfidentialClientApplication", side_effect=mock_msal_cca)
+def test_extract_reports(mock_msal, pytestconfig, tmp_path, mock_time, requests_mock):
+    global call_number
+    call_number = 1
+
+    test_resources_dir = pytestconfig.rootpath / "tests/integration/powerbi"
+
+    register_mock_api(request_mock=requests_mock)
+
+    pipeline = Pipeline.create(
+        {
+            "run_id": "powerbi-test",
+            "source": {
+                "type": "powerbi",
+                "config": {
+                    **default_source_config(),
+                },
+            },
+            "sink": {
+                "type": "file",
+                "config": {
+                    "filename": f"{tmp_path}/powerbi_report_mces.json",
+                },
+            },
+        }
+    )
+
+    pipeline.run()
+    pipeline.raise_from_status()
     mce_out_file = "golden_test_report.json"
 
     mce_helpers.check_golden_file(
         pytestconfig,
         output_path=tmp_path / "powerbi_report_mces.json",
->>>>>>> 73bf7a81
         golden_path=f"{test_resources_dir}/{mce_out_file}",
     )