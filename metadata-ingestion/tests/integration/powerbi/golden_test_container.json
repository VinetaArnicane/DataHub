[
{
    "entityType": "container",
    "entityUrn": "urn:li:container:a4ed52f9abd3ff9cc34960c0c41f72e9",
    "changeType": "UPSERT",
    "aspectName": "containerProperties",
    "aspect": {
        "json": {
            "customProperties": {
                "platform": "powerbi",
                "workspace": "demo-workspace"
            },
            "name": "demo-workspace"
        }
    },
    "systemMetadata": {
        "lastObserved": 1643871600000,
        "runId": "powerbi-test"
    }
},
{
    "entityType": "container",
    "entityUrn": "urn:li:container:a4ed52f9abd3ff9cc34960c0c41f72e9",
    "changeType": "UPSERT",
    "aspectName": "status",
    "aspect": {
        "json": {
            "removed": false
        }
    },
    "systemMetadata": {
        "lastObserved": 1643871600000,
        "runId": "powerbi-test"
    }
},
{
    "entityType": "container",
    "entityUrn": "urn:li:container:a4ed52f9abd3ff9cc34960c0c41f72e9",
    "changeType": "UPSERT",
    "aspectName": "dataPlatformInstance",
    "aspect": {
        "json": {
            "platform": "urn:li:dataPlatform:powerbi"
        }
    },
    "systemMetadata": {
        "lastObserved": 1643871600000,
        "runId": "powerbi-test"
    }
},
{
    "entityType": "container",
    "entityUrn": "urn:li:container:a4ed52f9abd3ff9cc34960c0c41f72e9",
    "changeType": "UPSERT",
    "aspectName": "subTypes",
    "aspect": {
        "json": {
            "typeNames": [
                "Workspace"
            ]
        }
    },
    "systemMetadata": {
        "lastObserved": 1643871600000,
        "runId": "powerbi-test"
    }
},
{
    "entityType": "dataset",
    "entityUrn": "urn:li:dataset:(urn:li:dataPlatform:powerbi,library-dataset.public_issue_history,DEV)",
    "changeType": "UPSERT",
    "aspectName": "datasetProperties",
    "aspect": {
        "json": {
            "customProperties": {},
            "name": "public issue_history",
            "description": "public issue_history",
            "tags": []
        }
    },
    "systemMetadata": {
        "lastObserved": 1643871600000,
        "runId": "powerbi-test"
    }
},
{
    "entityType": "dataset",
    "entityUrn": "urn:li:dataset:(urn:li:dataPlatform:powerbi,library-dataset.public_issue_history,DEV)",
    "changeType": "UPSERT",
    "aspectName": "status",
    "aspect": {
        "json": {
            "removed": false
        }
    },
    "systemMetadata": {
        "lastObserved": 1643871600000,
        "runId": "powerbi-test"
    }
},
{
    "entityType": "dataset",
    "entityUrn": "urn:li:dataset:(urn:li:dataPlatform:powerbi,library-dataset.public_issue_history,DEV)",
    "changeType": "UPSERT",
    "aspectName": "container",
    "aspect": {
        "json": {
            "container": "urn:li:container:a4ed52f9abd3ff9cc34960c0c41f72e9"
        }
    },
    "systemMetadata": {
        "lastObserved": 1643871600000,
        "runId": "powerbi-test"
    }
},
{
    "entityType": "dataset",
    "entityUrn": "urn:li:dataset:(urn:li:dataPlatform:powerbi,library-dataset.SNOWFLAKE_TESTTABLE,DEV)",
    "changeType": "UPSERT",
    "aspectName": "datasetProperties",
    "aspect": {
        "json": {
            "customProperties": {},
            "name": "SNOWFLAKE_TESTTABLE",
            "description": "SNOWFLAKE_TESTTABLE",
            "tags": []
        }
    },
    "systemMetadata": {
        "lastObserved": 1643871600000,
        "runId": "powerbi-test"
    }
},
{
    "entityType": "dataset",
    "entityUrn": "urn:li:dataset:(urn:li:dataPlatform:powerbi,library-dataset.SNOWFLAKE_TESTTABLE,DEV)",
    "changeType": "UPSERT",
    "aspectName": "status",
    "aspect": {
        "json": {
            "removed": false
        }
    },
    "systemMetadata": {
        "lastObserved": 1643871600000,
        "runId": "powerbi-test"
    }
},
{
    "entityType": "dataset",
    "entityUrn": "urn:li:dataset:(urn:li:dataPlatform:powerbi,library-dataset.SNOWFLAKE_TESTTABLE,DEV)",
    "changeType": "UPSERT",
    "aspectName": "container",
    "aspect": {
        "json": {
            "container": "urn:li:container:a4ed52f9abd3ff9cc34960c0c41f72e9"
        }
    },
    "systemMetadata": {
        "lastObserved": 1643871600000,
        "runId": "powerbi-test"
    }
},
{
    "entityType": "dataset",
    "entityUrn": "urn:li:dataset:(urn:li:dataPlatform:powerbi,library-dataset.snowflake_native-query,DEV)",
    "changeType": "UPSERT",
    "aspectName": "datasetProperties",
    "aspect": {
        "json": {
            "customProperties": {},
            "name": "snowflake native-query",
            "description": "snowflake native-query",
            "tags": []
        }
    },
    "systemMetadata": {
        "lastObserved": 1643871600000,
        "runId": "powerbi-test"
    }
},
{
    "entityType": "dataset",
    "entityUrn": "urn:li:dataset:(urn:li:dataPlatform:powerbi,library-dataset.snowflake_native-query,DEV)",
    "changeType": "UPSERT",
    "aspectName": "status",
    "aspect": {
        "json": {
            "removed": false
        }
    },
    "systemMetadata": {
        "lastObserved": 1643871600000,
        "runId": "powerbi-test"
    }
},
{
    "entityType": "dataset",
    "entityUrn": "urn:li:dataset:(urn:li:dataPlatform:powerbi,library-dataset.snowflake_native-query,DEV)",
    "changeType": "UPSERT",
    "aspectName": "container",
    "aspect": {
        "json": {
            "container": "urn:li:container:a4ed52f9abd3ff9cc34960c0c41f72e9"
        }
    },
    "systemMetadata": {
        "lastObserved": 1643871600000,
        "runId": "powerbi-test"
    }
},
{
    "entityType": "dataset",
    "entityUrn": "urn:li:dataset:(urn:li:dataPlatform:powerbi,library-dataset.snowflake_native-query-with-join,DEV)",
    "changeType": "UPSERT",
    "aspectName": "datasetProperties",
    "aspect": {
        "json": {
            "customProperties": {},
            "name": "snowflake native-query-with-join",
            "description": "snowflake native-query-with-join",
            "tags": []
        }
    },
    "systemMetadata": {
        "lastObserved": 1643871600000,
        "runId": "powerbi-test"
    }
},
{
    "entityType": "dataset",
    "entityUrn": "urn:li:dataset:(urn:li:dataPlatform:powerbi,library-dataset.snowflake_native-query-with-join,DEV)",
    "changeType": "UPSERT",
    "aspectName": "status",
    "aspect": {
        "json": {
            "removed": false
        }
    },
    "systemMetadata": {
        "lastObserved": 1643871600000,
        "runId": "powerbi-test"
    }
},
{
    "entityType": "dataset",
    "entityUrn": "urn:li:dataset:(urn:li:dataPlatform:powerbi,library-dataset.snowflake_native-query-with-join,DEV)",
    "changeType": "UPSERT",
    "aspectName": "container",
    "aspect": {
        "json": {
            "container": "urn:li:container:a4ed52f9abd3ff9cc34960c0c41f72e9"
        }
    },
    "systemMetadata": {
        "lastObserved": 1643871600000,
        "runId": "powerbi-test"
    }
},
{
    "entityType": "dataset",
    "entityUrn": "urn:li:dataset:(urn:li:dataPlatform:powerbi,library-dataset.job-history,DEV)",
    "changeType": "UPSERT",
    "aspectName": "datasetProperties",
    "aspect": {
        "json": {
            "customProperties": {},
            "name": "job-history",
            "description": "job-history",
            "tags": []
        }
    },
    "systemMetadata": {
        "lastObserved": 1643871600000,
        "runId": "powerbi-test"
    }
},
{
    "entityType": "dataset",
    "entityUrn": "urn:li:dataset:(urn:li:dataPlatform:powerbi,library-dataset.job-history,DEV)",
    "changeType": "UPSERT",
    "aspectName": "status",
    "aspect": {
        "json": {
            "removed": false
        }
    },
    "systemMetadata": {
        "lastObserved": 1643871600000,
        "runId": "powerbi-test"
    }
},
{
    "entityType": "dataset",
    "entityUrn": "urn:li:dataset:(urn:li:dataPlatform:powerbi,library-dataset.job-history,DEV)",
    "changeType": "UPSERT",
    "aspectName": "container",
    "aspect": {
        "json": {
            "container": "urn:li:container:a4ed52f9abd3ff9cc34960c0c41f72e9"
        }
    },
    "systemMetadata": {
        "lastObserved": 1643871600000,
        "runId": "powerbi-test"
    }
},
{
    "entityType": "dataset",
    "entityUrn": "urn:li:dataset:(urn:li:dataPlatform:powerbi,library-dataset.postgres_test_table,DEV)",
    "changeType": "UPSERT",
    "aspectName": "datasetProperties",
    "aspect": {
        "json": {
            "customProperties": {},
            "name": "postgres_test_table",
            "description": "postgres_test_table",
            "tags": []
        }
    },
    "systemMetadata": {
        "lastObserved": 1643871600000,
        "runId": "powerbi-test"
    }
},
{
    "entityType": "dataset",
    "entityUrn": "urn:li:dataset:(urn:li:dataPlatform:powerbi,library-dataset.postgres_test_table,DEV)",
    "changeType": "UPSERT",
    "aspectName": "status",
    "aspect": {
        "json": {
            "removed": false
        }
    },
    "systemMetadata": {
        "lastObserved": 1643871600000,
        "runId": "powerbi-test"
    }
},
{
    "entityType": "dataset",
    "entityUrn": "urn:li:dataset:(urn:li:dataPlatform:powerbi,library-dataset.postgres_test_table,DEV)",
    "changeType": "UPSERT",
    "aspectName": "container",
    "aspect": {
        "json": {
            "container": "urn:li:container:a4ed52f9abd3ff9cc34960c0c41f72e9"
        }
    },
    "systemMetadata": {
        "lastObserved": 1643871600000,
        "runId": "powerbi-test"
    }
},
{
    "entityType": "dataset",
    "entityUrn": "urn:li:dataset:(urn:li:dataPlatform:powerbi,hr_pbi_test.dbo_book_issue,DEV)",
    "changeType": "UPSERT",
    "aspectName": "datasetProperties",
    "aspect": {
        "json": {
            "customProperties": {},
            "name": "dbo_book_issue",
            "description": "dbo_book_issue",
            "tags": []
        }
    },
    "systemMetadata": {
        "lastObserved": 1643871600000,
        "runId": "powerbi-test"
    }
},
{
    "entityType": "dataset",
    "entityUrn": "urn:li:dataset:(urn:li:dataPlatform:powerbi,hr_pbi_test.dbo_book_issue,DEV)",
    "changeType": "UPSERT",
    "aspectName": "status",
    "aspect": {
        "json": {
            "removed": false
        }
    },
    "systemMetadata": {
        "lastObserved": 1643871600000,
        "runId": "powerbi-test"
    }
},
{
    "entityType": "dataset",
    "entityUrn": "urn:li:dataset:(urn:li:dataPlatform:powerbi,hr_pbi_test.dbo_book_issue,DEV)",
    "changeType": "UPSERT",
    "aspectName": "container",
    "aspect": {
        "json": {
            "container": "urn:li:container:a4ed52f9abd3ff9cc34960c0c41f72e9"
        }
    },
    "systemMetadata": {
        "lastObserved": 1643871600000,
        "runId": "powerbi-test"
    }
},
{
    "entityType": "dataset",
    "entityUrn": "urn:li:dataset:(urn:li:dataPlatform:powerbi,hr_pbi_test.ms_sql_native_table,DEV)",
    "changeType": "UPSERT",
    "aspectName": "datasetProperties",
    "aspect": {
        "json": {
            "customProperties": {},
            "name": "ms_sql_native_table",
            "description": "ms_sql_native_table",
            "tags": []
        }
    },
    "systemMetadata": {
        "lastObserved": 1643871600000,
        "runId": "powerbi-test"
    }
},
{
    "entityType": "dataset",
    "entityUrn": "urn:li:dataset:(urn:li:dataPlatform:powerbi,hr_pbi_test.ms_sql_native_table,DEV)",
    "changeType": "UPSERT",
    "aspectName": "status",
    "aspect": {
        "json": {
            "removed": false
        }
    },
    "systemMetadata": {
        "lastObserved": 1643871600000,
        "runId": "powerbi-test"
    }
},
{
    "entityType": "dataset",
    "entityUrn": "urn:li:dataset:(urn:li:dataPlatform:powerbi,hr_pbi_test.ms_sql_native_table,DEV)",
    "changeType": "UPSERT",
    "aspectName": "container",
    "aspect": {
        "json": {
            "container": "urn:li:container:a4ed52f9abd3ff9cc34960c0c41f72e9"
        }
    },
    "systemMetadata": {
        "lastObserved": 1643871600000,
        "runId": "powerbi-test"
    }
},
{
    "entityType": "corpuser",
    "entityUrn": "urn:li:corpuser:users.User1@foo.com",
    "changeType": "UPSERT",
    "aspectName": "corpUserKey",
    "aspect": {
        "json": {
            "username": "User1@foo.com"
        }
    },
    "systemMetadata": {
        "lastObserved": 1643871600000,
        "runId": "powerbi-test"
    }
},
{
    "entityType": "corpuser",
    "entityUrn": "urn:li:corpuser:users.User2@foo.com",
    "changeType": "UPSERT",
    "aspectName": "corpUserKey",
    "aspect": {
        "json": {
            "username": "User2@foo.com"
        }
    },
    "systemMetadata": {
        "lastObserved": 1643871600000,
        "runId": "powerbi-test"
    }
},
{
    "entityType": "chart",
    "entityUrn": "urn:li:chart:(powerbi,charts.B8E293DC-0C83-4AA0-9BB9-0A8738DF24A0)",
    "changeType": "UPSERT",
    "aspectName": "chartInfo",
    "aspect": {
        "json": {
            "customProperties": {
                "createdFrom": "Dataset",
                "datasetId": "05169CD2-E713-41E6-9600-1D8066D95445",
                "datasetWebUrl": "http://localhost/groups/64ED5CAD-7C10-4684-8180-826122881108/datasets/05169CD2-E713-41E6-9600-1D8066D95445/details"
            },
            "title": "test_tile",
            "description": "test_tile",
            "lastModified": {
                "created": {
                    "time": 0,
                    "actor": "urn:li:corpuser:unknown"
                },
                "lastModified": {
                    "time": 0,
                    "actor": "urn:li:corpuser:unknown"
                }
            },
            "inputs": [
                {
                    "string": "urn:li:dataset:(urn:li:dataPlatform:powerbi,library-dataset.public_issue_history,DEV)"
                },
                {
                    "string": "urn:li:dataset:(urn:li:dataPlatform:powerbi,library-dataset.SNOWFLAKE_TESTTABLE,DEV)"
                },
                {
                    "string": "urn:li:dataset:(urn:li:dataPlatform:powerbi,library-dataset.snowflake_native-query,DEV)"
                },
                {
                    "string": "urn:li:dataset:(urn:li:dataPlatform:powerbi,library-dataset.snowflake_native-query-with-join,DEV)"
                },
                {
                    "string": "urn:li:dataset:(urn:li:dataPlatform:powerbi,library-dataset.job-history,DEV)"
                },
                {
                    "string": "urn:li:dataset:(urn:li:dataPlatform:powerbi,library-dataset.postgres_test_table,DEV)"
                }
            ]
        }
    },
    "systemMetadata": {
        "lastObserved": 1643871600000,
        "runId": "powerbi-test"
    }
},
{
    "entityType": "chart",
    "entityUrn": "urn:li:chart:(powerbi,charts.B8E293DC-0C83-4AA0-9BB9-0A8738DF24A0)",
    "changeType": "UPSERT",
    "aspectName": "status",
    "aspect": {
        "json": {
            "removed": false
        }
    },
    "systemMetadata": {
        "lastObserved": 1643871600000,
        "runId": "powerbi-test"
    }
},
{
    "entityType": "chart",
    "entityUrn": "urn:li:chart:(powerbi,charts.B8E293DC-0C83-4AA0-9BB9-0A8738DF24A0)",
    "changeType": "UPSERT",
    "aspectName": "chartKey",
    "aspect": {
        "json": {
            "dashboardTool": "powerbi",
            "chartId": "powerbi.linkedin.com/charts/B8E293DC-0C83-4AA0-9BB9-0A8738DF24A0"
        }
    },
    "systemMetadata": {
        "lastObserved": 1643871600000,
        "runId": "powerbi-test"
    }
},
{
    "entityType": "chart",
    "entityUrn": "urn:li:chart:(powerbi,charts.B8E293DC-0C83-4AA0-9BB9-0A8738DF24A0)",
    "changeType": "UPSERT",
    "aspectName": "container",
    "aspect": {
        "json": {
            "container": "urn:li:container:a4ed52f9abd3ff9cc34960c0c41f72e9"
        }
    },
    "systemMetadata": {
        "lastObserved": 1643871600000,
        "runId": "powerbi-test"
    }
},
{
    "entityType": "chart",
    "entityUrn": "urn:li:chart:(powerbi,charts.23212598-23b5-4980-87cc-5fc0ecd84385)",
    "changeType": "UPSERT",
    "aspectName": "chartInfo",
    "aspect": {
        "json": {
            "customProperties": {
                "createdFrom": "Dataset",
                "datasetId": "ba0130a1-5b03-40de-9535-b34e778ea6ed",
                "datasetWebUrl": "http://localhost/groups/64ED5CAD-7C10-4684-8180-826122881108/datasets/ba0130a1-5b03-40de-9535-b34e778ea6ed/details"
            },
            "title": "yearly_sales",
            "description": "yearly_sales",
            "lastModified": {
                "created": {
                    "time": 0,
                    "actor": "urn:li:corpuser:unknown"
                },
                "lastModified": {
                    "time": 0,
                    "actor": "urn:li:corpuser:unknown"
                }
            },
            "inputs": [
                {
                    "string": "urn:li:dataset:(urn:li:dataPlatform:powerbi,hr_pbi_test.dbo_book_issue,DEV)"
                },
                {
                    "string": "urn:li:dataset:(urn:li:dataPlatform:powerbi,hr_pbi_test.ms_sql_native_table,DEV)"
                }
            ]
        }
    },
    "systemMetadata": {
        "lastObserved": 1643871600000,
        "runId": "powerbi-test"
    }
},
{
    "entityType": "chart",
    "entityUrn": "urn:li:chart:(powerbi,charts.23212598-23b5-4980-87cc-5fc0ecd84385)",
    "changeType": "UPSERT",
    "aspectName": "status",
    "aspect": {
        "json": {
            "removed": false
        }
    },
    "systemMetadata": {
        "lastObserved": 1643871600000,
        "runId": "powerbi-test"
    }
},
{
    "entityType": "chart",
    "entityUrn": "urn:li:chart:(powerbi,charts.23212598-23b5-4980-87cc-5fc0ecd84385)",
    "changeType": "UPSERT",
    "aspectName": "chartKey",
    "aspect": {
        "json": {
            "dashboardTool": "powerbi",
            "chartId": "powerbi.linkedin.com/charts/23212598-23b5-4980-87cc-5fc0ecd84385"
        }
    },
    "systemMetadata": {
        "lastObserved": 1643871600000,
        "runId": "powerbi-test"
    }
},
{
    "entityType": "chart",
    "entityUrn": "urn:li:chart:(powerbi,charts.23212598-23b5-4980-87cc-5fc0ecd84385)",
    "changeType": "UPSERT",
    "aspectName": "container",
    "aspect": {
        "json": {
            "container": "urn:li:container:a4ed52f9abd3ff9cc34960c0c41f72e9"
        }
    },
    "systemMetadata": {
        "lastObserved": 1643871600000,
        "runId": "powerbi-test"
    }
},
{
    "entityType": "dashboard",
    "entityUrn": "urn:li:dashboard:(powerbi,dashboards.7D668CAD-7FFC-4505-9215-655BCA5BEBAE)",
    "changeType": "UPSERT",
    "aspectName": "browsePaths",
    "aspect": {
        "json": {
            "paths": [
                "/powerbi/demo-workspace"
            ]
        }
    },
    "systemMetadata": {
        "lastObserved": 1643871600000,
        "runId": "powerbi-test"
    }
},
{
    "entityType": "dashboard",
    "entityUrn": "urn:li:dashboard:(powerbi,dashboards.7D668CAD-7FFC-4505-9215-655BCA5BEBAE)",
    "changeType": "UPSERT",
    "aspectName": "dashboardInfo",
    "aspect": {
        "json": {
            "customProperties": {
                "chartCount": "2",
                "workspaceName": "demo-workspace",
                "workspaceId": "64ED5CAD-7C10-4684-8180-826122881108"
            },
            "title": "test_dashboard",
            "description": "test_dashboard",
            "charts": [
                "urn:li:chart:(powerbi,charts.B8E293DC-0C83-4AA0-9BB9-0A8738DF24A0)",
                "urn:li:chart:(powerbi,charts.23212598-23b5-4980-87cc-5fc0ecd84385)"
            ],
            "datasets": [],
            "lastModified": {
                "created": {
                    "time": 0,
                    "actor": "urn:li:corpuser:unknown"
                },
                "lastModified": {
                    "time": 0,
                    "actor": "urn:li:corpuser:unknown"
                }
            },
            "dashboardUrl": "https://localhost/dashboards/web/1"
        }
    },
    "systemMetadata": {
        "lastObserved": 1643871600000,
        "runId": "powerbi-test"
    }
},
{
    "entityType": "dashboard",
    "entityUrn": "urn:li:dashboard:(powerbi,dashboards.7D668CAD-7FFC-4505-9215-655BCA5BEBAE)",
    "changeType": "UPSERT",
    "aspectName": "status",
    "aspect": {
        "json": {
            "removed": false
        }
    },
    "systemMetadata": {
        "lastObserved": 1643871600000,
        "runId": "powerbi-test"
    }
},
{
    "entityType": "dashboard",
    "entityUrn": "urn:li:dashboard:(powerbi,dashboards.7D668CAD-7FFC-4505-9215-655BCA5BEBAE)",
    "changeType": "UPSERT",
    "aspectName": "dashboardKey",
    "aspect": {
        "json": {
            "dashboardTool": "powerbi",
            "dashboardId": "powerbi.linkedin.com/dashboards/7D668CAD-7FFC-4505-9215-655BCA5BEBAE"
        }
    },
    "systemMetadata": {
        "lastObserved": 1643871600000,
        "runId": "powerbi-test"
    }
},
{
    "entityType": "dashboard",
    "entityUrn": "urn:li:dashboard:(powerbi,dashboards.7D668CAD-7FFC-4505-9215-655BCA5BEBAE)",
    "changeType": "UPSERT",
    "aspectName": "ownership",
<<<<<<< HEAD
    "aspect": {
        "json": {
            "owners": [
                {
                    "owner": "urn:li:corpuser:users.User1@foo.com",
                    "type": "NONE"
                },
                {
                    "owner": "urn:li:corpuser:users.User2@foo.com",
                    "type": "NONE"
                }
            ],
            "lastModified": {
                "time": 0,
                "actor": "urn:li:corpuser:unknown"
            }
        }
    },
    "systemMetadata": {
        "lastObserved": 1643871600000,
        "runId": "powerbi-test"
    }
},
{
    "entityType": "dashboard",
    "entityUrn": "urn:li:dashboard:(powerbi,dashboards.7D668CAD-7FFC-4505-9215-655BCA5BEBAE)",
    "changeType": "UPSERT",
    "aspectName": "container",
=======
>>>>>>> 372f673a
    "aspect": {
        "json": {
            "container": "urn:li:container:a4ed52f9abd3ff9cc34960c0c41f72e9"
        }
    },
    "systemMetadata": {
        "lastObserved": 1643871600000,
        "runId": "powerbi-test"
    }
},
{
    "proposedSnapshot": {
        "com.linkedin.pegasus2avro.metadata.snapshot.DatasetSnapshot": {
            "urn": "urn:li:dataset:(urn:li:dataPlatform:powerbi,library-dataset.postgres_test_table,DEV)",
            "aspects": [
                {
                    "com.linkedin.pegasus2avro.common.Status": {
                        "removed": false
                    }
                },
                {
                    "com.linkedin.pegasus2avro.schema.SchemaMetadata": {
                        "schemaName": "library-dataset",
                        "platform": "urn:li:dataPlatform:powerbi",
                        "version": 0,
                        "created": {
                            "time": 0,
                            "actor": "urn:li:corpuser:unknown"
                        },
                        "lastModified": {
                            "time": 0,
                            "actor": "urn:li:corpuser:unknown"
                        },
                        "hash": "",
                        "platformSchema": {
                            "com.linkedin.pegasus2avro.schema.MySqlDDL": {
                                "tableSchema": ""
                            }
                        },
                        "fields": [
                            {
                                "fieldPath": "event_name",
                                "nullable": false,
                                "description": "column description",
                                "type": {
                                    "type": {
                                        "com.linkedin.pegasus2avro.schema.StringType": {}
                                    }
                                },
                                "nativeDataType": "String",
                                "recursive": false,
                                "isPartOfKey": false
                            },
                            {
                                "fieldPath": "event_name",
                                "nullable": false,
                                "description": "column description",
                                "type": {
                                    "type": {
                                        "com.linkedin.pegasus2avro.schema.NullType": {}
                                    }
                                },
                                "nativeDataType": "Unknown",
                                "recursive": false,
                                "isPartOfKey": false
                            }
                        ]
                    }
                }
            ]
        }
    },
    "systemMetadata": {
        "lastObserved": 1643871600000,
        "runId": "powerbi-test"
    }
},
{
    "entityType": "dashboard",
    "entityUrn": "urn:li:dashboard:(powerbi,dashboards.7D668CAD-7FFC-4505-9215-655BCA5BEBAE)",
    "changeType": "UPSERT",
    "aspectName": "container",
    "aspect": {
        "json": {
            "container": "urn:li:container:a4ed52f9abd3ff9cc34960c0c41f72e9"
        }
    },
    "systemMetadata": {
        "lastObserved": 1643871600000,
        "runId": "powerbi-test"
    }
},
{
    "entityType": "dataset",
    "entityUrn": "urn:li:dataset:(urn:li:dataPlatform:powerbi,library-dataset.public_issue_history,DEV)",
    "changeType": "UPSERT",
    "aspectName": "datasetProperties",
    "aspect": {
        "json": {
            "customProperties": {},
            "name": "public issue_history",
            "description": "public issue_history",
            "tags": []
        }
    },
    "systemMetadata": {
        "lastObserved": 1643871600000,
        "runId": "powerbi-test"
    }
},
{
    "entityType": "dataset",
    "entityUrn": "urn:li:dataset:(urn:li:dataPlatform:powerbi,library-dataset.public_issue_history,DEV)",
    "changeType": "UPSERT",
    "aspectName": "status",
    "aspect": {
        "json": {
            "removed": false
        }
    },
    "systemMetadata": {
        "lastObserved": 1643871600000,
        "runId": "powerbi-test"
    }
},
{
    "entityType": "dataset",
    "entityUrn": "urn:li:dataset:(urn:li:dataPlatform:powerbi,library-dataset.public_issue_history,DEV)",
    "changeType": "UPSERT",
    "aspectName": "container",
    "aspect": {
        "json": {
            "container": "urn:li:container:a4ed52f9abd3ff9cc34960c0c41f72e9"
        }
    },
    "systemMetadata": {
        "lastObserved": 1643871600000,
        "runId": "powerbi-test"
    }
},
{
    "entityType": "dataset",
    "entityUrn": "urn:li:dataset:(urn:li:dataPlatform:powerbi,library-dataset.SNOWFLAKE_TESTTABLE,DEV)",
    "changeType": "UPSERT",
    "aspectName": "datasetProperties",
    "aspect": {
        "json": {
            "customProperties": {},
            "name": "SNOWFLAKE_TESTTABLE",
            "description": "SNOWFLAKE_TESTTABLE",
            "tags": []
        }
    },
    "systemMetadata": {
        "lastObserved": 1643871600000,
        "runId": "powerbi-test"
    }
},
{
    "entityType": "dataset",
    "entityUrn": "urn:li:dataset:(urn:li:dataPlatform:powerbi,library-dataset.SNOWFLAKE_TESTTABLE,DEV)",
    "changeType": "UPSERT",
    "aspectName": "status",
    "aspect": {
        "json": {
            "removed": false
        }
    },
    "systemMetadata": {
        "lastObserved": 1643871600000,
        "runId": "powerbi-test"
    }
},
{
    "entityType": "dataset",
    "entityUrn": "urn:li:dataset:(urn:li:dataPlatform:powerbi,library-dataset.SNOWFLAKE_TESTTABLE,DEV)",
    "changeType": "UPSERT",
    "aspectName": "container",
    "aspect": {
        "json": {
            "container": "urn:li:container:a4ed52f9abd3ff9cc34960c0c41f72e9"
        }
    },
    "systemMetadata": {
        "lastObserved": 1643871600000,
        "runId": "powerbi-test"
    }
},
{
    "entityType": "dataset",
    "entityUrn": "urn:li:dataset:(urn:li:dataPlatform:powerbi,library-dataset.snowflake_native-query,DEV)",
    "changeType": "UPSERT",
    "aspectName": "datasetProperties",
    "aspect": {
        "json": {
            "customProperties": {},
            "name": "snowflake native-query",
            "description": "snowflake native-query",
            "tags": []
        }
    },
    "systemMetadata": {
        "lastObserved": 1643871600000,
        "runId": "powerbi-test"
    }
},
{
    "entityType": "dataset",
    "entityUrn": "urn:li:dataset:(urn:li:dataPlatform:powerbi,library-dataset.snowflake_native-query,DEV)",
    "changeType": "UPSERT",
    "aspectName": "status",
    "aspect": {
        "json": {
            "removed": false
        }
    },
    "systemMetadata": {
        "lastObserved": 1643871600000,
        "runId": "powerbi-test"
    }
},
{
    "entityType": "dataset",
    "entityUrn": "urn:li:dataset:(urn:li:dataPlatform:powerbi,library-dataset.snowflake_native-query,DEV)",
    "changeType": "UPSERT",
    "aspectName": "container",
    "aspect": {
        "json": {
            "container": "urn:li:container:a4ed52f9abd3ff9cc34960c0c41f72e9"
        }
    },
    "systemMetadata": {
        "lastObserved": 1643871600000,
        "runId": "powerbi-test"
    }
},
{
    "entityType": "dataset",
    "entityUrn": "urn:li:dataset:(urn:li:dataPlatform:powerbi,library-dataset.snowflake_native-query-with-join,DEV)",
    "changeType": "UPSERT",
    "aspectName": "datasetProperties",
    "aspect": {
        "json": {
            "customProperties": {},
            "name": "snowflake native-query-with-join",
            "description": "snowflake native-query-with-join",
            "tags": []
        }
    },
    "systemMetadata": {
        "lastObserved": 1643871600000,
        "runId": "powerbi-test"
    }
},
{
    "entityType": "dataset",
    "entityUrn": "urn:li:dataset:(urn:li:dataPlatform:powerbi,library-dataset.snowflake_native-query-with-join,DEV)",
    "changeType": "UPSERT",
    "aspectName": "status",
    "aspect": {
        "json": {
            "removed": false
        }
    },
    "systemMetadata": {
        "lastObserved": 1643871600000,
        "runId": "powerbi-test"
    }
},
{
    "entityType": "dataset",
    "entityUrn": "urn:li:dataset:(urn:li:dataPlatform:powerbi,library-dataset.snowflake_native-query-with-join,DEV)",
    "changeType": "UPSERT",
    "aspectName": "container",
    "aspect": {
        "json": {
            "container": "urn:li:container:a4ed52f9abd3ff9cc34960c0c41f72e9"
        }
    },
    "systemMetadata": {
        "lastObserved": 1643871600000,
        "runId": "powerbi-test"
    }
},
{
    "entityType": "dataset",
    "entityUrn": "urn:li:dataset:(urn:li:dataPlatform:powerbi,library-dataset.job-history,DEV)",
    "changeType": "UPSERT",
    "aspectName": "datasetProperties",
    "aspect": {
        "json": {
            "customProperties": {},
            "name": "job-history",
            "description": "job-history",
            "tags": []
        }
    },
    "systemMetadata": {
        "lastObserved": 1643871600000,
        "runId": "powerbi-test"
    }
},
{
    "entityType": "dataset",
    "entityUrn": "urn:li:dataset:(urn:li:dataPlatform:powerbi,library-dataset.job-history,DEV)",
    "changeType": "UPSERT",
    "aspectName": "status",
    "aspect": {
        "json": {
            "removed": false
        }
    },
    "systemMetadata": {
        "lastObserved": 1643871600000,
        "runId": "powerbi-test"
    }
},
{
    "entityType": "dataset",
    "entityUrn": "urn:li:dataset:(urn:li:dataPlatform:powerbi,library-dataset.job-history,DEV)",
    "changeType": "UPSERT",
    "aspectName": "container",
    "aspect": {
        "json": {
            "container": "urn:li:container:a4ed52f9abd3ff9cc34960c0c41f72e9"
        }
    },
    "systemMetadata": {
        "lastObserved": 1643871600000,
        "runId": "powerbi-test"
    }
},
{
    "entityType": "dataset",
    "entityUrn": "urn:li:dataset:(urn:li:dataPlatform:powerbi,library-dataset.postgres_test_table,DEV)",
    "changeType": "UPSERT",
    "aspectName": "datasetProperties",
    "aspect": {
        "json": {
            "customProperties": {},
            "name": "postgres_test_table",
            "description": "postgres_test_table",
            "tags": []
        }
    },
    "systemMetadata": {
        "lastObserved": 1643871600000,
        "runId": "powerbi-test"
    }
},
{
    "entityType": "dataset",
    "entityUrn": "urn:li:dataset:(urn:li:dataPlatform:powerbi,library-dataset.postgres_test_table,DEV)",
    "changeType": "UPSERT",
    "aspectName": "status",
    "aspect": {
        "json": {
            "removed": false
        }
    },
    "systemMetadata": {
        "lastObserved": 1643871600000,
        "runId": "powerbi-test"
    }
},
{
    "entityType": "dataset",
    "entityUrn": "urn:li:dataset:(urn:li:dataPlatform:powerbi,library-dataset.postgres_test_table,DEV)",
    "changeType": "UPSERT",
    "aspectName": "container",
    "aspect": {
        "json": {
            "container": "urn:li:container:a4ed52f9abd3ff9cc34960c0c41f72e9"
        }
    },
    "systemMetadata": {
        "lastObserved": 1643871600000,
        "runId": "powerbi-test"
    }
},
{
    "entityType": "corpuser",
    "entityUrn": "urn:li:corpuser:users.User1@foo.com",
    "changeType": "UPSERT",
    "aspectName": "corpUserKey",
    "aspect": {
        "json": {
            "username": "User1@foo.com"
        }
    },
    "systemMetadata": {
        "lastObserved": 1643871600000,
        "runId": "powerbi-test"
    }
},
{
    "entityType": "corpuser",
    "entityUrn": "urn:li:corpuser:users.User2@foo.com",
    "changeType": "UPSERT",
    "aspectName": "corpUserKey",
    "aspect": {
        "json": {
            "username": "User2@foo.com"
        }
    },
    "systemMetadata": {
        "lastObserved": 1643871600000,
        "runId": "powerbi-test"
    }
},
{
    "entityType": "chart",
    "entityUrn": "urn:li:chart:(powerbi,pages.5b218778-e7a5-4d73-8187-f10824047715.ReportSection)",
    "changeType": "UPSERT",
    "aspectName": "chartInfo",
    "aspect": {
        "json": {
            "customProperties": {
                "order": "0"
            },
            "title": "Regional Sales Analysis",
            "description": "Regional Sales Analysis",
            "lastModified": {
                "created": {
                    "time": 0,
                    "actor": "urn:li:corpuser:unknown"
                },
                "lastModified": {
                    "time": 0,
                    "actor": "urn:li:corpuser:unknown"
                }
            },
            "inputs": [
                {
                    "string": "urn:li:dataset:(urn:li:dataPlatform:powerbi,library-dataset.public_issue_history,DEV)"
                },
                {
                    "string": "urn:li:dataset:(urn:li:dataPlatform:powerbi,library-dataset.SNOWFLAKE_TESTTABLE,DEV)"
                },
                {
                    "string": "urn:li:dataset:(urn:li:dataPlatform:powerbi,library-dataset.snowflake_native-query,DEV)"
                },
                {
                    "string": "urn:li:dataset:(urn:li:dataPlatform:powerbi,library-dataset.snowflake_native-query-with-join,DEV)"
                },
                {
                    "string": "urn:li:dataset:(urn:li:dataPlatform:powerbi,library-dataset.job-history,DEV)"
                },
                {
                    "string": "urn:li:dataset:(urn:li:dataPlatform:powerbi,library-dataset.postgres_test_table,DEV)"
                }
            ]
        }
    },
    "systemMetadata": {
        "lastObserved": 1643871600000,
        "runId": "powerbi-test"
    }
},
{
    "entityType": "chart",
    "entityUrn": "urn:li:chart:(powerbi,pages.5b218778-e7a5-4d73-8187-f10824047715.ReportSection)",
    "changeType": "UPSERT",
    "aspectName": "status",
    "aspect": {
        "json": {
            "removed": false
        }
    },
    "systemMetadata": {
        "lastObserved": 1643871600000,
        "runId": "powerbi-test"
    }
},
{
    "entityType": "chart",
    "entityUrn": "urn:li:chart:(powerbi,pages.5b218778-e7a5-4d73-8187-f10824047715.ReportSection)",
    "changeType": "UPSERT",
    "aspectName": "container",
    "aspect": {
        "json": {
            "container": "urn:li:container:a4ed52f9abd3ff9cc34960c0c41f72e9"
        }
    },
    "systemMetadata": {
        "lastObserved": 1643871600000,
        "runId": "powerbi-test"
    }
},
{
    "entityType": "chart",
    "entityUrn": "urn:li:chart:(powerbi,pages.5b218778-e7a5-4d73-8187-f10824047715.ReportSection1)",
    "changeType": "UPSERT",
    "aspectName": "chartInfo",
    "aspect": {
        "json": {
            "customProperties": {
                "order": "1"
            },
            "title": "Geographic Analysis",
            "description": "Geographic Analysis",
            "lastModified": {
                "created": {
                    "time": 0,
                    "actor": "urn:li:corpuser:unknown"
                },
                "lastModified": {
                    "time": 0,
                    "actor": "urn:li:corpuser:unknown"
                }
            },
            "inputs": [
                {
                    "string": "urn:li:dataset:(urn:li:dataPlatform:powerbi,library-dataset.public_issue_history,DEV)"
                },
                {
                    "string": "urn:li:dataset:(urn:li:dataPlatform:powerbi,library-dataset.SNOWFLAKE_TESTTABLE,DEV)"
                },
                {
                    "string": "urn:li:dataset:(urn:li:dataPlatform:powerbi,library-dataset.snowflake_native-query,DEV)"
                },
                {
                    "string": "urn:li:dataset:(urn:li:dataPlatform:powerbi,library-dataset.snowflake_native-query-with-join,DEV)"
                },
                {
                    "string": "urn:li:dataset:(urn:li:dataPlatform:powerbi,library-dataset.job-history,DEV)"
                },
                {
                    "string": "urn:li:dataset:(urn:li:dataPlatform:powerbi,library-dataset.postgres_test_table,DEV)"
                }
            ]
        }
    },
    "systemMetadata": {
        "lastObserved": 1643871600000,
        "runId": "powerbi-test"
    }
},
{
    "entityType": "chart",
    "entityUrn": "urn:li:chart:(powerbi,pages.5b218778-e7a5-4d73-8187-f10824047715.ReportSection1)",
    "changeType": "UPSERT",
    "aspectName": "status",
    "aspect": {
        "json": {
            "removed": false
        }
    },
    "systemMetadata": {
        "lastObserved": 1643871600000,
        "runId": "powerbi-test"
    }
},
{
    "entityType": "chart",
    "entityUrn": "urn:li:chart:(powerbi,pages.5b218778-e7a5-4d73-8187-f10824047715.ReportSection1)",
    "changeType": "UPSERT",
    "aspectName": "container",
    "aspect": {
        "json": {
            "container": "urn:li:container:a4ed52f9abd3ff9cc34960c0c41f72e9"
        }
    },
    "systemMetadata": {
        "lastObserved": 1643871600000,
        "runId": "powerbi-test"
    }
},
{
    "entityType": "dashboard",
    "entityUrn": "urn:li:dashboard:(powerbi,reports.5b218778-e7a5-4d73-8187-f10824047715)",
    "changeType": "UPSERT",
    "aspectName": "browsePaths",
    "aspect": {
        "json": {
            "paths": [
                "/powerbi/demo-workspace"
            ]
        }
    },
    "systemMetadata": {
        "lastObserved": 1643871600000,
        "runId": "powerbi-test"
    }
},
{
    "entityType": "dashboard",
    "entityUrn": "urn:li:dashboard:(powerbi,reports.5b218778-e7a5-4d73-8187-f10824047715)",
    "changeType": "UPSERT",
    "aspectName": "dashboardInfo",
    "aspect": {
        "json": {
            "customProperties": {},
            "title": "SalesMarketing",
            "description": "Acryl sales marketing report",
            "charts": [
                "urn:li:chart:(powerbi,pages.5b218778-e7a5-4d73-8187-f10824047715.ReportSection)",
                "urn:li:chart:(powerbi,pages.5b218778-e7a5-4d73-8187-f10824047715.ReportSection1)"
            ],
            "datasets": [],
            "lastModified": {
                "created": {
                    "time": 0,
                    "actor": "urn:li:corpuser:unknown"
                },
                "lastModified": {
                    "time": 0,
                    "actor": "urn:li:corpuser:unknown"
                }
            },
            "dashboardUrl": "https://app.powerbi.com/groups/f089354e-8366-4e18-aea3-4cb4a3a50b48/reports/5b218778-e7a5-4d73-8187-f10824047715"
        }
    },
    "systemMetadata": {
        "lastObserved": 1643871600000,
        "runId": "powerbi-test"
    }
},
{
    "entityType": "dashboard",
    "entityUrn": "urn:li:dashboard:(powerbi,reports.5b218778-e7a5-4d73-8187-f10824047715)",
    "changeType": "UPSERT",
    "aspectName": "status",
    "aspect": {
        "json": {
            "removed": false
        }
    },
    "systemMetadata": {
        "lastObserved": 1643871600000,
        "runId": "powerbi-test"
    }
},
{
    "entityType": "dashboard",
    "entityUrn": "urn:li:dashboard:(powerbi,reports.5b218778-e7a5-4d73-8187-f10824047715)",
    "changeType": "UPSERT",
    "aspectName": "dashboardKey",
    "aspect": {
        "json": {
            "dashboardTool": "powerbi",
            "dashboardId": "powerbi.linkedin.com/dashboards/5b218778-e7a5-4d73-8187-f10824047715"
        }
    },
    "systemMetadata": {
        "lastObserved": 1643871600000,
        "runId": "powerbi-test"
    }
},
{
    "entityType": "dashboard",
    "entityUrn": "urn:li:dashboard:(powerbi,reports.5b218778-e7a5-4d73-8187-f10824047715)",
    "changeType": "UPSERT",
    "aspectName": "subTypes",
    "aspect": {
        "json": {
            "typeNames": [
                "Report"
            ]
        }
    },
    "systemMetadata": {
        "lastObserved": 1643871600000,
        "runId": "powerbi-test"
    }
},
{
    "entityType": "dashboard",
    "entityUrn": "urn:li:dashboard:(powerbi,reports.5b218778-e7a5-4d73-8187-f10824047715)",
    "changeType": "UPSERT",
    "aspectName": "ownership",
    "aspect": {
        "json": {
            "owners": [
                {
                    "owner": "urn:li:corpuser:users.User1@foo.com",
                    "type": "NONE"
                },
                {
                    "owner": "urn:li:corpuser:users.User2@foo.com",
                    "type": "NONE"
                }
            ],
            "lastModified": {
                "time": 0,
                "actor": "urn:li:corpuser:unknown"
            }
        }
    },
    "systemMetadata": {
        "lastObserved": 1643871600000,
        "runId": "powerbi-test"
    }
},
{
    "entityType": "dashboard",
    "entityUrn": "urn:li:dashboard:(powerbi,reports.5b218778-e7a5-4d73-8187-f10824047715)",
    "changeType": "UPSERT",
    "aspectName": "container",
    "aspect": {
        "json": {
            "container": "urn:li:container:a4ed52f9abd3ff9cc34960c0c41f72e9"
        }
    },
    "systemMetadata": {
        "lastObserved": 1643871600000,
        "runId": "powerbi-test"
    }
},
{
<<<<<<< HEAD
    "proposedSnapshot": {
        "com.linkedin.pegasus2avro.metadata.snapshot.DatasetSnapshot": {
            "urn": "urn:li:dataset:(urn:li:dataPlatform:powerbi,library-dataset.postgres_test_table,DEV)",
            "aspects": [
                {
                    "com.linkedin.pegasus2avro.common.Status": {
                        "removed": false
                    }
                },
                {
                    "com.linkedin.pegasus2avro.schema.SchemaMetadata": {
                        "schemaName": "library-dataset",
                        "platform": "urn:li:dataPlatform:powerbi",
                        "version": 0,
                        "created": {
                            "time": 0,
                            "actor": "urn:li:corpuser:unknown"
                        },
                        "lastModified": {
                            "time": 0,
                            "actor": "urn:li:corpuser:unknown"
                        },
                        "hash": "",
                        "platformSchema": {
                            "com.linkedin.pegasus2avro.schema.MySqlDDL": {
                                "tableSchema": ""
                            }
                        },
                        "fields": [
                            {
                                "fieldPath": "event_name",
                                "nullable": false,
                                "description": "column description",
                                "type": {
                                    "type": {
                                        "com.linkedin.pegasus2avro.schema.StringType": {}
                                    }
                                },
                                "nativeDataType": "String",
                                "recursive": false,
                                "isPartOfKey": false
                            },
                            {
                                "fieldPath": "event_name",
                                "nullable": false,
                                "description": "column description",
                                "type": {
                                    "type": {
                                        "com.linkedin.pegasus2avro.schema.NullType": {}
                                    }
                                },
                                "nativeDataType": "Unknown",
                                "recursive": false,
                                "isPartOfKey": false
                            }
                        ]
                    }
                }
            ]
=======
    "entityType": "corpuser",
    "entityUrn": "urn:li:corpuser:users.User1@foo.com",
    "changeType": "UPSERT",
    "aspectName": "status",
    "aspect": {
        "json": {
            "removed": false
        }
    },
    "systemMetadata": {
        "lastObserved": 1643871600000,
        "runId": "powerbi-test"
    }
},
{
    "entityType": "corpuser",
    "entityUrn": "urn:li:corpuser:users.User2@foo.com",
    "changeType": "UPSERT",
    "aspectName": "status",
    "aspect": {
        "json": {
            "removed": false
>>>>>>> 372f673a
        }
    },
    "systemMetadata": {
        "lastObserved": 1643871600000,
        "runId": "powerbi-test"
    }
}
]<|MERGE_RESOLUTION|>--- conflicted
+++ resolved
@@ -751,7 +751,6 @@
     "entityUrn": "urn:li:dashboard:(powerbi,dashboards.7D668CAD-7FFC-4505-9215-655BCA5BEBAE)",
     "changeType": "UPSERT",
     "aspectName": "ownership",
-<<<<<<< HEAD
     "aspect": {
         "json": {
             "owners": [
@@ -780,8 +779,6 @@
     "entityUrn": "urn:li:dashboard:(powerbi,dashboards.7D668CAD-7FFC-4505-9215-655BCA5BEBAE)",
     "changeType": "UPSERT",
     "aspectName": "container",
-=======
->>>>>>> 372f673a
     "aspect": {
         "json": {
             "container": "urn:li:container:a4ed52f9abd3ff9cc34960c0c41f72e9"
@@ -860,21 +857,6 @@
     }
 },
 {
-    "entityType": "dashboard",
-    "entityUrn": "urn:li:dashboard:(powerbi,dashboards.7D668CAD-7FFC-4505-9215-655BCA5BEBAE)",
-    "changeType": "UPSERT",
-    "aspectName": "container",
-    "aspect": {
-        "json": {
-            "container": "urn:li:container:a4ed52f9abd3ff9cc34960c0c41f72e9"
-        }
-    },
-    "systemMetadata": {
-        "lastObserved": 1643871600000,
-        "runId": "powerbi-test"
-    }
-},
-{
     "entityType": "dataset",
     "entityUrn": "urn:li:dataset:(urn:li:dataPlatform:powerbi,library-dataset.public_issue_history,DEV)",
     "changeType": "UPSERT",
@@ -1492,7 +1474,6 @@
     }
 },
 {
-<<<<<<< HEAD
     "proposedSnapshot": {
         "com.linkedin.pegasus2avro.metadata.snapshot.DatasetSnapshot": {
             "urn": "urn:li:dataset:(urn:li:dataPlatform:powerbi,library-dataset.postgres_test_table,DEV)",
@@ -1552,7 +1533,14 @@
                     }
                 }
             ]
-=======
+        }
+    },
+    "systemMetadata": {
+        "lastObserved": 1643871600000,
+        "runId": "powerbi-test"
+    }
+},
+{
     "entityType": "corpuser",
     "entityUrn": "urn:li:corpuser:users.User1@foo.com",
     "changeType": "UPSERT",
@@ -1575,7 +1563,6 @@
     "aspect": {
         "json": {
             "removed": false
->>>>>>> 372f673a
         }
     },
     "systemMetadata": {
