[
{
    "entityType": "container",
    "entityUrn": "urn:li:container:b7062d1c0c650d9de0f7a9a5de00b1b5",
    "changeType": "UPSERT",
    "aspectName": "containerProperties",
    "aspect": {
        "json": {
            "customProperties": {
                "platform": "mssql",
                "env": "PROD",
                "database": "demodata"
            },
            "name": "demodata"
        }
    },
    "systemMetadata": {
        "lastObserved": 1615443388097,
        "runId": "mssql-test"
    }
},
{
    "entityType": "container",
    "entityUrn": "urn:li:container:b7062d1c0c650d9de0f7a9a5de00b1b5",
    "changeType": "UPSERT",
    "aspectName": "status",
    "aspect": {
        "json": {
            "removed": false
        }
    },
    "systemMetadata": {
        "lastObserved": 1615443388097,
        "runId": "mssql-test"
    }
},
{
    "entityType": "container",
    "entityUrn": "urn:li:container:b7062d1c0c650d9de0f7a9a5de00b1b5",
    "changeType": "UPSERT",
    "aspectName": "dataPlatformInstance",
    "aspect": {
        "json": {
            "platform": "urn:li:dataPlatform:mssql"
        }
    },
    "systemMetadata": {
        "lastObserved": 1615443388097,
        "runId": "mssql-test"
    }
},
{
    "entityType": "container",
    "entityUrn": "urn:li:container:b7062d1c0c650d9de0f7a9a5de00b1b5",
    "changeType": "UPSERT",
    "aspectName": "subTypes",
    "aspect": {
        "json": {
            "typeNames": [
                "Database"
            ]
        }
    },
    "systemMetadata": {
        "lastObserved": 1615443388097,
        "runId": "mssql-test"
    }
},
{
    "entityType": "dataFlow",
    "entityUrn": "urn:li:dataFlow:(mssql,localhost.Weekly Demo Data Backup,PROD)",
    "changeType": "UPSERT",
    "aspectName": "dataFlowInfo",
    "aspect": {
        "json": {
            "customProperties": {},
            "externalUrl": "",
            "name": "localhost.Weekly Demo Data Backup"
        }
    },
    "systemMetadata": {
        "lastObserved": 1615443388097,
        "runId": "mssql-test"
    }
},
{
    "entityType": "dataJob",
    "entityUrn": "urn:li:dataJob:(urn:li:dataFlow:(mssql,localhost.Weekly Demo Data Backup,PROD),localhost.Weekly Demo Data Backup)",
    "changeType": "UPSERT",
    "aspectName": "dataJobInfo",
    "aspect": {
        "json": {
            "customProperties": {
                "job_id": "1df94c0f-15fd-4b68-8ca3-6053a0332362",
                "job_name": "Weekly Demo Data Backup",
                "description": "No description available.",
                "date_created": "2023-03-10 16:27:54.970000",
                "date_modified": "2023-03-10 16:27:55.097000",
                "step_id": "1",
                "step_name": "Set database to read only",
                "subsystem": "TSQL",
                "command": "ALTER DATABASE DemoData SET READ_ONLY"
            },
            "externalUrl": "",
            "name": "localhost.Weekly Demo Data Backup.localhost.Weekly Demo Data Backup",
            "type": {
                "string": "MSSQL_JOB_STEP"
            }
        }
    },
    "systemMetadata": {
        "lastObserved": 1615443388097,
        "runId": "mssql-test"
    }
},
{
    "entityType": "dataJob",
    "entityUrn": "urn:li:dataJob:(urn:li:dataFlow:(mssql,localhost.Weekly Demo Data Backup,PROD),localhost.Weekly Demo Data Backup)",
    "changeType": "UPSERT",
    "aspectName": "dataJobInputOutput",
    "aspect": {
        "json": {
            "inputDatasets": [],
            "outputDatasets": [],
            "inputDatajobs": []
        }
    },
    "systemMetadata": {
        "lastObserved": 1615443388097,
        "runId": "mssql-test"
    }
},
{
    "entityType": "container",
    "entityUrn": "urn:li:container:b7062d1c0c650d9de0f7a9a5de00b1b5",
    "changeType": "UPSERT",
    "aspectName": "browsePathsV2",
    "aspect": {
        "json": {
            "path": []
        }
    },
    "systemMetadata": {
        "lastObserved": 1615443388097,
        "runId": "mssql-test"
    }
},
{
    "entityType": "container",
    "entityUrn": "urn:li:container:f1b4c0e379c4b2e2e09a8ecd6c1b6dec",
    "changeType": "UPSERT",
    "aspectName": "containerProperties",
    "aspect": {
        "json": {
            "customProperties": {
                "platform": "mssql",
                "env": "PROD",
                "database": "demodata",
                "schema": "db_accessadmin"
            },
            "name": "db_accessadmin"
        }
    },
    "systemMetadata": {
        "lastObserved": 1615443388097,
        "runId": "mssql-test"
    }
},
{
    "entityType": "container",
    "entityUrn": "urn:li:container:f1b4c0e379c4b2e2e09a8ecd6c1b6dec",
    "changeType": "UPSERT",
    "aspectName": "status",
    "aspect": {
        "json": {
            "removed": false
        }
    },
    "systemMetadata": {
        "lastObserved": 1615443388097,
        "runId": "mssql-test"
    }
},
{
    "entityType": "container",
    "entityUrn": "urn:li:container:f1b4c0e379c4b2e2e09a8ecd6c1b6dec",
    "changeType": "UPSERT",
    "aspectName": "dataPlatformInstance",
    "aspect": {
        "json": {
            "platform": "urn:li:dataPlatform:mssql"
        }
    },
    "systemMetadata": {
        "lastObserved": 1615443388097,
        "runId": "mssql-test"
    }
},
{
    "entityType": "container",
    "entityUrn": "urn:li:container:f1b4c0e379c4b2e2e09a8ecd6c1b6dec",
    "changeType": "UPSERT",
    "aspectName": "subTypes",
    "aspect": {
        "json": {
            "typeNames": [
                "Schema"
            ]
        }
    },
    "systemMetadata": {
        "lastObserved": 1615443388097,
        "runId": "mssql-test"
    }
},
{
    "entityType": "container",
    "entityUrn": "urn:li:container:f1b4c0e379c4b2e2e09a8ecd6c1b6dec",
    "changeType": "UPSERT",
    "aspectName": "container",
    "aspect": {
        "json": {
            "container": "urn:li:container:b7062d1c0c650d9de0f7a9a5de00b1b5"
        }
    },
    "systemMetadata": {
        "lastObserved": 1615443388097,
        "runId": "mssql-test"
    }
},
{
    "entityType": "container",
    "entityUrn": "urn:li:container:f1b4c0e379c4b2e2e09a8ecd6c1b6dec",
    "changeType": "UPSERT",
    "aspectName": "browsePathsV2",
    "aspect": {
        "json": {
            "path": [
                {
                    "id": "urn:li:container:b7062d1c0c650d9de0f7a9a5de00b1b5",
                    "urn": "urn:li:container:b7062d1c0c650d9de0f7a9a5de00b1b5"
                }
            ]
        }
    },
    "systemMetadata": {
        "lastObserved": 1615443388097,
        "runId": "mssql-test"
    }
},
{
    "entityType": "container",
    "entityUrn": "urn:li:container:bad84e08ecf49aee863df68243d8b9d0",
    "changeType": "UPSERT",
    "aspectName": "containerProperties",
    "aspect": {
        "json": {
            "customProperties": {
                "platform": "mssql",
                "env": "PROD",
                "database": "demodata",
                "schema": "db_backupoperator"
            },
            "name": "db_backupoperator"
        }
    },
    "systemMetadata": {
        "lastObserved": 1615443388097,
        "runId": "mssql-test"
    }
},
{
    "entityType": "container",
    "entityUrn": "urn:li:container:bad84e08ecf49aee863df68243d8b9d0",
    "changeType": "UPSERT",
    "aspectName": "status",
    "aspect": {
        "json": {
            "removed": false
        }
    },
    "systemMetadata": {
        "lastObserved": 1615443388097,
        "runId": "mssql-test"
    }
},
{
    "entityType": "container",
    "entityUrn": "urn:li:container:bad84e08ecf49aee863df68243d8b9d0",
    "changeType": "UPSERT",
    "aspectName": "dataPlatformInstance",
    "aspect": {
        "json": {
            "platform": "urn:li:dataPlatform:mssql"
        }
    },
    "systemMetadata": {
        "lastObserved": 1615443388097,
        "runId": "mssql-test"
    }
},
{
    "entityType": "container",
    "entityUrn": "urn:li:container:bad84e08ecf49aee863df68243d8b9d0",
    "changeType": "UPSERT",
    "aspectName": "subTypes",
    "aspect": {
        "json": {
            "typeNames": [
                "Schema"
            ]
        }
    },
    "systemMetadata": {
        "lastObserved": 1615443388097,
        "runId": "mssql-test"
    }
},
{
    "entityType": "container",
    "entityUrn": "urn:li:container:bad84e08ecf49aee863df68243d8b9d0",
    "changeType": "UPSERT",
    "aspectName": "container",
    "aspect": {
        "json": {
            "container": "urn:li:container:b7062d1c0c650d9de0f7a9a5de00b1b5"
        }
    },
    "systemMetadata": {
        "lastObserved": 1615443388097,
        "runId": "mssql-test"
    }
},
{
    "entityType": "container",
    "entityUrn": "urn:li:container:bad84e08ecf49aee863df68243d8b9d0",
    "changeType": "UPSERT",
    "aspectName": "browsePathsV2",
    "aspect": {
        "json": {
            "path": [
                {
                    "id": "urn:li:container:b7062d1c0c650d9de0f7a9a5de00b1b5",
                    "urn": "urn:li:container:b7062d1c0c650d9de0f7a9a5de00b1b5"
                }
            ]
        }
    },
    "systemMetadata": {
        "lastObserved": 1615443388097,
        "runId": "mssql-test"
    }
},
{
    "entityType": "container",
    "entityUrn": "urn:li:container:e48d82445eeacfbe13b431f0bb1826ee",
    "changeType": "UPSERT",
    "aspectName": "containerProperties",
    "aspect": {
        "json": {
            "customProperties": {
                "platform": "mssql",
                "env": "PROD",
                "database": "demodata",
                "schema": "db_datareader"
            },
            "name": "db_datareader"
        }
    },
    "systemMetadata": {
        "lastObserved": 1615443388097,
        "runId": "mssql-test"
    }
},
{
    "entityType": "container",
    "entityUrn": "urn:li:container:e48d82445eeacfbe13b431f0bb1826ee",
    "changeType": "UPSERT",
    "aspectName": "status",
    "aspect": {
        "json": {
            "removed": false
        }
    },
    "systemMetadata": {
        "lastObserved": 1615443388097,
        "runId": "mssql-test"
    }
},
{
    "entityType": "container",
    "entityUrn": "urn:li:container:e48d82445eeacfbe13b431f0bb1826ee",
    "changeType": "UPSERT",
    "aspectName": "dataPlatformInstance",
    "aspect": {
        "json": {
            "platform": "urn:li:dataPlatform:mssql"
        }
    },
    "systemMetadata": {
        "lastObserved": 1615443388097,
        "runId": "mssql-test"
    }
},
{
    "entityType": "container",
    "entityUrn": "urn:li:container:e48d82445eeacfbe13b431f0bb1826ee",
    "changeType": "UPSERT",
    "aspectName": "subTypes",
    "aspect": {
        "json": {
            "typeNames": [
                "Schema"
            ]
        }
    },
    "systemMetadata": {
        "lastObserved": 1615443388097,
        "runId": "mssql-test"
    }
},
{
    "entityType": "container",
    "entityUrn": "urn:li:container:e48d82445eeacfbe13b431f0bb1826ee",
    "changeType": "UPSERT",
    "aspectName": "container",
    "aspect": {
        "json": {
            "container": "urn:li:container:b7062d1c0c650d9de0f7a9a5de00b1b5"
        }
    },
    "systemMetadata": {
        "lastObserved": 1615443388097,
        "runId": "mssql-test"
    }
},
{
    "entityType": "container",
    "entityUrn": "urn:li:container:e48d82445eeacfbe13b431f0bb1826ee",
    "changeType": "UPSERT",
    "aspectName": "browsePathsV2",
    "aspect": {
        "json": {
            "path": [
                {
                    "id": "urn:li:container:b7062d1c0c650d9de0f7a9a5de00b1b5",
                    "urn": "urn:li:container:b7062d1c0c650d9de0f7a9a5de00b1b5"
                }
            ]
        }
    },
    "systemMetadata": {
        "lastObserved": 1615443388097,
        "runId": "mssql-test"
    }
},
{
    "entityType": "container",
    "entityUrn": "urn:li:container:884bfecd9e414990a494681293413e8e",
    "changeType": "UPSERT",
    "aspectName": "containerProperties",
    "aspect": {
        "json": {
            "customProperties": {
                "platform": "mssql",
                "env": "PROD",
                "database": "demodata",
                "schema": "db_datawriter"
            },
            "name": "db_datawriter"
        }
    },
    "systemMetadata": {
        "lastObserved": 1615443388097,
        "runId": "mssql-test"
    }
},
{
    "entityType": "container",
    "entityUrn": "urn:li:container:884bfecd9e414990a494681293413e8e",
    "changeType": "UPSERT",
    "aspectName": "status",
    "aspect": {
        "json": {
            "removed": false
        }
    },
    "systemMetadata": {
        "lastObserved": 1615443388097,
        "runId": "mssql-test"
    }
},
{
    "entityType": "container",
    "entityUrn": "urn:li:container:884bfecd9e414990a494681293413e8e",
    "changeType": "UPSERT",
    "aspectName": "dataPlatformInstance",
    "aspect": {
        "json": {
            "platform": "urn:li:dataPlatform:mssql"
        }
    },
    "systemMetadata": {
        "lastObserved": 1615443388097,
        "runId": "mssql-test"
    }
},
{
    "entityType": "container",
    "entityUrn": "urn:li:container:884bfecd9e414990a494681293413e8e",
    "changeType": "UPSERT",
    "aspectName": "subTypes",
    "aspect": {
        "json": {
            "typeNames": [
                "Schema"
            ]
        }
    },
    "systemMetadata": {
        "lastObserved": 1615443388097,
        "runId": "mssql-test"
    }
},
{
    "entityType": "container",
    "entityUrn": "urn:li:container:884bfecd9e414990a494681293413e8e",
    "changeType": "UPSERT",
    "aspectName": "container",
    "aspect": {
        "json": {
            "container": "urn:li:container:b7062d1c0c650d9de0f7a9a5de00b1b5"
        }
    },
    "systemMetadata": {
        "lastObserved": 1615443388097,
        "runId": "mssql-test"
    }
},
{
    "entityType": "container",
    "entityUrn": "urn:li:container:884bfecd9e414990a494681293413e8e",
    "changeType": "UPSERT",
    "aspectName": "browsePathsV2",
    "aspect": {
        "json": {
            "path": [
                {
                    "id": "urn:li:container:b7062d1c0c650d9de0f7a9a5de00b1b5",
                    "urn": "urn:li:container:b7062d1c0c650d9de0f7a9a5de00b1b5"
                }
            ]
        }
    },
    "systemMetadata": {
        "lastObserved": 1615443388097,
        "runId": "mssql-test"
    }
},
{
    "entityType": "container",
    "entityUrn": "urn:li:container:142ca5fc51b7f44e5e6a424bf1043590",
    "changeType": "UPSERT",
    "aspectName": "containerProperties",
    "aspect": {
        "json": {
            "customProperties": {
                "platform": "mssql",
                "env": "PROD",
                "database": "demodata",
                "schema": "db_ddladmin"
            },
            "name": "db_ddladmin"
        }
    },
    "systemMetadata": {
        "lastObserved": 1615443388097,
        "runId": "mssql-test"
    }
},
{
    "entityType": "container",
    "entityUrn": "urn:li:container:142ca5fc51b7f44e5e6a424bf1043590",
    "changeType": "UPSERT",
    "aspectName": "status",
    "aspect": {
        "json": {
            "removed": false
        }
    },
    "systemMetadata": {
        "lastObserved": 1615443388097,
        "runId": "mssql-test"
    }
},
{
    "entityType": "container",
    "entityUrn": "urn:li:container:142ca5fc51b7f44e5e6a424bf1043590",
    "changeType": "UPSERT",
    "aspectName": "dataPlatformInstance",
    "aspect": {
        "json": {
            "platform": "urn:li:dataPlatform:mssql"
        }
    },
    "systemMetadata": {
        "lastObserved": 1615443388097,
        "runId": "mssql-test"
    }
},
{
    "entityType": "container",
    "entityUrn": "urn:li:container:142ca5fc51b7f44e5e6a424bf1043590",
    "changeType": "UPSERT",
    "aspectName": "subTypes",
    "aspect": {
        "json": {
            "typeNames": [
                "Schema"
            ]
        }
    },
    "systemMetadata": {
        "lastObserved": 1615443388097,
        "runId": "mssql-test"
    }
},
{
    "entityType": "container",
    "entityUrn": "urn:li:container:142ca5fc51b7f44e5e6a424bf1043590",
    "changeType": "UPSERT",
    "aspectName": "container",
    "aspect": {
        "json": {
            "container": "urn:li:container:b7062d1c0c650d9de0f7a9a5de00b1b5"
        }
    },
    "systemMetadata": {
        "lastObserved": 1615443388097,
        "runId": "mssql-test"
    }
},
{
    "entityType": "container",
    "entityUrn": "urn:li:container:142ca5fc51b7f44e5e6a424bf1043590",
    "changeType": "UPSERT",
    "aspectName": "browsePathsV2",
    "aspect": {
        "json": {
            "path": [
                {
                    "id": "urn:li:container:b7062d1c0c650d9de0f7a9a5de00b1b5",
                    "urn": "urn:li:container:b7062d1c0c650d9de0f7a9a5de00b1b5"
                }
            ]
        }
    },
    "systemMetadata": {
        "lastObserved": 1615443388097,
        "runId": "mssql-test"
    }
},
{
    "entityType": "container",
    "entityUrn": "urn:li:container:1b9d125d390447de36719bfb8dd1f782",
    "changeType": "UPSERT",
    "aspectName": "containerProperties",
    "aspect": {
        "json": {
            "customProperties": {
                "platform": "mssql",
                "env": "PROD",
                "database": "demodata",
                "schema": "db_denydatareader"
            },
            "name": "db_denydatareader"
        }
    },
    "systemMetadata": {
        "lastObserved": 1615443388097,
        "runId": "mssql-test"
    }
},
{
    "entityType": "container",
    "entityUrn": "urn:li:container:1b9d125d390447de36719bfb8dd1f782",
    "changeType": "UPSERT",
    "aspectName": "status",
    "aspect": {
        "json": {
            "removed": false
        }
    },
    "systemMetadata": {
        "lastObserved": 1615443388097,
        "runId": "mssql-test"
    }
},
{
    "entityType": "container",
    "entityUrn": "urn:li:container:1b9d125d390447de36719bfb8dd1f782",
    "changeType": "UPSERT",
    "aspectName": "dataPlatformInstance",
    "aspect": {
        "json": {
            "platform": "urn:li:dataPlatform:mssql"
        }
    },
    "systemMetadata": {
        "lastObserved": 1615443388097,
        "runId": "mssql-test"
    }
},
{
    "entityType": "container",
    "entityUrn": "urn:li:container:1b9d125d390447de36719bfb8dd1f782",
    "changeType": "UPSERT",
    "aspectName": "subTypes",
    "aspect": {
        "json": {
            "typeNames": [
                "Schema"
            ]
        }
    },
    "systemMetadata": {
        "lastObserved": 1615443388097,
        "runId": "mssql-test"
    }
},
{
    "entityType": "container",
    "entityUrn": "urn:li:container:1b9d125d390447de36719bfb8dd1f782",
    "changeType": "UPSERT",
    "aspectName": "container",
    "aspect": {
        "json": {
            "container": "urn:li:container:b7062d1c0c650d9de0f7a9a5de00b1b5"
        }
    },
    "systemMetadata": {
        "lastObserved": 1615443388097,
        "runId": "mssql-test"
    }
},
{
    "entityType": "container",
    "entityUrn": "urn:li:container:1b9d125d390447de36719bfb8dd1f782",
    "changeType": "UPSERT",
    "aspectName": "browsePathsV2",
    "aspect": {
        "json": {
            "path": [
                {
                    "id": "urn:li:container:b7062d1c0c650d9de0f7a9a5de00b1b5",
                    "urn": "urn:li:container:b7062d1c0c650d9de0f7a9a5de00b1b5"
                }
            ]
        }
    },
    "systemMetadata": {
        "lastObserved": 1615443388097,
        "runId": "mssql-test"
    }
},
{
    "entityType": "container",
    "entityUrn": "urn:li:container:fcd4c8da3739150766f91e7f6c2a3a30",
    "changeType": "UPSERT",
    "aspectName": "containerProperties",
    "aspect": {
        "json": {
            "customProperties": {
                "platform": "mssql",
                "env": "PROD",
                "database": "demodata",
                "schema": "db_denydatawriter"
            },
            "name": "db_denydatawriter"
        }
    },
    "systemMetadata": {
        "lastObserved": 1615443388097,
        "runId": "mssql-test"
    }
},
{
    "entityType": "container",
    "entityUrn": "urn:li:container:fcd4c8da3739150766f91e7f6c2a3a30",
    "changeType": "UPSERT",
    "aspectName": "status",
    "aspect": {
        "json": {
            "removed": false
        }
    },
    "systemMetadata": {
        "lastObserved": 1615443388097,
        "runId": "mssql-test"
    }
},
{
    "entityType": "container",
    "entityUrn": "urn:li:container:fcd4c8da3739150766f91e7f6c2a3a30",
    "changeType": "UPSERT",
    "aspectName": "dataPlatformInstance",
    "aspect": {
        "json": {
            "platform": "urn:li:dataPlatform:mssql"
        }
    },
    "systemMetadata": {
        "lastObserved": 1615443388097,
        "runId": "mssql-test"
    }
},
{
    "entityType": "container",
    "entityUrn": "urn:li:container:fcd4c8da3739150766f91e7f6c2a3a30",
    "changeType": "UPSERT",
    "aspectName": "subTypes",
    "aspect": {
        "json": {
            "typeNames": [
                "Schema"
            ]
        }
    },
    "systemMetadata": {
        "lastObserved": 1615443388097,
        "runId": "mssql-test"
    }
},
{
    "entityType": "container",
    "entityUrn": "urn:li:container:fcd4c8da3739150766f91e7f6c2a3a30",
    "changeType": "UPSERT",
    "aspectName": "container",
    "aspect": {
        "json": {
            "container": "urn:li:container:b7062d1c0c650d9de0f7a9a5de00b1b5"
        }
    },
    "systemMetadata": {
        "lastObserved": 1615443388097,
        "runId": "mssql-test"
    }
},
{
    "entityType": "container",
    "entityUrn": "urn:li:container:fcd4c8da3739150766f91e7f6c2a3a30",
    "changeType": "UPSERT",
    "aspectName": "browsePathsV2",
    "aspect": {
        "json": {
            "path": [
                {
                    "id": "urn:li:container:b7062d1c0c650d9de0f7a9a5de00b1b5",
                    "urn": "urn:li:container:b7062d1c0c650d9de0f7a9a5de00b1b5"
                }
            ]
        }
    },
    "systemMetadata": {
        "lastObserved": 1615443388097,
        "runId": "mssql-test"
    }
},
{
    "entityType": "container",
    "entityUrn": "urn:li:container:2029cab615b3cd82cb87b153957d2e92",
    "changeType": "UPSERT",
    "aspectName": "containerProperties",
    "aspect": {
        "json": {
            "customProperties": {
                "platform": "mssql",
                "env": "PROD",
                "database": "demodata",
                "schema": "db_owner"
            },
            "name": "db_owner"
        }
    },
    "systemMetadata": {
        "lastObserved": 1615443388097,
        "runId": "mssql-test"
    }
},
{
    "entityType": "container",
    "entityUrn": "urn:li:container:2029cab615b3cd82cb87b153957d2e92",
    "changeType": "UPSERT",
    "aspectName": "status",
    "aspect": {
        "json": {
            "removed": false
        }
    },
    "systemMetadata": {
        "lastObserved": 1615443388097,
        "runId": "mssql-test"
    }
},
{
    "entityType": "container",
    "entityUrn": "urn:li:container:2029cab615b3cd82cb87b153957d2e92",
    "changeType": "UPSERT",
    "aspectName": "dataPlatformInstance",
    "aspect": {
        "json": {
            "platform": "urn:li:dataPlatform:mssql"
        }
    },
    "systemMetadata": {
        "lastObserved": 1615443388097,
        "runId": "mssql-test"
    }
},
{
    "entityType": "container",
    "entityUrn": "urn:li:container:2029cab615b3cd82cb87b153957d2e92",
    "changeType": "UPSERT",
    "aspectName": "subTypes",
    "aspect": {
        "json": {
            "typeNames": [
                "Schema"
            ]
        }
    },
    "systemMetadata": {
        "lastObserved": 1615443388097,
        "runId": "mssql-test"
    }
},
{
    "entityType": "container",
    "entityUrn": "urn:li:container:2029cab615b3cd82cb87b153957d2e92",
    "changeType": "UPSERT",
    "aspectName": "container",
    "aspect": {
        "json": {
            "container": "urn:li:container:b7062d1c0c650d9de0f7a9a5de00b1b5"
        }
    },
    "systemMetadata": {
        "lastObserved": 1615443388097,
        "runId": "mssql-test"
    }
},
{
    "entityType": "container",
    "entityUrn": "urn:li:container:2029cab615b3cd82cb87b153957d2e92",
    "changeType": "UPSERT",
    "aspectName": "browsePathsV2",
    "aspect": {
        "json": {
            "path": [
                {
                    "id": "urn:li:container:b7062d1c0c650d9de0f7a9a5de00b1b5",
                    "urn": "urn:li:container:b7062d1c0c650d9de0f7a9a5de00b1b5"
                }
            ]
        }
    },
    "systemMetadata": {
        "lastObserved": 1615443388097,
        "runId": "mssql-test"
    }
},
{
    "entityType": "container",
    "entityUrn": "urn:li:container:556e25ccec98892284f017f870ef7809",
    "changeType": "UPSERT",
    "aspectName": "containerProperties",
    "aspect": {
        "json": {
            "customProperties": {
                "platform": "mssql",
                "env": "PROD",
                "database": "demodata",
                "schema": "db_securityadmin"
            },
            "name": "db_securityadmin"
        }
    },
    "systemMetadata": {
        "lastObserved": 1615443388097,
        "runId": "mssql-test"
    }
},
{
    "entityType": "container",
    "entityUrn": "urn:li:container:556e25ccec98892284f017f870ef7809",
    "changeType": "UPSERT",
    "aspectName": "status",
    "aspect": {
        "json": {
            "removed": false
        }
    },
    "systemMetadata": {
        "lastObserved": 1615443388097,
        "runId": "mssql-test"
    }
},
{
    "entityType": "container",
    "entityUrn": "urn:li:container:556e25ccec98892284f017f870ef7809",
    "changeType": "UPSERT",
    "aspectName": "dataPlatformInstance",
    "aspect": {
        "json": {
            "platform": "urn:li:dataPlatform:mssql"
        }
    },
    "systemMetadata": {
        "lastObserved": 1615443388097,
        "runId": "mssql-test"
    }
},
{
    "entityType": "container",
    "entityUrn": "urn:li:container:556e25ccec98892284f017f870ef7809",
    "changeType": "UPSERT",
    "aspectName": "subTypes",
    "aspect": {
        "json": {
            "typeNames": [
                "Schema"
            ]
        }
    },
    "systemMetadata": {
        "lastObserved": 1615443388097,
        "runId": "mssql-test"
    }
},
{
    "entityType": "container",
    "entityUrn": "urn:li:container:556e25ccec98892284f017f870ef7809",
    "changeType": "UPSERT",
    "aspectName": "container",
    "aspect": {
        "json": {
            "container": "urn:li:container:b7062d1c0c650d9de0f7a9a5de00b1b5"
        }
    },
    "systemMetadata": {
        "lastObserved": 1615443388097,
        "runId": "mssql-test"
    }
},
{
    "entityType": "container",
    "entityUrn": "urn:li:container:556e25ccec98892284f017f870ef7809",
    "changeType": "UPSERT",
    "aspectName": "browsePathsV2",
    "aspect": {
        "json": {
            "path": [
                {
                    "id": "urn:li:container:b7062d1c0c650d9de0f7a9a5de00b1b5",
                    "urn": "urn:li:container:b7062d1c0c650d9de0f7a9a5de00b1b5"
                }
            ]
        }
    },
    "systemMetadata": {
        "lastObserved": 1615443388097,
        "runId": "mssql-test"
    }
},
{
    "entityType": "container",
    "entityUrn": "urn:li:container:d41a036a2e6cfa44b834edf7683199ec",
    "changeType": "UPSERT",
    "aspectName": "containerProperties",
    "aspect": {
        "json": {
            "customProperties": {
                "platform": "mssql",
                "env": "PROD",
                "database": "demodata",
                "schema": "dbo"
            },
            "name": "dbo"
        }
    },
    "systemMetadata": {
        "lastObserved": 1615443388097,
        "runId": "mssql-test"
    }
},
{
    "entityType": "container",
    "entityUrn": "urn:li:container:d41a036a2e6cfa44b834edf7683199ec",
    "changeType": "UPSERT",
    "aspectName": "status",
    "aspect": {
        "json": {
            "removed": false
        }
    },
    "systemMetadata": {
        "lastObserved": 1615443388097,
        "runId": "mssql-test"
    }
},
{
    "entityType": "container",
    "entityUrn": "urn:li:container:d41a036a2e6cfa44b834edf7683199ec",
    "changeType": "UPSERT",
    "aspectName": "dataPlatformInstance",
    "aspect": {
        "json": {
            "platform": "urn:li:dataPlatform:mssql"
        }
    },
    "systemMetadata": {
        "lastObserved": 1615443388097,
        "runId": "mssql-test"
    }
},
{
    "entityType": "container",
    "entityUrn": "urn:li:container:d41a036a2e6cfa44b834edf7683199ec",
    "changeType": "UPSERT",
    "aspectName": "subTypes",
    "aspect": {
        "json": {
            "typeNames": [
                "Schema"
            ]
        }
    },
    "systemMetadata": {
        "lastObserved": 1615443388097,
        "runId": "mssql-test"
    }
},
{
    "entityType": "container",
    "entityUrn": "urn:li:container:d41a036a2e6cfa44b834edf7683199ec",
    "changeType": "UPSERT",
    "aspectName": "container",
    "aspect": {
        "json": {
            "container": "urn:li:container:b7062d1c0c650d9de0f7a9a5de00b1b5"
        }
    },
    "systemMetadata": {
        "lastObserved": 1615443388097,
        "runId": "mssql-test"
    }
},
{
    "entityType": "container",
    "entityUrn": "urn:li:container:d41a036a2e6cfa44b834edf7683199ec",
    "changeType": "UPSERT",
    "aspectName": "browsePathsV2",
    "aspect": {
        "json": {
            "path": [
                {
                    "id": "urn:li:container:b7062d1c0c650d9de0f7a9a5de00b1b5",
                    "urn": "urn:li:container:b7062d1c0c650d9de0f7a9a5de00b1b5"
                }
            ]
        }
    },
    "systemMetadata": {
        "lastObserved": 1615443388097,
        "runId": "mssql-test"
    }
},
{
    "entityType": "dataset",
    "entityUrn": "urn:li:dataset:(urn:li:dataPlatform:mssql,DemoDataAlias.dbo.Products,PROD)",
    "changeType": "UPSERT",
    "aspectName": "container",
    "aspect": {
        "json": {
            "container": "urn:li:container:d41a036a2e6cfa44b834edf7683199ec"
        }
    },
    "systemMetadata": {
        "lastObserved": 1615443388097,
        "runId": "mssql-test"
    }
},
{
    "proposedSnapshot": {
        "com.linkedin.pegasus2avro.metadata.snapshot.DatasetSnapshot": {
            "urn": "urn:li:dataset:(urn:li:dataPlatform:mssql,DemoDataAlias.dbo.Products,PROD)",
            "aspects": [
                {
                    "com.linkedin.pegasus2avro.common.Status": {
                        "removed": false
                    }
                },
                {
                    "com.linkedin.pegasus2avro.dataset.DatasetProperties": {
                        "customProperties": {},
                        "name": "Products",
                        "tags": []
                    }
                },
                {
                    "com.linkedin.pegasus2avro.schema.SchemaMetadata": {
                        "schemaName": "DemoDataAlias.dbo.Products",
                        "platform": "urn:li:dataPlatform:mssql",
                        "version": 0,
                        "created": {
                            "time": 0,
                            "actor": "urn:li:corpuser:unknown"
                        },
                        "lastModified": {
                            "time": 0,
                            "actor": "urn:li:corpuser:unknown"
                        },
                        "hash": "",
                        "platformSchema": {
                            "com.linkedin.pegasus2avro.schema.MySqlDDL": {
                                "tableSchema": ""
                            }
                        },
                        "fields": [
                            {
                                "fieldPath": "ID",
                                "nullable": true,
                                "type": {
                                    "type": {
                                        "com.linkedin.pegasus2avro.schema.NumberType": {}
                                    }
                                },
                                "nativeDataType": "INTEGER()",
                                "recursive": false,
                                "isPartOfKey": false
                            },
                            {
                                "fieldPath": "ProductName",
                                "nullable": true,
                                "type": {
                                    "type": {
                                        "com.linkedin.pegasus2avro.schema.StringType": {}
                                    }
                                },
                                "nativeDataType": "NVARCHAR()",
                                "recursive": false,
                                "isPartOfKey": false
                            }
                        ]
                    }
                }
            ]
        }
    },
    "systemMetadata": {
        "lastObserved": 1615443388097,
        "runId": "mssql-test"
    }
},
{
    "entityType": "dataset",
    "entityUrn": "urn:li:dataset:(urn:li:dataPlatform:mssql,DemoDataAlias.dbo.Products,PROD)",
    "changeType": "UPSERT",
    "aspectName": "subTypes",
    "aspect": {
        "json": {
            "typeNames": [
                "Table"
            ]
        }
    },
    "systemMetadata": {
        "lastObserved": 1615443388097,
        "runId": "mssql-test"
    }
},
{
    "entityType": "dataset",
    "entityUrn": "urn:li:dataset:(urn:li:dataPlatform:mssql,DemoDataAlias.dbo.Products,PROD)",
    "changeType": "UPSERT",
    "aspectName": "browsePathsV2",
    "aspect": {
        "json": {
            "path": [
                {
                    "id": "urn:li:container:b7062d1c0c650d9de0f7a9a5de00b1b5",
                    "urn": "urn:li:container:b7062d1c0c650d9de0f7a9a5de00b1b5"
                },
                {
                    "id": "urn:li:container:d41a036a2e6cfa44b834edf7683199ec",
                    "urn": "urn:li:container:d41a036a2e6cfa44b834edf7683199ec"
                }
            ]
        }
    },
    "systemMetadata": {
        "lastObserved": 1615443388097,
        "runId": "mssql-test"
    }
},
{
    "entityType": "container",
    "entityUrn": "urn:li:container:6e5c6d608d0a2dcc4eb03591382e5671",
    "changeType": "UPSERT",
    "aspectName": "containerProperties",
    "aspect": {
        "json": {
            "customProperties": {
                "platform": "mssql",
                "env": "PROD",
                "database": "demodata",
                "schema": "Foo"
            },
            "name": "Foo"
        }
    },
    "systemMetadata": {
        "lastObserved": 1615443388097,
        "runId": "mssql-test"
    }
},
{
    "entityType": "container",
    "entityUrn": "urn:li:container:6e5c6d608d0a2dcc4eb03591382e5671",
    "changeType": "UPSERT",
    "aspectName": "status",
    "aspect": {
        "json": {
            "removed": false
        }
    },
    "systemMetadata": {
        "lastObserved": 1615443388097,
        "runId": "mssql-test"
    }
},
{
    "entityType": "container",
    "entityUrn": "urn:li:container:6e5c6d608d0a2dcc4eb03591382e5671",
    "changeType": "UPSERT",
    "aspectName": "dataPlatformInstance",
    "aspect": {
        "json": {
            "platform": "urn:li:dataPlatform:mssql"
        }
    },
    "systemMetadata": {
        "lastObserved": 1615443388097,
        "runId": "mssql-test"
    }
},
{
    "entityType": "container",
    "entityUrn": "urn:li:container:6e5c6d608d0a2dcc4eb03591382e5671",
    "changeType": "UPSERT",
    "aspectName": "subTypes",
    "aspect": {
        "json": {
            "typeNames": [
                "Schema"
            ]
        }
    },
    "systemMetadata": {
        "lastObserved": 1615443388097,
        "runId": "mssql-test"
    }
},
{
    "entityType": "container",
    "entityUrn": "urn:li:container:6e5c6d608d0a2dcc4eb03591382e5671",
    "changeType": "UPSERT",
    "aspectName": "container",
    "aspect": {
        "json": {
            "container": "urn:li:container:b7062d1c0c650d9de0f7a9a5de00b1b5"
        }
    },
    "systemMetadata": {
        "lastObserved": 1615443388097,
        "runId": "mssql-test"
    }
},
{
    "entityType": "container",
    "entityUrn": "urn:li:container:6e5c6d608d0a2dcc4eb03591382e5671",
    "changeType": "UPSERT",
    "aspectName": "browsePathsV2",
    "aspect": {
        "json": {
            "path": [
                {
                    "id": "urn:li:container:b7062d1c0c650d9de0f7a9a5de00b1b5",
                    "urn": "urn:li:container:b7062d1c0c650d9de0f7a9a5de00b1b5"
                }
            ]
        }
    },
    "systemMetadata": {
        "lastObserved": 1615443388097,
        "runId": "mssql-test"
    }
},
{
    "entityType": "dataset",
    "entityUrn": "urn:li:dataset:(urn:li:dataPlatform:mssql,DemoDataAlias.Foo.Items,PROD)",
    "changeType": "UPSERT",
    "aspectName": "container",
    "aspect": {
        "json": {
            "container": "urn:li:container:6e5c6d608d0a2dcc4eb03591382e5671"
        }
    },
    "systemMetadata": {
        "lastObserved": 1615443388097,
        "runId": "mssql-test"
    }
},
{
    "proposedSnapshot": {
        "com.linkedin.pegasus2avro.metadata.snapshot.DatasetSnapshot": {
            "urn": "urn:li:dataset:(urn:li:dataPlatform:mssql,DemoDataAlias.Foo.Items,PROD)",
            "aspects": [
                {
                    "com.linkedin.pegasus2avro.common.Status": {
                        "removed": false
                    }
                },
                {
                    "com.linkedin.pegasus2avro.dataset.DatasetProperties": {
                        "customProperties": {},
                        "name": "Items",
                        "description": "Description for table Items of schema Foo.",
                        "tags": []
                    }
                },
                {
                    "com.linkedin.pegasus2avro.schema.SchemaMetadata": {
                        "schemaName": "DemoDataAlias.Foo.Items",
                        "platform": "urn:li:dataPlatform:mssql",
                        "version": 0,
                        "created": {
                            "time": 0,
                            "actor": "urn:li:corpuser:unknown"
                        },
                        "lastModified": {
                            "time": 0,
                            "actor": "urn:li:corpuser:unknown"
                        },
                        "hash": "",
                        "platformSchema": {
                            "com.linkedin.pegasus2avro.schema.MySqlDDL": {
                                "tableSchema": ""
                            }
                        },
                        "fields": [
                            {
                                "fieldPath": "ID",
                                "nullable": true,
                                "type": {
                                    "type": {
                                        "com.linkedin.pegasus2avro.schema.NumberType": {}
                                    }
                                },
                                "nativeDataType": "INTEGER()",
                                "recursive": false,
                                "isPartOfKey": false
                            },
                            {
                                "fieldPath": "ItemName",
                                "nullable": true,
                                "type": {
                                    "type": {
                                        "com.linkedin.pegasus2avro.schema.StringType": {}
                                    }
                                },
                                "nativeDataType": "NVARCHAR()",
                                "recursive": false,
                                "isPartOfKey": false
                            }
                        ]
                    }
                }
            ]
        }
    },
    "systemMetadata": {
        "lastObserved": 1615443388097,
        "runId": "mssql-test"
    }
},
{
    "entityType": "dataset",
    "entityUrn": "urn:li:dataset:(urn:li:dataPlatform:mssql,DemoDataAlias.Foo.Items,PROD)",
    "changeType": "UPSERT",
    "aspectName": "subTypes",
    "aspect": {
        "json": {
            "typeNames": [
                "Table"
            ]
        }
    },
    "systemMetadata": {
        "lastObserved": 1615443388097,
        "runId": "mssql-test"
    }
},
{
    "entityType": "dataset",
    "entityUrn": "urn:li:dataset:(urn:li:dataPlatform:mssql,DemoDataAlias.Foo.Items,PROD)",
    "changeType": "UPSERT",
    "aspectName": "browsePathsV2",
    "aspect": {
        "json": {
            "path": [
                {
                    "id": "urn:li:container:b7062d1c0c650d9de0f7a9a5de00b1b5",
                    "urn": "urn:li:container:b7062d1c0c650d9de0f7a9a5de00b1b5"
                },
                {
                    "id": "urn:li:container:6e5c6d608d0a2dcc4eb03591382e5671",
                    "urn": "urn:li:container:6e5c6d608d0a2dcc4eb03591382e5671"
                }
            ]
        }
    },
    "systemMetadata": {
        "lastObserved": 1615443388097,
        "runId": "mssql-test"
    }
},
{
    "entityType": "dataset",
    "entityUrn": "urn:li:dataset:(urn:li:dataPlatform:mssql,DemoDataAlias.Foo.Persons,PROD)",
    "changeType": "UPSERT",
    "aspectName": "container",
    "aspect": {
        "json": {
            "container": "urn:li:container:6e5c6d608d0a2dcc4eb03591382e5671"
        }
    },
    "systemMetadata": {
        "lastObserved": 1615443388097,
        "runId": "mssql-test"
    }
},
{
    "proposedSnapshot": {
        "com.linkedin.pegasus2avro.metadata.snapshot.DatasetSnapshot": {
            "urn": "urn:li:dataset:(urn:li:dataPlatform:mssql,DemoDataAlias.Foo.Persons,PROD)",
            "aspects": [
                {
                    "com.linkedin.pegasus2avro.common.Status": {
                        "removed": false
                    }
                },
                {
                    "com.linkedin.pegasus2avro.dataset.DatasetProperties": {
                        "customProperties": {},
                        "name": "Persons",
                        "tags": []
                    }
                },
                {
                    "com.linkedin.pegasus2avro.schema.SchemaMetadata": {
                        "schemaName": "DemoDataAlias.Foo.Persons",
                        "platform": "urn:li:dataPlatform:mssql",
                        "version": 0,
                        "created": {
                            "time": 0,
                            "actor": "urn:li:corpuser:unknown"
                        },
                        "lastModified": {
                            "time": 0,
                            "actor": "urn:li:corpuser:unknown"
                        },
                        "hash": "",
                        "platformSchema": {
                            "com.linkedin.pegasus2avro.schema.MySqlDDL": {
                                "tableSchema": ""
                            }
                        },
                        "fields": [
                            {
                                "fieldPath": "ID",
                                "nullable": false,
                                "type": {
                                    "type": {
                                        "com.linkedin.pegasus2avro.schema.NumberType": {}
                                    }
                                },
                                "nativeDataType": "INTEGER()",
                                "recursive": false,
                                "isPartOfKey": true
                            },
                            {
                                "fieldPath": "LastName",
                                "nullable": false,
                                "description": "Description for column LastName of table Persons of schema Foo.",
                                "type": {
                                    "type": {
                                        "com.linkedin.pegasus2avro.schema.StringType": {}
                                    }
                                },
                                "nativeDataType": "VARCHAR(length=255, collation='SQL_Latin1_General_CP1_CI_AS')",
                                "recursive": false,
                                "isPartOfKey": false
                            },
                            {
                                "fieldPath": "FirstName",
                                "nullable": true,
                                "type": {
                                    "type": {
                                        "com.linkedin.pegasus2avro.schema.StringType": {}
                                    }
                                },
                                "nativeDataType": "VARCHAR(length=255, collation='SQL_Latin1_General_CP1_CI_AS')",
                                "recursive": false,
                                "isPartOfKey": false
                            },
                            {
                                "fieldPath": "Age",
                                "nullable": true,
                                "type": {
                                    "type": {
                                        "com.linkedin.pegasus2avro.schema.NumberType": {}
                                    }
                                },
                                "nativeDataType": "INTEGER()",
                                "recursive": false,
                                "isPartOfKey": false
                            }
                        ]
                    }
                }
            ]
        }
    },
    "systemMetadata": {
        "lastObserved": 1615443388097,
        "runId": "mssql-test"
    }
},
{
    "entityType": "dataset",
    "entityUrn": "urn:li:dataset:(urn:li:dataPlatform:mssql,DemoDataAlias.Foo.Persons,PROD)",
    "changeType": "UPSERT",
    "aspectName": "subTypes",
    "aspect": {
        "json": {
            "typeNames": [
                "Table"
            ]
        }
    },
    "systemMetadata": {
        "lastObserved": 1615443388097,
        "runId": "mssql-test"
    }
},
{
    "entityType": "dataset",
    "entityUrn": "urn:li:dataset:(urn:li:dataPlatform:mssql,DemoDataAlias.Foo.Persons,PROD)",
    "changeType": "UPSERT",
    "aspectName": "browsePathsV2",
    "aspect": {
        "json": {
            "path": [
                {
                    "id": "urn:li:container:b7062d1c0c650d9de0f7a9a5de00b1b5",
                    "urn": "urn:li:container:b7062d1c0c650d9de0f7a9a5de00b1b5"
                },
                {
                    "id": "urn:li:container:6e5c6d608d0a2dcc4eb03591382e5671",
                    "urn": "urn:li:container:6e5c6d608d0a2dcc4eb03591382e5671"
                }
            ]
        }
    },
    "systemMetadata": {
        "lastObserved": 1615443388097,
        "runId": "mssql-test"
    }
},
{
    "entityType": "dataset",
    "entityUrn": "urn:li:dataset:(urn:li:dataPlatform:mssql,DemoDataAlias.Foo.SalesReason,PROD)",
    "changeType": "UPSERT",
    "aspectName": "container",
    "aspect": {
        "json": {
            "container": "urn:li:container:6e5c6d608d0a2dcc4eb03591382e5671"
        }
    },
    "systemMetadata": {
        "lastObserved": 1615443388097,
        "runId": "mssql-test"
    }
},
{
    "proposedSnapshot": {
        "com.linkedin.pegasus2avro.metadata.snapshot.DatasetSnapshot": {
            "urn": "urn:li:dataset:(urn:li:dataPlatform:mssql,DemoDataAlias.Foo.SalesReason,PROD)",
            "aspects": [
                {
                    "com.linkedin.pegasus2avro.common.Status": {
                        "removed": false
                    }
                },
                {
                    "com.linkedin.pegasus2avro.dataset.DatasetProperties": {
                        "customProperties": {},
                        "name": "SalesReason",
                        "tags": []
                    }
                },
                {
                    "com.linkedin.pegasus2avro.schema.SchemaMetadata": {
                        "schemaName": "DemoDataAlias.Foo.SalesReason",
                        "platform": "urn:li:dataPlatform:mssql",
                        "version": 0,
                        "created": {
                            "time": 0,
                            "actor": "urn:li:corpuser:unknown"
                        },
                        "lastModified": {
                            "time": 0,
                            "actor": "urn:li:corpuser:unknown"
                        },
                        "hash": "",
                        "platformSchema": {
                            "com.linkedin.pegasus2avro.schema.MySqlDDL": {
                                "tableSchema": ""
                            }
                        },
                        "fields": [
                            {
                                "fieldPath": "TempID",
                                "nullable": false,
                                "type": {
                                    "type": {
                                        "com.linkedin.pegasus2avro.schema.NumberType": {}
                                    }
                                },
                                "nativeDataType": "INTEGER()",
                                "recursive": false,
                                "isPartOfKey": true
                            },
                            {
                                "fieldPath": "Name",
                                "nullable": true,
                                "type": {
                                    "type": {
                                        "com.linkedin.pegasus2avro.schema.StringType": {}
                                    }
                                },
                                "nativeDataType": "NVARCHAR(length=50)",
                                "recursive": false,
                                "isPartOfKey": false
                            }
                        ],
                        "foreignKeys": [
                            {
                                "name": "FK_TempSales_SalesReason",
                                "foreignFields": [
                                    "urn:li:schemaField:(urn:li:dataset:(urn:li:dataPlatform:mssql,DemoDataAlias.Foo.Persons,PROD),ID)"
                                ],
                                "sourceFields": [
                                    "urn:li:schemaField:(urn:li:dataset:(urn:li:dataPlatform:mssql,DemoDataAlias.Foo.SalesReason,PROD),TempID)"
                                ],
                                "foreignDataset": "urn:li:dataset:(urn:li:dataPlatform:mssql,DemoDataAlias.Foo.Persons,PROD)"
                            }
                        ]
                    }
                }
            ]
        }
    },
    "systemMetadata": {
        "lastObserved": 1615443388097,
        "runId": "mssql-test"
    }
},
{
    "entityType": "dataset",
    "entityUrn": "urn:li:dataset:(urn:li:dataPlatform:mssql,DemoDataAlias.Foo.SalesReason,PROD)",
    "changeType": "UPSERT",
    "aspectName": "subTypes",
    "aspect": {
        "json": {
            "typeNames": [
                "Table"
            ]
        }
    },
    "systemMetadata": {
        "lastObserved": 1615443388097,
        "runId": "mssql-test"
    }
},
{
<<<<<<< HEAD
    "entityType": "dataFlow",
    "entityUrn": "urn:li:dataFlow:(mssql,localhost.demodata.Foo.stored_procedures,PROD)",
    "changeType": "UPSERT",
    "aspectName": "dataFlowInfo",
    "aspect": {
        "json": {
            "customProperties": {},
            "externalUrl": "",
            "name": "localhost.demodata.Foo.stored_procedures"
        }
    },
    "systemMetadata": {
        "lastObserved": 1615443388097,
        "runId": "mssql-test"
    }
},
{
    "entityType": "dataJob",
    "entityUrn": "urn:li:dataJob:(urn:li:dataFlow:(mssql,localhost.demodata.Foo.stored_procedures,PROD),DBs)",
    "changeType": "UPSERT",
    "aspectName": "dataJobInfo",
    "aspect": {
        "json": {
            "customProperties": {
                "procedure_depends_on": "{}",
                "depending_on_procedure": "{}",
                "code": "CREATE PROCEDURE Foo.DBs @ID INT\nAS\n    SELECT @ID AS ThatDB;\n",
                "input parameters": "['@ID']",
                "parameter @ID": "{'type': 'int'}",
                "date_created": "2023-03-10 16:27:54.907000",
                "date_modified": "2023-03-10 16:27:54.907000"
            },
            "externalUrl": "",
            "name": "demodata.Foo.DBs",
            "type": {
                "string": "MSSQL_STORED_PROCEDURE"
            }
        }
    },
    "systemMetadata": {
        "lastObserved": 1615443388097,
        "runId": "mssql-test"
    }
},
{
    "entityType": "dataJob",
    "entityUrn": "urn:li:dataJob:(urn:li:dataFlow:(mssql,localhost.demodata.Foo.stored_procedures,PROD),DBs)",
    "changeType": "UPSERT",
    "aspectName": "dataJobInputOutput",
    "aspect": {
        "json": {
            "inputDatasets": [],
            "outputDatasets": [],
            "inputDatajobs": []
=======
    "entityType": "dataset",
    "entityUrn": "urn:li:dataset:(urn:li:dataPlatform:mssql,DemoDataAlias.Foo.SalesReason,PROD)",
    "changeType": "UPSERT",
    "aspectName": "browsePathsV2",
    "aspect": {
        "json": {
            "path": [
                {
                    "id": "urn:li:container:b7062d1c0c650d9de0f7a9a5de00b1b5",
                    "urn": "urn:li:container:b7062d1c0c650d9de0f7a9a5de00b1b5"
                },
                {
                    "id": "urn:li:container:6e5c6d608d0a2dcc4eb03591382e5671",
                    "urn": "urn:li:container:6e5c6d608d0a2dcc4eb03591382e5671"
                }
            ]
>>>>>>> 3e47b3d2
        }
    },
    "systemMetadata": {
        "lastObserved": 1615443388097,
        "runId": "mssql-test"
    }
},
{
    "entityType": "container",
    "entityUrn": "urn:li:container:a6bea84fba7b05fb5d12630c8e6306ac",
    "changeType": "UPSERT",
    "aspectName": "containerProperties",
    "aspect": {
        "json": {
            "customProperties": {
                "platform": "mssql",
                "env": "PROD",
                "database": "demodata",
                "schema": "guest"
            },
            "name": "guest"
        }
    },
    "systemMetadata": {
        "lastObserved": 1615443388097,
        "runId": "mssql-test"
    }
},
{
    "entityType": "container",
    "entityUrn": "urn:li:container:a6bea84fba7b05fb5d12630c8e6306ac",
    "changeType": "UPSERT",
    "aspectName": "status",
    "aspect": {
        "json": {
            "removed": false
        }
    },
    "systemMetadata": {
        "lastObserved": 1615443388097,
        "runId": "mssql-test"
    }
},
{
    "entityType": "container",
    "entityUrn": "urn:li:container:a6bea84fba7b05fb5d12630c8e6306ac",
    "changeType": "UPSERT",
    "aspectName": "dataPlatformInstance",
    "aspect": {
        "json": {
            "platform": "urn:li:dataPlatform:mssql"
        }
    },
    "systemMetadata": {
        "lastObserved": 1615443388097,
        "runId": "mssql-test"
    }
},
{
    "entityType": "container",
    "entityUrn": "urn:li:container:a6bea84fba7b05fb5d12630c8e6306ac",
    "changeType": "UPSERT",
    "aspectName": "subTypes",
    "aspect": {
        "json": {
            "typeNames": [
                "Schema"
            ]
        }
    },
    "systemMetadata": {
        "lastObserved": 1615443388097,
        "runId": "mssql-test"
    }
},
{
    "entityType": "container",
    "entityUrn": "urn:li:container:a6bea84fba7b05fb5d12630c8e6306ac",
    "changeType": "UPSERT",
    "aspectName": "container",
    "aspect": {
        "json": {
            "container": "urn:li:container:b7062d1c0c650d9de0f7a9a5de00b1b5"
        }
    },
    "systemMetadata": {
        "lastObserved": 1615443388097,
        "runId": "mssql-test"
    }
},
{
    "entityType": "container",
    "entityUrn": "urn:li:container:a6bea84fba7b05fb5d12630c8e6306ac",
    "changeType": "UPSERT",
    "aspectName": "browsePathsV2",
    "aspect": {
        "json": {
            "path": [
                {
                    "id": "urn:li:container:b7062d1c0c650d9de0f7a9a5de00b1b5",
                    "urn": "urn:li:container:b7062d1c0c650d9de0f7a9a5de00b1b5"
                }
            ]
        }
    },
    "systemMetadata": {
        "lastObserved": 1615443388097,
        "runId": "mssql-test"
    }
},
{
    "entityType": "container",
    "entityUrn": "urn:li:container:9f37bb7baa7ded19cc023e9f644a8cf8",
    "changeType": "UPSERT",
    "aspectName": "containerProperties",
    "aspect": {
        "json": {
            "customProperties": {
                "platform": "mssql",
                "env": "PROD",
                "database": "demodata",
                "schema": "INFORMATION_SCHEMA"
            },
            "name": "INFORMATION_SCHEMA"
        }
    },
    "systemMetadata": {
        "lastObserved": 1615443388097,
        "runId": "mssql-test"
    }
},
{
    "entityType": "container",
    "entityUrn": "urn:li:container:9f37bb7baa7ded19cc023e9f644a8cf8",
    "changeType": "UPSERT",
    "aspectName": "status",
    "aspect": {
        "json": {
            "removed": false
        }
    },
    "systemMetadata": {
        "lastObserved": 1615443388097,
        "runId": "mssql-test"
    }
},
{
    "entityType": "container",
    "entityUrn": "urn:li:container:9f37bb7baa7ded19cc023e9f644a8cf8",
    "changeType": "UPSERT",
    "aspectName": "dataPlatformInstance",
    "aspect": {
        "json": {
            "platform": "urn:li:dataPlatform:mssql"
        }
    },
    "systemMetadata": {
        "lastObserved": 1615443388097,
        "runId": "mssql-test"
    }
},
{
    "entityType": "container",
    "entityUrn": "urn:li:container:9f37bb7baa7ded19cc023e9f644a8cf8",
    "changeType": "UPSERT",
    "aspectName": "subTypes",
    "aspect": {
        "json": {
            "typeNames": [
                "Schema"
            ]
        }
    },
    "systemMetadata": {
        "lastObserved": 1615443388097,
        "runId": "mssql-test"
    }
},
{
    "entityType": "container",
    "entityUrn": "urn:li:container:9f37bb7baa7ded19cc023e9f644a8cf8",
    "changeType": "UPSERT",
    "aspectName": "container",
    "aspect": {
        "json": {
            "container": "urn:li:container:b7062d1c0c650d9de0f7a9a5de00b1b5"
        }
    },
    "systemMetadata": {
        "lastObserved": 1615443388097,
        "runId": "mssql-test"
    }
},
{
    "entityType": "container",
    "entityUrn": "urn:li:container:9f37bb7baa7ded19cc023e9f644a8cf8",
    "changeType": "UPSERT",
    "aspectName": "browsePathsV2",
    "aspect": {
        "json": {
            "path": [
                {
                    "id": "urn:li:container:b7062d1c0c650d9de0f7a9a5de00b1b5",
                    "urn": "urn:li:container:b7062d1c0c650d9de0f7a9a5de00b1b5"
                }
            ]
        }
    },
    "systemMetadata": {
        "lastObserved": 1615443388097,
        "runId": "mssql-test"
    }
},
{
    "entityType": "container",
    "entityUrn": "urn:li:container:3f157d8292fb473142f19e2250af537f",
    "changeType": "UPSERT",
    "aspectName": "containerProperties",
    "aspect": {
        "json": {
            "customProperties": {
                "platform": "mssql",
                "env": "PROD",
                "database": "demodata",
                "schema": "sys"
            },
            "name": "sys"
        }
    },
    "systemMetadata": {
        "lastObserved": 1615443388097,
        "runId": "mssql-test"
    }
},
{
    "entityType": "container",
    "entityUrn": "urn:li:container:3f157d8292fb473142f19e2250af537f",
    "changeType": "UPSERT",
    "aspectName": "status",
    "aspect": {
        "json": {
            "removed": false
        }
    },
    "systemMetadata": {
        "lastObserved": 1615443388097,
        "runId": "mssql-test"
    }
},
{
    "entityType": "container",
    "entityUrn": "urn:li:container:3f157d8292fb473142f19e2250af537f",
    "changeType": "UPSERT",
    "aspectName": "dataPlatformInstance",
    "aspect": {
        "json": {
            "platform": "urn:li:dataPlatform:mssql"
        }
    },
    "systemMetadata": {
        "lastObserved": 1615443388097,
        "runId": "mssql-test"
    }
},
{
    "entityType": "container",
    "entityUrn": "urn:li:container:3f157d8292fb473142f19e2250af537f",
    "changeType": "UPSERT",
    "aspectName": "subTypes",
    "aspect": {
        "json": {
            "typeNames": [
                "Schema"
            ]
        }
    },
    "systemMetadata": {
        "lastObserved": 1615443388097,
        "runId": "mssql-test"
    }
},
{
    "entityType": "container",
    "entityUrn": "urn:li:container:3f157d8292fb473142f19e2250af537f",
    "changeType": "UPSERT",
    "aspectName": "container",
    "aspect": {
        "json": {
            "container": "urn:li:container:b7062d1c0c650d9de0f7a9a5de00b1b5"
        }
    },
    "systemMetadata": {
        "lastObserved": 1615443388097,
        "runId": "mssql-test"
    }
},
{
<<<<<<< HEAD
    "entityType": "dataFlow",
    "entityUrn": "urn:li:dataFlow:(mssql,localhost.Weekly Demo Data Backup,PROD)",
    "changeType": "UPSERT",
    "aspectName": "status",
    "aspect": {
        "json": {
            "removed": false
        }
    },
    "systemMetadata": {
        "lastObserved": 1615443388097,
        "runId": "mssql-test"
    }
},
{
    "entityType": "dataFlow",
    "entityUrn": "urn:li:dataFlow:(mssql,localhost.demodata.Foo.stored_procedures,PROD)",
    "changeType": "UPSERT",
    "aspectName": "status",
    "aspect": {
        "json": {
            "removed": false
        }
    },
    "systemMetadata": {
        "lastObserved": 1615443388097,
        "runId": "mssql-test"
    }
},
{
    "entityType": "dataJob",
    "entityUrn": "urn:li:dataJob:(urn:li:dataFlow:(mssql,localhost.Weekly Demo Data Backup,PROD),localhost.Weekly Demo Data Backup)",
    "changeType": "UPSERT",
    "aspectName": "status",
    "aspect": {
        "json": {
            "removed": false
        }
    },
    "systemMetadata": {
        "lastObserved": 1615443388097,
        "runId": "mssql-test"
    }
},
{
    "entityType": "dataJob",
    "entityUrn": "urn:li:dataJob:(urn:li:dataFlow:(mssql,localhost.demodata.Foo.stored_procedures,PROD),DBs)",
    "changeType": "UPSERT",
    "aspectName": "status",
    "aspect": {
        "json": {
            "removed": false
=======
    "entityType": "container",
    "entityUrn": "urn:li:container:3f157d8292fb473142f19e2250af537f",
    "changeType": "UPSERT",
    "aspectName": "browsePathsV2",
    "aspect": {
        "json": {
            "path": [
                {
                    "id": "urn:li:container:b7062d1c0c650d9de0f7a9a5de00b1b5",
                    "urn": "urn:li:container:b7062d1c0c650d9de0f7a9a5de00b1b5"
                }
            ]
>>>>>>> 3e47b3d2
        }
    },
    "systemMetadata": {
        "lastObserved": 1615443388097,
        "runId": "mssql-test"
    }
}
]<|MERGE_RESOLUTION|>--- conflicted
+++ resolved
@@ -1805,7 +1805,6 @@
     }
 },
 {
-<<<<<<< HEAD
     "entityType": "dataFlow",
     "entityUrn": "urn:li:dataFlow:(mssql,localhost.demodata.Foo.stored_procedures,PROD)",
     "changeType": "UPSERT",
@@ -1860,7 +1859,14 @@
             "inputDatasets": [],
             "outputDatasets": [],
             "inputDatajobs": []
-=======
+        }
+    },
+    "systemMetadata": {
+        "lastObserved": 1615443388097,
+        "runId": "mssql-test"
+    }
+},
+{
     "entityType": "dataset",
     "entityUrn": "urn:li:dataset:(urn:li:dataPlatform:mssql,DemoDataAlias.Foo.SalesReason,PROD)",
     "changeType": "UPSERT",
@@ -1877,7 +1883,6 @@
                     "urn": "urn:li:container:6e5c6d608d0a2dcc4eb03591382e5671"
                 }
             ]
->>>>>>> 3e47b3d2
         }
     },
     "systemMetadata": {
@@ -2175,7 +2180,6 @@
     }
 },
 {
-<<<<<<< HEAD
     "entityType": "dataFlow",
     "entityUrn": "urn:li:dataFlow:(mssql,localhost.Weekly Demo Data Backup,PROD)",
     "changeType": "UPSERT",
@@ -2228,7 +2232,14 @@
     "aspect": {
         "json": {
             "removed": false
-=======
+        }
+    },
+    "systemMetadata": {
+        "lastObserved": 1615443388097,
+        "runId": "mssql-test"
+    }
+},
+{
     "entityType": "container",
     "entityUrn": "urn:li:container:3f157d8292fb473142f19e2250af537f",
     "changeType": "UPSERT",
@@ -2241,7 +2252,6 @@
                     "urn": "urn:li:container:b7062d1c0c650d9de0f7a9a5de00b1b5"
                 }
             ]
->>>>>>> 3e47b3d2
         }
     },
     "systemMetadata": {
