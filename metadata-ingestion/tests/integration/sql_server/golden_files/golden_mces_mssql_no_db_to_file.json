--- conflicted
+++ resolved
@@ -8,11 +8,7 @@
         "json": {
             "customProperties": {
                 "platform": "mssql",
-<<<<<<< HEAD
-                "instance": "PROD",
-=======
                 "env": "PROD",
->>>>>>> 166dc908
                 "database": "demodata"
             },
             "name": "demodata"
@@ -64,7 +60,6 @@
                 "Database"
             ]
         }
-<<<<<<< HEAD
     },
     "systemMetadata": {
         "lastObserved": 1615443388097,
@@ -129,8 +124,6 @@
             "outputDatasets": [],
             "inputDatajobs": []
         }
-=======
->>>>>>> 166dc908
     },
     "systemMetadata": {
         "lastObserved": 1615443388097,
@@ -146,11 +139,7 @@
         "json": {
             "customProperties": {
                 "platform": "mssql",
-<<<<<<< HEAD
-                "instance": "PROD",
-=======
                 "env": "PROD",
->>>>>>> 166dc908
                 "database": "demodata",
                 "schema": "db_accessadmin"
             },
@@ -233,11 +222,7 @@
         "json": {
             "customProperties": {
                 "platform": "mssql",
-<<<<<<< HEAD
-                "instance": "PROD",
-=======
                 "env": "PROD",
->>>>>>> 166dc908
                 "database": "demodata",
                 "schema": "db_backupoperator"
             },
@@ -320,11 +305,7 @@
         "json": {
             "customProperties": {
                 "platform": "mssql",
-<<<<<<< HEAD
-                "instance": "PROD",
-=======
                 "env": "PROD",
->>>>>>> 166dc908
                 "database": "demodata",
                 "schema": "db_datareader"
             },
@@ -407,11 +388,7 @@
         "json": {
             "customProperties": {
                 "platform": "mssql",
-<<<<<<< HEAD
-                "instance": "PROD",
-=======
                 "env": "PROD",
->>>>>>> 166dc908
                 "database": "demodata",
                 "schema": "db_datawriter"
             },
@@ -494,11 +471,7 @@
         "json": {
             "customProperties": {
                 "platform": "mssql",
-<<<<<<< HEAD
-                "instance": "PROD",
-=======
                 "env": "PROD",
->>>>>>> 166dc908
                 "database": "demodata",
                 "schema": "db_ddladmin"
             },
@@ -581,11 +554,7 @@
         "json": {
             "customProperties": {
                 "platform": "mssql",
-<<<<<<< HEAD
-                "instance": "PROD",
-=======
                 "env": "PROD",
->>>>>>> 166dc908
                 "database": "demodata",
                 "schema": "db_denydatareader"
             },
@@ -668,11 +637,7 @@
         "json": {
             "customProperties": {
                 "platform": "mssql",
-<<<<<<< HEAD
-                "instance": "PROD",
-=======
                 "env": "PROD",
->>>>>>> 166dc908
                 "database": "demodata",
                 "schema": "db_denydatawriter"
             },
@@ -755,11 +720,7 @@
         "json": {
             "customProperties": {
                 "platform": "mssql",
-<<<<<<< HEAD
-                "instance": "PROD",
-=======
                 "env": "PROD",
->>>>>>> 166dc908
                 "database": "demodata",
                 "schema": "db_owner"
             },
@@ -842,11 +803,7 @@
         "json": {
             "customProperties": {
                 "platform": "mssql",
-<<<<<<< HEAD
-                "instance": "PROD",
-=======
                 "env": "PROD",
->>>>>>> 166dc908
                 "database": "demodata",
                 "schema": "db_securityadmin"
             },
@@ -929,11 +886,7 @@
         "json": {
             "customProperties": {
                 "platform": "mssql",
-<<<<<<< HEAD
-                "instance": "PROD",
-=======
                 "env": "PROD",
->>>>>>> 166dc908
                 "database": "demodata",
                 "schema": "dbo"
             },
@@ -1120,11 +1073,7 @@
         "json": {
             "customProperties": {
                 "platform": "mssql",
-<<<<<<< HEAD
-                "instance": "PROD",
-=======
                 "env": "PROD",
->>>>>>> 166dc908
                 "database": "demodata",
                 "schema": "Foo"
             },
@@ -1542,7 +1491,6 @@
                 "Table"
             ]
         }
-<<<<<<< HEAD
     },
     "systemMetadata": {
         "lastObserved": 1615443388097,
@@ -1605,8 +1553,6 @@
             "outputDatasets": [],
             "inputDatajobs": []
         }
-=======
->>>>>>> 166dc908
     },
     "systemMetadata": {
         "lastObserved": 1615443388097,
@@ -1622,11 +1568,7 @@
         "json": {
             "customProperties": {
                 "platform": "mssql",
-<<<<<<< HEAD
-                "instance": "PROD",
-=======
                 "env": "PROD",
->>>>>>> 166dc908
                 "database": "demodata",
                 "schema": "guest"
             },
@@ -1709,11 +1651,7 @@
         "json": {
             "customProperties": {
                 "platform": "mssql",
-<<<<<<< HEAD
-                "instance": "PROD",
-=======
                 "env": "PROD",
->>>>>>> 166dc908
                 "database": "demodata",
                 "schema": "INFORMATION_SCHEMA"
             },
@@ -1796,11 +1734,7 @@
         "json": {
             "customProperties": {
                 "platform": "mssql",
-<<<<<<< HEAD
-                "instance": "PROD",
-=======
                 "env": "PROD",
->>>>>>> 166dc908
                 "database": "demodata",
                 "schema": "sys"
             },
@@ -1883,11 +1817,7 @@
         "json": {
             "customProperties": {
                 "platform": "mssql",
-<<<<<<< HEAD
-                "instance": "PROD",
-=======
                 "env": "PROD",
->>>>>>> 166dc908
                 "database": "newdata"
             },
             "name": "newdata"
@@ -1954,11 +1884,7 @@
         "json": {
             "customProperties": {
                 "platform": "mssql",
-<<<<<<< HEAD
-                "instance": "PROD",
-=======
                 "env": "PROD",
->>>>>>> 166dc908
                 "database": "newdata",
                 "schema": "db_accessadmin"
             },
@@ -2041,11 +1967,7 @@
         "json": {
             "customProperties": {
                 "platform": "mssql",
-<<<<<<< HEAD
-                "instance": "PROD",
-=======
                 "env": "PROD",
->>>>>>> 166dc908
                 "database": "newdata",
                 "schema": "db_backupoperator"
             },
@@ -2128,11 +2050,7 @@
         "json": {
             "customProperties": {
                 "platform": "mssql",
-<<<<<<< HEAD
-                "instance": "PROD",
-=======
                 "env": "PROD",
->>>>>>> 166dc908
                 "database": "newdata",
                 "schema": "db_datareader"
             },
@@ -2215,11 +2133,7 @@
         "json": {
             "customProperties": {
                 "platform": "mssql",
-<<<<<<< HEAD
-                "instance": "PROD",
-=======
                 "env": "PROD",
->>>>>>> 166dc908
                 "database": "newdata",
                 "schema": "db_datawriter"
             },
@@ -2302,11 +2216,7 @@
         "json": {
             "customProperties": {
                 "platform": "mssql",
-<<<<<<< HEAD
-                "instance": "PROD",
-=======
                 "env": "PROD",
->>>>>>> 166dc908
                 "database": "newdata",
                 "schema": "db_ddladmin"
             },
@@ -2389,11 +2299,7 @@
         "json": {
             "customProperties": {
                 "platform": "mssql",
-<<<<<<< HEAD
-                "instance": "PROD",
-=======
                 "env": "PROD",
->>>>>>> 166dc908
                 "database": "newdata",
                 "schema": "db_denydatareader"
             },
@@ -2476,11 +2382,7 @@
         "json": {
             "customProperties": {
                 "platform": "mssql",
-<<<<<<< HEAD
-                "instance": "PROD",
-=======
                 "env": "PROD",
->>>>>>> 166dc908
                 "database": "newdata",
                 "schema": "db_denydatawriter"
             },
@@ -2563,11 +2465,7 @@
         "json": {
             "customProperties": {
                 "platform": "mssql",
-<<<<<<< HEAD
-                "instance": "PROD",
-=======
                 "env": "PROD",
->>>>>>> 166dc908
                 "database": "newdata",
                 "schema": "db_owner"
             },
@@ -2650,11 +2548,7 @@
         "json": {
             "customProperties": {
                 "platform": "mssql",
-<<<<<<< HEAD
-                "instance": "PROD",
-=======
                 "env": "PROD",
->>>>>>> 166dc908
                 "database": "newdata",
                 "schema": "db_securityadmin"
             },
@@ -2737,11 +2631,7 @@
         "json": {
             "customProperties": {
                 "platform": "mssql",
-<<<<<<< HEAD
-                "instance": "PROD",
-=======
                 "env": "PROD",
->>>>>>> 166dc908
                 "database": "newdata",
                 "schema": "dbo"
             },
@@ -2928,11 +2818,7 @@
         "json": {
             "customProperties": {
                 "platform": "mssql",
-<<<<<<< HEAD
-                "instance": "PROD",
-=======
                 "env": "PROD",
->>>>>>> 166dc908
                 "database": "newdata",
                 "schema": "FooNew"
             },
@@ -3247,11 +3133,7 @@
         "json": {
             "customProperties": {
                 "platform": "mssql",
-<<<<<<< HEAD
-                "instance": "PROD",
-=======
                 "env": "PROD",
->>>>>>> 166dc908
                 "database": "newdata",
                 "schema": "guest"
             },
@@ -3334,11 +3216,7 @@
         "json": {
             "customProperties": {
                 "platform": "mssql",
-<<<<<<< HEAD
-                "instance": "PROD",
-=======
                 "env": "PROD",
->>>>>>> 166dc908
                 "database": "newdata",
                 "schema": "INFORMATION_SCHEMA"
             },
@@ -3421,11 +3299,7 @@
         "json": {
             "customProperties": {
                 "platform": "mssql",
-<<<<<<< HEAD
-                "instance": "PROD",
-=======
                 "env": "PROD",
->>>>>>> 166dc908
                 "database": "newdata",
                 "schema": "sys"
             },
@@ -3493,7 +3367,6 @@
         "json": {
             "container": "urn:li:container:9447d283fb4f95ce7474f1db0179bb59"
         }
-<<<<<<< HEAD
     },
     "systemMetadata": {
         "lastObserved": 1615443388097,
@@ -3554,8 +3427,6 @@
         "json": {
             "removed": false
         }
-=======
->>>>>>> 166dc908
     },
     "systemMetadata": {
         "lastObserved": 1615443388097,
