import json
import pathlib
from unittest import mock

import pytest
from freezegun import freeze_time
from tableauserverclient.models import ViewItem

from datahub.configuration.source_common import DEFAULT_ENV
from datahub.ingestion.run.pipeline import Pipeline
from datahub.ingestion.source.tableau_common import (
    TableauLineageOverrides,
    make_table_urn,
)
from tests.test_helpers import mce_helpers

FROZEN_TIME = "2021-12-07 07:00:00"

test_resources_dir = None


def _read_response(file_name):
    response_json_path = f"{test_resources_dir}/setup/{file_name}"
    with open(response_json_path) as file:
        data = json.loads(file.read())
        return data


def define_query_metadata_func(workbook_0: str, workbook_all: str):  # type: ignore
    def side_effect_query_metadata(query):
        if "workbooksConnection (first:0" in query:
            return _read_response(workbook_0)

        if "workbooksConnection (first:3" in query:
            return _read_response(workbook_all)

        if "embeddedDatasourcesConnection (first:0" in query:
            return _read_response("embeddedDatasourcesConnection_0.json")

        if "embeddedDatasourcesConnection (first:8" in query:
            return _read_response("embeddedDatasourcesConnection_all.json")

        if "publishedDatasourcesConnection (first:0" in query:
            return _read_response("publishedDatasourcesConnection_0.json")

        if "publishedDatasourcesConnection (first:2" in query:
            return _read_response("publishedDatasourcesConnection_all.json")

        if "customSQLTablesConnection (first:0" in query:
            return _read_response("customSQLTablesConnection_0.json")

        if "customSQLTablesConnection (first:2" in query:
            return _read_response("customSQLTablesConnection_all.json")

    return side_effect_query_metadata


def side_effect_usage_stat(*arg, **kwargs):
    mock_pagination = mock.MagicMock()
    mock_pagination.total_available = None

    dashboard_stat: ViewItem = ViewItem()

    # Added as luid of Dashboard in workbooksConnection_state_all.json
    dashboard_stat._id = "fc9ea488-f810-4fa8-ac19-aa96018b5d66"
    dashboard_stat._total_views = 3

    # Added as luid of Sheet in workbooksConnection_state_all.json
    sheet_stat: ViewItem = ViewItem()
    sheet_stat._id = "f0779f9d-6765-47a9-a8f6-c740cfd27783"
    sheet_stat._total_views = 5

    return [dashboard_stat, sheet_stat], mock_pagination


def tableau_ingest_common(
    pytestconfig,
    tmp_path,
    side_effect_query_metadata_func,
    golden_file_name,
    output_file_name,
):
    global test_resources_dir
    test_resources_dir = pathlib.Path(
        pytestconfig.rootpath / "tests/integration/tableau"
    )

    with mock.patch("datahub.ingestion.source.tableau.Server") as mock_sdk:
        mock_client = mock.Mock()
        mocked_metadata = mock.Mock()
        mocked_metadata.query.side_effect = side_effect_query_metadata_func
        mock_client.metadata = mocked_metadata
        mock_client.auth = mock.Mock()
        mock_client.views = mock.Mock()
        mock_client.views.get.side_effect = side_effect_usage_stat
        mock_client.auth.sign_in.return_value = None
        mock_client.auth.sign_out.return_value = None
        mock_sdk.return_value = mock_client
        mock_sdk._auth_token = "ABC"

        pipeline = Pipeline.create(
            {
                "run_id": "tableau-test",
                "source": {
                    "type": "tableau",
                    "config": {
                        "username": "username",
                        "password": "pass`",
                        "connect_uri": "https://do-not-connect",
                        "site": "acryl",
                        "projects": ["default", "Project 2"],
                        "page_size": 10,
                        "ingest_tags": True,
                        "ingest_owner": True,
                        "ingest_tables_external": True,
                        "default_schema_map": {
                            "dvdrental": "public",
                            "someotherdb": "schema",
                        },
                        "platform_instance_map": {"postgres": "demo_postgres_instance"},
                        "extract_usage_stats": True,
                    },
                },
                "sink": {
                    "type": "file",
                    "config": {
                        "filename": f"{tmp_path}/{output_file_name}",
                    },
                },
            }
        )
        pipeline.run()
        pipeline.raise_from_status()

        mce_helpers.check_golden_file(
            pytestconfig,
            output_path=f"{tmp_path}/{output_file_name}",
            golden_path=test_resources_dir / golden_file_name,
            ignore_paths=mce_helpers.IGNORE_PATH_TIMESTAMPS,
        )


@freeze_time(FROZEN_TIME)
@pytest.mark.slow_unit
def test_tableau_ingest(pytestconfig, tmp_path):
    output_file_name: str = "tableau_mces.json"
    golden_file_name: str = "tableau_mces_golden.json"
    side_effect_query_metadata = define_query_metadata_func(
        "workbooksConnection_0.json", "workbooksConnection_all.json"
    )
    tableau_ingest_common(
        pytestconfig,
        tmp_path,
        side_effect_query_metadata,
        golden_file_name,
        output_file_name,
    )


@freeze_time(FROZEN_TIME)
@pytest.mark.slow_unit
<<<<<<< HEAD
def test_tableau_ingest_with_platform_instance(pytestconfig, tmp_path):
    config_source = {
        "username": "username",
        "password": "pass`",
        "connect_uri": "https://do-not-connect",
        "site": "acryl",
        "platform_instance": "acryl_site1",
        "projects": ["default", "Project 2"],
        "page_size": 10,
        "ingest_tags": True,
        "ingest_owner": True,
        "ingest_tables_external": True,
        "default_schema_map": {
            "dvdrental": "public",
            "someotherdb": "schema",
        },
        "platform_instance_map": {"postgres": "demo_postgres_instance"},
        "extract_usage_stats": True,
    }

    output_file_name: str = "tableau_with_platform_instance_mces.json"
    golden_file_name: str = "tableau_with_platform_instance_mces_golden.json"
    side_effect_query_metadata = test_tableau_common.define_query_metadata_func(
        "workbooksConnection_0.json", "workbooksConnection_all.json"
    )
    test_tableau_common.tableau_ingest_common(
        pytestconfig,
        tmp_path,
        side_effect_query_metadata,
        golden_file_name,
        output_file_name,
        config_source,
=======
def test_tableau_usage_stat(pytestconfig, tmp_path):
    output_file_name: str = "tableau_stat_mces.json"
    golden_file_name: str = "tableau_state_mces_golden.json"
    func = define_query_metadata_func(
        "workbooksConnection_0.json", "workbooksConnection_state_all.json"
    )
    tableau_ingest_common(
        pytestconfig,
        tmp_path,
        func,
        golden_file_name,
        output_file_name,
>>>>>>> 3f1d47c0
    )


def test_lineage_overrides():
    # Simple - specify platform instance to presto table
    assert (
        make_table_urn(
            DEFAULT_ENV,
            "presto_catalog",
            "presto",
            "test-schema",
            "presto_catalog.test-schema.test-table",
            platform_instance_map={"presto": "my_presto_instance"},
        )
        == "urn:li:dataset:(urn:li:dataPlatform:presto,my_presto_instance.presto_catalog.test-schema.test-table,PROD)"
    )

    # Transform presto urn to hive urn
    # resulting platform instance for hive = mapped platform instance + presto_catalog
    assert (
        make_table_urn(
            DEFAULT_ENV,
            "presto_catalog",
            "presto",
            "test-schema",
            "presto_catalog.test-schema.test-table",
            platform_instance_map={"presto": "my_instance"},
            lineage_overrides=TableauLineageOverrides(
                platform_override_map={"presto": "hive"},
            ),
        )
        == "urn:li:dataset:(urn:li:dataPlatform:hive,my_instance.presto_catalog.test-schema.test-table,PROD)"
    )

    # tranform hive urn to presto urn
    assert (
        make_table_urn(
            DEFAULT_ENV,
            "",
            "hive",
            "test-schema",
            "test-schema.test-table",
            platform_instance_map={"hive": "my_presto_instance.presto_catalog"},
            lineage_overrides=TableauLineageOverrides(
                platform_override_map={"hive": "presto"},
            ),
        )
        == "urn:li:dataset:(urn:li:dataPlatform:presto,my_presto_instance.presto_catalog.test-schema.test-table,PROD)"
    )<|MERGE_RESOLUTION|>--- conflicted
+++ resolved
@@ -1,143 +1,16 @@
-import json
-import pathlib
-from unittest import mock
-
 import pytest
+import test_tableau_common
 from freezegun import freeze_time
-from tableauserverclient.models import ViewItem
 
 from datahub.configuration.source_common import DEFAULT_ENV
-from datahub.ingestion.run.pipeline import Pipeline
 from datahub.ingestion.source.tableau_common import (
     TableauLineageOverrides,
     make_table_urn,
 )
-from tests.test_helpers import mce_helpers
 
 FROZEN_TIME = "2021-12-07 07:00:00"
 
 test_resources_dir = None
-
-
-def _read_response(file_name):
-    response_json_path = f"{test_resources_dir}/setup/{file_name}"
-    with open(response_json_path) as file:
-        data = json.loads(file.read())
-        return data
-
-
-def define_query_metadata_func(workbook_0: str, workbook_all: str):  # type: ignore
-    def side_effect_query_metadata(query):
-        if "workbooksConnection (first:0" in query:
-            return _read_response(workbook_0)
-
-        if "workbooksConnection (first:3" in query:
-            return _read_response(workbook_all)
-
-        if "embeddedDatasourcesConnection (first:0" in query:
-            return _read_response("embeddedDatasourcesConnection_0.json")
-
-        if "embeddedDatasourcesConnection (first:8" in query:
-            return _read_response("embeddedDatasourcesConnection_all.json")
-
-        if "publishedDatasourcesConnection (first:0" in query:
-            return _read_response("publishedDatasourcesConnection_0.json")
-
-        if "publishedDatasourcesConnection (first:2" in query:
-            return _read_response("publishedDatasourcesConnection_all.json")
-
-        if "customSQLTablesConnection (first:0" in query:
-            return _read_response("customSQLTablesConnection_0.json")
-
-        if "customSQLTablesConnection (first:2" in query:
-            return _read_response("customSQLTablesConnection_all.json")
-
-    return side_effect_query_metadata
-
-
-def side_effect_usage_stat(*arg, **kwargs):
-    mock_pagination = mock.MagicMock()
-    mock_pagination.total_available = None
-
-    dashboard_stat: ViewItem = ViewItem()
-
-    # Added as luid of Dashboard in workbooksConnection_state_all.json
-    dashboard_stat._id = "fc9ea488-f810-4fa8-ac19-aa96018b5d66"
-    dashboard_stat._total_views = 3
-
-    # Added as luid of Sheet in workbooksConnection_state_all.json
-    sheet_stat: ViewItem = ViewItem()
-    sheet_stat._id = "f0779f9d-6765-47a9-a8f6-c740cfd27783"
-    sheet_stat._total_views = 5
-
-    return [dashboard_stat, sheet_stat], mock_pagination
-
-
-def tableau_ingest_common(
-    pytestconfig,
-    tmp_path,
-    side_effect_query_metadata_func,
-    golden_file_name,
-    output_file_name,
-):
-    global test_resources_dir
-    test_resources_dir = pathlib.Path(
-        pytestconfig.rootpath / "tests/integration/tableau"
-    )
-
-    with mock.patch("datahub.ingestion.source.tableau.Server") as mock_sdk:
-        mock_client = mock.Mock()
-        mocked_metadata = mock.Mock()
-        mocked_metadata.query.side_effect = side_effect_query_metadata_func
-        mock_client.metadata = mocked_metadata
-        mock_client.auth = mock.Mock()
-        mock_client.views = mock.Mock()
-        mock_client.views.get.side_effect = side_effect_usage_stat
-        mock_client.auth.sign_in.return_value = None
-        mock_client.auth.sign_out.return_value = None
-        mock_sdk.return_value = mock_client
-        mock_sdk._auth_token = "ABC"
-
-        pipeline = Pipeline.create(
-            {
-                "run_id": "tableau-test",
-                "source": {
-                    "type": "tableau",
-                    "config": {
-                        "username": "username",
-                        "password": "pass`",
-                        "connect_uri": "https://do-not-connect",
-                        "site": "acryl",
-                        "projects": ["default", "Project 2"],
-                        "page_size": 10,
-                        "ingest_tags": True,
-                        "ingest_owner": True,
-                        "ingest_tables_external": True,
-                        "default_schema_map": {
-                            "dvdrental": "public",
-                            "someotherdb": "schema",
-                        },
-                        "platform_instance_map": {"postgres": "demo_postgres_instance"},
-                        "extract_usage_stats": True,
-                    },
-                },
-                "sink": {
-                    "type": "file",
-                    "config": {
-                        "filename": f"{tmp_path}/{output_file_name}",
-                    },
-                },
-            }
-        )
-        pipeline.run()
-        pipeline.raise_from_status()
-
-        mce_helpers.check_golden_file(
-            pytestconfig,
-            output_path=f"{tmp_path}/{output_file_name}",
-            golden_path=test_resources_dir / golden_file_name,
-            ignore_paths=mce_helpers.IGNORE_PATH_TIMESTAMPS,
-        )
 
 
 @freeze_time(FROZEN_TIME)
@@ -145,10 +18,10 @@
 def test_tableau_ingest(pytestconfig, tmp_path):
     output_file_name: str = "tableau_mces.json"
     golden_file_name: str = "tableau_mces_golden.json"
-    side_effect_query_metadata = define_query_metadata_func(
+    side_effect_query_metadata = test_tableau_common.define_query_metadata_func(
         "workbooksConnection_0.json", "workbooksConnection_all.json"
     )
-    tableau_ingest_common(
+    test_tableau_common.tableau_ingest_common(
         pytestconfig,
         tmp_path,
         side_effect_query_metadata,
@@ -159,7 +32,6 @@
 
 @freeze_time(FROZEN_TIME)
 @pytest.mark.slow_unit
-<<<<<<< HEAD
 def test_tableau_ingest_with_platform_instance(pytestconfig, tmp_path):
     config_source = {
         "username": "username",
@@ -192,20 +64,21 @@
         golden_file_name,
         output_file_name,
         config_source,
-=======
+    )
+
+
 def test_tableau_usage_stat(pytestconfig, tmp_path):
     output_file_name: str = "tableau_stat_mces.json"
     golden_file_name: str = "tableau_state_mces_golden.json"
-    func = define_query_metadata_func(
+    func = test_tableau_common.define_query_metadata_func(
         "workbooksConnection_0.json", "workbooksConnection_state_all.json"
     )
-    tableau_ingest_common(
+    test_tableau_common.tableau_ingest_common(
         pytestconfig,
         tmp_path,
         func,
         golden_file_name,
         output_file_name,
->>>>>>> 3f1d47c0
     )
 
 
