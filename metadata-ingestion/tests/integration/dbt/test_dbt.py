--- conflicted
+++ resolved
@@ -9,17 +9,12 @@
 from datahub.configuration.common import DynamicTypedConfig
 from datahub.ingestion.api.ingestion_job_checkpointing_provider_base import JobId
 from datahub.ingestion.run.pipeline import Pipeline, PipelineConfig, SourceConfig
-<<<<<<< HEAD
 from datahub.ingestion.source.dbt import DbtCheckpointState, DBTConfig, DBTSource
-from datahub.ingestion.source.state.checkpoint import Checkpoint, CheckpointStateBase
-=======
-from datahub.ingestion.source.dbt import DBTConfig, DBTSource
 from datahub.ingestion.source.sql.sql_types import (
     TRINO_SQL_TYPES_MAP,
     resolve_trino_modified_type,
 )
-from datahub.ingestion.source.state.checkpoint import Checkpoint
->>>>>>> f6736bf7
+from datahub.ingestion.source.state.checkpoint import Checkpoint, CheckpointStateBase
 from datahub.ingestion.source.state.sql_common_state import (
     BaseSQLAlchemyCheckpointState,
 )
@@ -508,7 +503,9 @@
             sql_state = BaseSQLAlchemyCheckpointState()
 
             urn1 = "urn:li:dataset:(urn:li:dataPlatform:dbt,pagila.public.actor,PROD)"
-            urn2 = "urn:li:dataset:(urn:li:dataPlatform:postgres,pagila.public.actor,PROD)"
+            urn2 = (
+                "urn:li:dataset:(urn:li:dataPlatform:postgres,pagila.public.actor,PROD)"
+            )
 
             sql_state.add_table_urn(urn1)
             sql_state.add_table_urn(urn2)
@@ -583,7 +580,6 @@
 
 
 @pytest.mark.integration
-<<<<<<< HEAD
 @freeze_time(FROZEN_TIME)
 def test_dbt_stateful_tests(pytestconfig, tmp_path, mock_time, mock_datahub_graph):
 
@@ -649,7 +645,8 @@
             golden_path=golden_path,
             ignore_paths=[],
         )
-=======
+
+
 @pytest.mark.parametrize(
     "data_type, expected_data_type",
     [
@@ -661,5 +658,4 @@
     assert (
         resolve_trino_modified_type(data_type)
         == TRINO_SQL_TYPES_MAP[expected_data_type]
-    )
->>>>>>> f6736bf7
+    )