[
{
    "entityType": "container",
    "entityUrn": "urn:li:container:0e497517e191d344b0c403231bc708d0",
    "changeType": "UPSERT",
    "aspectName": "containerProperties",
    "aspect": {
        "json": {
            "customProperties": {
                "platform": "oracle",
                "env": "PROD",
                "database": "OraDoc"
            },
<<<<<<< HEAD
            "name": "oradoc",
            "env": "PROD"
=======
            "name": "OraDoc"
>>>>>>> dc354657
        }
    },
    "systemMetadata": {
        "lastObserved": 1643871600000,
        "runId": "oracle-2022_02_03-07_00_00",
        "lastRunId": "no-run-id-provided"
    }
},
{
    "entityType": "container",
    "entityUrn": "urn:li:container:0e497517e191d344b0c403231bc708d0",
    "changeType": "UPSERT",
    "aspectName": "status",
    "aspect": {
        "json": {
            "removed": false
        }
    },
    "systemMetadata": {
        "lastObserved": 1643871600000,
        "runId": "oracle-2022_02_03-07_00_00",
        "lastRunId": "no-run-id-provided"
    }
},
{
    "entityType": "container",
    "entityUrn": "urn:li:container:0e497517e191d344b0c403231bc708d0",
    "changeType": "UPSERT",
    "aspectName": "dataPlatformInstance",
    "aspect": {
        "json": {
            "platform": "urn:li:dataPlatform:oracle"
        }
    },
    "systemMetadata": {
        "lastObserved": 1643871600000,
        "runId": "oracle-2022_02_03-07_00_00",
        "lastRunId": "no-run-id-provided"
    }
},
{
    "entityType": "container",
    "entityUrn": "urn:li:container:0e497517e191d344b0c403231bc708d0",
    "changeType": "UPSERT",
    "aspectName": "subTypes",
    "aspect": {
        "json": {
            "typeNames": [
                "Database"
            ]
        }
    },
    "systemMetadata": {
        "lastObserved": 1643871600000,
        "runId": "oracle-2022_02_03-07_00_00",
        "lastRunId": "no-run-id-provided"
    }
},
{
    "entityType": "container",
    "entityUrn": "urn:li:container:0e497517e191d344b0c403231bc708d0",
    "changeType": "UPSERT",
    "aspectName": "browsePathsV2",
    "aspect": {
        "json": {
            "path": []
        }
    },
    "systemMetadata": {
        "lastObserved": 1643871600000,
        "runId": "oracle-2022_02_03-07_00_00",
        "lastRunId": "no-run-id-provided"
    }
},
{
    "entityType": "container",
    "entityUrn": "urn:li:container:937a38ee28b69ecae38665c5e842d0ad",
    "changeType": "UPSERT",
    "aspectName": "containerProperties",
    "aspect": {
        "json": {
            "customProperties": {
                "platform": "oracle",
                "env": "PROD",
                "database": "OraDoc",
                "schema": "schema1"
            },
            "name": "schema1",
            "env": "PROD"
        }
    },
    "systemMetadata": {
        "lastObserved": 1643871600000,
        "runId": "oracle-2022_02_03-07_00_00",
        "lastRunId": "no-run-id-provided"
    }
},
{
    "entityType": "container",
    "entityUrn": "urn:li:container:937a38ee28b69ecae38665c5e842d0ad",
    "changeType": "UPSERT",
    "aspectName": "status",
    "aspect": {
        "json": {
            "removed": false
        }
    },
    "systemMetadata": {
        "lastObserved": 1643871600000,
        "runId": "oracle-2022_02_03-07_00_00",
        "lastRunId": "no-run-id-provided"
    }
},
{
    "entityType": "container",
    "entityUrn": "urn:li:container:937a38ee28b69ecae38665c5e842d0ad",
    "changeType": "UPSERT",
    "aspectName": "dataPlatformInstance",
    "aspect": {
        "json": {
            "platform": "urn:li:dataPlatform:oracle"
        }
    },
    "systemMetadata": {
        "lastObserved": 1643871600000,
        "runId": "oracle-2022_02_03-07_00_00",
        "lastRunId": "no-run-id-provided"
    }
},
{
    "entityType": "container",
    "entityUrn": "urn:li:container:937a38ee28b69ecae38665c5e842d0ad",
    "changeType": "UPSERT",
    "aspectName": "subTypes",
    "aspect": {
        "json": {
            "typeNames": [
                "Schema"
            ]
        }
    },
    "systemMetadata": {
        "lastObserved": 1643871600000,
        "runId": "oracle-2022_02_03-07_00_00",
        "lastRunId": "no-run-id-provided"
    }
},
{
    "entityType": "container",
    "entityUrn": "urn:li:container:937a38ee28b69ecae38665c5e842d0ad",
    "changeType": "UPSERT",
    "aspectName": "container",
    "aspect": {
        "json": {
            "container": "urn:li:container:0e497517e191d344b0c403231bc708d0"
        }
    },
    "systemMetadata": {
        "lastObserved": 1643871600000,
        "runId": "oracle-2022_02_03-07_00_00",
        "lastRunId": "no-run-id-provided"
    }
},
{
    "entityType": "container",
    "entityUrn": "urn:li:container:937a38ee28b69ecae38665c5e842d0ad",
    "changeType": "UPSERT",
    "aspectName": "browsePathsV2",
    "aspect": {
        "json": {
            "path": [
                {
                    "id": "urn:li:container:0e497517e191d344b0c403231bc708d0",
                    "urn": "urn:li:container:0e497517e191d344b0c403231bc708d0"
                }
            ]
        }
    },
    "systemMetadata": {
        "lastObserved": 1643871600000,
        "runId": "oracle-2022_02_03-07_00_00",
        "lastRunId": "no-run-id-provided"
    }
},
{
    "entityType": "dataset",
    "entityUrn": "urn:li:dataset:(urn:li:dataPlatform:oracle,schema1.test1,PROD)",
    "changeType": "UPSERT",
    "aspectName": "container",
    "aspect": {
        "json": {
            "container": "urn:li:container:937a38ee28b69ecae38665c5e842d0ad"
        }
    },
    "systemMetadata": {
        "lastObserved": 1643871600000,
        "runId": "oracle-2022_02_03-07_00_00",
        "lastRunId": "no-run-id-provided"
    }
},
{
    "proposedSnapshot": {
        "com.linkedin.pegasus2avro.metadata.snapshot.DatasetSnapshot": {
            "urn": "urn:li:dataset:(urn:li:dataPlatform:oracle,schema1.test1,PROD)",
            "aspects": [
                {
                    "com.linkedin.pegasus2avro.common.Status": {
                        "removed": false
                    }
                },
                {
                    "com.linkedin.pegasus2avro.dataset.DatasetProperties": {
                        "customProperties": {},
                        "name": "test1",
                        "description": "Some mock comment here ...",
                        "tags": []
                    }
                },
                {
                    "com.linkedin.pegasus2avro.schema.SchemaMetadata": {
                        "schemaName": "schema1.test1",
                        "platform": "urn:li:dataPlatform:oracle",
                        "version": 0,
                        "created": {
                            "time": 0,
                            "actor": "urn:li:corpuser:unknown"
                        },
                        "lastModified": {
                            "time": 0,
                            "actor": "urn:li:corpuser:unknown"
                        },
                        "hash": "",
                        "platformSchema": {
                            "com.linkedin.pegasus2avro.schema.MySqlDDL": {
                                "tableSchema": ""
                            }
                        },
                        "fields": [
                            {
                                "fieldPath": "mock column name",
                                "nullable": true,
                                "description": "mock comment for column",
                                "type": {
                                    "type": {
                                        "com.linkedin.pegasus2avro.schema.NumberType": {}
                                    }
                                },
                                "nativeDataType": "NUMBER",
                                "recursive": false,
                                "isPartOfKey": true
                            }
                        ]
                    }
                }
            ]
        }
    },
    "systemMetadata": {
        "lastObserved": 1643871600000,
        "runId": "oracle-2022_02_03-07_00_00",
        "lastRunId": "no-run-id-provided"
    }
},
{
    "entityType": "dataset",
    "entityUrn": "urn:li:dataset:(urn:li:dataPlatform:oracle,schema1.test1,PROD)",
    "changeType": "UPSERT",
    "aspectName": "subTypes",
    "aspect": {
        "json": {
            "typeNames": [
                "Table"
            ]
        }
    },
    "systemMetadata": {
        "lastObserved": 1643871600000,
        "runId": "oracle-2022_02_03-07_00_00",
        "lastRunId": "no-run-id-provided"
    }
},
{
    "entityType": "dataset",
    "entityUrn": "urn:li:dataset:(urn:li:dataPlatform:oracle,schema1.test1,PROD)",
    "changeType": "UPSERT",
    "aspectName": "browsePathsV2",
    "aspect": {
        "json": {
            "path": [
                {
                    "id": "urn:li:container:0e497517e191d344b0c403231bc708d0",
                    "urn": "urn:li:container:0e497517e191d344b0c403231bc708d0"
                },
                {
                    "id": "urn:li:container:937a38ee28b69ecae38665c5e842d0ad",
                    "urn": "urn:li:container:937a38ee28b69ecae38665c5e842d0ad"
                }
            ]
        }
    },
    "systemMetadata": {
        "lastObserved": 1643871600000,
        "runId": "oracle-2022_02_03-07_00_00",
        "lastRunId": "no-run-id-provided"
    }
},
{
    "entityType": "dataset",
    "entityUrn": "urn:li:dataset:(urn:li:dataPlatform:oracle,schema1.test2,PROD)",
    "changeType": "UPSERT",
    "aspectName": "container",
    "aspect": {
        "json": {
            "container": "urn:li:container:937a38ee28b69ecae38665c5e842d0ad"
        }
    },
    "systemMetadata": {
        "lastObserved": 1643871600000,
        "runId": "oracle-2022_02_03-07_00_00",
        "lastRunId": "no-run-id-provided"
    }
},
{
    "proposedSnapshot": {
        "com.linkedin.pegasus2avro.metadata.snapshot.DatasetSnapshot": {
            "urn": "urn:li:dataset:(urn:li:dataPlatform:oracle,schema1.test2,PROD)",
            "aspects": [
                {
                    "com.linkedin.pegasus2avro.common.Status": {
                        "removed": false
                    }
                },
                {
                    "com.linkedin.pegasus2avro.dataset.DatasetProperties": {
                        "customProperties": {},
                        "name": "test2",
                        "description": "Some mock comment here ...",
                        "tags": []
                    }
                },
                {
                    "com.linkedin.pegasus2avro.schema.SchemaMetadata": {
                        "schemaName": "schema1.test2",
                        "platform": "urn:li:dataPlatform:oracle",
                        "version": 0,
                        "created": {
                            "time": 0,
                            "actor": "urn:li:corpuser:unknown"
                        },
                        "lastModified": {
                            "time": 0,
                            "actor": "urn:li:corpuser:unknown"
                        },
                        "hash": "",
                        "platformSchema": {
                            "com.linkedin.pegasus2avro.schema.MySqlDDL": {
                                "tableSchema": ""
                            }
                        },
                        "fields": [
                            {
                                "fieldPath": "mock column name",
                                "nullable": true,
                                "description": "mock comment for column",
                                "type": {
                                    "type": {
                                        "com.linkedin.pegasus2avro.schema.NumberType": {}
                                    }
                                },
                                "nativeDataType": "NUMBER",
                                "recursive": false,
                                "isPartOfKey": true
                            }
                        ]
                    }
                }
            ]
        }
    },
    "systemMetadata": {
        "lastObserved": 1643871600000,
        "runId": "oracle-2022_02_03-07_00_00",
        "lastRunId": "no-run-id-provided"
    }
},
{
    "entityType": "dataset",
    "entityUrn": "urn:li:dataset:(urn:li:dataPlatform:oracle,schema1.test2,PROD)",
    "changeType": "UPSERT",
    "aspectName": "subTypes",
    "aspect": {
        "json": {
            "typeNames": [
                "Table"
            ]
        }
    },
    "systemMetadata": {
        "lastObserved": 1643871600000,
        "runId": "oracle-2022_02_03-07_00_00",
        "lastRunId": "no-run-id-provided"
    }
},
{
    "entityType": "dataset",
    "entityUrn": "urn:li:dataset:(urn:li:dataPlatform:oracle,schema1.test2,PROD)",
    "changeType": "UPSERT",
    "aspectName": "browsePathsV2",
    "aspect": {
        "json": {
            "path": [
                {
                    "id": "urn:li:container:0e497517e191d344b0c403231bc708d0",
                    "urn": "urn:li:container:0e497517e191d344b0c403231bc708d0"
                },
                {
                    "id": "urn:li:container:937a38ee28b69ecae38665c5e842d0ad",
                    "urn": "urn:li:container:937a38ee28b69ecae38665c5e842d0ad"
                }
            ]
        }
    },
    "systemMetadata": {
        "lastObserved": 1643871600000,
        "runId": "oracle-2022_02_03-07_00_00",
        "lastRunId": "no-run-id-provided"
    }
},
{
    "entityType": "dataset",
    "entityUrn": "urn:li:dataset:(urn:li:dataPlatform:oracle,schema1.view1,PROD)",
    "changeType": "UPSERT",
    "aspectName": "container",
    "aspect": {
        "json": {
            "container": "urn:li:container:937a38ee28b69ecae38665c5e842d0ad"
        }
    },
    "systemMetadata": {
        "lastObserved": 1643871600000,
        "runId": "oracle-2022_02_03-07_00_00",
        "lastRunId": "no-run-id-provided"
    }
},
{
    "proposedSnapshot": {
        "com.linkedin.pegasus2avro.metadata.snapshot.DatasetSnapshot": {
            "urn": "urn:li:dataset:(urn:li:dataPlatform:oracle,schema1.view1,PROD)",
            "aspects": [
                {
                    "com.linkedin.pegasus2avro.common.Status": {
                        "removed": false
                    }
                },
                {
                    "com.linkedin.pegasus2avro.dataset.DatasetProperties": {
                        "customProperties": {
                            "view_definition": "CREATE VIEW mock_view AS\n                                  SELECT\n                                      mock_column1,\n                                      mock_column2\n                                  FROM mock_table",
                            "is_view": "True"
                        },
                        "name": "view1",
                        "description": "Some mock comment here ...",
                        "tags": []
                    }
                },
                {
                    "com.linkedin.pegasus2avro.schema.SchemaMetadata": {
                        "schemaName": "schema1.view1",
                        "platform": "urn:li:dataPlatform:oracle",
                        "version": 0,
                        "created": {
                            "time": 0,
                            "actor": "urn:li:corpuser:unknown"
                        },
                        "lastModified": {
                            "time": 0,
                            "actor": "urn:li:corpuser:unknown"
                        },
                        "hash": "",
                        "platformSchema": {
                            "com.linkedin.pegasus2avro.schema.MySqlDDL": {
                                "tableSchema": ""
                            }
                        },
                        "fields": [
                            {
                                "fieldPath": "mock column name",
                                "nullable": true,
                                "description": "mock comment for column",
                                "type": {
                                    "type": {
                                        "com.linkedin.pegasus2avro.schema.NumberType": {}
                                    }
                                },
                                "nativeDataType": "NUMBER",
                                "recursive": false,
                                "isPartOfKey": false
                            }
                        ]
                    }
                }
            ]
        }
    },
    "systemMetadata": {
        "lastObserved": 1643871600000,
        "runId": "oracle-2022_02_03-07_00_00",
        "lastRunId": "no-run-id-provided"
    }
},
{
    "entityType": "dataset",
    "entityUrn": "urn:li:dataset:(urn:li:dataPlatform:oracle,schema1.view1,PROD)",
    "changeType": "UPSERT",
    "aspectName": "subTypes",
    "aspect": {
        "json": {
            "typeNames": [
                "View"
            ]
        }
    },
    "systemMetadata": {
        "lastObserved": 1643871600000,
        "runId": "oracle-2022_02_03-07_00_00",
        "lastRunId": "no-run-id-provided"
    }
},
{
    "entityType": "dataset",
    "entityUrn": "urn:li:dataset:(urn:li:dataPlatform:oracle,schema1.view1,PROD)",
    "changeType": "UPSERT",
    "aspectName": "viewProperties",
    "aspect": {
        "json": {
            "materialized": false,
            "viewLogic": "CREATE VIEW mock_view AS\n                                  SELECT\n                                      mock_column1,\n                                      mock_column2\n                                  FROM mock_table",
            "viewLanguage": "SQL"
        }
    },
    "systemMetadata": {
        "lastObserved": 1643871600000,
        "runId": "oracle-2022_02_03-07_00_00",
        "lastRunId": "no-run-id-provided"
    }
},
{
    "entityType": "dataset",
    "entityUrn": "urn:li:dataset:(urn:li:dataPlatform:oracle,schema1.view1,PROD)",
    "changeType": "UPSERT",
    "aspectName": "browsePathsV2",
    "aspect": {
        "json": {
            "path": [
                {
                    "id": "urn:li:container:0e497517e191d344b0c403231bc708d0",
                    "urn": "urn:li:container:0e497517e191d344b0c403231bc708d0"
                },
                {
                    "id": "urn:li:container:937a38ee28b69ecae38665c5e842d0ad",
                    "urn": "urn:li:container:937a38ee28b69ecae38665c5e842d0ad"
                }
            ]
        }
    },
    "systemMetadata": {
        "lastObserved": 1643871600000,
        "runId": "oracle-2022_02_03-07_00_00",
        "lastRunId": "no-run-id-provided"
    }
},
{
    "entityType": "container",
    "entityUrn": "urn:li:container:1965527855ae77f259a8ddea2b8eed2f",
    "changeType": "UPSERT",
    "aspectName": "containerProperties",
    "aspect": {
        "json": {
            "customProperties": {
                "platform": "oracle",
                "env": "PROD",
                "database": "OraDoc",
                "schema": "schema2"
            },
            "name": "schema2",
            "env": "PROD"
        }
    },
    "systemMetadata": {
        "lastObserved": 1643871600000,
        "runId": "oracle-2022_02_03-07_00_00",
        "lastRunId": "no-run-id-provided"
    }
},
{
    "entityType": "container",
    "entityUrn": "urn:li:container:1965527855ae77f259a8ddea2b8eed2f",
    "changeType": "UPSERT",
    "aspectName": "status",
    "aspect": {
        "json": {
            "removed": false
        }
    },
    "systemMetadata": {
        "lastObserved": 1643871600000,
        "runId": "oracle-2022_02_03-07_00_00",
        "lastRunId": "no-run-id-provided"
    }
},
{
    "entityType": "container",
    "entityUrn": "urn:li:container:1965527855ae77f259a8ddea2b8eed2f",
    "changeType": "UPSERT",
    "aspectName": "dataPlatformInstance",
    "aspect": {
        "json": {
            "platform": "urn:li:dataPlatform:oracle"
        }
    },
    "systemMetadata": {
        "lastObserved": 1643871600000,
        "runId": "oracle-2022_02_03-07_00_00",
        "lastRunId": "no-run-id-provided"
    }
},
{
    "entityType": "container",
    "entityUrn": "urn:li:container:1965527855ae77f259a8ddea2b8eed2f",
    "changeType": "UPSERT",
    "aspectName": "subTypes",
    "aspect": {
        "json": {
            "typeNames": [
                "Schema"
            ]
        }
    },
    "systemMetadata": {
        "lastObserved": 1643871600000,
        "runId": "oracle-2022_02_03-07_00_00",
        "lastRunId": "no-run-id-provided"
    }
},
{
    "entityType": "container",
    "entityUrn": "urn:li:container:1965527855ae77f259a8ddea2b8eed2f",
    "changeType": "UPSERT",
    "aspectName": "container",
    "aspect": {
        "json": {
            "container": "urn:li:container:0e497517e191d344b0c403231bc708d0"
        }
    },
    "systemMetadata": {
        "lastObserved": 1643871600000,
        "runId": "oracle-2022_02_03-07_00_00",
        "lastRunId": "no-run-id-provided"
    }
},
{
    "entityType": "container",
    "entityUrn": "urn:li:container:1965527855ae77f259a8ddea2b8eed2f",
    "changeType": "UPSERT",
    "aspectName": "browsePathsV2",
    "aspect": {
        "json": {
            "path": [
                {
                    "id": "urn:li:container:0e497517e191d344b0c403231bc708d0",
                    "urn": "urn:li:container:0e497517e191d344b0c403231bc708d0"
                }
            ]
        }
    },
    "systemMetadata": {
        "lastObserved": 1643871600000,
        "runId": "oracle-2022_02_03-07_00_00",
        "lastRunId": "no-run-id-provided"
    }
},
{
    "entityType": "dataset",
    "entityUrn": "urn:li:dataset:(urn:li:dataPlatform:oracle,schema2.test3,PROD)",
    "changeType": "UPSERT",
    "aspectName": "container",
    "aspect": {
        "json": {
            "container": "urn:li:container:1965527855ae77f259a8ddea2b8eed2f"
        }
    },
    "systemMetadata": {
        "lastObserved": 1643871600000,
        "runId": "oracle-2022_02_03-07_00_00",
        "lastRunId": "no-run-id-provided"
    }
},
{
    "proposedSnapshot": {
        "com.linkedin.pegasus2avro.metadata.snapshot.DatasetSnapshot": {
            "urn": "urn:li:dataset:(urn:li:dataPlatform:oracle,schema2.test3,PROD)",
            "aspects": [
                {
                    "com.linkedin.pegasus2avro.common.Status": {
                        "removed": false
                    }
                },
                {
                    "com.linkedin.pegasus2avro.dataset.DatasetProperties": {
                        "customProperties": {},
                        "name": "test3",
                        "description": "Some mock comment here ...",
                        "tags": []
                    }
                },
                {
                    "com.linkedin.pegasus2avro.schema.SchemaMetadata": {
                        "schemaName": "schema2.test3",
                        "platform": "urn:li:dataPlatform:oracle",
                        "version": 0,
                        "created": {
                            "time": 0,
                            "actor": "urn:li:corpuser:unknown"
                        },
                        "lastModified": {
                            "time": 0,
                            "actor": "urn:li:corpuser:unknown"
                        },
                        "hash": "",
                        "platformSchema": {
                            "com.linkedin.pegasus2avro.schema.MySqlDDL": {
                                "tableSchema": ""
                            }
                        },
                        "fields": [
                            {
                                "fieldPath": "mock column name",
                                "nullable": true,
                                "description": "mock comment for column",
                                "type": {
                                    "type": {
                                        "com.linkedin.pegasus2avro.schema.NumberType": {}
                                    }
                                },
                                "nativeDataType": "NUMBER",
                                "recursive": false,
                                "isPartOfKey": true
                            }
                        ]
                    }
                }
            ]
        }
    },
    "systemMetadata": {
        "lastObserved": 1643871600000,
        "runId": "oracle-2022_02_03-07_00_00",
        "lastRunId": "no-run-id-provided"
    }
},
{
    "entityType": "dataset",
    "entityUrn": "urn:li:dataset:(urn:li:dataPlatform:oracle,schema2.test3,PROD)",
    "changeType": "UPSERT",
    "aspectName": "subTypes",
    "aspect": {
        "json": {
            "typeNames": [
                "Table"
            ]
        }
    },
    "systemMetadata": {
        "lastObserved": 1643871600000,
        "runId": "oracle-2022_02_03-07_00_00",
        "lastRunId": "no-run-id-provided"
    }
},
{
    "entityType": "dataset",
    "entityUrn": "urn:li:dataset:(urn:li:dataPlatform:oracle,schema2.test3,PROD)",
    "changeType": "UPSERT",
    "aspectName": "browsePathsV2",
    "aspect": {
        "json": {
            "path": [
                {
                    "id": "urn:li:container:0e497517e191d344b0c403231bc708d0",
                    "urn": "urn:li:container:0e497517e191d344b0c403231bc708d0"
                },
                {
                    "id": "urn:li:container:1965527855ae77f259a8ddea2b8eed2f",
                    "urn": "urn:li:container:1965527855ae77f259a8ddea2b8eed2f"
                }
            ]
        }
    },
    "systemMetadata": {
        "lastObserved": 1643871600000,
        "runId": "oracle-2022_02_03-07_00_00",
        "lastRunId": "no-run-id-provided"
    }
},
{
    "entityType": "dataset",
    "entityUrn": "urn:li:dataset:(urn:li:dataPlatform:oracle,schema2.test4,PROD)",
    "changeType": "UPSERT",
    "aspectName": "container",
    "aspect": {
        "json": {
            "container": "urn:li:container:1965527855ae77f259a8ddea2b8eed2f"
        }
    },
    "systemMetadata": {
        "lastObserved": 1643871600000,
        "runId": "oracle-2022_02_03-07_00_00",
        "lastRunId": "no-run-id-provided"
    }
},
{
    "proposedSnapshot": {
        "com.linkedin.pegasus2avro.metadata.snapshot.DatasetSnapshot": {
            "urn": "urn:li:dataset:(urn:li:dataPlatform:oracle,schema2.test4,PROD)",
            "aspects": [
                {
                    "com.linkedin.pegasus2avro.common.Status": {
                        "removed": false
                    }
                },
                {
                    "com.linkedin.pegasus2avro.dataset.DatasetProperties": {
                        "customProperties": {},
                        "name": "test4",
                        "description": "Some mock comment here ...",
                        "tags": []
                    }
                },
                {
                    "com.linkedin.pegasus2avro.schema.SchemaMetadata": {
                        "schemaName": "schema2.test4",
                        "platform": "urn:li:dataPlatform:oracle",
                        "version": 0,
                        "created": {
                            "time": 0,
                            "actor": "urn:li:corpuser:unknown"
                        },
                        "lastModified": {
                            "time": 0,
                            "actor": "urn:li:corpuser:unknown"
                        },
                        "hash": "",
                        "platformSchema": {
                            "com.linkedin.pegasus2avro.schema.MySqlDDL": {
                                "tableSchema": ""
                            }
                        },
                        "fields": [
                            {
                                "fieldPath": "mock column name",
                                "nullable": true,
                                "description": "mock comment for column",
                                "type": {
                                    "type": {
                                        "com.linkedin.pegasus2avro.schema.NumberType": {}
                                    }
                                },
                                "nativeDataType": "NUMBER",
                                "recursive": false,
                                "isPartOfKey": true
                            }
                        ]
                    }
                }
            ]
        }
    },
    "systemMetadata": {
        "lastObserved": 1643871600000,
        "runId": "oracle-2022_02_03-07_00_00",
        "lastRunId": "no-run-id-provided"
    }
},
{
    "entityType": "dataset",
    "entityUrn": "urn:li:dataset:(urn:li:dataPlatform:oracle,schema2.test4,PROD)",
    "changeType": "UPSERT",
    "aspectName": "subTypes",
    "aspect": {
        "json": {
            "typeNames": [
                "Table"
            ]
        }
    },
    "systemMetadata": {
        "lastObserved": 1643871600000,
        "runId": "oracle-2022_02_03-07_00_00",
        "lastRunId": "no-run-id-provided"
    }
},
{
    "entityType": "dataset",
    "entityUrn": "urn:li:dataset:(urn:li:dataPlatform:oracle,schema2.test4,PROD)",
    "changeType": "UPSERT",
    "aspectName": "browsePathsV2",
    "aspect": {
        "json": {
            "path": [
                {
                    "id": "urn:li:container:0e497517e191d344b0c403231bc708d0",
                    "urn": "urn:li:container:0e497517e191d344b0c403231bc708d0"
                },
                {
                    "id": "urn:li:container:1965527855ae77f259a8ddea2b8eed2f",
                    "urn": "urn:li:container:1965527855ae77f259a8ddea2b8eed2f"
                }
            ]
        }
    },
    "systemMetadata": {
        "lastObserved": 1643871600000,
        "runId": "oracle-2022_02_03-07_00_00",
        "lastRunId": "no-run-id-provided"
    }
},
{
    "entityType": "dataset",
    "entityUrn": "urn:li:dataset:(urn:li:dataPlatform:oracle,schema2.view1,PROD)",
    "changeType": "UPSERT",
    "aspectName": "container",
    "aspect": {
        "json": {
            "container": "urn:li:container:1965527855ae77f259a8ddea2b8eed2f"
        }
    },
    "systemMetadata": {
        "lastObserved": 1643871600000,
        "runId": "oracle-2022_02_03-07_00_00",
        "lastRunId": "no-run-id-provided"
    }
},
{
    "proposedSnapshot": {
        "com.linkedin.pegasus2avro.metadata.snapshot.DatasetSnapshot": {
            "urn": "urn:li:dataset:(urn:li:dataPlatform:oracle,schema2.view1,PROD)",
            "aspects": [
                {
                    "com.linkedin.pegasus2avro.common.Status": {
                        "removed": false
                    }
                },
                {
                    "com.linkedin.pegasus2avro.dataset.DatasetProperties": {
                        "customProperties": {
                            "view_definition": "CREATE VIEW mock_view AS\n                                  SELECT\n                                      mock_column1,\n                                      mock_column2\n                                  FROM mock_table",
                            "is_view": "True"
                        },
                        "name": "view1",
                        "description": "Some mock comment here ...",
                        "tags": []
                    }
                },
                {
                    "com.linkedin.pegasus2avro.schema.SchemaMetadata": {
                        "schemaName": "schema2.view1",
                        "platform": "urn:li:dataPlatform:oracle",
                        "version": 0,
                        "created": {
                            "time": 0,
                            "actor": "urn:li:corpuser:unknown"
                        },
                        "lastModified": {
                            "time": 0,
                            "actor": "urn:li:corpuser:unknown"
                        },
                        "hash": "",
                        "platformSchema": {
                            "com.linkedin.pegasus2avro.schema.MySqlDDL": {
                                "tableSchema": ""
                            }
                        },
                        "fields": [
                            {
                                "fieldPath": "mock column name",
                                "nullable": true,
                                "description": "mock comment for column",
                                "type": {
                                    "type": {
                                        "com.linkedin.pegasus2avro.schema.NumberType": {}
                                    }
                                },
                                "nativeDataType": "NUMBER",
                                "recursive": false,
                                "isPartOfKey": false
                            }
                        ]
                    }
                }
            ]
        }
    },
    "systemMetadata": {
        "lastObserved": 1643871600000,
        "runId": "oracle-2022_02_03-07_00_00",
        "lastRunId": "no-run-id-provided"
    }
},
{
    "entityType": "dataset",
    "entityUrn": "urn:li:dataset:(urn:li:dataPlatform:oracle,schema2.view1,PROD)",
    "changeType": "UPSERT",
    "aspectName": "subTypes",
    "aspect": {
        "json": {
            "typeNames": [
                "View"
            ]
        }
    },
    "systemMetadata": {
        "lastObserved": 1643871600000,
        "runId": "oracle-2022_02_03-07_00_00",
        "lastRunId": "no-run-id-provided"
    }
},
{
    "entityType": "dataset",
    "entityUrn": "urn:li:dataset:(urn:li:dataPlatform:oracle,schema2.view1,PROD)",
    "changeType": "UPSERT",
    "aspectName": "viewProperties",
    "aspect": {
        "json": {
            "materialized": false,
            "viewLogic": "CREATE VIEW mock_view AS\n                                  SELECT\n                                      mock_column1,\n                                      mock_column2\n                                  FROM mock_table",
            "viewLanguage": "SQL"
        }
    },
    "systemMetadata": {
        "lastObserved": 1643871600000,
        "runId": "oracle-2022_02_03-07_00_00",
        "lastRunId": "no-run-id-provided"
    }
},
{
    "entityType": "dataset",
    "entityUrn": "urn:li:dataset:(urn:li:dataPlatform:oracle,schema2.view1,PROD)",
    "changeType": "UPSERT",
    "aspectName": "browsePathsV2",
    "aspect": {
        "json": {
            "path": [
                {
                    "id": "urn:li:container:0e497517e191d344b0c403231bc708d0",
                    "urn": "urn:li:container:0e497517e191d344b0c403231bc708d0"
                },
                {
                    "id": "urn:li:container:1965527855ae77f259a8ddea2b8eed2f",
                    "urn": "urn:li:container:1965527855ae77f259a8ddea2b8eed2f"
                }
            ]
        }
    },
    "systemMetadata": {
        "lastObserved": 1643871600000,
        "runId": "oracle-2022_02_03-07_00_00",
        "lastRunId": "no-run-id-provided"
    }
}
]<|MERGE_RESOLUTION|>--- conflicted
+++ resolved
@@ -11,12 +11,7 @@
                 "env": "PROD",
                 "database": "OraDoc"
             },
-<<<<<<< HEAD
-            "name": "oradoc",
-            "env": "PROD"
-=======
             "name": "OraDoc"
->>>>>>> dc354657
         }
     },
     "systemMetadata": {
@@ -104,8 +99,7 @@
                 "database": "OraDoc",
                 "schema": "schema1"
             },
-            "name": "schema1",
-            "env": "PROD"
+            "name": "schema1"
         }
     },
     "systemMetadata": {
@@ -601,8 +595,7 @@
                 "database": "OraDoc",
                 "schema": "schema2"
             },
-            "name": "schema2",
-            "env": "PROD"
+            "name": "schema2"
         }
     },
     "systemMetadata": {
