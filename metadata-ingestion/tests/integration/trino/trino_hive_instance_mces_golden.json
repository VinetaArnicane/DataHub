--- conflicted
+++ resolved
@@ -246,11 +246,7 @@
                             "numrows": "1",
                             "rawdatasize": "32",
                             "totalsize": "33",
-<<<<<<< HEAD
-                            "transient_lastddltime": "1746487772"
-=======
                             "transient_lastddltime": "1746463134"
->>>>>>> 287f373a
                         },
                         "name": "array_struct_test",
                         "description": "This table has array of structs",
@@ -508,11 +504,7 @@
                             "numrows": "3",
                             "rawdatasize": "94",
                             "totalsize": "97",
-<<<<<<< HEAD
-                            "transient_lastddltime": "1746487776"
-=======
                             "transient_lastddltime": "1746463139"
->>>>>>> 287f373a
                         },
                         "name": "classification_test",
                         "tags": []
@@ -771,11 +763,7 @@
                             "numrows": "0",
                             "rawdatasize": "0",
                             "totalsize": "0",
-<<<<<<< HEAD
-                            "transient_lastddltime": "1746487775"
-=======
                             "transient_lastddltime": "1746463137"
->>>>>>> 287f373a
                         },
                         "name": "map_test",
                         "tags": []
@@ -1002,11 +990,7 @@
                             "numrows": "0",
                             "rawdatasize": "0",
                             "totalsize": "0",
-<<<<<<< HEAD
-                            "transient_lastddltime": "1746487775"
-=======
                             "transient_lastddltime": "1746463137"
->>>>>>> 287f373a
                         },
                         "name": "nested_struct_test",
                         "tags": []
@@ -1272,11 +1256,7 @@
                 {
                     "com.linkedin.pegasus2avro.dataset.DatasetProperties": {
                         "customProperties": {
-<<<<<<< HEAD
-                            "transient_lastddltime": "1746487768"
-=======
                             "transient_lastddltime": "1746463127"
->>>>>>> 287f373a
                         },
                         "name": "pokes",
                         "tags": []
@@ -1511,11 +1491,7 @@
                             "numrows": "0",
                             "rawdatasize": "0",
                             "totalsize": "0",
-<<<<<<< HEAD
-                            "transient_lastddltime": "1746487770"
-=======
                             "transient_lastddltime": "1746463130"
->>>>>>> 287f373a
                         },
                         "name": "struct_test",
                         "tags": []
@@ -1763,11 +1739,7 @@
                         "customProperties": {
                             "numfiles": "0",
                             "totalsize": "0",
-<<<<<<< HEAD
-                            "transient_lastddltime": "1746487774"
-=======
                             "transient_lastddltime": "1746463136"
->>>>>>> 287f373a
                         },
                         "name": "struct_test_view_materialized",
                         "tags": []
@@ -2018,11 +1990,7 @@
                             "numrows": "0",
                             "rawdatasize": "0",
                             "totalsize": "0",
-<<<<<<< HEAD
-                            "transient_lastddltime": "1746487770"
-=======
                             "transient_lastddltime": "1746463130"
->>>>>>> 287f373a
                         },
                         "name": "_test_table_underscore",
                         "tags": []
@@ -2245,11 +2213,7 @@
                             "numrows": "0",
                             "rawdatasize": "0",
                             "totalsize": "0",
-<<<<<<< HEAD
-                            "transient_lastddltime": "1746487775"
-=======
                             "transient_lastddltime": "1746463137"
->>>>>>> 287f373a
                         },
                         "name": "union_test",
                         "tags": []
@@ -2543,11 +2507,7 @@
                 {
                     "com.linkedin.pegasus2avro.dataset.DatasetProperties": {
                         "customProperties": {
-<<<<<<< HEAD
-                            "transient_lastddltime": "1746487774",
-=======
                             "transient_lastddltime": "1746463137",
->>>>>>> 287f373a
                             "is_view": "True",
                             "view_definition": "SELECT \"property_id\", \"service\"\nFROM \"db1\".\"array_struct_test\""
                         },
@@ -2795,7 +2755,6 @@
                     "downstreams": [
                         "urn:li:schemaField:(urn:li:dataset:(urn:li:dataPlatform:trino,production_warehouse.hivedb.db1.array_struct_test_view,PROD),property_id)"
                     ],
-                    "transformOperation": "COPY: \"array_struct_test\".\"property_id\" AS \"property_id\"",
                     "confidenceScore": 0.9,
                     "query": "urn:li:query:view_urn%3Ali%3Adataset%3A%28urn%3Ali%3AdataPlatform%3Atrino%2Cproduction_warehouse.hivedb.db1.array_struct_test_view%2CPROD%29"
                 },
@@ -2808,7 +2767,6 @@
                     "downstreams": [
                         "urn:li:schemaField:(urn:li:dataset:(urn:li:dataPlatform:trino,production_warehouse.hivedb.db1.array_struct_test_view,PROD),service)"
                     ],
-                    "transformOperation": "COPY: \"array_struct_test\".\"service\" AS \"service\"",
                     "confidenceScore": 0.9,
                     "query": "urn:li:query:view_urn%3Ali%3Adataset%3A%28urn%3Ali%3AdataPlatform%3Atrino%2Cproduction_warehouse.hivedb.db1.array_struct_test_view%2CPROD%29"
                 }
