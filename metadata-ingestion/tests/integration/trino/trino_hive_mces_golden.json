--- conflicted
+++ resolved
@@ -233,11 +233,7 @@
                             "numrows": "1",
                             "rawdatasize": "32",
                             "totalsize": "33",
-<<<<<<< HEAD
-                            "transient_lastddltime": "1746487772"
-=======
                             "transient_lastddltime": "1746463134"
->>>>>>> 287f373a
                         },
                         "name": "array_struct_test",
                         "description": "This table has array of structs",
@@ -474,11 +470,7 @@
                             "numrows": "3",
                             "rawdatasize": "94",
                             "totalsize": "97",
-<<<<<<< HEAD
-                            "transient_lastddltime": "1746487776"
-=======
                             "transient_lastddltime": "1746463139"
->>>>>>> 287f373a
                         },
                         "name": "classification_test",
                         "tags": []
@@ -760,11 +752,7 @@
                             "numrows": "0",
                             "rawdatasize": "0",
                             "totalsize": "0",
-<<<<<<< HEAD
-                            "transient_lastddltime": "1746487775"
-=======
                             "transient_lastddltime": "1746463137"
->>>>>>> 287f373a
                         },
                         "name": "map_test",
                         "tags": []
@@ -970,11 +958,7 @@
                             "numrows": "0",
                             "rawdatasize": "0",
                             "totalsize": "0",
-<<<<<<< HEAD
-                            "transient_lastddltime": "1746487775"
-=======
                             "transient_lastddltime": "1746463137"
->>>>>>> 287f373a
                         },
                         "name": "nested_struct_test",
                         "tags": []
@@ -1219,11 +1203,7 @@
                 {
                     "com.linkedin.pegasus2avro.dataset.DatasetProperties": {
                         "customProperties": {
-<<<<<<< HEAD
-                            "transient_lastddltime": "1746487768"
-=======
                             "transient_lastddltime": "1746463127"
->>>>>>> 287f373a
                         },
                         "name": "pokes",
                         "tags": []
@@ -1437,11 +1417,7 @@
                             "numrows": "0",
                             "rawdatasize": "0",
                             "totalsize": "0",
-<<<<<<< HEAD
-                            "transient_lastddltime": "1746487770"
-=======
                             "transient_lastddltime": "1746463130"
->>>>>>> 287f373a
                         },
                         "name": "struct_test",
                         "tags": []
@@ -1668,11 +1644,7 @@
                         "customProperties": {
                             "numfiles": "0",
                             "totalsize": "0",
-<<<<<<< HEAD
-                            "transient_lastddltime": "1746487774"
-=======
                             "transient_lastddltime": "1746463136"
->>>>>>> 287f373a
                         },
                         "name": "struct_test_view_materialized",
                         "tags": []
@@ -1902,11 +1874,7 @@
                             "numrows": "0",
                             "rawdatasize": "0",
                             "totalsize": "0",
-<<<<<<< HEAD
-                            "transient_lastddltime": "1746487770"
-=======
                             "transient_lastddltime": "1746463130"
->>>>>>> 287f373a
                         },
                         "name": "_test_table_underscore",
                         "tags": []
@@ -2108,11 +2076,7 @@
                             "numrows": "0",
                             "rawdatasize": "0",
                             "totalsize": "0",
-<<<<<<< HEAD
-                            "transient_lastddltime": "1746487775"
-=======
                             "transient_lastddltime": "1746463137"
->>>>>>> 287f373a
                         },
                         "name": "union_test",
                         "tags": []
@@ -2385,11 +2349,7 @@
                 {
                     "com.linkedin.pegasus2avro.dataset.DatasetProperties": {
                         "customProperties": {
-<<<<<<< HEAD
-                            "transient_lastddltime": "1746487774",
-=======
                             "transient_lastddltime": "1746463137",
->>>>>>> 287f373a
                             "is_view": "True",
                             "view_definition": "SELECT \"property_id\", \"service\"\nFROM \"db1\".\"array_struct_test\""
                         },
@@ -2616,7 +2576,6 @@
                     "downstreams": [
                         "urn:li:schemaField:(urn:li:dataset:(urn:li:dataPlatform:trino,hivedb.db1.array_struct_test_view,PROD),property_id)"
                     ],
-                    "transformOperation": "COPY: \"array_struct_test\".\"property_id\" AS \"property_id\"",
                     "confidenceScore": 0.9,
                     "query": "urn:li:query:view_urn%3Ali%3Adataset%3A%28urn%3Ali%3AdataPlatform%3Atrino%2Chivedb.db1.array_struct_test_view%2CPROD%29"
                 },
@@ -2629,7 +2588,6 @@
                     "downstreams": [
                         "urn:li:schemaField:(urn:li:dataset:(urn:li:dataPlatform:trino,hivedb.db1.array_struct_test_view,PROD),service)"
                     ],
-                    "transformOperation": "COPY: \"array_struct_test\".\"service\" AS \"service\"",
                     "confidenceScore": 0.9,
                     "query": "urn:li:query:view_urn%3Ali%3Adataset%3A%28urn%3Ali%3AdataPlatform%3Atrino%2Chivedb.db1.array_struct_test_view%2CPROD%29"
                 }
