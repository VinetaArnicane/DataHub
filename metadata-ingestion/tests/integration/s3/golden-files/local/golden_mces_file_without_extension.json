[
{
    "proposedSnapshot": {
        "com.linkedin.pegasus2avro.metadata.snapshot.DatasetSnapshot": {
            "urn": "urn:li:dataset:(urn:li:dataPlatform:file,test-platform-instance.tests/integration/s3/test_data/local_system/folder_a/folder_aa/folder_aaa/no_extension/small,DEV)",
            "aspects": [
                {
                    "com.linkedin.pegasus2avro.dataset.DatasetProperties": {
                        "customProperties": {
                            "number_of_files": "1",
                            "size_in_bytes": "172"
                        },
                        "name": "small",
                        "description": "",
                        "tags": []
                    }
                },
                {
                    "com.linkedin.pegasus2avro.schema.SchemaMetadata": {
                        "schemaName": "small",
                        "platform": "urn:li:dataPlatform:file",
                        "version": 0,
                        "created": {
                            "time": 0,
                            "actor": "urn:li:corpuser:unknown"
                        },
                        "lastModified": {
                            "time": 0,
                            "actor": "urn:li:corpuser:unknown"
                        },
                        "hash": "",
                        "platformSchema": {
                            "com.linkedin.pegasus2avro.schema.OtherSchema": {
                                "rawSchema": ""
                            }
                        },
                        "fields": [
                            {
                                "fieldPath": "1st chord",
                                "nullable": false,
                                "type": {
                                    "type": {
                                        "com.linkedin.pegasus2avro.schema.NumberType": {}
                                    }
                                },
                                "nativeDataType": "integer",
                                "recursive": false,
                                "isPartOfKey": false
                            },
                            {
                                "fieldPath": "2nd chord",
                                "nullable": false,
                                "type": {
                                    "type": {
                                        "com.linkedin.pegasus2avro.schema.NumberType": {}
                                    }
                                },
                                "nativeDataType": "integer",
                                "recursive": false,
                                "isPartOfKey": false
                            },
                            {
                                "fieldPath": "3rd chord",
                                "nullable": false,
                                "type": {
                                    "type": {
                                        "com.linkedin.pegasus2avro.schema.NumberType": {}
                                    }
                                },
                                "nativeDataType": "integer",
                                "recursive": false,
                                "isPartOfKey": false
                            },
                            {
                                "fieldPath": "4th chord",
                                "nullable": false,
                                "type": {
                                    "type": {
                                        "com.linkedin.pegasus2avro.schema.NumberType": {}
                                    }
                                },
                                "nativeDataType": "integer",
                                "recursive": false,
                                "isPartOfKey": false
                            },
                            {
                                "fieldPath": "Progression Quality",
                                "nullable": false,
                                "type": {
                                    "type": {
                                        "com.linkedin.pegasus2avro.schema.StringType": {}
                                    }
                                },
                                "nativeDataType": "string",
                                "recursive": false,
                                "isPartOfKey": false
                            }
                        ]
                    }
                }
            ]
        }
    },
    "systemMetadata": {
        "lastObserved": 1615443388097,
        "runId": "file_without_extension.json"
    }
},
{
    "entityType": "container",
    "entityUrn": "urn:li:container:c0b6448a96b5b99a7cabec1c4bfa66c0",
    "changeType": "UPSERT",
    "aspectName": "containerProperties",
    "aspect": {
        "value": "{\"customProperties\": {\"platform\": \"file\", \"instance\": \"test-platform-instance\", \"folder_abs_path\": \"tests\"}, \"name\": \"tests\"}",
        "contentType": "application/json"
    },
    "systemMetadata": {
        "lastObserved": 1615443388097,
        "runId": "file_without_extension.json"
<<<<<<< HEAD
=======
    }
},
{
    "entityType": "container",
    "entityUrn": "urn:li:container:c0b6448a96b5b99a7cabec1c4bfa66c0",
    "changeType": "UPSERT",
    "aspectName": "status",
    "aspect": {
        "value": "{\"removed\": false}",
        "contentType": "application/json"
    },
    "systemMetadata": {
        "lastObserved": 1615443388097,
        "runId": "file_without_extension.json"
>>>>>>> 6e34cd60
    }
},
{
    "entityType": "container",
    "entityUrn": "urn:li:container:c0b6448a96b5b99a7cabec1c4bfa66c0",
    "changeType": "UPSERT",
    "aspectName": "dataPlatformInstance",
    "aspect": {
        "value": "{\"platform\": \"urn:li:dataPlatform:file\", \"instance\": \"urn:li:dataPlatformInstance:(urn:li:dataPlatform:file,test-platform-instance)\"}",
        "contentType": "application/json"
    },
    "systemMetadata": {
        "lastObserved": 1615443388097,
        "runId": "file_without_extension.json"
    }
},
{
    "entityType": "container",
    "entityUrn": "urn:li:container:c0b6448a96b5b99a7cabec1c4bfa66c0",
    "changeType": "UPSERT",
    "aspectName": "subTypes",
    "aspect": {
        "value": "{\"typeNames\": [\"Folder\"]}",
        "contentType": "application/json"
    },
    "systemMetadata": {
        "lastObserved": 1615443388097,
        "runId": "file_without_extension.json"
    }
},
{
    "entityType": "container",
    "entityUrn": "urn:li:container:09bc75f9aaf92d57502aad33cab2e999",
    "changeType": "UPSERT",
    "aspectName": "containerProperties",
    "aspect": {
        "value": "{\"customProperties\": {\"platform\": \"file\", \"instance\": \"test-platform-instance\", \"folder_abs_path\": \"tests/integration\"}, \"name\": \"integration\"}",
        "contentType": "application/json"
    },
    "systemMetadata": {
        "lastObserved": 1615443388097,
        "runId": "file_without_extension.json"
<<<<<<< HEAD
=======
    }
},
{
    "entityType": "container",
    "entityUrn": "urn:li:container:09bc75f9aaf92d57502aad33cab2e999",
    "changeType": "UPSERT",
    "aspectName": "status",
    "aspect": {
        "value": "{\"removed\": false}",
        "contentType": "application/json"
    },
    "systemMetadata": {
        "lastObserved": 1615443388097,
        "runId": "file_without_extension.json"
>>>>>>> 6e34cd60
    }
},
{
    "entityType": "container",
    "entityUrn": "urn:li:container:09bc75f9aaf92d57502aad33cab2e999",
    "changeType": "UPSERT",
    "aspectName": "dataPlatformInstance",
    "aspect": {
        "value": "{\"platform\": \"urn:li:dataPlatform:file\", \"instance\": \"urn:li:dataPlatformInstance:(urn:li:dataPlatform:file,test-platform-instance)\"}",
        "contentType": "application/json"
    },
    "systemMetadata": {
        "lastObserved": 1615443388097,
        "runId": "file_without_extension.json"
    }
},
{
    "entityType": "container",
    "entityUrn": "urn:li:container:09bc75f9aaf92d57502aad33cab2e999",
    "changeType": "UPSERT",
    "aspectName": "subTypes",
    "aspect": {
        "value": "{\"typeNames\": [\"Folder\"]}",
        "contentType": "application/json"
    },
    "systemMetadata": {
        "lastObserved": 1615443388097,
        "runId": "file_without_extension.json"
    }
},
{
    "entityType": "container",
    "entityUrn": "urn:li:container:09bc75f9aaf92d57502aad33cab2e999",
    "changeType": "UPSERT",
    "aspectName": "container",
    "aspect": {
        "value": "{\"container\": \"urn:li:container:c0b6448a96b5b99a7cabec1c4bfa66c0\"}",
        "contentType": "application/json"
    },
    "systemMetadata": {
        "lastObserved": 1615443388097,
        "runId": "file_without_extension.json"
    }
},
{
    "entityType": "container",
    "entityUrn": "urn:li:container:564adc1710f345e4777dbdc81a4b20db",
    "changeType": "UPSERT",
    "aspectName": "containerProperties",
    "aspect": {
        "value": "{\"customProperties\": {\"platform\": \"file\", \"instance\": \"test-platform-instance\", \"folder_abs_path\": \"tests/integration/s3\"}, \"name\": \"s3\"}",
        "contentType": "application/json"
    },
    "systemMetadata": {
        "lastObserved": 1615443388097,
        "runId": "file_without_extension.json"
<<<<<<< HEAD
=======
    }
},
{
    "entityType": "container",
    "entityUrn": "urn:li:container:564adc1710f345e4777dbdc81a4b20db",
    "changeType": "UPSERT",
    "aspectName": "status",
    "aspect": {
        "value": "{\"removed\": false}",
        "contentType": "application/json"
    },
    "systemMetadata": {
        "lastObserved": 1615443388097,
        "runId": "file_without_extension.json"
>>>>>>> 6e34cd60
    }
},
{
    "entityType": "container",
    "entityUrn": "urn:li:container:564adc1710f345e4777dbdc81a4b20db",
    "changeType": "UPSERT",
    "aspectName": "dataPlatformInstance",
    "aspect": {
        "value": "{\"platform\": \"urn:li:dataPlatform:file\", \"instance\": \"urn:li:dataPlatformInstance:(urn:li:dataPlatform:file,test-platform-instance)\"}",
        "contentType": "application/json"
    },
    "systemMetadata": {
        "lastObserved": 1615443388097,
        "runId": "file_without_extension.json"
    }
},
{
    "entityType": "container",
    "entityUrn": "urn:li:container:564adc1710f345e4777dbdc81a4b20db",
    "changeType": "UPSERT",
    "aspectName": "subTypes",
    "aspect": {
        "value": "{\"typeNames\": [\"Folder\"]}",
        "contentType": "application/json"
    },
    "systemMetadata": {
        "lastObserved": 1615443388097,
        "runId": "file_without_extension.json"
    }
},
{
    "entityType": "container",
    "entityUrn": "urn:li:container:564adc1710f345e4777dbdc81a4b20db",
    "changeType": "UPSERT",
    "aspectName": "container",
    "aspect": {
        "value": "{\"container\": \"urn:li:container:09bc75f9aaf92d57502aad33cab2e999\"}",
        "contentType": "application/json"
    },
    "systemMetadata": {
        "lastObserved": 1615443388097,
        "runId": "file_without_extension.json"
    }
},
{
    "entityType": "container",
    "entityUrn": "urn:li:container:c46207c164682005e865a54fcf7f4a9f",
    "changeType": "UPSERT",
    "aspectName": "containerProperties",
    "aspect": {
        "value": "{\"customProperties\": {\"platform\": \"file\", \"instance\": \"test-platform-instance\", \"folder_abs_path\": \"tests/integration/s3/test_data\"}, \"name\": \"test_data\"}",
        "contentType": "application/json"
    },
    "systemMetadata": {
        "lastObserved": 1615443388097,
        "runId": "file_without_extension.json"
<<<<<<< HEAD
=======
    }
},
{
    "entityType": "container",
    "entityUrn": "urn:li:container:c46207c164682005e865a54fcf7f4a9f",
    "changeType": "UPSERT",
    "aspectName": "status",
    "aspect": {
        "value": "{\"removed\": false}",
        "contentType": "application/json"
    },
    "systemMetadata": {
        "lastObserved": 1615443388097,
        "runId": "file_without_extension.json"
>>>>>>> 6e34cd60
    }
},
{
    "entityType": "container",
    "entityUrn": "urn:li:container:c46207c164682005e865a54fcf7f4a9f",
    "changeType": "UPSERT",
    "aspectName": "dataPlatformInstance",
    "aspect": {
        "value": "{\"platform\": \"urn:li:dataPlatform:file\", \"instance\": \"urn:li:dataPlatformInstance:(urn:li:dataPlatform:file,test-platform-instance)\"}",
        "contentType": "application/json"
    },
    "systemMetadata": {
        "lastObserved": 1615443388097,
        "runId": "file_without_extension.json"
    }
},
{
    "entityType": "container",
    "entityUrn": "urn:li:container:c46207c164682005e865a54fcf7f4a9f",
    "changeType": "UPSERT",
    "aspectName": "subTypes",
    "aspect": {
        "value": "{\"typeNames\": [\"Folder\"]}",
        "contentType": "application/json"
    },
    "systemMetadata": {
        "lastObserved": 1615443388097,
        "runId": "file_without_extension.json"
    }
},
{
    "entityType": "container",
    "entityUrn": "urn:li:container:c46207c164682005e865a54fcf7f4a9f",
    "changeType": "UPSERT",
    "aspectName": "container",
    "aspect": {
        "value": "{\"container\": \"urn:li:container:564adc1710f345e4777dbdc81a4b20db\"}",
        "contentType": "application/json"
    },
    "systemMetadata": {
        "lastObserved": 1615443388097,
        "runId": "file_without_extension.json"
    }
},
{
    "entityType": "container",
    "entityUrn": "urn:li:container:fd50ce59cb982671fc700636ab5744e2",
    "changeType": "UPSERT",
    "aspectName": "containerProperties",
    "aspect": {
        "value": "{\"customProperties\": {\"platform\": \"file\", \"instance\": \"test-platform-instance\", \"folder_abs_path\": \"tests/integration/s3/test_data/local_system\"}, \"name\": \"local_system\"}",
        "contentType": "application/json"
    },
    "systemMetadata": {
        "lastObserved": 1615443388097,
        "runId": "file_without_extension.json"
<<<<<<< HEAD
=======
    }
},
{
    "entityType": "container",
    "entityUrn": "urn:li:container:fd50ce59cb982671fc700636ab5744e2",
    "changeType": "UPSERT",
    "aspectName": "status",
    "aspect": {
        "value": "{\"removed\": false}",
        "contentType": "application/json"
    },
    "systemMetadata": {
        "lastObserved": 1615443388097,
        "runId": "file_without_extension.json"
>>>>>>> 6e34cd60
    }
},
{
    "entityType": "container",
    "entityUrn": "urn:li:container:fd50ce59cb982671fc700636ab5744e2",
    "changeType": "UPSERT",
    "aspectName": "dataPlatformInstance",
    "aspect": {
        "value": "{\"platform\": \"urn:li:dataPlatform:file\", \"instance\": \"urn:li:dataPlatformInstance:(urn:li:dataPlatform:file,test-platform-instance)\"}",
        "contentType": "application/json"
    },
    "systemMetadata": {
        "lastObserved": 1615443388097,
        "runId": "file_without_extension.json"
    }
},
{
    "entityType": "container",
    "entityUrn": "urn:li:container:fd50ce59cb982671fc700636ab5744e2",
    "changeType": "UPSERT",
    "aspectName": "subTypes",
    "aspect": {
        "value": "{\"typeNames\": [\"Folder\"]}",
        "contentType": "application/json"
    },
    "systemMetadata": {
        "lastObserved": 1615443388097,
        "runId": "file_without_extension.json"
    }
},
{
    "entityType": "container",
    "entityUrn": "urn:li:container:fd50ce59cb982671fc700636ab5744e2",
    "changeType": "UPSERT",
    "aspectName": "container",
    "aspect": {
        "value": "{\"container\": \"urn:li:container:c46207c164682005e865a54fcf7f4a9f\"}",
        "contentType": "application/json"
    },
    "systemMetadata": {
        "lastObserved": 1615443388097,
        "runId": "file_without_extension.json"
    }
},
{
    "entityType": "container",
    "entityUrn": "urn:li:container:34dcc9e05fe0d390619cbe1210771ba1",
    "changeType": "UPSERT",
    "aspectName": "containerProperties",
    "aspect": {
        "value": "{\"customProperties\": {\"platform\": \"file\", \"instance\": \"test-platform-instance\", \"folder_abs_path\": \"tests/integration/s3/test_data/local_system/folder_a\"}, \"name\": \"folder_a\"}",
        "contentType": "application/json"
    },
    "systemMetadata": {
        "lastObserved": 1615443388097,
        "runId": "file_without_extension.json"
<<<<<<< HEAD
=======
    }
},
{
    "entityType": "container",
    "entityUrn": "urn:li:container:34dcc9e05fe0d390619cbe1210771ba1",
    "changeType": "UPSERT",
    "aspectName": "status",
    "aspect": {
        "value": "{\"removed\": false}",
        "contentType": "application/json"
    },
    "systemMetadata": {
        "lastObserved": 1615443388097,
        "runId": "file_without_extension.json"
>>>>>>> 6e34cd60
    }
},
{
    "entityType": "container",
    "entityUrn": "urn:li:container:34dcc9e05fe0d390619cbe1210771ba1",
    "changeType": "UPSERT",
    "aspectName": "dataPlatformInstance",
    "aspect": {
        "value": "{\"platform\": \"urn:li:dataPlatform:file\", \"instance\": \"urn:li:dataPlatformInstance:(urn:li:dataPlatform:file,test-platform-instance)\"}",
        "contentType": "application/json"
    },
    "systemMetadata": {
        "lastObserved": 1615443388097,
        "runId": "file_without_extension.json"
    }
},
{
    "entityType": "container",
    "entityUrn": "urn:li:container:34dcc9e05fe0d390619cbe1210771ba1",
    "changeType": "UPSERT",
    "aspectName": "subTypes",
    "aspect": {
        "value": "{\"typeNames\": [\"Folder\"]}",
        "contentType": "application/json"
    },
    "systemMetadata": {
        "lastObserved": 1615443388097,
        "runId": "file_without_extension.json"
    }
},
{
    "entityType": "container",
    "entityUrn": "urn:li:container:34dcc9e05fe0d390619cbe1210771ba1",
    "changeType": "UPSERT",
    "aspectName": "container",
    "aspect": {
        "value": "{\"container\": \"urn:li:container:fd50ce59cb982671fc700636ab5744e2\"}",
        "contentType": "application/json"
    },
    "systemMetadata": {
        "lastObserved": 1615443388097,
        "runId": "file_without_extension.json"
    }
},
{
    "entityType": "container",
    "entityUrn": "urn:li:container:ec0a322960f194cdd055a5a6d5172ecb",
    "changeType": "UPSERT",
    "aspectName": "containerProperties",
    "aspect": {
        "value": "{\"customProperties\": {\"platform\": \"file\", \"instance\": \"test-platform-instance\", \"folder_abs_path\": \"tests/integration/s3/test_data/local_system/folder_a/folder_aa\"}, \"name\": \"folder_aa\"}",
        "contentType": "application/json"
    },
    "systemMetadata": {
        "lastObserved": 1615443388097,
        "runId": "file_without_extension.json"
<<<<<<< HEAD
=======
    }
},
{
    "entityType": "container",
    "entityUrn": "urn:li:container:ec0a322960f194cdd055a5a6d5172ecb",
    "changeType": "UPSERT",
    "aspectName": "status",
    "aspect": {
        "value": "{\"removed\": false}",
        "contentType": "application/json"
    },
    "systemMetadata": {
        "lastObserved": 1615443388097,
        "runId": "file_without_extension.json"
>>>>>>> 6e34cd60
    }
},
{
    "entityType": "container",
    "entityUrn": "urn:li:container:ec0a322960f194cdd055a5a6d5172ecb",
    "changeType": "UPSERT",
    "aspectName": "dataPlatformInstance",
    "aspect": {
        "value": "{\"platform\": \"urn:li:dataPlatform:file\", \"instance\": \"urn:li:dataPlatformInstance:(urn:li:dataPlatform:file,test-platform-instance)\"}",
        "contentType": "application/json"
    },
    "systemMetadata": {
        "lastObserved": 1615443388097,
        "runId": "file_without_extension.json"
    }
},
{
    "entityType": "container",
    "entityUrn": "urn:li:container:ec0a322960f194cdd055a5a6d5172ecb",
    "changeType": "UPSERT",
    "aspectName": "subTypes",
    "aspect": {
        "value": "{\"typeNames\": [\"Folder\"]}",
        "contentType": "application/json"
    },
    "systemMetadata": {
        "lastObserved": 1615443388097,
        "runId": "file_without_extension.json"
    }
},
{
    "entityType": "container",
    "entityUrn": "urn:li:container:ec0a322960f194cdd055a5a6d5172ecb",
    "changeType": "UPSERT",
    "aspectName": "container",
    "aspect": {
        "value": "{\"container\": \"urn:li:container:34dcc9e05fe0d390619cbe1210771ba1\"}",
        "contentType": "application/json"
    },
    "systemMetadata": {
        "lastObserved": 1615443388097,
        "runId": "file_without_extension.json"
    }
},
{
    "entityType": "container",
    "entityUrn": "urn:li:container:46c2438600873ee3264c24c4ac6081b9",
    "changeType": "UPSERT",
    "aspectName": "containerProperties",
    "aspect": {
        "value": "{\"customProperties\": {\"platform\": \"file\", \"instance\": \"test-platform-instance\", \"folder_abs_path\": \"tests/integration/s3/test_data/local_system/folder_a/folder_aa/folder_aaa\"}, \"name\": \"folder_aaa\"}",
        "contentType": "application/json"
    },
    "systemMetadata": {
        "lastObserved": 1615443388097,
        "runId": "file_without_extension.json"
<<<<<<< HEAD
=======
    }
},
{
    "entityType": "container",
    "entityUrn": "urn:li:container:46c2438600873ee3264c24c4ac6081b9",
    "changeType": "UPSERT",
    "aspectName": "status",
    "aspect": {
        "value": "{\"removed\": false}",
        "contentType": "application/json"
    },
    "systemMetadata": {
        "lastObserved": 1615443388097,
        "runId": "file_without_extension.json"
>>>>>>> 6e34cd60
    }
},
{
    "entityType": "container",
    "entityUrn": "urn:li:container:46c2438600873ee3264c24c4ac6081b9",
    "changeType": "UPSERT",
    "aspectName": "dataPlatformInstance",
    "aspect": {
        "value": "{\"platform\": \"urn:li:dataPlatform:file\", \"instance\": \"urn:li:dataPlatformInstance:(urn:li:dataPlatform:file,test-platform-instance)\"}",
        "contentType": "application/json"
    },
    "systemMetadata": {
        "lastObserved": 1615443388097,
        "runId": "file_without_extension.json"
    }
},
{
    "entityType": "container",
    "entityUrn": "urn:li:container:46c2438600873ee3264c24c4ac6081b9",
    "changeType": "UPSERT",
    "aspectName": "subTypes",
    "aspect": {
        "value": "{\"typeNames\": [\"Folder\"]}",
        "contentType": "application/json"
    },
    "systemMetadata": {
        "lastObserved": 1615443388097,
        "runId": "file_without_extension.json"
    }
},
{
    "entityType": "container",
    "entityUrn": "urn:li:container:46c2438600873ee3264c24c4ac6081b9",
    "changeType": "UPSERT",
    "aspectName": "container",
    "aspect": {
        "value": "{\"container\": \"urn:li:container:ec0a322960f194cdd055a5a6d5172ecb\"}",
        "contentType": "application/json"
    },
    "systemMetadata": {
        "lastObserved": 1615443388097,
        "runId": "file_without_extension.json"
    }
},
{
    "entityType": "container",
    "entityUrn": "urn:li:container:0715c65c4403307618fe7203ff768eaa",
    "changeType": "UPSERT",
    "aspectName": "containerProperties",
    "aspect": {
        "value": "{\"customProperties\": {\"platform\": \"file\", \"instance\": \"test-platform-instance\", \"folder_abs_path\": \"tests/integration/s3/test_data/local_system/folder_a/folder_aa/folder_aaa/no_extension\"}, \"name\": \"no_extension\"}",
        "contentType": "application/json"
    },
    "systemMetadata": {
        "lastObserved": 1615443388097,
        "runId": "file_without_extension.json"
<<<<<<< HEAD
=======
    }
},
{
    "entityType": "container",
    "entityUrn": "urn:li:container:0715c65c4403307618fe7203ff768eaa",
    "changeType": "UPSERT",
    "aspectName": "status",
    "aspect": {
        "value": "{\"removed\": false}",
        "contentType": "application/json"
    },
    "systemMetadata": {
        "lastObserved": 1615443388097,
        "runId": "file_without_extension.json"
>>>>>>> 6e34cd60
    }
},
{
    "entityType": "container",
    "entityUrn": "urn:li:container:0715c65c4403307618fe7203ff768eaa",
    "changeType": "UPSERT",
    "aspectName": "dataPlatformInstance",
    "aspect": {
        "value": "{\"platform\": \"urn:li:dataPlatform:file\", \"instance\": \"urn:li:dataPlatformInstance:(urn:li:dataPlatform:file,test-platform-instance)\"}",
        "contentType": "application/json"
    },
    "systemMetadata": {
        "lastObserved": 1615443388097,
        "runId": "file_without_extension.json"
    }
},
{
    "entityType": "container",
    "entityUrn": "urn:li:container:0715c65c4403307618fe7203ff768eaa",
    "changeType": "UPSERT",
    "aspectName": "subTypes",
    "aspect": {
        "value": "{\"typeNames\": [\"Folder\"]}",
        "contentType": "application/json"
    },
    "systemMetadata": {
        "lastObserved": 1615443388097,
        "runId": "file_without_extension.json"
    }
},
{
    "entityType": "container",
    "entityUrn": "urn:li:container:0715c65c4403307618fe7203ff768eaa",
    "changeType": "UPSERT",
    "aspectName": "container",
    "aspect": {
        "value": "{\"container\": \"urn:li:container:46c2438600873ee3264c24c4ac6081b9\"}",
        "contentType": "application/json"
    },
    "systemMetadata": {
        "lastObserved": 1615443388097,
        "runId": "file_without_extension.json"
    }
},
{
    "entityType": "dataset",
    "entityUrn": "urn:li:dataset:(urn:li:dataPlatform:file,test-platform-instance.tests/integration/s3/test_data/local_system/folder_a/folder_aa/folder_aaa/no_extension/small,DEV)",
    "changeType": "UPSERT",
    "aspectName": "container",
    "aspect": {
        "value": "{\"container\": \"urn:li:container:0715c65c4403307618fe7203ff768eaa\"}",
        "contentType": "application/json"
    },
    "systemMetadata": {
        "lastObserved": 1615443388097,
        "runId": "file_without_extension.json"
    }
}
]<|MERGE_RESOLUTION|>--- conflicted
+++ resolved
@@ -118,8 +118,6 @@
     "systemMetadata": {
         "lastObserved": 1615443388097,
         "runId": "file_without_extension.json"
-<<<<<<< HEAD
-=======
     }
 },
 {
@@ -134,7 +132,6 @@
     "systemMetadata": {
         "lastObserved": 1615443388097,
         "runId": "file_without_extension.json"
->>>>>>> 6e34cd60
     }
 },
 {
@@ -143,7 +140,7 @@
     "changeType": "UPSERT",
     "aspectName": "dataPlatformInstance",
     "aspect": {
-        "value": "{\"platform\": \"urn:li:dataPlatform:file\", \"instance\": \"urn:li:dataPlatformInstance:(urn:li:dataPlatform:file,test-platform-instance)\"}",
+        "value": "{\"platform\": \"urn:li:dataPlatform:file\"}",
         "contentType": "application/json"
     },
     "systemMetadata": {
@@ -177,8 +174,6 @@
     "systemMetadata": {
         "lastObserved": 1615443388097,
         "runId": "file_without_extension.json"
-<<<<<<< HEAD
-=======
     }
 },
 {
@@ -193,7 +188,6 @@
     "systemMetadata": {
         "lastObserved": 1615443388097,
         "runId": "file_without_extension.json"
->>>>>>> 6e34cd60
     }
 },
 {
@@ -202,7 +196,7 @@
     "changeType": "UPSERT",
     "aspectName": "dataPlatformInstance",
     "aspect": {
-        "value": "{\"platform\": \"urn:li:dataPlatform:file\", \"instance\": \"urn:li:dataPlatformInstance:(urn:li:dataPlatform:file,test-platform-instance)\"}",
+        "value": "{\"platform\": \"urn:li:dataPlatform:file\"}",
         "contentType": "application/json"
     },
     "systemMetadata": {
@@ -250,8 +244,6 @@
     "systemMetadata": {
         "lastObserved": 1615443388097,
         "runId": "file_without_extension.json"
-<<<<<<< HEAD
-=======
     }
 },
 {
@@ -266,7 +258,6 @@
     "systemMetadata": {
         "lastObserved": 1615443388097,
         "runId": "file_without_extension.json"
->>>>>>> 6e34cd60
     }
 },
 {
@@ -275,7 +266,7 @@
     "changeType": "UPSERT",
     "aspectName": "dataPlatformInstance",
     "aspect": {
-        "value": "{\"platform\": \"urn:li:dataPlatform:file\", \"instance\": \"urn:li:dataPlatformInstance:(urn:li:dataPlatform:file,test-platform-instance)\"}",
+        "value": "{\"platform\": \"urn:li:dataPlatform:file\"}",
         "contentType": "application/json"
     },
     "systemMetadata": {
@@ -323,8 +314,6 @@
     "systemMetadata": {
         "lastObserved": 1615443388097,
         "runId": "file_without_extension.json"
-<<<<<<< HEAD
-=======
     }
 },
 {
@@ -339,7 +328,6 @@
     "systemMetadata": {
         "lastObserved": 1615443388097,
         "runId": "file_without_extension.json"
->>>>>>> 6e34cd60
     }
 },
 {
@@ -348,7 +336,7 @@
     "changeType": "UPSERT",
     "aspectName": "dataPlatformInstance",
     "aspect": {
-        "value": "{\"platform\": \"urn:li:dataPlatform:file\", \"instance\": \"urn:li:dataPlatformInstance:(urn:li:dataPlatform:file,test-platform-instance)\"}",
+        "value": "{\"platform\": \"urn:li:dataPlatform:file\"}",
         "contentType": "application/json"
     },
     "systemMetadata": {
@@ -396,8 +384,6 @@
     "systemMetadata": {
         "lastObserved": 1615443388097,
         "runId": "file_without_extension.json"
-<<<<<<< HEAD
-=======
     }
 },
 {
@@ -412,7 +398,6 @@
     "systemMetadata": {
         "lastObserved": 1615443388097,
         "runId": "file_without_extension.json"
->>>>>>> 6e34cd60
     }
 },
 {
@@ -421,7 +406,7 @@
     "changeType": "UPSERT",
     "aspectName": "dataPlatformInstance",
     "aspect": {
-        "value": "{\"platform\": \"urn:li:dataPlatform:file\", \"instance\": \"urn:li:dataPlatformInstance:(urn:li:dataPlatform:file,test-platform-instance)\"}",
+        "value": "{\"platform\": \"urn:li:dataPlatform:file\"}",
         "contentType": "application/json"
     },
     "systemMetadata": {
@@ -469,8 +454,6 @@
     "systemMetadata": {
         "lastObserved": 1615443388097,
         "runId": "file_without_extension.json"
-<<<<<<< HEAD
-=======
     }
 },
 {
@@ -485,7 +468,6 @@
     "systemMetadata": {
         "lastObserved": 1615443388097,
         "runId": "file_without_extension.json"
->>>>>>> 6e34cd60
     }
 },
 {
@@ -494,7 +476,7 @@
     "changeType": "UPSERT",
     "aspectName": "dataPlatformInstance",
     "aspect": {
-        "value": "{\"platform\": \"urn:li:dataPlatform:file\", \"instance\": \"urn:li:dataPlatformInstance:(urn:li:dataPlatform:file,test-platform-instance)\"}",
+        "value": "{\"platform\": \"urn:li:dataPlatform:file\"}",
         "contentType": "application/json"
     },
     "systemMetadata": {
@@ -542,8 +524,6 @@
     "systemMetadata": {
         "lastObserved": 1615443388097,
         "runId": "file_without_extension.json"
-<<<<<<< HEAD
-=======
     }
 },
 {
@@ -558,7 +538,6 @@
     "systemMetadata": {
         "lastObserved": 1615443388097,
         "runId": "file_without_extension.json"
->>>>>>> 6e34cd60
     }
 },
 {
@@ -567,7 +546,7 @@
     "changeType": "UPSERT",
     "aspectName": "dataPlatformInstance",
     "aspect": {
-        "value": "{\"platform\": \"urn:li:dataPlatform:file\", \"instance\": \"urn:li:dataPlatformInstance:(urn:li:dataPlatform:file,test-platform-instance)\"}",
+        "value": "{\"platform\": \"urn:li:dataPlatform:file\"}",
         "contentType": "application/json"
     },
     "systemMetadata": {
@@ -615,8 +594,6 @@
     "systemMetadata": {
         "lastObserved": 1615443388097,
         "runId": "file_without_extension.json"
-<<<<<<< HEAD
-=======
     }
 },
 {
@@ -631,7 +608,6 @@
     "systemMetadata": {
         "lastObserved": 1615443388097,
         "runId": "file_without_extension.json"
->>>>>>> 6e34cd60
     }
 },
 {
@@ -640,7 +616,7 @@
     "changeType": "UPSERT",
     "aspectName": "dataPlatformInstance",
     "aspect": {
-        "value": "{\"platform\": \"urn:li:dataPlatform:file\", \"instance\": \"urn:li:dataPlatformInstance:(urn:li:dataPlatform:file,test-platform-instance)\"}",
+        "value": "{\"platform\": \"urn:li:dataPlatform:file\"}",
         "contentType": "application/json"
     },
     "systemMetadata": {
@@ -688,8 +664,6 @@
     "systemMetadata": {
         "lastObserved": 1615443388097,
         "runId": "file_without_extension.json"
-<<<<<<< HEAD
-=======
     }
 },
 {
@@ -704,7 +678,6 @@
     "systemMetadata": {
         "lastObserved": 1615443388097,
         "runId": "file_without_extension.json"
->>>>>>> 6e34cd60
     }
 },
 {
@@ -713,7 +686,7 @@
     "changeType": "UPSERT",
     "aspectName": "dataPlatformInstance",
     "aspect": {
-        "value": "{\"platform\": \"urn:li:dataPlatform:file\", \"instance\": \"urn:li:dataPlatformInstance:(urn:li:dataPlatform:file,test-platform-instance)\"}",
+        "value": "{\"platform\": \"urn:li:dataPlatform:file\"}",
         "contentType": "application/json"
     },
     "systemMetadata": {
