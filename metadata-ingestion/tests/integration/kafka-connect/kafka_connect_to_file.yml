---
run_id: kafka-connect-run

# see https://datahubproject.io/docs/metadata-ingestion/source_docs/kafka-connect for complete documentation
source:
  type: "kafka-connect"
  config:
    connect_uri: "http://localhost:58083"    
    provided_configs:
      - provider: env
        path_key: MYSQL_CONNECTION_URL
        value: jdbc:mysql://test_mysql:3306/librarydb
<<<<<<< HEAD
    construct_lineage_workunits: false
=======
    construct_lineage_workunits: true
>>>>>>> a5ec05e2

# see https://datahubproject.io/docs/metadata-ingestion/sink_docs/datahub for complete documentation
sink:
  type: file
  config:
    filename: "./kafka_connect_mces.json"<|MERGE_RESOLUTION|>--- conflicted
+++ resolved
@@ -10,11 +10,7 @@
       - provider: env
         path_key: MYSQL_CONNECTION_URL
         value: jdbc:mysql://test_mysql:3306/librarydb
-<<<<<<< HEAD
-    construct_lineage_workunits: false
-=======
     construct_lineage_workunits: true
->>>>>>> a5ec05e2
 
 # see https://datahubproject.io/docs/metadata-ingestion/sink_docs/datahub for complete documentation
 sink:
