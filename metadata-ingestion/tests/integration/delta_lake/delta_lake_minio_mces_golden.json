--- conflicted
+++ resolved
@@ -400,7 +400,6 @@
         "runId": "delta-lake-test",
         "lastRunId": "no-run-id-provided"
     }
-<<<<<<< HEAD
 },
 {
     "entityType": "dataset",
@@ -423,7 +422,5 @@
         "runId": "delta-lake-test",
         "lastRunId": "no-run-id-provided"
     }
-=======
->>>>>>> 89722701
 }
 ]