--- conflicted
+++ resolved
@@ -112,7 +112,6 @@
         schema="test_dataset",
     )
 
-<<<<<<< HEAD
     assert filters is not None
     assert len(filters) == 1
     assert filters[0].startswith("`date` = '")
@@ -120,12 +119,6 @@
     timestamp_str = filters[0].split("'")[1]
     datetime.strptime(timestamp_str.split("+")[0], "%Y-%m-%d %H:%M:%S.%f")
 
-=======
-    assert query[0] == "20200101"
-    assert query[1]
-    assert expected_query == query[1].strip()
->>>>>>> 48b6581f
-
 def test_get_partition_filters_for_external_table_with_partitions():
     """Test handling of external table with partitions."""
     profiler = BigqueryProfiler(config=BigQueryV2Config(), report=BigQueryV2Report())
@@ -174,15 +167,9 @@
         schema="test_dataset",
     )
 
-<<<<<<< HEAD
     assert filters is not None
     assert len(filters) == 1
     assert filters[0] == "`partition_col` = 'partition_value'"
-=======
-    assert query[0] == "20200101"
-    assert query[1]
-    assert expected_query == query[1].strip()
->>>>>>> 48b6581f
 
 
 def test_get_partition_filters_for_multi_partition():
@@ -263,13 +250,7 @@
         schema="test_dataset",
     )
 
-<<<<<<< HEAD
     assert filters is not None
-=======
-    assert query[0] == "2020010103"
-    assert query[1]
-    assert expected_query == query[1].strip()
->>>>>>> 48b6581f
 
     # Should generate 4 filters - one for each partition column
     current_time = datetime.now(timezone.utc)
@@ -304,14 +285,8 @@
         schema="test_dataset",
     )
 
-<<<<<<< HEAD
     # Add assertion to ensure filters is not None
     assert filters is not None
-=======
-    assert query[0] == "20200101"
-    assert query[1]
-    assert expected_query == query[1].strip()
->>>>>>> 48b6581f
 
     current_time = datetime.now(timezone.utc)
     expected_filters = [
@@ -394,10 +369,5 @@
         schema="test_dataset",
     )
 
-<<<<<<< HEAD
     # Should return None when can't get values for partition columns
-    assert filters is None
-=======
-    assert query[0] == "20200101"
-    assert query[1] is None
->>>>>>> 48b6581f
+    assert filters is None