--- conflicted
+++ resolved
@@ -106,11 +106,7 @@
 AND
 timestamp >= "2021-07-18T23:45:00Z"
 AND
-<<<<<<< HEAD
-timestamp < "2021-07-21T00:15:00Z\""""  # noqa: W293
-=======
 timestamp < "2021-07-20T00:15:00Z\""""  # noqa: W293
->>>>>>> af6a423f
 
     source = BigQueryUsageSource.create(config, PipelineContext(run_id="bq-usage-test"))
 
@@ -168,11 +164,7 @@
 AND
 timestamp >= "2021-07-18T23:45:00Z"
 AND
-<<<<<<< HEAD
-timestamp < "2021-07-21T00:15:00Z\""""  # noqa: W293
-=======
 timestamp < "2021-07-20T00:15:00Z\""""  # noqa: W293
->>>>>>> af6a423f
     source = BigQueryUsageSource.create(config, PipelineContext(run_id="bq-usage-test"))
     filter: str = source._generate_filter(BQ_AUDIT_V1)
     assert filter == expected_filter
