--- conflicted
+++ resolved
@@ -1,8 +1,4 @@
 import contextlib
-<<<<<<< HEAD
-from datetime import datetime
-=======
->>>>>>> 2cc8856c
 from typing import List
 from unittest.mock import patch
 
@@ -14,11 +10,7 @@
 from datahub.ingestion.api.common import PipelineContext
 from datahub.ingestion.api.workunit import MetadataWorkUnit
 from datahub.ingestion.source.common.subtypes import MLAssetSubTypes
-<<<<<<< HEAD
-from datahub.ingestion.source.vertexai import (
-=======
 from datahub.ingestion.source.vertexai.vertexai import (
->>>>>>> 2cc8856c
     ContainerKeyWithId,
     ModelMetadata,
     TrainingJobMetadata,
@@ -92,19 +84,11 @@
                 name=mock_model.display_name,
                 description=mock_model.description,
                 created=TimeStampClass(
-<<<<<<< HEAD
-                    time=datetime_to_ts_millis(datetime.fromtimestamp(1647878400)),
-                    actor="urn:li:corpuser:datahub",
-                ),
-                lastModified=TimeStampClass(
-                    time=datetime_to_ts_millis(datetime.fromtimestamp(1647878500)),
-=======
                     time=datetime_to_ts_millis(mock_model.create_time),
                     actor="urn:li:corpuser:datahub",
                 ),
                 lastModified=TimeStampClass(
                     time=datetime_to_ts_millis(mock_model.update_time),
->>>>>>> 2cc8856c
                     actor="urn:li:corpuser:datahub",
                 ),
             ),
@@ -147,16 +131,6 @@
     mcp_mlmodel = MetadataChangeProposalWrapper(
         entityUrn=expected_urn,
         aspect=MLModelProperties(
-<<<<<<< HEAD
-            name="mock_prediction_model_1_display_name_1",
-            description=model_version.version_description,
-            created=TimeStampClass(
-                time=datetime_to_ts_millis(datetime.fromtimestamp(1647878400)),
-                actor="urn:li:corpuser:datahub",
-            ),
-            lastModified=TimeStampClass(
-                time=datetime_to_ts_millis(datetime.fromtimestamp(1647878500)),
-=======
             name=f"{mock_model.display_name}_{model_version.version_id}",
             description=model_version.version_description,
             created=TimeStampClass(
@@ -165,28 +139,17 @@
             ),
             lastModified=TimeStampClass(
                 time=datetime_to_ts_millis(mock_model.update_time),
->>>>>>> 2cc8856c
                 actor="urn:li:corpuser:datahub",
             ),
             customProperties={
                 "versionId": model_version.version_id,
                 "resourceName": mock_model.resource_name,
             },
-<<<<<<< HEAD
-            externalUrl="https://console.cloud.google.com/vertex-ai/models/locations/us-west2/models/mock_prediction_model_1/versions/1?project=acryl-poc",
-            version=VersionTagClass(
-                versionTag=model_version.version_id, metadataAttribution=None
-            ),
-            groups=[
-                "urn:li:mlModelGroup:(urn:li:dataPlatform:vertexai,acryl-poc.model_group.mock_prediction_model_1,PROD)"
-            ],
-=======
             externalUrl=source._make_model_version_external_url(mock_model),
             version=VersionTagClass(
                 versionTag=model_version.version_id, metadataAttribution=None
             ),
             groups=[source._make_ml_model_group_urn(mock_model)],
->>>>>>> 2cc8856c
             type=MLAssetSubTypes.VERTEX_MODEL,
             deployments=[],
         ),
@@ -248,11 +211,7 @@
         aspect=MLModelDeploymentPropertiesClass(
             customProperties={"displayName": mock_endpoint.display_name},
             description=mock_model.description,
-<<<<<<< HEAD
-            createdAt=int(datetime_to_ts_millis(datetime.fromtimestamp(1647878400))),
-=======
             createdAt=int(datetime_to_ts_millis(mock_endpoint.create_time)),
->>>>>>> 2cc8856c
             version=VersionTagClass(
                 versionTag=model_version.version_id, metadataAttribution=None
             ),
@@ -273,6 +232,7 @@
     source: VertexAISource,
 ) -> None:
     mock_training_job = gen_mock_training_custom_job()
+    mock_training_automl_job = gen_mock_training_automl_job()
     with contextlib.ExitStack() as exit_stack:
         for func_to_mock in [
             "google.cloud.aiplatform.init",
@@ -313,11 +273,7 @@
                 externalUrl=source._make_job_external_url(mock_training_job),
                 customProperties={"jobType": "CustomJob"},
                 created=AuditStamp(
-<<<<<<< HEAD
-                    time=datetime_to_ts_millis(datetime.fromtimestamp(1647878400)),
-=======
                     time=datetime_to_ts_millis(mock_training_job.create_time),
->>>>>>> 2cc8856c
                     actor="urn:li:corpuser:datahub",
                 ),
             ),
@@ -381,11 +337,7 @@
             externalUrl=source._make_job_external_url(mock_training_job),
             customProperties={"jobType": "CustomJob"},
             created=AuditStamp(
-<<<<<<< HEAD
-                time=datetime_to_ts_millis(datetime.fromtimestamp(1647878400)),
-=======
                 time=datetime_to_ts_millis(mock_training_job.create_time),
->>>>>>> 2cc8856c
                 actor="urn:li:corpuser:datahub",
             ),
         ),
