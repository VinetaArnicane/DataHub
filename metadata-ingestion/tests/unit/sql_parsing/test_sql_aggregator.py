import os
import pathlib
from datetime import datetime, timezone
from unittest.mock import patch

import pytest
from freezegun import freeze_time

from datahub.configuration.datetimes import parse_user_datetime
from datahub.configuration.time_window_config import BucketDuration, get_time_bucket
from datahub.ingestion.source.usage.usage_common import BaseUsageConfig
from datahub.metadata.urns import CorpUserUrn, DatasetUrn
from datahub.sql_parsing.sql_parsing_aggregator import (
    KnownQueryLineageInfo,
    ObservedQuery,
    PreparsedQuery,
    QueryLogSetting,
    SqlParsingAggregator,
    TableRename,
    TableSwap,
)
from datahub.sql_parsing.sql_parsing_common import QueryType
from datahub.sql_parsing.sqlglot_lineage import (
    ColumnLineageInfo,
    ColumnRef,
    DownstreamColumnRef,
)
from tests.test_helpers import mce_helpers
from tests.test_helpers.click_helpers import run_datahub_cmd

RESOURCE_DIR = pathlib.Path(__file__).parent / "aggregator_goldens"
FROZEN_TIME = "2024-02-06T01:23:45Z"


def _ts(ts: int) -> datetime:
    return datetime.fromtimestamp(ts, tz=timezone.utc)


@freeze_time(FROZEN_TIME)
def test_basic_lineage(pytestconfig: pytest.Config, tmp_path: pathlib.Path) -> None:
    aggregator = SqlParsingAggregator(
        platform="redshift",
        generate_lineage=True,
        generate_usage_statistics=False,
        generate_operations=False,
        query_log=QueryLogSetting.STORE_ALL,
    )

    aggregator.add_observed_query(
        ObservedQuery(
            query="create table foo as select a, b from bar",
            default_db="dev",
            default_schema="public",
        )
    )

    mcps = list(aggregator.gen_metadata())

    mce_helpers.check_goldens_stream(
        pytestconfig,
        outputs=mcps,
        golden_path=RESOURCE_DIR / "test_basic_lineage.json",
    )

    # This test also validates the query log storage functionality.
    aggregator.close()
    query_log_db = aggregator.report.query_log_path
    query_log_json = tmp_path / "query_log.json"
    run_datahub_cmd(
        [
            "check",
            "extract-sql-agg-log",
            str(query_log_db),
            "--output",
            str(query_log_json),
        ]
    )
    mce_helpers.check_golden_file(
        pytestconfig, query_log_json, RESOURCE_DIR / "test_basic_lineage_query_log.json"
    )


@freeze_time(FROZEN_TIME)
def test_overlapping_inserts(pytestconfig: pytest.Config) -> None:
    aggregator = SqlParsingAggregator(
        platform="redshift",
        generate_lineage=True,
        generate_usage_statistics=False,
        generate_operations=False,
    )

    aggregator.add_observed_query(
        ObservedQuery(
            query="insert into downstream (a, b) select a, b from upstream1",
            default_db="dev",
            default_schema="public",
            timestamp=_ts(20),
        )
    )
    aggregator.add_observed_query(
        ObservedQuery(
            query="insert into downstream (a, c) select a, c from upstream2",
            default_db="dev",
            default_schema="public",
            timestamp=_ts(25),
        )
    )

    mcps = list(aggregator.gen_metadata())

    mce_helpers.check_goldens_stream(
        pytestconfig,
        outputs=mcps,
        golden_path=RESOURCE_DIR / "test_overlapping_inserts.json",
    )


@freeze_time(FROZEN_TIME)
def test_temp_table(pytestconfig: pytest.Config) -> None:
    aggregator = SqlParsingAggregator(
        platform="redshift",
        generate_lineage=True,
        generate_usage_statistics=False,
        generate_operations=False,
    )

    aggregator._schema_resolver.add_raw_schema_info(
        DatasetUrn("redshift", "dev.public.bar").urn(),
        {"a": "int", "b": "int", "c": "int"},
    )

    aggregator.add_observed_query(
        ObservedQuery(
            query="create table foo as select a, 2*b as b from bar",
            default_db="dev",
            default_schema="public",
            session_id="session1",
        )
    )
    aggregator.add_observed_query(
        ObservedQuery(
            query="create temp table foo as select a, b+c as c from bar",
            default_db="dev",
            default_schema="public",
            session_id="session2",
        )
    )
    aggregator.add_observed_query(
        ObservedQuery(
            query="create table foo_session2 as select * from foo",
            default_db="dev",
            default_schema="public",
            session_id="session2",
        )
    )
    aggregator.add_observed_query(
        ObservedQuery(
            query="create table foo_session3 as select * from foo",
            default_db="dev",
            default_schema="public",
            session_id="session3",
        )
    )

    # foo_session2 should come from bar (via temp table foo), have columns a and c, and depend on bar.{a,b,c}
    # foo_session3 should come from foo, have columns a and b, and depend on bar.b

    mcps = list(aggregator.gen_metadata())

    mce_helpers.check_goldens_stream(
        pytestconfig,
        outputs=mcps,
        golden_path=RESOURCE_DIR / "test_temp_table.json",
    )


@freeze_time(FROZEN_TIME)
def test_multistep_temp_table(pytestconfig: pytest.Config) -> None:
    aggregator = SqlParsingAggregator(
        platform="redshift",
        generate_lineage=True,
        generate_usage_statistics=False,
        generate_operations=False,
    )

    aggregator.add_observed_query(
        ObservedQuery(
            query="create table #temp1 as select a, 2*b as b from upstream1",
            default_db="dev",
            default_schema="public",
            session_id="session1",
        )
    )
    aggregator.add_observed_query(
        ObservedQuery(
            query="create table #temp2 as select b, c from upstream2",
            default_db="dev",
            default_schema="public",
            session_id="session1",
        )
    )
    aggregator.add_observed_query(
        ObservedQuery(
            query="create temp table staging_foo as select up1.a, up1.b, up2.c from #temp1 up1 left join #temp2 up2 on up1.b = up2.b where up1.b > 0",
            default_db="dev",
            default_schema="public",
            session_id="session1",
        )
    )
    aggregator.add_observed_query(
        ObservedQuery(
            query="insert into table prod_foo\nselect * from staging_foo",
            default_db="dev",
            default_schema="public",
            session_id="session1",
        )
    )

    mcps = list(aggregator.gen_metadata())

    # Extra check to make sure that the report is populated correctly.
    report = aggregator.report
    assert len(report.queries_with_temp_upstreams) == 1
    assert (
        len(
            report.queries_with_temp_upstreams[
                "composite_c89ee7c127c64a5d3a42ee875305087991891c80f42a25012910524bd2c77c45"
            ]
        )
        == 4
    )

    mce_helpers.check_goldens_stream(
        pytestconfig,
        outputs=mcps,
        golden_path=RESOURCE_DIR / "test_multistep_temp_table.json",
    )


@freeze_time(FROZEN_TIME)
def test_overlapping_inserts_from_temp_tables(pytestconfig: pytest.Config) -> None:
    aggregator = SqlParsingAggregator(
        platform="redshift",
        generate_lineage=True,
        generate_usage_statistics=False,
        generate_operations=False,
    )
    report = aggregator.report

    # The "all_returns" table is populated from "#stage_in_person_returns" and "#stage_online_returns".
    # #stage_in_person_returns is populated from "in_person_returns" and "customer".
    # #stage_online_returns is populated from "online_returns", "customer", and "online_survey".

    aggregator.add_observed_query(
        ObservedQuery(
            query="create table #stage_in_person_returns as select ipr.customer_id, customer.customer_email, ipr.return_date "
            "from in_person_returns ipr "
            "left join customer on in_person_returns.customer_id = customer.customer_id",
            default_db="dev",
            default_schema="public",
            session_id="1234",
        )
    )

    aggregator.add_observed_query(
        ObservedQuery(
            query="create table #stage_online_returns as select online_ret.customer_id, customer.customer_email, online_ret.return_date, online_survey.return_reason "
            "from online_returns online_ret "
            "left join customer on online_ret.customer_id = customer.customer_id "
            "left join online_survey on online_ret.customer_id = online_survey.customer_id and online_ret.return_id = online_survey.event_id",
            default_db="dev",
            default_schema="public",
            session_id="2323",
        )
    )

    aggregator.add_observed_query(
        ObservedQuery(
            query="insert into all_returns (customer_id, customer_email, return_date) select customer_id, customer_email, return_date from #stage_in_person_returns",
            default_db="dev",
            default_schema="public",
            session_id="1234",
        )
    )

    aggregator.add_observed_query(
        ObservedQuery(
            query="insert into all_returns (customer_id, customer_email, return_date, return_reason) select customer_id, customer_email, return_date, return_reason from #stage_online_returns",
            default_db="dev",
            default_schema="public",
            session_id="2323",
        )
    )

    # We only have one create temp table, but the same insert command from multiple sessions.
    # This should get ignored.
    assert len(report.queries_with_non_authoritative_session) == 0
    aggregator.add_observed_query(
        ObservedQuery(
            query="insert into all_returns (customer_id, customer_email, return_date, return_reason) select customer_id, customer_email, return_date, return_reason from #stage_online_returns",
            default_db="dev",
            default_schema="public",
            session_id="5435",
        )
    )
    assert len(report.queries_with_non_authoritative_session) == 1

    mcps = list(aggregator.gen_metadata())
    mce_helpers.check_goldens_stream(
        pytestconfig,
        outputs=mcps,
        golden_path=RESOURCE_DIR / "test_overlapping_inserts_from_temp_tables.json",
    )


@freeze_time(FROZEN_TIME)
def test_aggregate_operations(pytestconfig: pytest.Config) -> None:
    aggregator = SqlParsingAggregator(
        platform="redshift",
        generate_lineage=False,
        generate_queries=False,
        generate_usage_statistics=False,
        generate_operations=True,
    )

    aggregator.add_observed_query(
        ObservedQuery(
            query="create table foo as select a, b from bar",
            default_db="dev",
            default_schema="public",
            timestamp=_ts(20),
            user=CorpUserUrn("user1"),
        )
    )
    aggregator.add_observed_query(
        ObservedQuery(
            query="create table foo as select a, b from bar",
            default_db="dev",
            default_schema="public",
            timestamp=_ts(25),
            user=CorpUserUrn("user2"),
        )
    )
    aggregator.add_observed_query(
        ObservedQuery(
            query="create table foo as select a, b+1 as b from bar",
            default_db="dev",
            default_schema="public",
            timestamp=_ts(26),
            user=CorpUserUrn("user3"),
        )
    )

    # The first query will basically be ignored, as it's a duplicate of the second one.

    mcps = list(aggregator.gen_metadata())

    mce_helpers.check_goldens_stream(
        pytestconfig,
        outputs=mcps,
        golden_path=RESOURCE_DIR / "test_aggregate_operations.json",
    )


@freeze_time(FROZEN_TIME)
def test_view_lineage(pytestconfig: pytest.Config) -> None:
    aggregator = SqlParsingAggregator(
        platform="redshift",
        generate_lineage=True,
        generate_usage_statistics=False,
        generate_operations=False,
        query_log=QueryLogSetting.STORE_ALL,
    )

    aggregator.add_view_definition(
        view_urn=DatasetUrn("redshift", "dev.public.foo"),
        view_definition="create view foo as select a, b from bar",
        default_db="dev",
        default_schema="public",
    )

    aggregator._schema_resolver.add_raw_schema_info(
        urn=DatasetUrn("redshift", "dev.public.foo").urn(),
        schema_info={"a": "int", "b": "int"},
    )
    aggregator._schema_resolver.add_raw_schema_info(
        urn=DatasetUrn("redshift", "dev.public.bar").urn(),
        schema_info={"a": "int", "b": "int"},
    )

    # Because we have schema information, despite it being registered after the view definition,
    # the confidence score should be high.

    mcps = list(aggregator.gen_metadata())

    mce_helpers.check_goldens_stream(
        pytestconfig,
        outputs=mcps,
        golden_path=RESOURCE_DIR / "test_view_lineage.json",
    )


@freeze_time(FROZEN_TIME)
def test_known_lineage_mapping(pytestconfig: pytest.Config) -> None:
    aggregator = SqlParsingAggregator(
        platform="redshift",
        generate_lineage=True,
        generate_usage_statistics=False,
        generate_operations=False,
    )

    aggregator.add_known_lineage_mapping(
        upstream_urn=DatasetUrn("redshift", "dev.public.bar").urn(),
        downstream_urn=DatasetUrn("redshift", "dev.public.foo").urn(),
    )
    aggregator.add_known_lineage_mapping(
        upstream_urn=DatasetUrn("s3", "bucket1/key1").urn(),
        downstream_urn=DatasetUrn("redshift", "dev.public.bar").urn(),
    )
    aggregator.add_known_lineage_mapping(
        upstream_urn=DatasetUrn("redshift", "dev.public.foo").urn(),
        downstream_urn=DatasetUrn("s3", "bucket2/key2").urn(),
    )

    mcps = list(aggregator.gen_metadata())

    mce_helpers.check_goldens_stream(
        pytestconfig,
        outputs=mcps,
        golden_path=RESOURCE_DIR / "test_known_lineage_mapping.json",
    )


@freeze_time(FROZEN_TIME)
def test_column_lineage_deduplication(pytestconfig: pytest.Config) -> None:
    aggregator = SqlParsingAggregator(
        platform="redshift",
        generate_lineage=True,
        generate_usage_statistics=False,
        generate_operations=False,
    )

    aggregator.add_observed_query(
        ObservedQuery(
            query="/* query 1 */ insert into foo (a, b, c) select a, b, c from bar",
            default_db="dev",
            default_schema="public",
        )
    )
    aggregator.add_observed_query(
        ObservedQuery(
            query="/* query 2 */ insert into foo (a, b) select a, b from bar",
            default_db="dev",
            default_schema="public",
        )
    )

    mcps = list(aggregator.gen_metadata())

    # In this case, the lineage for a and b is attributed to query 2, and
    # the lineage for c is attributed to query 1. Note that query 1 does
    # not get any credit for a and b, as they are already covered by query 2,
    # which came later and hence has higher precedence.

    mce_helpers.check_goldens_stream(
        pytestconfig,
        outputs=mcps,
        golden_path=RESOURCE_DIR / "test_column_lineage_deduplication.json",
    )


@freeze_time(FROZEN_TIME)
def test_add_known_query_lineage(pytestconfig: pytest.Config) -> None:
    aggregator = SqlParsingAggregator(
        platform="redshift",
        generate_lineage=True,
        generate_usage_statistics=False,
        generate_operations=True,
    )

    downstream_urn = DatasetUrn("redshift", "dev.public.foo").urn()
    upstream_urn = DatasetUrn("redshift", "dev.public.bar").urn()

    known_query_lineage = KnownQueryLineageInfo(
        query_text="insert into foo (a, b, c) select a, b, c from bar",
        downstream=downstream_urn,
        upstreams=[upstream_urn],
        column_lineage=[
            ColumnLineageInfo(
                downstream=DownstreamColumnRef(table=downstream_urn, column="a"),
                upstreams=[ColumnRef(table=upstream_urn, column="a")],
            ),
            ColumnLineageInfo(
                downstream=DownstreamColumnRef(table=downstream_urn, column="b"),
                upstreams=[ColumnRef(table=upstream_urn, column="b")],
            ),
            ColumnLineageInfo(
                downstream=DownstreamColumnRef(table=downstream_urn, column="c"),
                upstreams=[ColumnRef(table=upstream_urn, column="c")],
            ),
        ],
        timestamp=_ts(20),
        query_type=QueryType.INSERT,
    )

    aggregator.add_known_query_lineage(known_query_lineage)

    mcps = list(aggregator.gen_metadata())

    mce_helpers.check_goldens_stream(
        pytestconfig,
        outputs=mcps,
        golden_path=RESOURCE_DIR / "test_add_known_query_lineage.json",
    )


@freeze_time(FROZEN_TIME)
def test_table_rename(pytestconfig: pytest.Config) -> None:
    aggregator = SqlParsingAggregator(
        platform="redshift",
        generate_lineage=True,
        generate_usage_statistics=False,
        generate_operations=False,
    )

    # Register that foo_staging is renamed to foo.
    aggregator.add_table_rename(
        TableRename(
            original_urn=DatasetUrn("redshift", "dev.public.foo_staging").urn(),
            new_urn=DatasetUrn("redshift", "dev.public.foo").urn(),
        )
    )

    # Add an unrelated query.
    aggregator.add_observed_query(
        ObservedQuery(
            query="create table bar as select a, b from baz",
            default_db="dev",
            default_schema="public",
        )
    )

    # Add the query that created the staging table.
    aggregator.add_observed_query(
        ObservedQuery(
            query="create table foo_staging as select a, b from foo_dep",
            default_db="dev",
            default_schema="public",
        )
    )

    # Add the query that created the downstream from foo_staging table.
    aggregator.add_observed_query(
        ObservedQuery(
            query="create table foo_downstream as select a, b from foo_staging",
            default_db="dev",
            default_schema="public",
        )
    )

    mcps = list(aggregator.gen_metadata())

    mce_helpers.check_goldens_stream(
        pytestconfig,
        outputs=mcps,
        golden_path=RESOURCE_DIR / "test_table_rename.json",
    )


@freeze_time(FROZEN_TIME)
def test_table_rename_with_temp(pytestconfig: pytest.Config) -> None:
    aggregator = SqlParsingAggregator(
        platform="redshift",
        generate_lineage=True,
        generate_usage_statistics=False,
        generate_operations=False,
        is_temp_table=lambda x: "staging" in x.lower(),
    )

    # Register that foo_staging is renamed to foo.
    aggregator.add_table_rename(
        TableRename(
            original_urn=DatasetUrn("redshift", "dev.public.foo_staging").urn(),
            new_urn=DatasetUrn("redshift", "dev.public.foo").urn(),
            query="alter table dev.public.foo_staging rename to dev.public.foo",
        )
    )

    # Add an unrelated query.
    aggregator.add_observed_query(
        ObservedQuery(
            query="create table bar as select a, b from baz",
            default_db="dev",
            default_schema="public",
        )
    )

    # Add the query that created the staging table.
    aggregator.add_observed_query(
        ObservedQuery(
            query="create table foo_staging as select a, b from foo_dep",
            default_db="dev",
            default_schema="public",
        )
    )

    # Add the query that created the downstream from foo_staging table.
    aggregator.add_observed_query(
        ObservedQuery(
            query="create table foo_downstream as select a, b from foo_staging",
            default_db="dev",
            default_schema="public",
        )
    )

    mcps = list(aggregator.gen_metadata())

    mce_helpers.check_goldens_stream(
        pytestconfig,
        outputs=mcps,
        golden_path=RESOURCE_DIR / "test_table_rename_with_temp.json",
    )


@freeze_time(FROZEN_TIME)
def test_table_swap(pytestconfig: pytest.Config) -> None:
    aggregator = SqlParsingAggregator(
        platform="snowflake",
        generate_lineage=True,
        generate_usage_statistics=False,
        generate_operations=False,
    )

    # Add an unrelated query.
    aggregator.add_observed_query(
        ObservedQuery(
            query="create table bar as select a, b from baz",
            default_db="dev",
            default_schema="public",
        )
    )

    # Add the query that created the swap table initially.
    aggregator.add_preparsed_query(
        PreparsedQuery(
            query_id=None,
            query_text="CREATE TABLE person_info_swap CLONE person_info;",
            upstreams=[DatasetUrn("snowflake", "dev.public.person_info").urn()],
            downstream=DatasetUrn("snowflake", "dev.public.person_info_swap").urn(),
        )
    )

    # Add the query that created the incremental table.
    aggregator.add_preparsed_query(
        PreparsedQuery(
            query_id=None,
            query_text="CREATE TABLE person_info_incremental AS SELECT * from person_info_dep;",
            upstreams=[
                DatasetUrn("snowflake", "dev.public.person_info_dep").urn(),
            ],
            downstream=DatasetUrn(
                "snowflake", "dev.public.person_info_incremental"
            ).urn(),
        )
    )

    # Add the query that updated the swap table.
    aggregator.add_preparsed_query(
        PreparsedQuery(
            query_id=None,
            query_text="INSERT INTO person_info_swap SELECT * from person_info_incremental;",
            upstreams=[
                DatasetUrn("snowflake", "dev.public.person_info_incremental").urn(),
            ],
            downstream=DatasetUrn("snowflake", "dev.public.person_info_swap").urn(),
        )
    )

    aggregator.add_table_swap(
        TableSwap(
            urn1=DatasetUrn("snowflake", "dev.public.person_info").urn(),
            urn2=DatasetUrn("snowflake", "dev.public.person_info_swap").urn(),
        )
    )

    # Add the query that is created from swap table.
    aggregator.add_preparsed_query(
        PreparsedQuery(
            query_id=None,
            query_text="create table person_info_backup as select * from person_info_swap",
            upstreams=[
                DatasetUrn("snowflake", "dev.public.person_info_swap").urn(),
            ],
            downstream=DatasetUrn("snowflake", "dev.public.person_info_backup").urn(),
        )
    )

    mcps = list(aggregator.gen_metadata())

    mce_helpers.check_goldens_stream(
        pytestconfig,
        outputs=mcps,
        golden_path=RESOURCE_DIR / "test_table_swap.json",
    )


@freeze_time(FROZEN_TIME)
def test_table_swap_with_temp(pytestconfig: pytest.Config) -> None:
    aggregator = SqlParsingAggregator(
        platform="snowflake",
        generate_lineage=True,
        generate_usage_statistics=False,
        generate_operations=False,
        is_temp_table=lambda x: "swap" in x.lower() or "incremental" in x.lower(),
    )

    # Add an unrelated query.
    aggregator.add_observed_query(
        ObservedQuery(
            query="create table bar as select a, b from baz",
            default_db="dev",
            default_schema="public",
        )
    )

    # Add the query that created the swap table initially.
    aggregator.add_preparsed_query(
        PreparsedQuery(
            query_id=None,
            query_text="CREATE TABLE person_info_swap CLONE person_info;",
            upstreams=[DatasetUrn("snowflake", "dev.public.person_info").urn()],
            downstream=DatasetUrn("snowflake", "dev.public.person_info_swap").urn(),
        )
    )

    # Add the query that created the incremental table.
    aggregator.add_preparsed_query(
        PreparsedQuery(
            query_id=None,
            query_text="CREATE TABLE person_info_incremental AS SELECT * from person_info_dep;",
            upstreams=[
                DatasetUrn("snowflake", "dev.public.person_info_dep").urn(),
            ],
            downstream=DatasetUrn(
                "snowflake", "dev.public.person_info_incremental"
            ).urn(),
        )
    )

    # Add the query that updated the swap table.
    aggregator.add_preparsed_query(
        PreparsedQuery(
            query_id=None,
            query_text="INSERT INTO person_info_swap SELECT * from person_info_incremental;",
            upstreams=[
                DatasetUrn("snowflake", "dev.public.person_info_incremental").urn(),
            ],
            downstream=DatasetUrn("snowflake", "dev.public.person_info_swap").urn(),
        )
    )

    aggregator.add_table_swap(
        TableSwap(
            urn1=DatasetUrn("snowflake", "dev.public.person_info").urn(),
            urn2=DatasetUrn("snowflake", "dev.public.person_info_swap").urn(),
        )
    )

    # Add the query that is created from swap table.
    aggregator.add_preparsed_query(
        PreparsedQuery(
            query_id=None,
            query_text="create table person_info_backup as select * from person_info_swap",
            upstreams=[
                DatasetUrn("snowflake", "dev.public.person_info_swap").urn(),
            ],
            downstream=DatasetUrn("snowflake", "dev.public.person_info_backup").urn(),
        )
    )

    mcps = list(aggregator.gen_metadata())

    mce_helpers.check_goldens_stream(
        pytestconfig,
        outputs=mcps,
        golden_path=RESOURCE_DIR / "test_table_swap_with_temp.json",
    )


@freeze_time(FROZEN_TIME)
def test_create_table_query_mcps(pytestconfig: pytest.Config) -> None:
    aggregator = SqlParsingAggregator(
        platform="bigquery",
        generate_lineage=True,
        generate_usage_statistics=False,
        generate_operations=True,
    )

    aggregator.add_observed_query(
        ObservedQuery(
            query="create or replace table `dataset.foo` (date_utc timestamp, revenue int);",
            default_db="dev",
            default_schema="public",
            timestamp=datetime.now(),
        )
    )

    mcps = list(aggregator.gen_metadata())

    mce_helpers.check_goldens_stream(
        pytestconfig,
        outputs=mcps,
        golden_path=RESOURCE_DIR / "test_create_table_query_mcps.json",
    )


@freeze_time(FROZEN_TIME)
def test_table_lineage_via_temp_table_disordered_add(
    pytestconfig: pytest.Config,
) -> None:
    aggregator = SqlParsingAggregator(
        platform="redshift",
        generate_lineage=True,
        generate_usage_statistics=False,
        generate_operations=False,
    )

    aggregator.add_observed_query(
        ObservedQuery(
            query="create table derived_from_foo as select * from foo",
            default_db="dev",
            default_schema="public",
        )
    )
    aggregator.add_observed_query(
        ObservedQuery(
            query="create temp table foo as select a, b+c as c from bar",
            default_db="dev",
            default_schema="public",
        )
    )

    mcps = list(aggregator.gen_metadata())

    mce_helpers.check_goldens_stream(
        pytestconfig,
        outputs=mcps,
        golden_path=RESOURCE_DIR
        / "test_table_lineage_via_temp_table_disordered_add.json",
    )


@freeze_time(FROZEN_TIME)
def test_basic_usage(pytestconfig: pytest.Config) -> None:

    frozen_timestamp = parse_user_datetime(FROZEN_TIME)
    aggregator = SqlParsingAggregator(
        platform="redshift",
        generate_lineage=False,
        generate_usage_statistics=True,
        generate_operations=False,
        usage_config=BaseUsageConfig(
            start_time=get_time_bucket(frozen_timestamp, BucketDuration.DAY),
            end_time=frozen_timestamp,
        ),
    )

    aggregator._schema_resolver.add_raw_schema_info(
        DatasetUrn("redshift", "dev.public.foo").urn(),
        {"a": "int", "b": "int", "c": "int"},
    )

    aggregator.add_observed_query(
        ObservedQuery(
            query="select * from foo",
            default_db="dev",
            default_schema="public",
            usage_multiplier=5,
            timestamp=frozen_timestamp,
            user=CorpUserUrn("user1"),
        )
    )
    aggregator.add_observed_query(
        ObservedQuery(
            query="create table bar as select b+c as c from foo",
            default_db="dev",
            default_schema="public",
            timestamp=frozen_timestamp,
            user=CorpUserUrn("user2"),
        )
    )

    mcps = list(aggregator.gen_metadata())

    mce_helpers.check_goldens_stream(
        pytestconfig,
        outputs=mcps,
        golden_path=RESOURCE_DIR / "test_basic_usage.json",
    )


<<<<<<< HEAD
def test_table_swap_id() -> None:
    assert (
        TableSwap(
            urn1=DatasetUrn("snowflake", "dev.public.foo").urn(),
            urn2=DatasetUrn("snowflake", "dev.public.foo_staging").urn(),
        ).id()
        == TableSwap(
            urn1=DatasetUrn("snowflake", "dev.public.foo_staging").urn(),
            urn2=DatasetUrn("snowflake", "dev.public.foo").urn(),
        ).id()
    )
=======
def test_sql_aggreator_close_cleans_tmp(tmp_path):
    frozen_timestamp = parse_user_datetime(FROZEN_TIME)
    with patch("tempfile.tempdir", str(tmp_path)):
        aggregator = SqlParsingAggregator(
            platform="redshift",
            generate_lineage=False,
            generate_usage_statistics=True,
            generate_operations=False,
            usage_config=BaseUsageConfig(
                start_time=get_time_bucket(frozen_timestamp, BucketDuration.DAY),
                end_time=frozen_timestamp,
            ),
            generate_queries=True,
            generate_query_usage_statistics=True,
        )
        assert len(os.listdir(tmp_path)) > 0
        aggregator.close()
        assert len(os.listdir(tmp_path)) == 0
>>>>>>> 554288bb
<|MERGE_RESOLUTION|>--- conflicted
+++ resolved
@@ -899,7 +899,6 @@
     )
 
 
-<<<<<<< HEAD
 def test_table_swap_id() -> None:
     assert (
         TableSwap(
@@ -911,7 +910,8 @@
             urn2=DatasetUrn("snowflake", "dev.public.foo").urn(),
         ).id()
     )
-=======
+
+
 def test_sql_aggreator_close_cleans_tmp(tmp_path):
     frozen_timestamp = parse_user_datetime(FROZEN_TIME)
     with patch("tempfile.tempdir", str(tmp_path)):
@@ -929,5 +929,4 @@
         )
         assert len(os.listdir(tmp_path)) > 0
         aggregator.close()
-        assert len(os.listdir(tmp_path)) == 0
->>>>>>> 554288bb
+        assert len(os.listdir(tmp_path)) == 0