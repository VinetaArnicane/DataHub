--- conflicted
+++ resolved
@@ -656,7 +656,6 @@
     assert_doctest(datahub.ingestion.source.snowflake.snowflake_utils)
 
 
-<<<<<<< HEAD
 def test_using_removed_fields_causes_no_error() -> None:
     assert SnowflakeV2Config.parse_obj(
         {
@@ -667,7 +666,8 @@
             "include_view_column_lineage": "true",
         }
     )
-=======
+
+
 def test_snowflake_query_result_parsing():
     db_row = {
         "DOWNSTREAM_TABLE_NAME": "db.schema.downstream_table",
@@ -688,5 +688,4 @@
             }
         ],
     }
-    assert UpstreamLineageEdge.parse_obj(db_row)
->>>>>>> 87e7b58a
+    assert UpstreamLineageEdge.parse_obj(db_row)