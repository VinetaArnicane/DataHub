--- conflicted
+++ resolved
@@ -2956,7 +2956,6 @@
     {
       "auditHeader": null,
       "proposedSnapshot": {
-<<<<<<< HEAD
         "com.linkedin.pegasus2avro.metadata.snapshot.ActionRequestSnapshot": {
           "urn": "urn:li:actionRequest:0",
           "aspects": [{
@@ -2984,7 +2983,51 @@
                   "actor": "urn:li:corpuser:jdoe"
                 }
               }
-=======
+            }
+          ]
+        }
+      },
+      "proposedDelta": null
+    },
+    {
+      "auditHeader": null,
+      "proposedSnapshot": {
+        "com.linkedin.pegasus2avro.metadata.snapshot.ActionRequestSnapshot": {
+          "urn": "urn:li:actionRequest:1",
+          "aspects": [{
+            "com.linkedin.pegasus2avro.actionrequest.ActionRequestInfo": {
+              "type": "TAG_ASSOCIATION",
+              "assignedUsers": ["urn:li:corpuser:datahub"],
+              "assignedGroups": ["urn:li:corpGroup:bfoo"],
+              "resourceType": "dataset",
+              "resource": "urn:li:dataset:(urn:li:dataPlatform:kafka,SampleHdfsDataset,PROD)",
+              "params": {
+                "tagProposal": {
+                  "tag": "urn:li:tag:My new tag"
+                }
+              },
+              "created": 1581407189000,
+              "createdBy": "urn:li:corpuser:jdoe",
+              "dueDate": 1581407189000
+            }
+          },
+            {
+              "com.linkedin.pegasus2avro.actionrequest.ActionRequestStatus": {
+                "status": "PENDING",
+                "lastModified": {
+                  "time": 1581407189000,
+                  "actor": "urn:li:corpuser:jdoe"
+                }
+              }
+            }
+          ]
+        }
+      },
+      "proposedDelta": null
+    },
+    {
+      "auditHeader": null,
+      "proposedSnapshot": {
         "com.linkedin.pegasus2avro.metadata.snapshot.DatasetSnapshot": {
           "urn": "urn:li:dataset:(urn:li:dataPlatform:s3,project/root/events/logging_events_bckp,PROD)",
           "aspects": [
@@ -3120,51 +3163,10 @@
                 "primaryKeys": null,
                 "foreignKeysSpecs": null
               }
->>>>>>> ebe0b3f7
             }
           ]
         }
       },
       "proposedDelta": null
-<<<<<<< HEAD
-    },
-  {
-    "auditHeader": null,
-    "proposedSnapshot": {
-      "com.linkedin.pegasus2avro.metadata.snapshot.ActionRequestSnapshot": {
-        "urn": "urn:li:actionRequest:1",
-        "aspects": [{
-          "com.linkedin.pegasus2avro.actionrequest.ActionRequestInfo": {
-            "type": "TAG_ASSOCIATION",
-            "assignedUsers": ["urn:li:corpuser:datahub"],
-            "assignedGroups": ["urn:li:corpGroup:bfoo"],
-            "resourceType": "dataset",
-            "resource": "urn:li:dataset:(urn:li:dataPlatform:kafka,SampleHdfsDataset,PROD)",
-            "params": {
-              "tagProposal": {
-                "tag": "urn:li:tag:My new tag"
-              }
-            },
-            "created": 1581407189000,
-            "createdBy": "urn:li:corpuser:jdoe",
-            "dueDate": 1581407189000
-          }
-        },
-          {
-            "com.linkedin.pegasus2avro.actionrequest.ActionRequestStatus": {
-              "status": "PENDING",
-              "lastModified": {
-                "time": 1581407189000,
-                "actor": "urn:li:corpuser:jdoe"
-              }
-            }
-          }
-        ]
-      }
-    },
-    "proposedDelta": null
-  }
-=======
     }
->>>>>>> ebe0b3f7
 ]