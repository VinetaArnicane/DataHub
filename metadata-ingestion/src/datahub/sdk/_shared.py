from __future__ import annotations

import warnings
from datetime import datetime
from typing import (
    TYPE_CHECKING,
    Callable,
    Dict,
    List,
    Optional,
    Sequence,
    Tuple,
    Union,
)

from typing_extensions import TypeAlias, assert_never

import datahub.emitter.mce_builder as builder
import datahub.metadata.schema_classes as models
from datahub.emitter.mce_builder import (
    make_ts_millis,
    make_user_urn,
    parse_ts_millis,
    validate_ownership_type,
)
from datahub.emitter.mcp_builder import ContainerKey
from datahub.errors import MultipleSubtypesWarning, SdkUsageError
from datahub.metadata.urns import (
    ContainerUrn,
    CorpGroupUrn,
    CorpUserUrn,
    DataJobUrn,
    DataPlatformInstanceUrn,
    DataPlatformUrn,
    DataProcessInstanceUrn,
    DatasetUrn,
    DomainUrn,
    GlossaryTermUrn,
    OwnershipTypeUrn,
    TagUrn,
    Urn,
    VersionSetUrn,
)
from datahub.sdk._utils import DEFAULT_ACTOR_URN, add_list_unique, remove_list_unique
from datahub.sdk.entity import Entity
from datahub.utilities.urns.error import InvalidUrnError

if TYPE_CHECKING:
    from datahub.sdk.container import Container

UrnOrStr: TypeAlias = Union[Urn, str]
DatasetUrnOrStr: TypeAlias = Union[str, DatasetUrn]
DatajobUrnOrStr: TypeAlias = Union[str, DataJobUrn]

ActorUrn: TypeAlias = Union[CorpUserUrn, CorpGroupUrn]

<<<<<<< HEAD
=======
_DEFAULT_ACTOR_URN = CorpUserUrn("__ingestion").urn()

TrainingMetricsInputType: TypeAlias = Union[
    List[models.MLMetricClass], Dict[str, Optional[str]]
]
HyperParamsInputType: TypeAlias = Union[
    List[models.MLHyperParamClass], Dict[str, Optional[str]]
]
MLTrainingJobInputType: TypeAlias = Union[Sequence[Union[str, DataProcessInstanceUrn]]]


def convert_training_metrics(
    metrics: TrainingMetricsInputType,
) -> List[models.MLMetricClass]:
    if isinstance(metrics, dict):
        return [
            models.MLMetricClass(name=name, value=str(value))
            for name, value in metrics.items()
        ]
    return metrics


def convert_hyper_params(
    params: HyperParamsInputType,
) -> List[models.MLHyperParamClass]:
    if isinstance(params, dict):
        return [
            models.MLHyperParamClass(name=name, value=str(value))
            for name, value in params.items()
        ]
    return params

>>>>>>> d138a64a

def make_time_stamp(ts: Optional[datetime]) -> Optional[models.TimeStampClass]:
    if ts is None:
        return None
    return models.TimeStampClass(time=make_ts_millis(ts))


def parse_time_stamp(ts: Optional[models.TimeStampClass]) -> Optional[datetime]:
    if ts is None:
        return None
    return parse_ts_millis(ts.time)


class HasPlatformInstance(Entity):
    __slots__ = ()

    def _set_platform_instance(
        self,
        platform: Union[str, DataPlatformUrn],
        instance: Union[None, str, DataPlatformInstanceUrn],
    ) -> None:
        platform = DataPlatformUrn(platform)
        if instance is not None:
            try:
                instance = DataPlatformInstanceUrn.from_string(instance)
            except InvalidUrnError:
                if not isinstance(
                    instance, DataPlatformInstanceUrn
                ):  # redundant check to make mypy happy
                    instance = DataPlatformInstanceUrn(platform, instance)
        # At this point, instance is either None or a DataPlatformInstanceUrn.

        self._set_aspect(
            models.DataPlatformInstanceClass(
                platform=platform.urn(),
                instance=instance.urn() if instance else None,
            )
        )

    @property
    def platform(self) -> Optional[DataPlatformUrn]:
        dataPlatform = self._get_aspect(models.DataPlatformInstanceClass)
        if dataPlatform and dataPlatform.platform:
            return DataPlatformUrn.from_string(dataPlatform.platform)
        return None

    @property
    def platform_instance(self) -> Optional[DataPlatformInstanceUrn]:
        dataPlatformInstance = self._get_aspect(models.DataPlatformInstanceClass)
        if dataPlatformInstance and dataPlatformInstance.instance:
            return DataPlatformInstanceUrn.from_string(dataPlatformInstance.instance)
        return None


class HasSubtype(Entity):
    __slots__ = ()

    @property
    def subtype(self) -> Optional[str]:
        subtypes = self._get_aspect(models.SubTypesClass)
        if subtypes and subtypes.typeNames:
            if len(subtypes.typeNames) > 1:
                warnings.warn(
                    f"The entity {self.urn} has multiple subtypes: {subtypes.typeNames}. "
                    "Only the first subtype will be considered.",
                    MultipleSubtypesWarning,
                    stacklevel=2,
                )
            return subtypes.typeNames[0]
        return None

    def set_subtype(self, subtype: str) -> None:
        self._set_aspect(models.SubTypesClass(typeNames=[subtype]))


# TODO: Reference OwnershipTypeClass as the valid ownership type enum.
OwnershipTypeType: TypeAlias = Union[str, OwnershipTypeUrn]
OwnerInputType: TypeAlias = Union[
    ActorUrn,
    Tuple[ActorUrn, OwnershipTypeType],
    models.OwnerClass,
]
OwnersInputType: TypeAlias = List[OwnerInputType]


class HasOwnership(Entity):
    __slots__ = ()

    @staticmethod
    def _parse_owner_class(owner: OwnerInputType) -> Tuple[models.OwnerClass, bool]:
        if isinstance(owner, models.OwnerClass):
            return owner, False

        was_type_specified = False
        owner_type = models.OwnershipTypeClass.TECHNICAL_OWNER
        owner_type_urn = None

        if isinstance(owner, tuple):
            raw_owner, raw_owner_type = owner
            was_type_specified = True

            if isinstance(raw_owner_type, OwnershipTypeUrn):
                owner_type = models.OwnershipTypeClass.CUSTOM
                owner_type_urn = str(raw_owner_type)
            else:
                owner_type, owner_type_urn = validate_ownership_type(raw_owner_type)
        else:
            raw_owner = owner

        if isinstance(raw_owner, str):
            # Tricky: this will gracefully handle a user passing in a group urn as a string.
            # TODO: is this the right behavior? or should we require a valid urn here?
            return models.OwnerClass(
                owner=make_user_urn(raw_owner),
                type=owner_type,
                typeUrn=owner_type_urn,
            ), was_type_specified
        elif isinstance(raw_owner, Urn):
            return models.OwnerClass(
                owner=str(raw_owner),
                type=owner_type,
                typeUrn=owner_type_urn,
            ), was_type_specified
        else:
            assert_never(raw_owner)

    # TODO: Return a custom type with deserialized urns, instead of the raw aspect.
    # Ideally we'd also use first-class ownership type urns here, not strings.
    @property
    def owners(self) -> Optional[List[models.OwnerClass]]:
        if owners_aspect := self._get_aspect(models.OwnershipClass):
            return owners_aspect.owners
        return None

    def set_owners(self, owners: OwnersInputType) -> None:
        # TODO: add docs on the default parsing + default ownership type
        parsed_owners = [self._parse_owner_class(owner)[0] for owner in owners]
        self._set_aspect(models.OwnershipClass(owners=parsed_owners))

    @classmethod
    def _owner_key_method(
        cls, consider_owner_type: bool
    ) -> Callable[[models.OwnerClass], Tuple[str, ...]]:
        if consider_owner_type:
            return cls._typed_owner_key
        else:
            return cls._simple_owner_key

    @classmethod
    def _typed_owner_key(cls, owner: models.OwnerClass) -> Tuple[str, str]:
        return (owner.owner, owner.typeUrn or str(owner.type))

    @classmethod
    def _simple_owner_key(cls, owner: models.OwnerClass) -> Tuple[str,]:
        return (owner.owner,)

    def _ensure_owners(self) -> List[models.OwnerClass]:
        owners = self._setdefault_aspect(models.OwnershipClass(owners=[])).owners
        return owners

    def add_owner(self, owner: OwnerInputType) -> None:
        # Tricky: when adding an owner, we always use the ownership type.
        # For removals, we only use it if it was explicitly specified.
        parsed_owner, _ = self._parse_owner_class(owner)
        add_list_unique(
            self._ensure_owners(),
            key=self._typed_owner_key,
            item=parsed_owner,
        )

    def remove_owner(self, owner: OwnerInputType) -> None:
        parsed_owner, was_type_specified = self._parse_owner_class(owner)
        remove_list_unique(
            self._ensure_owners(),
            key=self._owner_key_method(was_type_specified),
            item=parsed_owner,
        )


# If you pass in a container object, we can build on top of its browse path.
# If you pass in a ContainerKey, we can use parent_key() to build the browse path.
# If you pass in a list of urns, we'll use that as the browse path. Any non-urn strings
# will be treated as raw ids.
ParentContainerInputType: TypeAlias = Union["Container", ContainerKey, List[UrnOrStr]]


class HasContainer(Entity):
    __slots__ = ()

    @staticmethod
    def _maybe_parse_as_urn(urn: UrnOrStr) -> UrnOrStr:
        if isinstance(urn, Urn):
            return urn
        elif urn.startswith("urn:li:"):
            return Urn.from_string(urn)
        else:
            return urn

    def _set_container(self, container: Optional[ParentContainerInputType]) -> None:
        # We need to allow container to be None. It won't happen for datasets much, but
        # will be required for root containers.
        from datahub.sdk.container import Container

        container_urn: Optional[str]
        browse_path: List[Union[str, models.BrowsePathEntryClass]] = []
        if isinstance(container, Container):
            container_urn = container.urn.urn()

            parent_browse_path = container._get_aspect(models.BrowsePathsV2Class)
            if parent_browse_path is None:
                raise SdkUsageError(
                    "Parent container does not have a browse path, so cannot generate one for its children."
                )
            browse_path = [
                *parent_browse_path.path,
                models.BrowsePathEntryClass(
                    id=container_urn,
                    urn=container_urn,
                ),
            ]
        elif isinstance(container, list):
            parsed_path = [self._maybe_parse_as_urn(entry) for entry in container]

            # Use the last container in the path as the container urn.
            container_urns = [
                urn.urn() for urn in parsed_path if isinstance(urn, ContainerUrn)
            ]
            container_urn = container_urns[-1] if container_urns else None

            browse_path = [
                (
                    models.BrowsePathEntryClass(
                        id=str(entry),
                        urn=str(entry),
                    )
                    if isinstance(entry, Urn)
                    else models.BrowsePathEntryClass(
                        id=entry,
                        urn=None,
                    )
                )
                for entry in parsed_path
            ]
        elif container is not None:
            container_urn = container.as_urn()

            browse_path_reversed = [container_urn]
            parent_key = container.parent_key()
            while parent_key is not None:
                browse_path_reversed.append(parent_key.as_urn())
                parent_key = parent_key.parent_key()
            if container.instance is not None:
                browse_path_reversed.append(
                    DataPlatformInstanceUrn(
                        container.platform, container.instance
                    ).urn()
                )

            browse_path = list(reversed(browse_path_reversed))
        else:
            container_urn = None
            browse_path = []

        if container_urn:
            self._set_aspect(models.ContainerClass(container=container_urn))

        self._set_aspect(
            models.BrowsePathsV2Class(
                path=[
                    (
                        entry
                        if isinstance(entry, models.BrowsePathEntryClass)
                        else models.BrowsePathEntryClass(
                            id=entry,
                            urn=entry,
                        )
                    )
                    for entry in browse_path
                ]
            )
        )

    @property
    def parent_container(self) -> Optional[ContainerUrn]:
        if container := self._get_aspect(models.ContainerClass):
            return ContainerUrn.from_string(container.container)
        return None

    @property
    def browse_path(self) -> Optional[List[UrnOrStr]]:
        if browse_path := self._get_aspect(models.BrowsePathsV2Class):
            path: List[UrnOrStr] = []
            for entry in browse_path.path:
                if entry.urn:
                    path.append(Urn.from_string(entry.urn))
                else:
                    path.append(entry.id)
            return path
        return None


TagInputType: TypeAlias = Union[str, TagUrn, models.TagAssociationClass]
TagsInputType: TypeAlias = List[TagInputType]


class HasTags(Entity):
    __slots__ = ()

    def _ensure_tags(self) -> List[models.TagAssociationClass]:
        return self._setdefault_aspect(models.GlobalTagsClass(tags=[])).tags

    # TODO: Return a custom type with deserialized urns, instead of the raw aspect.
    @property
    def tags(self) -> Optional[List[models.TagAssociationClass]]:
        if tags := self._get_aspect(models.GlobalTagsClass):
            return tags.tags
        return None

    @classmethod
    def _parse_tag_association_class(
        cls, tag: TagInputType
    ) -> models.TagAssociationClass:
        if isinstance(tag, models.TagAssociationClass):
            return tag
        elif isinstance(tag, str):
            assert TagUrn.from_string(tag)
        return models.TagAssociationClass(tag=str(tag))

    def set_tags(self, tags: TagsInputType) -> None:
        self._set_aspect(
            models.GlobalTagsClass(
                tags=[self._parse_tag_association_class(tag) for tag in tags]
            )
        )

    @classmethod
    def _tag_key(cls, tag: models.TagAssociationClass) -> str:
        return tag.tag

    def add_tag(self, tag: TagInputType) -> None:
        add_list_unique(
            self._ensure_tags(),
            self._tag_key,
            self._parse_tag_association_class(tag),
        )

    def remove_tag(self, tag: TagInputType) -> None:
        remove_list_unique(
            self._ensure_tags(),
            self._tag_key,
            self._parse_tag_association_class(tag),
        )


TermInputType: TypeAlias = Union[
    str, GlossaryTermUrn, models.GlossaryTermAssociationClass
]
TermsInputType: TypeAlias = List[TermInputType]


class HasTerms(Entity):
    __slots__ = ()

    def _ensure_terms(self) -> List[models.GlossaryTermAssociationClass]:
        return self._setdefault_aspect(
            models.GlossaryTermsClass(terms=[], auditStamp=self._terms_audit_stamp())
        ).terms

    # TODO: Return a custom type with deserialized urns, instead of the raw aspect.
    @property
    def terms(self) -> Optional[List[models.GlossaryTermAssociationClass]]:
        if glossary_terms := self._get_aspect(models.GlossaryTermsClass):
            return glossary_terms.terms
        return None

    @classmethod
    def _parse_glossary_term_association_class(
        cls, term: TermInputType
    ) -> models.GlossaryTermAssociationClass:
        if isinstance(term, models.GlossaryTermAssociationClass):
            return term
        elif isinstance(term, str):
            assert GlossaryTermUrn.from_string(term)
        return models.GlossaryTermAssociationClass(urn=str(term))

    @classmethod
    def _terms_audit_stamp(self) -> models.AuditStampClass:
        return models.AuditStampClass(
            time=0,
            actor=DEFAULT_ACTOR_URN,
        )

    def set_terms(self, terms: TermsInputType) -> None:
        self._set_aspect(
            models.GlossaryTermsClass(
                terms=[
                    self._parse_glossary_term_association_class(term) for term in terms
                ],
                auditStamp=self._terms_audit_stamp(),
            )
        )

    @classmethod
    def _terms_key(self, term: models.GlossaryTermAssociationClass) -> str:
        return term.urn

    def add_term(self, term: TermInputType) -> None:
        add_list_unique(
            self._ensure_terms(),
            self._terms_key,
            self._parse_glossary_term_association_class(term),
        )

    def remove_term(self, term: TermInputType) -> None:
        remove_list_unique(
            self._ensure_terms(),
            self._terms_key,
            self._parse_glossary_term_association_class(term),
        )


DomainInputType: TypeAlias = Union[str, DomainUrn]


class HasDomain(Entity):
    __slots__ = ()

    @property
    def domain(self) -> Optional[DomainUrn]:
        if domains := self._get_aspect(models.DomainsClass):
            if len(domains.domains) > 1:
                raise SdkUsageError(
                    f"The entity has multiple domains set, but only one is supported: {domains.domains}"
                )
            elif domains.domains:
                domain_str = domains.domains[0]
                return DomainUrn.from_string(domain_str)

        return None

    def set_domain(self, domain: DomainInputType) -> None:
        domain_urn = DomainUrn.from_string(domain)  # basically a type assertion
        self._set_aspect(models.DomainsClass(domains=[str(domain_urn)]))


LinkInputType: TypeAlias = Union[
    str,
    Tuple[str, str],  # url, description
    models.InstitutionalMemoryMetadataClass,
]
LinksInputType: TypeAlias = Sequence[LinkInputType]


class HasInstitutionalMemory(Entity):
    __slots__ = ()

    # Internally the aspect is called institutionalMemory, and so much of the code
    # uses that name. However, the public-facing API is called "links", since
    # that's what we call these in the UI.

    def _ensure_institutional_memory(
        self,
    ) -> List[models.InstitutionalMemoryMetadataClass]:
        return self._setdefault_aspect(
            models.InstitutionalMemoryClass(elements=[])
        ).elements

    @property
    def links(self) -> Optional[List[models.InstitutionalMemoryMetadataClass]]:
        if institutional_memory := self._get_aspect(models.InstitutionalMemoryClass):
            return institutional_memory.elements
        return None

    @classmethod
    def _institutional_memory_audit_stamp(self) -> models.AuditStampClass:
        return models.AuditStampClass(
            time=0,
            actor=DEFAULT_ACTOR_URN,
        )

    @classmethod
    def _parse_link_association_class(
        cls, link: LinkInputType
    ) -> models.InstitutionalMemoryMetadataClass:
        if isinstance(link, models.InstitutionalMemoryMetadataClass):
            return link
        elif isinstance(link, str):
            return models.InstitutionalMemoryMetadataClass(
                url=link,
                description=link,
                createStamp=cls._institutional_memory_audit_stamp(),
            )
        elif isinstance(link, tuple) and len(link) == 2:
            url, description = link
            return models.InstitutionalMemoryMetadataClass(
                url=url,
                description=description,
                createStamp=cls._institutional_memory_audit_stamp(),
            )
        else:
            assert_never(link)

    def set_links(self, links: LinksInputType) -> None:
        self._set_aspect(
            models.InstitutionalMemoryClass(
                elements=[self._parse_link_association_class(link) for link in links]
            )
        )

    @classmethod
    def _link_key(self, link: models.InstitutionalMemoryMetadataClass) -> str:
        return link.url

    def add_link(self, link: LinkInputType) -> None:
        add_list_unique(
            self._ensure_institutional_memory(),
            self._link_key,
            self._parse_link_association_class(link),
        )

    def remove_link(self, link: LinkInputType) -> None:
        remove_list_unique(
            self._ensure_institutional_memory(),
            self._link_key,
            self._parse_link_association_class(link),
        )


class HasVersion(Entity):
    """Mixin for entities that have version properties."""

    def _get_version_props(self) -> Optional[models.VersionPropertiesClass]:
        return self._get_aspect(models.VersionPropertiesClass)

    def _ensure_version_props(self) -> models.VersionPropertiesClass:
        version_props = self._get_version_props()
        if version_props is None:
            guid_dict = {"urn": str(self.urn)}
            version_set_urn = VersionSetUrn(
                id=builder.datahub_guid(guid_dict), entity_type=self.urn.ENTITY_TYPE
            )

            version_props = models.VersionPropertiesClass(
                versionSet=str(version_set_urn),
                version=models.VersionTagClass(versionTag="0.1.0"),
                sortId="0000000.1.0",
            )
            self._set_aspect(version_props)
        return version_props

    @property
    def version(self) -> Optional[str]:
        version_props = self._get_version_props()
        if version_props and version_props.version:
            return version_props.version.versionTag
        return None

    def set_version(self, version: str) -> None:
        """Set the version of the entity."""
        guid_dict = {"urn": str(self.urn)}
        version_set_urn = VersionSetUrn(
            id=builder.datahub_guid(guid_dict), entity_type=self.urn.ENTITY_TYPE
        )

        version_props = self._get_version_props()
        if version_props is None:
            # If no version properties exist, create a new one
            version_props = models.VersionPropertiesClass(
                version=models.VersionTagClass(versionTag=version),
                versionSet=str(version_set_urn),
                sortId=version.zfill(10),  # Pad with zeros for sorting
            )
        else:
            # Update existing version properties
            version_props.version = models.VersionTagClass(versionTag=version)
            version_props.versionSet = str(version_set_urn)
            version_props.sortId = version.zfill(10)

        self._set_aspect(version_props)

    @property
    def version_aliases(self) -> List[str]:
        version_props = self._get_version_props()
        if version_props and version_props.aliases:
            return [
                alias.versionTag
                for alias in version_props.aliases
                if alias.versionTag is not None
            ]
        return []  # Return empty list instead of None

    def set_version_aliases(self, aliases: List[str]) -> None:
        version_props = self._get_aspect(models.VersionPropertiesClass)
        if version_props:
            version_props.aliases = [
                models.VersionTagClass(versionTag=alias) for alias in aliases
            ]
        else:
            # If no version properties exist, we need to create one with a default version
            guid_dict = {"urn": str(self.urn)}
            version_set_urn = VersionSetUrn(
                id=builder.datahub_guid(guid_dict), entity_type=self.urn.ENTITY_TYPE
            )
            self._set_aspect(
                models.VersionPropertiesClass(
                    version=models.VersionTagClass(
                        versionTag="0.1.0"
                    ),  # Default version
                    versionSet=str(version_set_urn),
                    sortId="0000000.1.0",
                    aliases=[
                        models.VersionTagClass(versionTag=alias) for alias in aliases
                    ],
                )
            )

    def add_version_alias(self, alias: str) -> None:
        if not alias:
            raise ValueError("Alias cannot be empty")
        version_props = self._ensure_version_props()
        if version_props.aliases is None:
            version_props.aliases = []
        version_props.aliases.append(models.VersionTagClass(versionTag=alias))
        self._set_aspect(version_props)

    def remove_version_alias(self, alias: str) -> None:
        version_props = self._get_version_props()
        if version_props and version_props.aliases:
            version_props.aliases = [
                a for a in version_props.aliases if a.versionTag != alias
            ]
            self._set_aspect(version_props)<|MERGE_RESOLUTION|>--- conflicted
+++ resolved
@@ -54,10 +54,6 @@
 
 ActorUrn: TypeAlias = Union[CorpUserUrn, CorpGroupUrn]
 
-<<<<<<< HEAD
-=======
-_DEFAULT_ACTOR_URN = CorpUserUrn("__ingestion").urn()
-
 TrainingMetricsInputType: TypeAlias = Union[
     List[models.MLMetricClass], Dict[str, Optional[str]]
 ]
@@ -87,8 +83,6 @@
             for name, value in params.items()
         ]
     return params
-
->>>>>>> d138a64a
 
 def make_time_stamp(ts: Optional[datetime]) -> Optional[models.TimeStampClass]:
     if ts is None:
