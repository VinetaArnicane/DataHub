--- conflicted
+++ resolved
@@ -11,42 +11,6 @@
 
 from datahub.configuration.common import ExceptionWithProps
 
-<<<<<<< HEAD
-REQUIRED_CONTAINERS = [
-    "elasticsearch",
-    "datahub-gms",
-    "datahub-frontend-react",
-    "broker",
-]
-
-# We expect these containers to exit 0, while all other containers
-# are expected to be running and healthy.
-ENSURE_EXIT_SUCCESS = [
-    "elasticsearch-setup",
-    "mysql-setup",
-    "datahub-upgrade",
-]
-
-# If present, we check that the container is ok. If it exists
-# in ENSURE_EXIT_SUCCESS, we check that it exited 0. Otherwise,
-# we check that it is running and healthy.
-CONTAINERS_TO_CHECK_IF_PRESENT = [
-    "mysql",
-    "mysql-setup",
-    "cassandra",
-    "cassandra-setup",
-    "neo4j",
-    "elasticsearch-setup",
-    "schema-registry",
-    "zookeeper",
-    "datahub-upgrade",
-    "kafka-setup",
-    # "datahub-mce-consumer",
-    # "datahub-mae-consumer",
-]
-
-=======
->>>>>>> 72198f98
 # Docker seems to under-report memory allocated, so we also need a bit of buffer to account for it.
 MIN_MEMORY_NEEDED = 3.8  # GB
 
