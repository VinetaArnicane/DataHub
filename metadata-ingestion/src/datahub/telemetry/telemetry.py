--- conflicted
+++ resolved
@@ -154,13 +154,8 @@
 
         # send event
         try:
-<<<<<<< HEAD
             logger.info("Sending Telemetry")
             self.mp.track(self.client_id, event_name, properties)
-=======
-            logger.debug("Sending Telemetry")
-            self.mp.track(self.client_id, action, properties)
->>>>>>> 9fbb521b
 
         except Exception as e:
             logger.debug(f"Error reporting telemetry: {e}")
