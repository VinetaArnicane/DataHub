--- conflicted
+++ resolved
@@ -2,11 +2,7 @@
 import logging
 import os
 from json.decoder import JSONDecodeError
-<<<<<<< HEAD
-from typing import Any, Dict, Iterable, List, Optional, Type
-=======
 from typing import Any, Dict, Iterable, List, Optional, Type, Union
->>>>>>> af6a423f
 
 import pydantic
 from avro.schema import RecordSchema
@@ -203,8 +199,6 @@
             aspect_type=OwnershipClass,
         )
 
-<<<<<<< HEAD
-=======
     def get_schema_metadata(self, entity_urn: str) -> Optional[SchemaMetadataClass]:
         return self.get_aspect_v2(
             entity_urn=entity_urn,
@@ -212,7 +206,6 @@
             aspect_type=SchemaMetadataClass,
         )
 
->>>>>>> af6a423f
     def get_domain_properties(self, entity_urn: str) -> Optional[DomainPropertiesClass]:
         return self.get_aspect_v2(
             entity_urn=entity_urn,
@@ -220,8 +213,6 @@
             aspect_type=DomainPropertiesClass,
         )
 
-<<<<<<< HEAD
-=======
     def get_dataset_properties(
         self, entity_urn: str
     ) -> Optional[DatasetPropertiesClass]:
@@ -231,7 +222,6 @@
             aspect_type=DatasetPropertiesClass,
         )
 
->>>>>>> af6a423f
     def get_tags(self, entity_urn: str) -> Optional[GlobalTagsClass]:
         return self.get_aspect_v2(
             entity_urn=entity_urn,
@@ -253,8 +243,6 @@
             aspect_type=DomainsClass,
         )
 
-<<<<<<< HEAD
-=======
     def get_browse_path(self, entity_urn: str) -> Optional[BrowsePathsClass]:
         return self.get_aspect_v2(
             entity_urn=entity_urn,
@@ -262,7 +250,6 @@
             aspect_type=BrowsePathsClass,
         )
 
->>>>>>> af6a423f
     def get_usage_aspects_from_urn(
         self, entity_urn: str, start_timestamp: int, end_timestamp: int
     ) -> Optional[List[DatasetUsageStatisticsClass]]:
@@ -411,12 +398,9 @@
     def _get_search_endpoint(self):
         return f"{self.config.server}/entities?action=search"
 
-<<<<<<< HEAD
-=======
     def _get_aspect_count_endpoint(self):
         return f"{self.config.server}/aspects?action=getCount"
 
->>>>>>> af6a423f
     def get_domain_urn_by_name(self, domain_name: str) -> Optional[str]:
         """Retrieve a domain urn based on its name. Returns None if there is no match found"""
 
@@ -493,9 +477,6 @@
         for x in results["value"]["entities"]:
             entities_yielded += 1
             logger.debug(f"yielding {x['entity']}")
-<<<<<<< HEAD
-            yield x["entity"]
-=======
             yield x["entity"]
 
     def get_search_results(
@@ -510,5 +491,4 @@
         if urn_like is not None:
             args["urnLike"] = urn_like
         results = self._post_generic(self._get_aspect_count_endpoint(), args)
-        return results["value"]
->>>>>>> af6a423f
+        return results["value"]