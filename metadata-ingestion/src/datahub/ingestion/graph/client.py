import json
import logging
import os
from json.decoder import JSONDecodeError
from typing import Any, Dict, Iterable, List, Optional, Type

from avro.schema import RecordSchema
from deprecated import deprecated
from requests.adapters import Response
from requests.models import HTTPError

from datahub.configuration.common import ConfigModel, OperationalError
from datahub.emitter.mce_builder import Aspect
from datahub.emitter.rest_emitter import DatahubRestEmitter
from datahub.emitter.serialization_helper import post_json_transform
from datahub.metadata.schema_classes import (
    BrowsePathsClass,
    DatasetUsageStatisticsClass,
    DomainsClass,
    GlobalTagsClass,
    GlossaryTermsClass,
    OwnershipClass,
<<<<<<< HEAD
    SchemaMetadataClass,
    TelemetryClientIdClass,
=======
    TelemetryClientIdClass, DomainPropertiesClass,
>>>>>>> fc9bbf85
)
from datahub.utilities.urns.urn import Urn

logger = logging.getLogger(__name__)


telemetry_enabled = (
    os.environ.get("DATAHUB_TELEMETRY_ENABLED", "true").lower() == "true"
)


class DatahubClientConfig(ConfigModel):
    """Configuration class for holding connectivity to datahub gms"""

    server: str = "http://localhost:8080"
    token: Optional[str]
    timeout_sec: Optional[int]
    retry_status_codes: Optional[List[int]]
    retry_max_times: Optional[int]
    extra_headers: Optional[Dict[str, str]]
    ca_certificate_path: Optional[str]
    max_threads: int = 1


class DataHubGraph(DatahubRestEmitter):
    def __init__(self, config: DatahubClientConfig) -> None:
        self.config = config
        super().__init__(
            gms_server=self.config.server,
            token=self.config.token,
            connect_timeout_sec=self.config.timeout_sec,  # reuse timeout_sec for connect timeout
            read_timeout_sec=self.config.timeout_sec,
            retry_status_codes=self.config.retry_status_codes,
            retry_max_times=self.config.retry_max_times,
            extra_headers=self.config.extra_headers,
            ca_certificate_path=self.config.ca_certificate_path,
        )
        self.test_connection()
        if not telemetry_enabled:
            self.server_id = "missing"
            return
        try:
            client_id: Optional[TelemetryClientIdClass] = self.get_aspect_v2(
                "urn:li:telemetry:clientId", TelemetryClientIdClass, "telemetryClientId"
            )
            self.server_id = client_id.clientId if client_id else "missing"
        except Exception as e:
            self.server_id = "missing"
            logger.debug(f"Failed to get server id due to {e}")

    def _get_generic(self, url: str) -> Dict:
        try:
            response = self._session.get(url)
            response.raise_for_status()
            return response.json()
        except HTTPError as e:
            try:
                info = response.json()
                raise OperationalError(
                    "Unable to get metadata from DataHub", info
                ) from e
            except JSONDecodeError:
                # If we can't parse the JSON, just raise the original error.
                raise OperationalError(
                    "Unable to get metadata from DataHub", {"message": str(e)}
                ) from e

    def _post_generic(self, url: str, payload_dict: Dict) -> Dict:
        payload = json.dumps(payload_dict)
        logger.debug(payload)
        try:
            response: Response = self._session.post(url, payload)
            response.raise_for_status()
            return response.json()
        except HTTPError as e:
            try:
                info = response.json()
                raise OperationalError(
                    "Unable to get metadata from DataHub", info
                ) from e
            except JSONDecodeError:
                # If we can't parse the JSON, just raise the original error.
                raise OperationalError(
                    "Unable to get metadata from DataHub", {"message": str(e)}
                ) from e

    @staticmethod
    def _guess_entity_type(urn: str) -> str:
        assert urn.startswith("urn:li:"), "urns must start with urn:li:"
        return urn.split(":")[2]

    @deprecated(
        reason="Use get_aspect_v2 instead which makes aspect_type_name truly optional"
    )
    def get_aspect(
        self,
        entity_urn: str,
        aspect: str,
        aspect_type_name: Optional[str],
        aspect_type: Type[Aspect],
    ) -> Optional[Aspect]:
        return self.get_aspect_v2(
            entity_urn=entity_urn,
            aspect=aspect,
            aspect_type=aspect_type,
            aspect_type_name=aspect_type_name,
        )

    def get_aspect_v2(
        self,
        entity_urn: str,
        aspect_type: Type[Aspect],
        aspect: str,
        aspect_type_name: Optional[str] = None,
    ) -> Optional[Aspect]:
        """
        Get an aspect for an entity.

        :param str entity_urn: The urn of the entity
        :param Type[Aspect] aspect_type: The type class of the aspect being requested (e.g. datahub.metadata.schema_classes.DatasetProperties)
        :param str aspect: The name of the aspect being requested (e.g. schemaMetadata, datasetProperties, etc.)
        :param Optional[str] aspect_type_name: The fully qualified classname of the aspect being requested. Typically not needed and extracted automatically from the class directly. (e.g. com.linkedin.common.DatasetProperties)
        :return: the Aspect as a dictionary if present, None if no aspect was found (HTTP status 404)
        :rtype: Optional[Aspect]
        :raises HttpError: if the HTTP response is not a 200 or a 404
        """
        url: str = f"{self._gms_server}/aspects/{Urn.url_encode(entity_urn)}?aspect={aspect}&version=0"
        response = self._session.get(url)
        if response.status_code == 404:
            # not found
            return None
        response.raise_for_status()
        response_json = response.json()
        if not aspect_type_name:
            record_schema: RecordSchema = aspect_type.__getattribute__(
                aspect_type, "RECORD_SCHEMA"
            )
            if not record_schema:
                logger.warning(
                    f"Failed to infer type name of the aspect from the aspect type class {aspect_type}. Please provide an aspect_type_name. Continuing, but this will fail."
                )
            else:
                aspect_type_name = record_schema.fullname.replace(".pegasus2avro", "")
        aspect_json = response_json.get("aspect", {}).get(aspect_type_name)
        if aspect_json:
            # need to apply a transform to the response to match rest.li and avro serialization
            post_json_obj = post_json_transform(aspect_json)
            return aspect_type.from_obj(post_json_obj)
        else:
            raise OperationalError(
                f"Failed to find {aspect_type_name} in response {response_json}"
            )

    def get_config(self) -> Dict[str, Any]:
        return self._get_generic(f"{self.config.server}/config")

    def get_ownership(self, entity_urn: str) -> Optional[OwnershipClass]:
        return self.get_aspect_v2(
            entity_urn=entity_urn,
            aspect="ownership",
            aspect_type=OwnershipClass,
        )

<<<<<<< HEAD
    def get_schema_metadata(self, entity_urn: str) -> Optional[SchemaMetadataClass]:
        return self.get_aspect_v2(
            entity_urn=entity_urn,
            aspect="schemaMetadata",
            aspect_type=SchemaMetadataClass,
=======
    def get_domain_properties(self, entity_urn: str) -> Optional[DomainPropertiesClass]:
        return self.get_aspect_v2(
            entity_urn=entity_urn,
            aspect="domainProperties",
            aspect_type=DomainPropertiesClass,
>>>>>>> fc9bbf85
        )

    def get_tags(self, entity_urn: str) -> Optional[GlobalTagsClass]:
        return self.get_aspect_v2(
            entity_urn=entity_urn,
            aspect="globalTags",
            aspect_type=GlobalTagsClass,
        )

    def get_glossary_terms(self, entity_urn: str) -> Optional[GlossaryTermsClass]:
        return self.get_aspect_v2(
            entity_urn=entity_urn,
            aspect="glossaryTerms",
            aspect_type=GlossaryTermsClass,
        )

    def get_domain(self, entity_urn: str) -> Optional[DomainsClass]:
        return self.get_aspect_v2(
            entity_urn=entity_urn,
            aspect="domains",
            aspect_type=DomainsClass,
        )

    def get_browse_path(self, entity_urn: str) -> Optional[BrowsePathsClass]:
        return self.get_aspect_v2(
            entity_urn=entity_urn,
            aspect="browsePaths",
            aspect_type=BrowsePathsClass,
        )

    def get_usage_aspects_from_urn(
        self, entity_urn: str, start_timestamp: int, end_timestamp: int
    ) -> Optional[List[DatasetUsageStatisticsClass]]:
        payload = {
            "urn": entity_urn,
            "entity": "dataset",
            "aspect": "datasetUsageStatistics",
            "startTimeMillis": start_timestamp,
            "endTimeMillis": end_timestamp,
        }
        headers: Dict[str, Any] = {}
        url = f"{self._gms_server}/aspects?action=getTimeseriesAspectValues"
        try:
            usage_aspects: List[DatasetUsageStatisticsClass] = []
            response = self._session.post(
                url, data=json.dumps(payload), headers=headers
            )
            if response.status_code != 200:
                logger.debug(
                    f"Non 200 status found while fetching usage aspects - {response.status_code}"
                )
                return None
            json_resp = response.json()
            all_aspects = json_resp.get("value", {}).get("values", [])
            for aspect in all_aspects:
                if aspect.get("aspect") and aspect.get("aspect").get("value"):
                    usage_aspects.append(
                        DatasetUsageStatisticsClass.from_obj(
                            json.loads(aspect.get("aspect").get("value")), tuples=True
                        )
                    )
            return usage_aspects
        except Exception as e:
            logger.error("Error while getting usage aspects.", e)
        return None

    def list_all_entity_urns(
        self, entity_type: str, start: int, count: int
    ) -> Optional[List[str]]:
        url = f"{self._gms_server}/entities?action=listUrns"
        payload = {"entity": entity_type, "start": start, "count": count}
        headers = {
            "X-RestLi-Protocol-Version": "2.0.0",
            "Content-Type": "application/json",
        }
        try:
            response = self._session.post(
                url, data=json.dumps(payload), headers=headers
            )
            if response.status_code != 200:
                logger.debug(
                    f"Non 200 status found while fetching entity urns - {response.status_code}"
                )
                return None
            json_resp = response.json()
            return json_resp.get("value", {}).get("entities")
        except Exception as e:
            logger.error("Error while fetching entity urns.", e)
            return None

    def get_latest_timeseries_value(
        self,
        entity_urn: str,
        aspect_name: str,
        aspect_type: Type[Aspect],
        filter_criteria_map: Dict[str, str],
    ) -> Optional[Aspect]:
        filter_criteria = [
            {"field": k, "value": v, "condition": "EQUAL"}
            for k, v in filter_criteria_map.items()
        ]
        query_body = {
            "urn": entity_urn,
            "entity": self._guess_entity_type(entity_urn),
            "aspect": aspect_name,
            "latestValue": True,
            "filter": {"or": [{"and": filter_criteria}]},
        }
        end_point = f"{self.config.server}/aspects?action=getTimeseriesAspectValues"
        resp: Dict = self._post_generic(end_point, query_body)
        values: list = resp.get("value", {}).get("values")
        if values:
            assert len(values) == 1
            aspect_json: str = values[0].get("aspect", {}).get("value")
            if aspect_json:
                return aspect_type.from_obj(json.loads(aspect_json), tuples=False)
            else:
                raise OperationalError(
                    f"Failed to find {aspect_type} in response {aspect_json}"
                )
        return None

    def get_aspects_for_entity(
        self,
        entity_urn: str,
        aspects: List[str],
        aspect_types: List[Type[Aspect]],
    ) -> Optional[Dict[str, Optional[Aspect]]]:
        """
        Get multiple aspects for an entity. To get a single aspect for an entity, use the `get_aspect_v2` method.
        Warning: Do not use this method to determine if an entity exists!
        This method will always return an entity, even if it doesn't exist. This is an issue with how DataHub server
        responds to these calls, and will be fixed automatically when the server-side issue is fixed.

        :param str entity_urn: The urn of the entity
        :param List[Type[Aspect]] aspect_type_list: List of aspect type classes being requested (e.g. [datahub.metadata.schema_classes.DatasetProperties])
        :param List[str] aspects_list: List of aspect names being requested (e.g. [schemaMetadata, datasetProperties])
        :return: Optionally, a map of aspect_name to aspect_value as a dictionary if present, aspect_value will be set to None if that aspect was not found. Returns None on HTTP status 404.
        :rtype: Optional[Dict[str, Optional[Aspect]]]
        :raises HttpError: if the HTTP response is not a 200 or a 404
        """
        assert len(aspects) == len(
            aspect_types
        ), f"number of aspects requested ({len(aspects)}) should be the same as number of aspect types provided ({len(aspect_types)})"
        aspects_list = ",".join(aspects)
        url: str = f"{self._gms_server}/entitiesV2/{Urn.url_encode(entity_urn)}?aspects=List({aspects_list})"

        response = self._session.get(url)
        if response.status_code == 404:
            # not found
            return None
        response.raise_for_status()
        response_json = response.json()

        result: Dict[str, Optional[Aspect]] = {}
        for aspect_type in aspect_types:
            record_schema: RecordSchema = aspect_type.__getattribute__(
                aspect_type, "RECORD_SCHEMA"
            )
            if not record_schema:
                logger.warning(
                    f"Failed to infer type name of the aspect from the aspect type class {aspect_type}. Continuing, but this will fail."
                )
            else:
                aspect_type_name = record_schema.props["Aspect"]["name"]
            aspect_json = response_json.get("aspects", {}).get(aspect_type_name)
            if aspect_json:
                # need to apply a transform to the response to match rest.li and avro serialization
                post_json_obj = post_json_transform(aspect_json)
                result[aspect_type_name] = aspect_type.from_obj(post_json_obj["value"])
            else:
                result[aspect_type_name] = None

        return result

    def _get_search_endpoint(self):
        return f"{self.config.server}/entities?action=search"

    def get_domain_urn_by_name(self, domain_name: str) -> Optional[str]:
        """Retrieve a domain urn based on its name. Returns None if there is no match found"""

        filters = []
        filter_criteria = [
            {
                "field": "name",
                "value": domain_name,
                "condition": "EQUAL",
            }
        ]

        filters.append({"and": filter_criteria})
        search_body = {
            "input": "*",
            "entity": "domain",
            "start": 0,
            "count": 10,
            "filter": {"or": filters},
        }
        results: Dict = self._post_generic(self._get_search_endpoint(), search_body)
        num_entities = results.get("value", {}).get("numEntities", 0)
        if num_entities > 1:
            logger.warning(
                f"Got {num_entities} results for domain name {domain_name}. Will return the first match."
            )
        entities_yielded: int = 0
        entities = []
        for x in results["value"]["entities"]:
            entities_yielded += 1
            logger.debug(f"yielding {x['entity']}")
            entities.append(x["entity"])
        return entities[0] if entities_yielded else None

    def get_container_urns_by_filter(
        self,
        env: Optional[str] = None,
        search_query: str = "*",
    ) -> Iterable[str]:
        """Return container urns that match based on query"""
        url = self._get_search_endpoint()

        container_filters = []
        for container_subtype in ["Database", "Schema", "Project", "Dataset"]:
            filter_criteria = []

            filter_criteria.append(
                {
                    "field": "customProperties",
                    "value": f"instance={env}",
                    "condition": "EQUAL",
                }
            )

            filter_criteria.append(
                {
                    "field": "typeNames",
                    "value": container_subtype,
                    "condition": "EQUAL",
                }
            )
            container_filters.append({"and": filter_criteria})
        search_body = {
            "input": search_query,
            "entity": "container",
            "start": 0,
            "count": 10000,
            "filter": {"or": container_filters},
        }
        results: Dict = self._post_generic(url, search_body)
        num_entities = results["value"]["numEntities"]
        logger.debug(f"Matched {num_entities} containers")
        entities_yielded: int = 0
        for x in results["value"]["entities"]:
            entities_yielded += 1
            logger.debug(f"yielding {x['entity']}")
            yield x["entity"]<|MERGE_RESOLUTION|>--- conflicted
+++ resolved
@@ -20,12 +20,9 @@
     GlobalTagsClass,
     GlossaryTermsClass,
     OwnershipClass,
-<<<<<<< HEAD
     SchemaMetadataClass,
     TelemetryClientIdClass,
-=======
-    TelemetryClientIdClass, DomainPropertiesClass,
->>>>>>> fc9bbf85
+    DomainPropertiesClass,
 )
 from datahub.utilities.urns.urn import Urn
 
@@ -189,19 +186,18 @@
             aspect_type=OwnershipClass,
         )
 
-<<<<<<< HEAD
     def get_schema_metadata(self, entity_urn: str) -> Optional[SchemaMetadataClass]:
         return self.get_aspect_v2(
             entity_urn=entity_urn,
             aspect="schemaMetadata",
             aspect_type=SchemaMetadataClass,
-=======
+        )
+
     def get_domain_properties(self, entity_urn: str) -> Optional[DomainPropertiesClass]:
         return self.get_aspect_v2(
             entity_urn=entity_urn,
             aspect="domainProperties",
             aspect_type=DomainPropertiesClass,
->>>>>>> fc9bbf85
         )
 
     def get_tags(self, entity_urn: str) -> Optional[GlobalTagsClass]:
