--- conflicted
+++ resolved
@@ -46,20 +46,16 @@
     projects: Optional[List[str]] = None
     project_id: Optional[str] = None  # deprecated in favor of `projects`
     extra_client_options: dict = {}
-<<<<<<< HEAD
-    table_pattern: Optional[AllowDenyPattern] = None
     use_v2_audit_metadata: Optional[bool] = False
 
     bigquery_audit_metadata_datasets: Optional[List[str]] = None
     use_exported_bigquery_audit_metadata: bool = False
     use_date_sharded_audit_log_tables: bool = False
 
-    log_page_size: Optional[pydantic.PositiveInt] = 1000
-=======
     table_pattern: AllowDenyPattern = AllowDenyPattern.allow_all()
     dataset_pattern: AllowDenyPattern = AllowDenyPattern.allow_all()
     log_page_size: pydantic.PositiveInt = 1000
->>>>>>> 7c3ad3d2
+
     query_log_delay: Optional[pydantic.PositiveInt] = None
     max_query_duration: timedelta = timedelta(minutes=15)
     credential: Optional[BigQueryCredential]
