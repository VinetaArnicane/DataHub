--- conflicted
+++ resolved
@@ -140,11 +140,7 @@
         if isinstance(schema, avro.schema.UnionSchema):
             return any(self._is_nullable(sub_schema) for sub_schema in schema.schemas)
         elif isinstance(schema, avro.schema.PrimitiveSchema):
-<<<<<<< HEAD
-            return schema.name == "null" or schema.props.get("_nullable", False)
-=======
-            return schema.type == AVRO_TYPE_NULL
->>>>>>> 48030ace
+            return schema.type == AVRO_TYPE_NULL or schema.props.get("_nullable", False)
         else:
             return self.default_nullable
 
