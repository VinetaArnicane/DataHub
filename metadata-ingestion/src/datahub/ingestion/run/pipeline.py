import contextlib
import enum
import itertools
import logging
import os
import platform
import shutil
import sys
import threading
import time
from dataclasses import dataclass
from typing import Any, Dict, Iterable, Iterator, List, Optional, cast

import click
import humanfriendly
import psutil

from datahub._version import nice_version_name
from datahub.configuration.common import (
    ConfigModel,
    IgnorableError,
    PipelineExecutionError,
)
from datahub.ingestion.api.closeable import Closeable
from datahub.ingestion.api.committable import CommitPolicy
from datahub.ingestion.api.common import EndOfStream, PipelineContext, RecordEnvelope
from datahub.ingestion.api.global_context import set_graph_context
from datahub.ingestion.api.pipeline_run_listener import PipelineRunListener
from datahub.ingestion.api.report import Report
from datahub.ingestion.api.sink import Sink, SinkReport, WriteCallback
from datahub.ingestion.api.source import Extractor, Source
from datahub.ingestion.api.transform import Transformer
from datahub.ingestion.extractor.extractor_registry import extractor_registry
from datahub.ingestion.graph.client import DataHubGraph, get_default_graph
from datahub.ingestion.reporting.reporting_provider_registry import (
    reporting_provider_registry,
)
from datahub.ingestion.run.pipeline_config import PipelineConfig, ReporterConfig
from datahub.ingestion.sink.datahub_rest import DatahubRestSink
from datahub.ingestion.sink.file import FileSink, FileSinkConfig
from datahub.ingestion.sink.sink_registry import sink_registry
from datahub.ingestion.source.source_registry import source_registry
from datahub.ingestion.transformer.system_metadata_transformer import (
    SystemMetadataTransformer,
)
from datahub.ingestion.transformer.transform_registry import transform_registry
from datahub.metadata.schema_classes import MetadataChangeProposalClass
from datahub.sdk._attribution import KnownAttribution, change_default_attribution
from datahub.telemetry import stats
from datahub.telemetry.telemetry import telemetry_instance
from datahub.utilities._custom_package_loader import model_version_name
from datahub.utilities.global_warning_util import (
    clear_global_warnings,
    get_global_warnings,
)
from datahub.utilities.lossy_collections import LossyList

logger = logging.getLogger(__name__)
_REPORT_PRINT_INTERVAL_SECONDS = 60


class LoggingCallback(WriteCallback):
    def __init__(self, name: str = "") -> None:
        super().__init__()
        self.name = name

    def on_success(
        self, record_envelope: RecordEnvelope, success_metadata: dict
    ) -> None:
        logger.debug(
            f"{self.name} sink wrote workunit {record_envelope.metadata['workunit_id']}"
        )

    def on_failure(
        self,
        record_envelope: RecordEnvelope,
        failure_exception: Exception,
        failure_metadata: dict,
    ) -> None:
        logger.error(
            f"{self.name} failed to write record with workunit {record_envelope.metadata['workunit_id']}",
            extra={"failure_metadata": failure_metadata},
            exc_info=failure_exception,
        )


class DeadLetterQueueCallback(WriteCallback, Closeable):
    def __init__(self, ctx: PipelineContext, config: Optional[FileSinkConfig]) -> None:
        if not config:
            config = FileSinkConfig.parse_obj({"filename": "failed_events.json"})
        self.file_sink: FileSink = FileSink(ctx, config)
        self.logging_callback = LoggingCallback(name="failure-queue")
        logger.info(f"Failure logging enabled. Will log to {config.filename}.")

    def on_success(
        self, record_envelope: RecordEnvelope, success_metadata: dict
    ) -> None:
        pass

    def on_failure(
        self,
        record_envelope: RecordEnvelope,
        failure_exception: Exception,
        failure_metadata: dict,
    ) -> None:
        if "workunit_id" in record_envelope.metadata:
            if isinstance(record_envelope.record, MetadataChangeProposalClass):
                mcp = cast(MetadataChangeProposalClass, record_envelope.record)
                if mcp.systemMetadata:
                    if not mcp.systemMetadata.properties:
                        mcp.systemMetadata.properties = {}
                    if "workunit_id" not in mcp.systemMetadata.properties:
                        # update the workunit id
                        mcp.systemMetadata.properties["workunit_id"] = (
                            record_envelope.metadata["workunit_id"]
                        )
                record_envelope.record = mcp
        self.file_sink.write_record_async(record_envelope, self.logging_callback)

    def close(self) -> None:
        self.file_sink.close()


class PipelineInitError(Exception):
    pass


class PipelineStatus(enum.Enum):
    UNKNOWN = enum.auto()
    COMPLETED = enum.auto()
    ERROR = enum.auto()
    CANCELLED = enum.auto()


@contextlib.contextmanager
def _add_init_error_context(step: str) -> Iterator[None]:
    """Enriches any exceptions raised with information about the step that failed."""

    try:
        yield
    except PipelineInitError:
        raise
    except Exception as e:
        raise PipelineInitError(f"Failed to {step}: {e}") from e


@dataclass
class CliReport(Report):
    cli_version: str = nice_version_name()
    cli_entry_location: str = __file__
    models_version: str = model_version_name()
    py_version: str = sys.version
    py_exec_path: str = sys.executable
    os_details: str = platform.platform()

    mem_info: Optional[str] = None
    peak_memory_usage: Optional[str] = None
    _peak_memory_usage: int = 0

    disk_info: Optional[dict] = None
    peak_disk_usage: Optional[str] = None
    _initial_disk_usage: int = -1
    _peak_disk_usage: int = 0

    thread_count: Optional[int] = None
    peak_thread_count: Optional[int] = None

    def compute_stats(self) -> None:
        try:
            mem_usage = psutil.Process(os.getpid()).memory_info().rss
            if self._peak_memory_usage < mem_usage:
                self._peak_memory_usage = mem_usage
                self.peak_memory_usage = humanfriendly.format_size(
                    self._peak_memory_usage
                )
            self.mem_info = humanfriendly.format_size(mem_usage)
        except Exception as e:
            logger.warning(f"Failed to compute memory usage: {e}")

        try:
            disk_usage = shutil.disk_usage("/")
            if self._initial_disk_usage < 0:
                self._initial_disk_usage = disk_usage.used
            if self._peak_disk_usage < disk_usage.used:
                self._peak_disk_usage = disk_usage.used
                self.peak_disk_usage = humanfriendly.format_size(self._peak_disk_usage)
            self.disk_info = {
                "total": humanfriendly.format_size(disk_usage.total),
                "used": humanfriendly.format_size(disk_usage.used),
                "used_initally": humanfriendly.format_size(self._initial_disk_usage),
                "free": humanfriendly.format_size(disk_usage.free),
            }
        except Exception as e:
            logger.warning(f"Failed to compute disk usage: {e}")

        try:
            self.thread_count = threading.active_count()
            self.peak_thread_count = max(self.peak_thread_count or 0, self.thread_count)
        except Exception as e:
            logger.warning(f"Failed to compute thread count: {e}")

        return super().compute_stats()


def _make_default_rest_sink(ctx: PipelineContext) -> DatahubRestSink:
    graph = get_default_graph()
    sink_config = graph._make_rest_sink_config()

    return DatahubRestSink(ctx, sink_config)


class Pipeline:
    config: PipelineConfig
    ctx: PipelineContext
    source: Source
    extractor: Extractor
    sink_type: str
    sink: Sink[ConfigModel, SinkReport]
    transformers: List[Transformer]

    def __init__(
        self,
        config: PipelineConfig,
        dry_run: bool = False,
        preview_mode: bool = False,
        preview_workunits: int = 10,
        report_to: Optional[str] = "datahub",
        no_progress: bool = False,
    ):
        self.config = config
        self.dry_run = dry_run
        self.preview_mode = preview_mode
        self.preview_workunits = preview_workunits
        self.report_to = report_to
        self.reporters: List[PipelineRunListener] = []
        self.no_progress = no_progress
        self.num_intermediate_workunits = 0
        self.last_time_printed = int(time.time())
        self.cli_report = CliReport()

        with contextlib.ExitStack() as exit_stack, contextlib.ExitStack() as inner_exit_stack:
            self.graph: Optional[DataHubGraph] = None
            with _add_init_error_context("connect to DataHub"):
                if self.config.datahub_api:
                    self.graph = exit_stack.enter_context(
                        DataHubGraph(self.config.datahub_api)
                    )
                    self.graph.test_connection()

            with _add_init_error_context("set up framework context"):
                self.ctx = PipelineContext(
                    run_id=self.config.run_id,
                    graph=self.graph,
                    pipeline_name=self.config.pipeline_name,
                    dry_run=dry_run,
                    preview_mode=preview_mode,
                    pipeline_config=self.config,
                )

            if self.config.sink is None:
                logger.info(
                    "No sink configured, attempting to use the default datahub-rest sink."
                )
                with _add_init_error_context("configure the default rest sink"):
                    self.sink_type = "datahub-rest"
                    self.sink = exit_stack.enter_context(
                        _make_default_rest_sink(self.ctx)
                    )
            else:
                self.sink_type = self.config.sink.type
                with _add_init_error_context(
                    f"find a registered sink for type {self.sink_type}"
                ):
                    sink_class = sink_registry.get(self.sink_type)

                with _add_init_error_context(f"configure the sink ({self.sink_type})"):
                    sink_config = self.config.sink.dict().get("config") or {}
                    self.sink = exit_stack.enter_context(
                        sink_class.create(sink_config, self.ctx)
                    )
                    logger.debug(
                        f"Sink type {self.sink_type} ({sink_class}) configured"
                    )
            logger.info(f"Sink configured successfully. {self.sink.configured()}")

            if self.graph is None and isinstance(self.sink, DatahubRestSink):
                with _add_init_error_context("setup default datahub client"):
                    self.graph = self.sink.emitter.to_graph()
                    self.graph.test_connection()
            self.ctx.graph = self.graph
            telemetry_instance.set_context(server=self.graph)

            with set_graph_context(self.graph):
                with _add_init_error_context("configure reporters"):
                    self._configure_reporting(report_to)

                with _add_init_error_context(
                    f"find a registered source for type {self.source_type}"
                ):
                    source_class = source_registry.get(self.source_type)

                with _add_init_error_context(
                    f"configure the source ({self.source_type})"
                ):
                    self.source = inner_exit_stack.enter_context(
                        source_class.create(
                            self.config.source.dict().get("config", {}), self.ctx
                        )
                    )
                    logger.debug(
                        f"Source type {self.source_type} ({source_class}) configured"
                    )
                    logger.info("Source configured successfully.")

                extractor_type = self.config.source.extractor
                with _add_init_error_context(
                    f"configure the extractor ({extractor_type})"
                ):
                    extractor_class = extractor_registry.get(extractor_type)
                    self.extractor = inner_exit_stack.enter_context(
                        extractor_class(self.config.source.extractor_config, self.ctx)
                    )

                with _add_init_error_context("configure transformers"):
                    self._configure_transforms()

            # If all of the initialization succeeds, we can preserve the exit stack until the pipeline run.
            # We need to use an exit stack so that if we have an exception during initialization,
            # things that were already initialized are still cleaned up.
            # We need to separate the source/extractor from the rest because stateful
            # ingestion requires the source to be closed before the state can be updated.
            self.inner_exit_stack = inner_exit_stack.pop_all()
            self.exit_stack = exit_stack.pop_all()

    @property
    def source_type(self) -> str:
        return self.config.source.type

    def _configure_transforms(self) -> None:
        self.transformers = []
        if self.config.transformers is not None:
            for transformer in self.config.transformers:
                transformer_type = transformer.type
                transformer_class = transform_registry.get(transformer_type)
                transformer_config = transformer.dict().get("config", {})
                self.transformers.append(
                    transformer_class.create(transformer_config, self.ctx)
                )
                logger.debug(
                    f"Transformer type:{transformer_type},{transformer_class} configured"
                )

        # Add the system metadata transformer at the end of the list.
        self.transformers.append(SystemMetadataTransformer(self.ctx))

    def _configure_reporting(self, report_to: Optional[str]) -> None:
        if self.dry_run:
            # In dry run mode, we don't want to report anything.
            return

        if not report_to:
            # Reporting is disabled.
            pass
        elif report_to == "datahub":
            # we add the default datahub reporter unless a datahub reporter is already configured
            if not self.config.reporting or "datahub" not in [
                reporter.type for reporter in self.config.reporting
            ]:
                self.config.reporting.append(
                    ReporterConfig.parse_obj({"type": "datahub"})
                )
        elif report_to:
            # we assume this is a file name, and add the file reporter
            self.config.reporting.append(
                ReporterConfig.parse_obj(
                    {"type": "file", "config": {"filename": report_to}}
                )
            )

        for reporter in self.config.reporting:
            reporter_type = reporter.type
            reporter_class = reporting_provider_registry.get(reporter_type)
            reporter_config_dict = reporter.dict().get("config", {})
            try:
                self.reporters.append(
                    reporter_class.create(
                        config_dict=reporter_config_dict,
                        ctx=self.ctx,
                        sink=self.sink,
                    )
                )
                logger.debug(
                    f"Reporter type:{reporter_type},{reporter_class} configured."
                )
            except Exception as e:
                if reporter.required:
                    raise
                elif isinstance(e, IgnorableError):
                    logger.debug(f"Reporter type {reporter_type} is disabled: {e}")
                else:
                    logger.warning(
                        f"Failed to configure reporter: {reporter_type}", exc_info=e
                    )

    def _notify_reporters_on_ingestion_start(self) -> None:
        for reporter in self.reporters:
            try:
                reporter.on_start(ctx=self.ctx)
            except Exception as e:
                logger.warning("Reporting failed on start", exc_info=e)

    def _notify_reporters_on_ingestion_completion(self) -> None:
        for reporter in self.reporters:
            try:
                reporter.on_completion(
                    status=(
                        "CANCELLED"
                        if self.final_status == PipelineStatus.CANCELLED
                        else (
                            "FAILURE"
                            if self.has_failures()
                            else (
                                "SUCCESS"
                                if self.final_status == PipelineStatus.COMPLETED
                                else "UNKNOWN"
                            )
                        )
                    ),
                    report=self._get_structured_report(),
                    ctx=self.ctx,
                )
            except Exception as e:
                logger.warning("Reporting failed on completion", exc_info=e)

    @classmethod
    def create(
        cls,
        config_dict: dict,
        dry_run: bool = False,
        preview_mode: bool = False,
        preview_workunits: int = 10,
        report_to: Optional[str] = "datahub",
        no_progress: bool = False,
        raw_config: Optional[dict] = None,
    ) -> "Pipeline":
        config = PipelineConfig.from_dict(config_dict, raw_config)
        return cls(
            config,
            dry_run=dry_run,
            preview_mode=preview_mode,
            preview_workunits=preview_workunits,
            report_to=report_to,
            no_progress=no_progress,
        )

    def _time_to_print(self) -> bool:
        self.num_intermediate_workunits += 1
        current_time = int(time.time())
        # TODO: Replace with ProgressTimer.
        if current_time - self.last_time_printed > _REPORT_PRINT_INTERVAL_SECONDS:
            # we print
            self.num_intermediate_workunits = 0
            self.last_time_printed = current_time
            return True
        return False

    def run(self) -> None:
        with self.exit_stack, self.inner_exit_stack:
            if self.config.flags.generate_memory_profiles:
                import memray

                self.exit_stack.enter_context(
                    memray.Tracker(
                        f"{self.config.flags.generate_memory_profiles}/{self.config.run_id}.bin"
                    )
                )

<<<<<<< HEAD
            stack.enter_context(change_default_attribution(KnownAttribution.INGESTION))

            stack.enter_context(self.sink)

=======
>>>>>>> b840788a
            self.final_status = PipelineStatus.UNKNOWN
            self._notify_reporters_on_ingestion_start()
            callback = None
            try:
                callback = (
                    LoggingCallback()
                    if not self.config.failure_log.enabled
                    else self.exit_stack.enter_context(
                        DeadLetterQueueCallback(
                            self.ctx, self.config.failure_log.log_config
                        )
                    )
                )
                for wu in itertools.islice(
                    self.source.get_workunits(),
                    self.preview_workunits if self.preview_mode else None,
                ):
                    try:
                        if self._time_to_print() and not self.no_progress:
                            self.pretty_print_summary(currently_running=True)
                    except Exception as e:
                        logger.warning(f"Failed to print summary {e}")

                    if not self.dry_run:
                        self.sink.handle_work_unit_start(wu)
                    try:
                        # Most of this code is meant to be fully stream-based instead of generating all records into memory.
                        # However, the extractor in particular will never generate a particularly large list. We want the
                        # exception reporting to be associated with the source, and not the transformer. As such, we
                        # need to materialize the generator returned by get_records().
                        record_envelopes = list(self.extractor.get_records(wu))
                    except Exception as e:
                        self.source.get_report().failure(
                            "Source produced bad metadata", context=wu.id, exc=e
                        )
                        continue
                    try:
                        for record_envelope in self.transform(record_envelopes):
                            if not self.dry_run:
                                try:
                                    self.sink.write_record_async(
                                        record_envelope, callback
                                    )
                                except Exception as e:
                                    # In case the sink's error handling is bad, we still want to report the error.
                                    self.sink.report.report_failure(
                                        f"Failed to write record: {e}"
                                    )

                    except (RuntimeError, SystemExit):
                        raise
                    except Exception as e:
                        logger.error(
                            "Failed to process some records. Continuing.",
                            exc_info=e,
                        )
                        # TODO: Transformer errors should be reported more loudly / as part of the pipeline report.

                    if not self.dry_run:
                        self.sink.handle_work_unit_end(wu)

                # no more data is coming, we need to let the transformers produce any additional records if they are holding on to state
                for record_envelope in self.transform(
                    [
                        RecordEnvelope(
                            record=EndOfStream(),
                            metadata={"workunit_id": "end-of-stream"},
                        )
                    ]
                ):
                    if not self.dry_run and not isinstance(
                        record_envelope.record, EndOfStream
                    ):
                        # TODO: propagate EndOfStream and other control events to sinks, to allow them to flush etc.
                        self.sink.write_record_async(record_envelope, callback)

                # Stateful ingestion generates the updated state objects as part of the
                # source's close method. Because of that, we need to close the source
                # before we call process_commits.
                self.inner_exit_stack.close()

                self.process_commits()
                self.final_status = PipelineStatus.COMPLETED
            except (SystemExit, KeyboardInterrupt) as e:
                self.final_status = PipelineStatus.CANCELLED
                logger.error("Caught error", exc_info=e)
                raise
            except Exception as exc:
                self.final_status = PipelineStatus.ERROR
                self._handle_uncaught_pipeline_exception(exc)
            finally:
                clear_global_warnings()

                self._notify_reporters_on_ingestion_completion()

    def transform(self, records: Iterable[RecordEnvelope]) -> Iterable[RecordEnvelope]:
        """
        Transforms the given sequence of records by passing the records through the transformers
        :param records: the records to transform
        :return: the transformed records
        """
        for transformer in self.transformers:
            records = transformer.transform(records)

        return records

    def process_commits(self) -> None:
        """
        Evaluates the commit_policy for each committable in the context and triggers the commit operation
        on the committable if its required commit policies are satisfied.
        """
        has_errors: bool = (
            True
            if self.source.get_report().failures or self.sink.get_report().failures
            else False
        )
        has_warnings: bool = bool(
            self.source.get_report().warnings or self.sink.get_report().warnings
        )

        for name, committable in self.ctx.get_committables():
            commit_policy: CommitPolicy = committable.commit_policy

            logger.info(
                f"Processing commit request for {name}. Commit policy = {commit_policy},"
                f" has_errors={has_errors}, has_warnings={has_warnings}"
            )

            if (
                commit_policy == CommitPolicy.ON_NO_ERRORS_AND_NO_WARNINGS
                and (has_errors or has_warnings)
            ) or (commit_policy == CommitPolicy.ON_NO_ERRORS and has_errors):
                logger.warning(
                    f"Skipping commit request for {name} since policy requirements are not met."
                )
                continue

            try:
                committable.commit()
            except Exception as e:
                logger.error(f"Failed to commit changes for {name}.", e)
                raise e
            else:
                logger.info(f"Successfully committed changes for {name}.")

    def raise_from_status(self, raise_warnings: bool = False) -> None:
        if self.source.get_report().failures:
            raise PipelineExecutionError(
                "Source reported errors", self.source.get_report()
            )
        if self.sink.get_report().failures:
            raise PipelineExecutionError("Sink reported errors", self.sink.get_report())
        if raise_warnings:
            if self.source.get_report().warnings:
                raise PipelineExecutionError(
                    "Source reported warnings", self.source.get_report()
                )
            if self.sink.get_report().warnings:
                raise PipelineExecutionError(
                    "Sink reported warnings", self.sink.get_report()
                )

    def log_ingestion_stats(self) -> None:
        source_failures = self._approx_all_vals(self.source.get_report().failures)
        source_warnings = self._approx_all_vals(self.source.get_report().warnings)
        sink_failures = len(self.sink.get_report().failures)
        sink_warnings = len(self.sink.get_report().warnings)
        global_warnings = len(get_global_warnings())

        telemetry_instance.ping(
            "ingest_stats",
            {
                "source_type": self.source_type,
                "sink_type": self.sink_type,
                "transformer_types": [
                    transformer.type for transformer in self.config.transformers or []
                ],
                "records_written": stats.discretize(
                    self.sink.get_report().total_records_written
                ),
                "source_failures": stats.discretize(source_failures),
                "source_warnings": stats.discretize(source_warnings),
                "sink_failures": stats.discretize(sink_failures),
                "sink_warnings": stats.discretize(sink_warnings),
                "global_warnings": global_warnings,
                "failures": stats.discretize(source_failures + sink_failures),
                "warnings": stats.discretize(
                    source_warnings + sink_warnings + global_warnings
                ),
                "has_pipeline_name": bool(self.config.pipeline_name),
            },
        )

    def _approx_all_vals(self, d: LossyList[Any]) -> int:
        return d.total_elements

    def _get_text_color(self, running: bool, failures: bool, warnings: bool) -> str:
        if running:
            return "cyan"
        else:
            if failures:
                return "bright_red"
            elif warnings:
                return "bright_yellow"
            else:
                return "bright_green"

    def has_failures(self) -> bool:
        return bool(
            self.source.get_report().failures or self.sink.get_report().failures
        )

    def pretty_print_summary(
        self, warnings_as_failure: bool = False, currently_running: bool = False
    ) -> int:
        workunits_produced = self.sink.get_report().total_records_written

        if (
            not workunits_produced
            and not currently_running
            and self.final_status == PipelineStatus.ERROR
        ):
            # If the pipeline threw an uncaught exception before doing anything, printing
            # out the report would just be annoying.
            pass
        else:
            click.echo()
            click.secho("Cli report:", bold=True)
            click.echo(self.cli_report.as_string())
            click.secho(f"Source ({self.source_type}) report:", bold=True)
            click.echo(self.source.get_report().as_string())
            click.secho(f"Sink ({self.sink_type}) report:", bold=True)
            click.echo(self.sink.get_report().as_string())
            global_warnings = get_global_warnings()
            if len(global_warnings) > 0:
                click.secho("Global Warnings:", bold=True)
                click.echo(global_warnings)
            click.echo()

        duration_message = f"in {humanfriendly.format_timespan(self.source.get_report().running_time)}."
        if currently_running:
            message_template = f"⏳ Pipeline running {{status}} so far; produced {workunits_produced} events {duration_message}"
        else:
            message_template = f"Pipeline finished {{status}}; produced {workunits_produced} events {duration_message}"

        if self.source.get_report().failures or self.sink.get_report().failures:
            num_failures_source = self._approx_all_vals(
                self.source.get_report().failures
            )
            num_failures_sink = len(self.sink.get_report().failures)
            click.secho(
                message_template.format(
                    status=f"with at least {num_failures_source + num_failures_sink} failures"
                ),
                fg=self._get_text_color(
                    running=currently_running, failures=True, warnings=False
                ),
                bold=True,
            )
            return 1
        elif (
            self.source.get_report().warnings
            or self.sink.get_report().warnings
            or len(global_warnings) > 0
        ):
            num_warn_source = self._approx_all_vals(self.source.get_report().warnings)
            num_warn_sink = len(self.sink.get_report().warnings)
            num_warn_global = len(global_warnings)
            click.secho(
                message_template.format(
                    status=f"with at least {num_warn_source + num_warn_sink + num_warn_global} warnings"
                ),
                fg=self._get_text_color(
                    running=currently_running, failures=False, warnings=True
                ),
                bold=True,
            )
            return 1 if warnings_as_failure else 0
        else:
            click.secho(
                message_template.format(status="successfully"),
                fg=self._get_text_color(
                    running=currently_running, failures=False, warnings=False
                ),
                bold=True,
            )
            return 0

    def _handle_uncaught_pipeline_exception(self, exc: Exception) -> None:
        logger.exception(
            f"Ingestion pipeline threw an uncaught exception: {exc}", stacklevel=2
        )
        self.source.get_report().report_failure(
            title="Pipeline Error",
            message="Ingestion pipeline raised an unexpected exception!",
            exc=exc,
            log=False,
        )

    def _get_structured_report(self) -> Dict[str, Any]:
        return {
            "cli": self.cli_report.as_obj(),
            "source": {
                "type": self.source_type,
                "report": self.source.get_report().as_obj(),
            },
            "sink": {
                "type": self.sink_type,
                "report": self.sink.get_report().as_obj(),
            },
        }<|MERGE_RESOLUTION|>--- conflicted
+++ resolved
@@ -475,13 +475,10 @@
                     )
                 )
 
-<<<<<<< HEAD
-            stack.enter_context(change_default_attribution(KnownAttribution.INGESTION))
-
-            stack.enter_context(self.sink)
-
-=======
->>>>>>> b840788a
+            self.exit_stack.enter_context(
+                change_default_attribution(KnownAttribution.INGESTION)
+            )
+
             self.final_status = PipelineStatus.UNKNOWN
             self._notify_reporters_on_ingestion_start()
             callback = None
