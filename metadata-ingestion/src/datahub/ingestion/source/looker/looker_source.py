import concurrent.futures
import datetime
import json
import logging
import os
from json import JSONDecodeError
from typing import (
    Any,
    Dict,
    Iterable,
    List,
    MutableMapping,
    Optional,
    Sequence,
    Set,
    Tuple,
    Union,
    cast,
)

from looker_sdk.error import SDKError
from looker_sdk.sdk.api31.models import Dashboard, DashboardElement, FolderBase, Query
from pydantic import Field, validator

import datahub.emitter.mce_builder as builder
from datahub.configuration.common import AllowDenyPattern, ConfigurationError
from datahub.emitter.mcp import MetadataChangeProposalWrapper
from datahub.ingestion.api.common import PipelineContext
from datahub.ingestion.api.decorators import (
    SupportStatus,
    capability,
    config_class,
    platform_name,
    support_status,
)
from datahub.ingestion.api.source import (
    CapabilityReport,
    SourceCapability,
    SourceReport,
    TestableSource,
    TestConnectionReport,
)
from datahub.ingestion.api.workunit import MetadataWorkUnit
from datahub.ingestion.source.looker import looker_usage
from datahub.ingestion.source.looker.looker_common import (
    InputFieldElement,
    LookerCommonConfig,
    LookerDashboard,
    LookerDashboardElement,
    LookerDashboardSourceReport,
    LookerExplore,
    LookerExploreRegistry,
    LookerUser,
    LookerUserRegistry,
    LookerUtil,
    ViewField,
    ViewFieldType,
)
from datahub.ingestion.source.looker.looker_lib_wrapper import (
    LookerAPI,
    LookerAPIConfig,
)
from datahub.metadata.com.linkedin.pegasus2avro.common import (
    AuditStamp,
    ChangeAuditStamps,
    Status,
)
from datahub.metadata.com.linkedin.pegasus2avro.metadata.snapshot import (
    ChartSnapshot,
    DashboardSnapshot,
)
from datahub.metadata.com.linkedin.pegasus2avro.mxe import MetadataChangeEvent
from datahub.metadata.schema_classes import (
    BrowsePathsClass,
    ChangeTypeClass,
    ChartInfoClass,
    ChartTypeClass,
    DashboardInfoClass,
    InputFieldClass,
    InputFieldsClass,
    OwnerClass,
    OwnershipClass,
    OwnershipTypeClass,
)

logger = logging.getLogger(__name__)


class LookerDashboardSourceConfig(LookerAPIConfig, LookerCommonConfig):
    dashboard_pattern: AllowDenyPattern = Field(
        AllowDenyPattern.allow_all(),
        description="Patterns for selecting dashboard ids that are to be included",
    )
    chart_pattern: AllowDenyPattern = Field(
        AllowDenyPattern.allow_all(),
        description="Patterns for selecting chart ids that are to be included",
    )
    include_deleted: bool = Field(
        False, description="Whether to include deleted dashboards."
    )
    extract_owners: bool = Field(
        True,
        description="When enabled, extracts ownership from Looker directly. When disabled, ownership is left empty for dashboards and charts.",
    )
    actor: Optional[str] = Field(
        None,
        description="This config is deprecated in favor of `extract_owners`. Previously, was the actor to use in ownership properties of ingested metadata.",
    )
    strip_user_ids_from_email: bool = Field(
        False,
        description="When enabled, converts Looker user emails of the form name@domain.com to urn:li:corpuser:name when assigning ownership",
    )
    skip_personal_folders: bool = Field(
        False,
        description="Whether to skip ingestion of dashboards in personal folders. Setting this to True will only ingest dashboards in the Shared folder space.",
    )
    max_threads: int = Field(
        os.cpu_count() or 40,
        description="Max parallelism for Looker API calls. Defaults to cpuCount or 40",
    )
    external_base_url: Optional[str] = Field(
        None,
        description="Optional URL to use when constructing external URLs to Looker if the `base_url` is not the correct one to use. For example, `https://looker-public.company.com`. If not provided, the external base URL will default to `base_url`.",
    )
    extract_usage_history: bool = Field(
        False,
        description="Experimental (Subject to breaking change) -- Whether to ingest usage statistics for dashboards. Setting this to True will query looker system activity explores to fetch historical dashboard usage.",
    )
    # TODO - stateful ingestion to autodetect usage history interval
    extract_usage_history_for_interval: str = Field(
        "1 day ago",
        description="Experimental (Subject to breaking change) -- Used only if extract_usage_history is set to True. Interval to extract looker dashboard usage history for . https://docs.looker.com/reference/filter-expressions#date_and_time",
    )

    @validator("external_base_url", pre=True, always=True)
    def external_url_defaults_to_api_config_base_url(
        cls, v: Optional[str], *, values: Dict[str, Any], **kwargs: Dict[str, Any]
    ) -> Optional[str]:
        return v or values.get("base_url")

    @validator("platform_instance")
    def platform_instance_not_supported(cls, v: str) -> str:
        raise ConfigurationError("Looker Source doesn't support platform instances")


@platform_name("Looker")
@support_status(SupportStatus.CERTIFIED)
@config_class(LookerDashboardSourceConfig)
@capability(SourceCapability.DESCRIPTIONS, "Enabled by default")
@capability(SourceCapability.PLATFORM_INSTANCE, "Enabled by default")
@capability(
    SourceCapability.OWNERSHIP, "Enabled by default, configured using `extract_owners`"
)
@capability(
    SourceCapability.USAGE_STATS, "Can be enabled using `extract_usage_history`"
)
class LookerDashboardSource(TestableSource):
    """
    This plugin extracts the following:
    - Looker dashboards, dashboard elements (charts) and explores
    - Names, descriptions, URLs, chart types, input explores for the charts
    - Schemas and input views for explores
    - Owners of dashboards

    :::note
    To get complete Looker metadata integration (including Looker views and lineage to the underlying warehouse tables), you must ALSO use the `lookml` module.
    :::
    """

    source_config: LookerDashboardSourceConfig
    reporter: LookerDashboardSourceReport
    user_registry: LookerUserRegistry
    explores_to_fetch_set: Dict[Tuple[str, str], List[str]] = {}
    accessed_dashboards: int = 0
    resolved_user_ids: int = 0
    email_ids_missing: int = 0  # resolved users with missing email addresses

    def __init__(self, config: LookerDashboardSourceConfig, ctx: PipelineContext):
        super().__init__(ctx)
        self.source_config = config
        self.reporter = LookerDashboardSourceReport()
<<<<<<< HEAD

        self.looker_api: LookerAPI = LookerAPI(self.source_config)
        self.client = self.looker_api.get_client()
        self.user_registry = LookerUserRegistry(self.looker_api)

=======
        self.looker_api: LookerAPI = LookerAPI(self.source_config)
        self.user_registry = LookerUserRegistry(self.looker_api)
        self.explore_registry = LookerExploreRegistry(self.looker_api, self.reporter)
        self.reporter._looker_explore_registry = self.explore_registry
        self.reporter._looker_api = self.looker_api
>>>>>>> 13f20ad2
        # Keep stat generators to generate entity stat aspect later
        stat_generator_config: looker_usage.StatGeneratorConfig = (
            looker_usage.StatGeneratorConfig(
                looker_api_wrapper=self.looker_api,
                looker_user_registry=self.user_registry,
                interval=self.source_config.extract_usage_history_for_interval,
                strip_user_ids_from_email=self.source_config.strip_user_ids_from_email,
                platform_name=self.source_config.platform_name,
                max_threads=self.source_config.max_threads,
            )
        )

        self.dashboard_stat_generator = looker_usage.create_stat_entity_generator(
            looker_usage.SupportedStatEntity.DASHBOARD,
            config=stat_generator_config,
        )

        self.chart_stat_generator = looker_usage.create_stat_entity_generator(
            looker_usage.SupportedStatEntity.CHART,
            config=stat_generator_config,
        )

    @staticmethod
    def test_connection(config_dict: dict) -> TestConnectionReport:
        test_report = TestConnectionReport()
        try:
            self = cast(
                LookerDashboardSource,
                LookerDashboardSource.create(
                    config_dict, PipelineContext("looker-test-connection")
                ),
            )
            test_report.basic_connectivity = CapabilityReport(capable=True)
            test_report.capability_report = {}

            permissions = self.looker_api.get_available_permissions()

            BASIC_INGEST_REQUIRED_PERMISSIONS = {
                # TODO: Make this a bit more granular.
                "access_data",
                "explore",
                "manage_models",
                "see_datagroups",
                "see_lookml",
                "see_lookml_dashboards",
                "see_looks",
                "see_pdts",
                "see_queries",
                "see_schedules",
                "see_sql",
                "see_user_dashboards",
                "see_users",
            }

            USAGE_INGEST_REQUIRED_PERMISSIONS = {
                "see_system_activity",
            }

            LookerDashboardSource._set_test_connection_capability(
                test_report,
                permissions,
                SourceCapability.DESCRIPTIONS,
                BASIC_INGEST_REQUIRED_PERMISSIONS,
            )
            LookerDashboardSource._set_test_connection_capability(
                test_report,
                permissions,
                SourceCapability.OWNERSHIP,
                BASIC_INGEST_REQUIRED_PERMISSIONS,
            )
            LookerDashboardSource._set_test_connection_capability(
                test_report,
                permissions,
                SourceCapability.USAGE_STATS,
                USAGE_INGEST_REQUIRED_PERMISSIONS,
            )
        except Exception as e:
            logger.exception(f"Failed to test connection due to {e}")
            test_report.internal_failure = True
            test_report.internal_failure_reason = f"{e}"

            if test_report.basic_connectivity is None:
                test_report.basic_connectivity = CapabilityReport(
                    capable=False, failure_reason=f"{e}"
                )

        return test_report

    @staticmethod
    def _set_test_connection_capability(
        test_report: TestConnectionReport,
        permissions: Set[str],
        perm: SourceCapability,
        required: Set[str],
    ) -> None:
        assert test_report.capability_report is not None

        if required.issubset(permissions):
            test_report.capability_report[perm] = CapabilityReport(capable=True)
        else:
            missing = required - permissions
            test_report.capability_report[perm] = CapabilityReport(
                capable=False,
                error_message=f"Missing required permissions: {', '.join(missing)}",
            )

    @staticmethod
    def _extract_view_from_field(field: str) -> str:
        assert (
            field.count(".") == 1
        ), f"Error: A field must be prefixed by a view name, field is: {field}"
        return field.split(".")[0]

    def _get_views_from_fields(self, fields: List[str]) -> List[str]:
        field_set = set(fields)
        views = set()
        for field_name in field_set:
            try:
                view_name = self._extract_view_from_field(field_name)
                views.add(view_name)
            except AssertionError:
                self.reporter.report_warning(
                    key=f"chart-field-{field_name}",
                    reason="The field was not prefixed by a view name. This can happen when the field references another dynamic field.",
                )
                continue

        return list(views)

    def _get_input_fields_from_query(
        self, query: Optional[Query]
    ) -> List[InputFieldElement]:
        if query is None:
            return []
        result = []

        # query.dynamic_fields can contain:
        # - looker table calculations: https://docs.looker.com/exploring-data/using-table-calculations
        # - looker custom measures: https://docs.looker.com/de/exploring-data/adding-fields/custom-measure
        # - looker custom dimensions: https://docs.looker.com/exploring-data/adding-fields/custom-measure#creating_a_custom_dimension_using_a_looker_expression
        try:
            dynamic_fields = json.loads(
                query.dynamic_fields if query.dynamic_fields is not None else "[]"
            )
        except JSONDecodeError as e:
            logger.warning(
                f"Json load failed on loading dynamic field with error: {e}. The field value was: {query.dynamic_fields}"
            )
            dynamic_fields = []

        for field in dynamic_fields:
            if "table_calculation" in field:
                result.append(
                    InputFieldElement(
                        name=field["table_calculation"],
                        view_field=ViewField(
                            name=field["table_calculation"],
                            label=field["label"],
                            field_type=ViewFieldType.UNKNOWN,
                            type="string",
                            description="",
                        ),
                    )
                )
            if "measure" in field:
                # for measure, we can also make sure to index the underlying field that the measure uses
                based_on = field["based_on"]
                if based_on is not None:
                    result.append(
                        InputFieldElement(
                            based_on,
                            view_field=None,
                            model=query.model,
                            explore=query.view,
                        )
                    )
                result.append(
                    InputFieldElement(
                        name=field["measure"],
                        view_field=ViewField(
                            name=field["measure"],
                            label=field["label"],
                            field_type=ViewFieldType.MEASURE,
                            type="string",
                            description="",
                        ),
                    )
                )
            if "dimension" in field:
                result.append(
                    InputFieldElement(
                        name=field["dimension"],
                        view_field=ViewField(
                            name=field["dimension"],
                            label=field["label"],
                            field_type=ViewFieldType.DIMENSION,
                            type="string",
                            description="",
                        ),
                    )
                )

        # A query uses fields defined in explores, find the metadata about that field
        fields: Sequence[str] = query.fields if query.fields is not None else []
        for field in fields:
            if field is None:
                continue

            # we haven't loaded in metadata about the explore yet, so we need to wait until explores are populated later to fetch this
            result.append(
                InputFieldElement(
                    name=field, view_field=None, model=query.model, explore=query.view
                )
            )

        # A query uses fields for filtering and those fields are defined in views, find the views those fields use
        filters: MutableMapping[str, Any] = (
            query.filters if query.filters is not None else {}
        )
        for field in filters.keys():
            if field is None:
                continue

            # we haven't loaded in metadata about the explore yet, so we need to wait until explores are populated later to fetch this
            result.append(
                InputFieldElement(
                    name=field, view_field=None, model=query.model, explore=query.view
                )
            )

        return result

    def add_explore_to_fetch(self, model: str, explore: str, via: str) -> None:
        if (model, explore) not in self.explores_to_fetch_set:
            self.explores_to_fetch_set[(model, explore)] = []

        self.explores_to_fetch_set[(model, explore)].append(via)

    def _get_looker_dashboard_element(  # noqa: C901
        self, element: DashboardElement
    ) -> Optional[LookerDashboardElement]:
        # Dashboard elements can use raw usage_queries against explores
        explores: List[str]
        input_fields: List[InputFieldElement]

        if element.id is None:
            raise ValueError("Element ID can't be None")

        if element.query is not None:
            input_fields = self._get_input_fields_from_query(element.query)

            # Get the explore from the view directly
            explores = [element.query.view] if element.query.view is not None else []
            logger.debug(
                "Element {}: Explores added: {}".format(element.title, explores)
            )
            for exp in explores:
                self.add_explore_to_fetch(
                    model=element.query.model,
                    explore=exp,
                    via=f"look:{element.look_id}:query:{element.dashboard_id}",
                )

            return LookerDashboardElement(
                id=element.id,
                title=element.title if element.title is not None else "",
                type=element.type,
                description=element.subtitle_text,
                look_id=None,
                query_slug=element.query.slug if element.query.slug is not None else "",
                upstream_explores=[
                    LookerExplore(model_name=element.query.model, name=exp)
                    for exp in explores
                ],
                input_fields=input_fields,
            )

        # Dashboard elements can *alternatively* link to an existing look
        elif element.look is not None:
            # we pick from element title by default, falling back to look title.
            title: str = (
                element.title
                if element.title is not None and element.title != ""
                else element.look.title
                if element.look.title is not None
                else ""
            )
            if element.look.query is not None:
                input_fields = self._get_input_fields_from_query(element.look.query)
                if element.look.query.view is not None:
                    explores = [element.look.query.view]
                logger.debug(f"Element {title}: Explores added: {explores}")
                for exp in explores:
                    self.add_explore_to_fetch(
                        model=element.look.query.model,
                        explore=exp,
                        via=f"Look:{element.look_id}:query:{element.dashboard_id}",
                    )

                if element.look.query and element.look.query.slug:
                    slug = element.look.query.slug
                else:
                    slug = ""
                return LookerDashboardElement(
                    id=element.id,
                    title=title,
                    type=element.type,
                    description=element.subtitle_text,
                    look_id=element.look_id,
                    query_slug=slug,
                    upstream_explores=[
                        LookerExplore(model_name=element.look.query.model, name=exp)
                        for exp in explores
                    ],
                    input_fields=input_fields,
                )

        # Failing the above two approaches, pick out details from result_maker
        elif element.result_maker is not None:
            model: str = ""
            input_fields = []

            explores = []
            if element.result_maker.query is not None:
                model = element.result_maker.query.model
                if element.result_maker.query.view is not None:
                    explores.append(element.result_maker.query.view)
                input_fields = self._get_input_fields_from_query(
                    element.result_maker.query
                )

                logger.debug(
                    "Element {}: Explores added: {}".format(element.title, explores)
                )

                for exp in explores:
                    self.add_explore_to_fetch(
                        model=element.result_maker.query.model,
                        explore=exp,
                        via=f"Look:{element.look_id}:resultmaker:query",
                    )

            # In addition to the query, filters can point to fields as well
            assert element.result_maker.filterables is not None
            for filterable in element.result_maker.filterables:
                if filterable.view is not None and filterable.model is not None:
                    model = filterable.model
                    explores.append(filterable.view)
                    self.add_explore_to_fetch(
                        model=filterable.model,
                        explore=filterable.view,
                        via=f"Look:{element.look_id}:resultmaker:filterable",
                    )
                listen = filterable.listen
                query = element.result_maker.query
                if listen is not None:
                    for listener in listen:
                        if listener.field is not None:
                            input_fields.append(
                                InputFieldElement(
                                    listener.field,
                                    view_field=None,
                                    model=query.model if query is not None else "",
                                    explore=query.view if query is not None else "",
                                )
                            )

            explores = list(set(explores))  # dedup the list of views

            return LookerDashboardElement(
                id=element.id,
                title=element.title if element.title is not None else "",
                type=element.type,
                description=element.subtitle_text,
                look_id=element.look_id,
                query_slug=element.result_maker.query.slug
                if element.result_maker.query is not None
                and element.result_maker.query.slug is not None
                else "",
                upstream_explores=[
                    LookerExplore(model_name=model, name=exp) for exp in explores
                ],
                input_fields=input_fields,
            )

        return None

    def _get_chart_type(
        self, dashboard_element: LookerDashboardElement
    ) -> Optional[str]:
        type_mapping = {
            "looker_column": ChartTypeClass.BAR,
            "looker_scatter": ChartTypeClass.SCATTER,
            "looker_line": ChartTypeClass.LINE,
            "looker_area": ChartTypeClass.AREA,
            "looker_pie": ChartTypeClass.PIE,
            "looker_donut_multiples": ChartTypeClass.PIE,
            "looker_funnel": ChartTypeClass.BAR,
            "looker_timeline": ChartTypeClass.BAR,
            "looker_waterfall": ChartTypeClass.BAR,
            "text": ChartTypeClass.TEXT,
            "single_value": ChartTypeClass.TEXT,
            "looker_single_record": ChartTypeClass.TABLE,
            "table": ChartTypeClass.TABLE,
            "looker_grid": ChartTypeClass.TABLE,
            "looker_map": None,
            "looker_geo_coordinates": None,
            "looker_geo_choropleth": None,
            "looker_boxplot": ChartTypeClass.BOX_PLOT,
            "vis": None,
        }
        type_str = dashboard_element.type
        if not type_str:
            self.reporter.report_warning(
                key=f"looker-chart-{dashboard_element.id}",
                reason=f"Chart type {type_str} is missing. Setting to None",
            )
            return None
        try:
            chart_type = type_mapping[type_str]
        except KeyError:
            self.reporter.report_warning(
                key=f"looker-chart-{dashboard_element.id}",
                reason=f"Chart type {type_str} not supported. Setting to None",
            )
            chart_type = None

        return chart_type

    def _make_chart_mce(
        self, dashboard_element: LookerDashboardElement, dashboard: LookerDashboard
    ) -> MetadataChangeEvent:
        chart_urn = builder.make_chart_urn(
            self.source_config.platform_name, dashboard_element.get_urn_element_id()
        )
        chart_snapshot = ChartSnapshot(
            urn=chart_urn,
            aspects=[Status(removed=False)],
        )

        chart_type = self._get_chart_type(dashboard_element)
        chart_info = ChartInfoClass(
            type=chart_type,
            description=dashboard_element.description or "",
            title=dashboard_element.title or "",
            lastModified=ChangeAuditStamps(),
            chartUrl=dashboard_element.url(self.source_config.external_base_url or ""),
            inputs=dashboard_element.get_view_urns(self.source_config),
            customProperties={
                "upstream_fields": ",".join(
                    sorted(set(field.name for field in dashboard_element.input_fields))
                )
                if dashboard_element.input_fields
                else ""
            },
        )

        chart_snapshot.aspects.append(chart_info)

        ownership = self.get_ownership(dashboard)
        if ownership is not None:
            chart_snapshot.aspects.append(ownership)

        return MetadataChangeEvent(proposedSnapshot=chart_snapshot)

    def _make_explore_metadata_events(
        self,
    ) -> Iterable[Union[MetadataChangeEvent, MetadataChangeProposalWrapper]]:
        with concurrent.futures.ThreadPoolExecutor(
            max_workers=self.source_config.max_threads
        ) as async_executor:
            self.reporter.total_explores = len(self.explores_to_fetch_set)

            explore_futures = {
                async_executor.submit(self.fetch_one_explore, model, explore): (
                    model,
                    explore,
                )
                for (model, explore) in self.explores_to_fetch_set
            }

            for future in concurrent.futures.as_completed(explore_futures):
                events, explore_id, start_time, end_time = future.result()
                del explore_futures[future]
                self.reporter.explores_scanned += 1
                yield from events
                self.reporter.report_upstream_latency(start_time, end_time)
                logger.debug(
                    f"Running time of fetch_one_explore for {explore_id}: {(end_time - start_time).total_seconds()}"
                )

    def fetch_one_explore(
        self, model: str, explore: str
    ) -> Tuple[
        List[Union[MetadataChangeEvent, MetadataChangeProposalWrapper]],
        str,
        datetime.datetime,
        datetime.datetime,
    ]:
        start_time = datetime.datetime.now()
        events: List[Union[MetadataChangeEvent, MetadataChangeProposalWrapper]] = []
        looker_explore = self.explore_registry.get_explore(model, explore)
        if looker_explore is not None:
            events = (
                looker_explore._to_metadata_events(
                    self.source_config, self.reporter, self.source_config.base_url
                )
                or events
            )

        return events, f"{model}:{explore}", start_time, datetime.datetime.now()

    def _make_dashboard_and_chart_mces(
        self, looker_dashboard: LookerDashboard
    ) -> Iterable[Union[MetadataChangeEvent, MetadataChangeProposalWrapper]]:
        chart_mces = [
            self._make_chart_mce(element, looker_dashboard)
            for element in looker_dashboard.dashboard_elements
            if element.type == "vis"
        ]
        for chart_mce in chart_mces:
            yield chart_mce

        dashboard_urn = builder.make_dashboard_urn(
            self.source_config.platform_name, looker_dashboard.get_urn_dashboard_id()
        )
        dashboard_snapshot = DashboardSnapshot(
            urn=dashboard_urn,
            aspects=[],
        )

        dashboard_info = DashboardInfoClass(
            description=looker_dashboard.description or "",
            title=looker_dashboard.title,
            charts=[mce.proposedSnapshot.urn for mce in chart_mces],
            lastModified=self._get_change_audit_stamps(looker_dashboard),
            dashboardUrl=looker_dashboard.url(self.source_config.external_base_url),
        )

        dashboard_snapshot.aspects.append(dashboard_info)
        if looker_dashboard.folder_path is not None:
            browse_path = BrowsePathsClass(
                paths=[f"/looker/{looker_dashboard.folder_path}/{looker_dashboard.id}"]
            )
            dashboard_snapshot.aspects.append(browse_path)

        ownership = self.get_ownership(looker_dashboard)
        if ownership is not None:
            dashboard_snapshot.aspects.append(ownership)

        dashboard_snapshot.aspects.append(Status(removed=looker_dashboard.is_deleted))

        dashboard_mce = MetadataChangeEvent(proposedSnapshot=dashboard_snapshot)
        yield dashboard_mce

    def get_ownership(
        self, looker_dashboard: LookerDashboard
    ) -> Optional[OwnershipClass]:
        if looker_dashboard.owner is not None:
            owner_urn = looker_dashboard.owner.get_urn(
                self.source_config.strip_user_ids_from_email
            )
            if owner_urn is not None:
                ownership: OwnershipClass = OwnershipClass(
                    owners=[
                        OwnerClass(
                            owner=owner_urn,
                            type=OwnershipTypeClass.DATAOWNER,
                        )
                    ]
                )
                return ownership
        return None

    def _get_change_audit_stamps(
        self, looker_dashboard: LookerDashboard
    ) -> ChangeAuditStamps:
        change_audit_stamp: ChangeAuditStamps = ChangeAuditStamps()
        if looker_dashboard.created_at is not None:
            change_audit_stamp.created.time = round(
                looker_dashboard.created_at.timestamp() * 1000
            )
        if looker_dashboard.owner is not None:
            owner_urn = looker_dashboard.owner.get_urn(
                self.source_config.strip_user_ids_from_email
            )
            if owner_urn:
                change_audit_stamp.created.actor = owner_urn
        if looker_dashboard.last_updated_at is not None:
            change_audit_stamp.lastModified.time = round(
                looker_dashboard.last_updated_at.timestamp() * 1000
            )
        if looker_dashboard.last_updated_by is not None:
            updated_by_urn = looker_dashboard.last_updated_by.get_urn(
                self.source_config.strip_user_ids_from_email
            )
            if updated_by_urn:
                change_audit_stamp.lastModified.actor = updated_by_urn
        if (
            looker_dashboard.is_deleted
            and looker_dashboard.deleted_by is not None
            and looker_dashboard.deleted_at is not None
        ):
            deleter_urn = looker_dashboard.deleted_by.get_urn(
                self.source_config.strip_user_ids_from_email
            )
            if deleter_urn:
                change_audit_stamp.deleted = AuditStamp(
                    actor=deleter_urn,
                    time=round(looker_dashboard.deleted_at.timestamp() * 1000),
                )

        return change_audit_stamp

    def _get_folder_path(self, folder: FolderBase, client: LookerAPI) -> str:
        assert folder.id
        ancestors = [
            ancestor.name for ancestor in client.folder_ancestors(folder_id=folder.id)
        ]
        return "/".join(ancestors + [folder.name])

    def _get_looker_dashboard(
        self, dashboard: Dashboard, client: LookerAPI
    ) -> LookerDashboard:

        self.accessed_dashboards += 1
        if dashboard.folder is None:
            logger.debug(f"{dashboard.id} has no folder")
        dashboard_folder_path = None
        if dashboard.folder is not None:
            dashboard_folder_path = self._get_folder_path(dashboard.folder, client)
        dashboard_elements: List[LookerDashboardElement] = []
        elements = (
            dashboard.dashboard_elements
            if dashboard.dashboard_elements is not None
            else []
        )
        for element in elements:
            self.reporter.report_charts_scanned()
            if element.id is not None and not self.source_config.chart_pattern.allowed(
                element.id
            ):
                self.reporter.report_charts_dropped(element.id)
                continue
            looker_dashboard_element = self._get_looker_dashboard_element(element)
            if looker_dashboard_element is not None:
                dashboard_elements.append(looker_dashboard_element)

        if dashboard.id is None or dashboard.title is None:
            raise ValueError("Both dashboard ID and title are None")

        looker_dashboard = LookerDashboard(
            id=dashboard.id,
            title=dashboard.title,
            description=dashboard.description,
            dashboard_elements=dashboard_elements,
            created_at=dashboard.created_at,
            is_deleted=dashboard.deleted if dashboard.deleted is not None else False,
            is_hidden=dashboard.hidden if dashboard.hidden is not None else False,
            folder_path=dashboard_folder_path,
            owner=self._get_looker_user(dashboard.user_id),
            strip_user_ids_from_email=self.source_config.strip_user_ids_from_email,
            last_updated_at=dashboard.updated_at,
            last_updated_by=self._get_looker_user(dashboard.last_updater_id),
            deleted_at=dashboard.deleted_at,
            deleted_by=self._get_looker_user(dashboard.deleter_id),
            favorite_count=dashboard.favorite_count,
            view_count=dashboard.view_count,
            last_viewed_at=dashboard.last_viewed_at,
        )
        return looker_dashboard

    def _get_looker_user(self, user_id: Optional[int]) -> Optional[LookerUser]:
        user = (
            self.user_registry.get_by_id(
                user_id,
            )
            if self.source_config.extract_owners and user_id is not None
            else None
        )

        if user is not None and self.source_config.extract_owners:
            # Keep track of how many user ids we were able to resolve
            self.resolved_user_ids += 1
            if user.email is None:
                self.email_ids_missing += 1

        return user

    def process_metrics_dimensions_and_fields_for_dashboard(
        self, dashboard: LookerDashboard
    ) -> List[MetadataWorkUnit]:

        chart_mcps = [
            self._make_metrics_dimensions_chart_mcp(element, dashboard)
            for element in dashboard.dashboard_elements
        ]
        dashboard_mcp = self._make_metrics_dimensions_dashboard_mcp(dashboard)

        mcps = chart_mcps
        mcps.append(dashboard_mcp)

        workunits = [
            MetadataWorkUnit(
                id=f"looker-{mcp.aspectName}-{mcp.entityUrn}",
                mcp=mcp,
                treat_errors_as_warnings=True,
            )
            for mcp in mcps
        ]

        return workunits

    def _input_fields_from_dashboard_element(
        self, dashboard_element: LookerDashboardElement
    ) -> List[InputFieldClass]:
        input_fields = (
            dashboard_element.input_fields
            if dashboard_element.input_fields is not None
            else []
        )

        fields_for_mcp = []

        # enrich the input_fields with the fully hydrated ViewField from the now fetched explores
        for input_field in input_fields:
            entity_urn = builder.make_chart_urn(
                self.source_config.platform_name, dashboard_element.get_urn_element_id()
            )
            view_field_for_reference = input_field.view_field

            if input_field.view_field is None:
                explore = self.explore_registry.get_explore(
                    input_field.model, input_field.explore
                )
                if explore is not None:
                    # add this to the list of explores to finally generate metadata for
                    self.add_explore_to_fetch(
                        input_field.model, input_field.explore, entity_urn
                    )
                    entity_urn = explore.get_explore_urn(self.source_config)
                    explore_fields = (
                        explore.fields if explore.fields is not None else []
                    )

                    relevant_field = next(
                        (
                            field
                            for field in explore_fields
                            if field.name == input_field.name
                        ),
                        None,
                    )
                    if relevant_field is not None:
                        view_field_for_reference = relevant_field

            if view_field_for_reference is not None:
                fields_for_mcp.append(
                    InputFieldClass(
                        schemaFieldUrn=builder.make_schema_field_urn(
                            entity_urn, view_field_for_reference.name
                        ),
                        schemaField=LookerUtil.view_field_to_schema_field(
                            view_field_for_reference,
                            self.reporter,
                            self.source_config.tag_measures_and_dimensions,
                        ),
                    )
                )

        return fields_for_mcp

    def _make_metrics_dimensions_dashboard_mcp(
        self, dashboard: LookerDashboard
    ) -> MetadataChangeProposalWrapper:
        dashboard_urn = builder.make_dashboard_urn(
            self.source_config.platform_name, dashboard.get_urn_dashboard_id()
        )
        all_fields = []
        for dashboard_element in dashboard.dashboard_elements:
            all_fields.extend(
                self._input_fields_from_dashboard_element(dashboard_element)
            )

        input_fields_aspect = InputFieldsClass(fields=all_fields)

        return MetadataChangeProposalWrapper(
            entityType="dashboard",
            entityUrn=dashboard_urn,
            changeType=ChangeTypeClass.UPSERT,
            aspectName="inputFields",
            aspect=input_fields_aspect,
        )

    def _make_metrics_dimensions_chart_mcp(
        self, dashboard_element: LookerDashboardElement, dashboard: LookerDashboard
    ) -> MetadataChangeProposalWrapper:
        chart_urn = builder.make_chart_urn(
            self.source_config.platform_name, dashboard_element.get_urn_element_id()
        )
        input_fields_aspect = InputFieldsClass(
            fields=self._input_fields_from_dashboard_element(dashboard_element)
        )

        return MetadataChangeProposalWrapper(
            entityType="chart",
            entityUrn=chart_urn,
            changeType=ChangeTypeClass.UPSERT,
            aspectName="inputFields",
            aspect=input_fields_aspect,
        )

    def process_dashboard(
        self, dashboard_id: str, fields: List[str]
    ) -> Tuple[
        List[MetadataWorkUnit],
        Optional[Dashboard],
        str,
        datetime.datetime,
        datetime.datetime,
    ]:
        start_time = datetime.datetime.now()
        assert dashboard_id is not None
        self.reporter.report_dashboards_scanned()
        if not self.source_config.dashboard_pattern.allowed(dashboard_id):
            self.reporter.report_dashboards_dropped(dashboard_id)
            return [], None, dashboard_id, start_time, datetime.datetime.now()
        try:
            dashboard_object: Dashboard = self.looker_api.dashboard(
                dashboard_id=dashboard_id,
                fields=fields,
            )
        except SDKError:
            # A looker dashboard could be deleted in between the list and the get
            self.reporter.report_warning(
                dashboard_id,
                f"Error occurred while loading dashboard {dashboard_id}. Skipping.",
            )
            return [], None, dashboard_id, start_time, datetime.datetime.now()

        if self.source_config.skip_personal_folders:
            if dashboard_object.folder is not None and (
                dashboard_object.folder.is_personal
                or dashboard_object.folder.is_personal_descendant
            ):
                self.reporter.report_warning(
                    dashboard_id, "Dropped due to being a personal folder"
                )
                self.reporter.report_dashboards_dropped(dashboard_id)
                return [], None, dashboard_id, start_time, datetime.datetime.now()

        looker_dashboard = self._get_looker_dashboard(dashboard_object, self.looker_api)
        mces = self._make_dashboard_and_chart_mces(looker_dashboard)
        workunits = [
            MetadataWorkUnit(id=f"looker-{mce.proposedSnapshot.urn}", mce=mce)
            if isinstance(mce, MetadataChangeEvent)
            else MetadataWorkUnit(
                id=f"looker-{mce.aspectName}-{mce.entityUrn}", mcp=mce
            )
            for mce in mces
        ]

        # add on metrics, dimensions, fields events
        metric_dim_workunits = self.process_metrics_dimensions_and_fields_for_dashboard(
            looker_dashboard
        )
        workunits.extend(metric_dim_workunits)

        return (
            workunits,
            dashboard_object,
            dashboard_id,
            start_time,
            datetime.datetime.now(),
        )

    def extract_usage_stat(
        self, looker_dashboards: List[looker_usage.LookerDashboardForUsage]
    ) -> List[MetadataChangeProposalWrapper]:
        mcps: List[MetadataChangeProposalWrapper] = []
        looks: List[looker_usage.LookerChartForUsage] = []
        # filter out look from all dashboard
        for dashboard in looker_dashboards:
            if dashboard.looks is None:
                continue
            looks.extend(dashboard.looks)

        # dedup looks
        looks = list({str(look.id): look for look in looks}.values())

        usage_stat_generators = [
            self.dashboard_stat_generator(
                cast(List[looker_usage.ModelForUsage], looker_dashboards), self.reporter
            ),
            self.chart_stat_generator(
                cast(List[looker_usage.ModelForUsage], looks), self.reporter
            ),
        ]

        for usage_stat_generator in usage_stat_generators:
            for mcp in usage_stat_generator.generate_usage_stat_mcps():
                mcps.append(mcp)

        return mcps

    def get_workunits(self) -> Iterable[MetadataWorkUnit]:

        self.reporter.report_stage_start("list_dashboards")
        dashboards = self.looker_api.all_dashboards(fields="id")
        deleted_dashboards = (
            self.looker_api.search_dashboards(fields="id", deleted="true")
            if self.source_config.include_deleted
            else []
        )
        if deleted_dashboards != []:
            logger.debug(f"Deleted Dashboards = {deleted_dashboards}")

        dashboard_ids = [dashboard_base.id for dashboard_base in dashboards]
        dashboard_ids.extend(
            [deleted_dashboard.id for deleted_dashboard in deleted_dashboards]
        )
        selected_dashboard_ids: List[Optional[str]] = []
        for id in dashboard_ids:
            if id is None:
                continue
            if not self.source_config.dashboard_pattern.allowed(id):
                self.reporter.report_dashboards_dropped(id)
            else:
                selected_dashboard_ids.append(id)
        dashboard_ids = selected_dashboard_ids
        self.reporter.report_stage_end("list_dashboards")
        self.reporter.report_total_dashboards(len(dashboard_ids))

        # List dashboard fields to extract for processing
        fields = [
            "id",
            "title",
            "dashboard_elements",
            "dashboard_filters",
            "deleted",
            "hidden",
            "description",
            "folder",
            "user_id",
            "created_at",
            "updated_at",
            "last_updater_id",
            "deleted_at",
            "deleter_id",
        ]
        if self.source_config.extract_usage_history:
            fields += [
                "favorite_count",
                "view_count",
                "last_viewed_at",
            ]

        looker_dashboards_for_usage: List[looker_usage.LookerDashboardForUsage] = []
        self.reporter.report_stage_start("dashboard_chart_metadata")

        with concurrent.futures.ThreadPoolExecutor(
            max_workers=self.source_config.max_threads
        ) as async_executor:
            async_workunits = {}
            for dashboard_id in dashboard_ids:
                if dashboard_id is not None:
                    job = async_executor.submit(
                        self.process_dashboard, dashboard_id, fields
                    )
                    async_workunits[job] = dashboard_id

            for job in concurrent.futures.as_completed(async_workunits):
                (
                    work_units,
                    dashboard_object,
                    dashboard_id,
                    start_time,
                    end_time,
                ) = job.result()
                del async_workunits[job]
                logger.debug(
                    f"Running time of process_dashboard for {dashboard_id} = {(end_time - start_time).total_seconds()}"
                )
                self.reporter.report_upstream_latency(start_time, end_time)

                for mwu in work_units:
                    yield mwu
                    self.reporter.report_workunit(mwu)
                if dashboard_object is not None:
                    looker_dashboards_for_usage.append(
                        looker_usage.LookerDashboardForUsage.from_dashboard(
                            dashboard_object
                        )
                    )

        self.reporter.report_stage_end("dashboard_chart_metadata")

        if (
            self.source_config.extract_owners
            and self.resolved_user_ids > 0
            and self.email_ids_missing == self.resolved_user_ids
        ):
            # Looks like we tried to extract owners and could not find their email addresses. This is likely a permissions issue
            self.reporter.report_warning(
                "api",
                "Failed to extract owners emails for any dashboards. Please enable the see_users permission for your Looker API key",
            )

        self.reporter.report_stage_start("explore_metadata")
        for event in self._make_explore_metadata_events():
            if isinstance(event, MetadataChangeEvent):
                workunit = MetadataWorkUnit(
                    id=f"looker-{event.proposedSnapshot.urn}", mce=event
                )
            elif isinstance(event, MetadataChangeProposalWrapper):
                # We want to treat subtype aspects as optional, so allowing failures in this aspect to be treated as warnings rather than failures
                workunit = MetadataWorkUnit(
                    id=f"looker-{event.entityUrn}-{event.aspectName}",
                    mcp=event,
                    treat_errors_as_warnings=True
                    if event.aspectName in ["subTypes"]
                    else False,
                )
            else:
                raise Exception(f"Unexpected type of event {event}")
            self.reporter.report_workunit(workunit)
            yield workunit
        self.reporter.report_stage_end("explore_metadata")

        if (
            self.source_config.tag_measures_and_dimensions
            and self.reporter.explores_scanned > 0
        ):
            # Emit tag MCEs for measures and dimensions if we produced any explores:
            for tag_mce in LookerUtil.get_tag_mces():
                workunit = MetadataWorkUnit(
                    id=f"tag-{tag_mce.proposedSnapshot.urn}",
                    mce=tag_mce,
                )
                self.reporter.report_workunit(workunit)
                yield workunit

        # Extract usage history is enabled
        if self.source_config.extract_usage_history:
            self.reporter.report_stage_start("usage_extraction")
            usage_mcps: List[MetadataChangeProposalWrapper] = self.extract_usage_stat(
                looker_dashboards_for_usage
            )
            for usage_mcp in usage_mcps:
                workunit = MetadataWorkUnit(
                    id=f"looker-{usage_mcp.aspectName}-{usage_mcp.entityUrn}-{usage_mcp.aspect.timestampMillis}",  # type:ignore
                    mcp=usage_mcp,
                )
                self.reporter.report_workunit(workunit)
                yield workunit
            self.reporter.report_stage_end("usage_extraction")

    def get_report(self) -> SourceReport:
        return self.reporter<|MERGE_RESOLUTION|>--- conflicted
+++ resolved
@@ -179,19 +179,11 @@
         super().__init__(ctx)
         self.source_config = config
         self.reporter = LookerDashboardSourceReport()
-<<<<<<< HEAD
-
-        self.looker_api: LookerAPI = LookerAPI(self.source_config)
-        self.client = self.looker_api.get_client()
-        self.user_registry = LookerUserRegistry(self.looker_api)
-
-=======
         self.looker_api: LookerAPI = LookerAPI(self.source_config)
         self.user_registry = LookerUserRegistry(self.looker_api)
         self.explore_registry = LookerExploreRegistry(self.looker_api, self.reporter)
         self.reporter._looker_explore_registry = self.explore_registry
         self.reporter._looker_api = self.looker_api
->>>>>>> 13f20ad2
         # Keep stat generators to generate entity stat aspect later
         stat_generator_config: looker_usage.StatGeneratorConfig = (
             looker_usage.StatGeneratorConfig(
