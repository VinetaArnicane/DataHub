--- conflicted
+++ resolved
@@ -34,6 +34,7 @@
     BasicSQLAlchemyConfig,
     SQLAlchemyConfig,
     SQLAlchemySource,
+    SqlContainerSubTypes,
     SqlWorkUnit,
     get_schema_metadata,
     make_sqlalchemy_uri,
@@ -366,7 +367,7 @@
             container_workunits: Iterable[MetadataWorkUnit] = gen_containers(
                 schema_container_key,
                 schema,
-                [PrestoOnHiveContainerSubTypes.SCHEMA],
+                [SqlContainerSubTypes.SCHEMA],
                 database_container_key,
             )
 
@@ -637,7 +638,6 @@
                 customProperties=properties,
             )
             dataset_snapshot.aspects.append(dataset_properties)
-<<<<<<< HEAD
 
             # add view properties
             view_properties = ViewPropertiesClass(
@@ -647,8 +647,6 @@
             )
             dataset_snapshot.aspects.append(view_properties)
 
-=======
->>>>>>> 6c865d00
             db_name = self.get_db_name(inspector)
             yield from self.add_table_to_schema_container(
                 dataset_urn, db_name, dataset.schema_name
@@ -677,7 +675,7 @@
 
             # Add views subtype
             subtypes_aspect = MetadataWorkUnit(
-                id=f"{dataset_name}-subtypes",
+                id=f"{dataset.dataset_name}-subtypes",
                 mcp=MetadataChangeProposalWrapper(
                     entityType="dataset",
                     changeType=ChangeTypeClass.UPSERT,
