import collections
import dataclasses
import datetime
import functools
import logging
import os
import re
import textwrap
from dataclasses import dataclass
from datetime import timedelta
from typing import Any, Dict, Iterable, List, Optional, Set, Tuple, Union
from unittest.mock import patch

# This import verifies that the dependencies are available.
import pybigquery  # noqa: F401
import pybigquery.sqlalchemy_bigquery
import pydantic
from dateutil import parser
from google.cloud.bigquery import Client as BigQueryClient
from google.cloud.logging_v2.client import Client as GCPLoggingClient
from sqlalchemy import create_engine, inspect
from sqlalchemy.engine.reflection import Inspector

from datahub.configuration.common import ConfigurationError
from datahub.configuration.time_window_config import BaseTimeWindowConfig
from datahub.emitter import mce_builder
from datahub.emitter.mcp import MetadataChangeProposalWrapper
from datahub.emitter.mcp_builder import PlatformKey, gen_containers
from datahub.ingestion.api.workunit import MetadataWorkUnit
from datahub.ingestion.source.sql.sql_common import (
    SQLAlchemyConfig,
    SQLAlchemySource,
    SqlWorkUnit,
    make_sqlalchemy_type,
    register_custom_type,
)
from datahub.ingestion.source.usage.bigquery_usage import (
    BQ_DATE_SHARD_FORMAT,
    BQ_DATETIME_FORMAT,
    AuditLogEntry,
    BigQueryAuditMetadata,
    BigQueryCredential,
    BigQueryTableRef,
    QueryEvent,
)
from datahub.metadata.com.linkedin.pegasus2avro.metadata.key import DatasetKey
from datahub.metadata.com.linkedin.pegasus2avro.metadata.snapshot import DatasetSnapshot
from datahub.metadata.com.linkedin.pegasus2avro.mxe import MetadataChangeEvent
from datahub.metadata.schema_classes import (
    ChangeTypeClass,
    DatasetLineageTypeClass,
    UpstreamClass,
    UpstreamLineageClass,
)

logger = logging.getLogger(__name__)

BQ_FILTER_RULE_TEMPLATE = """
protoPayload.serviceName="bigquery.googleapis.com"
AND
(
    (
        protoPayload.methodName="jobservice.jobcompleted"
        AND
        protoPayload.serviceData.jobCompletedEvent.eventName="query_job_completed"
        AND
        protoPayload.serviceData.jobCompletedEvent.job.jobStatus.state="DONE"
        AND NOT
        protoPayload.serviceData.jobCompletedEvent.job.jobStatus.error.code:*
        AND
        protoPayload.serviceData.jobCompletedEvent.job.jobStatistics.referencedTables:*
    )
)
AND
timestamp >= "{start_time}"
AND
timestamp < "{end_time}"
""".strip()

BQ_FILTER_RULE_TEMPLATE_V2 = """
resource.type=("bigquery_project")
AND
(
    protoPayload.methodName=
        (
            "google.cloud.bigquery.v2.JobService.Query"
            OR
            "google.cloud.bigquery.v2.JobService.InsertJob"
        )
    AND
    protoPayload.metadata.jobChange.job.jobStatus.jobState="DONE"
    AND NOT protoPayload.metadata.jobChange.job.jobStatus.errorResult:*
    AND protoPayload.metadata.jobChange.job.jobStats.queryStats.referencedTables:*
)
AND
timestamp >= "{start_time}"
AND
timestamp < "{end_time}"
""".strip()

BQ_GET_LATEST_PARTITION_TEMPLATE = """
SELECT
    c.table_catalog,
    c.table_schema,
    c.table_name,
    c.column_name,
    c.data_type,
    max(p.partition_id) as partition_id
FROM
    `{project_id}.{schema}.INFORMATION_SCHEMA.COLUMNS` as c
join `{project_id}.{schema}.INFORMATION_SCHEMA.PARTITIONS` as p
on
    c.table_catalog = p.table_catalog
    and c.table_schema = p.table_schema
    and c.table_name = p.table_name
where
    is_partitioning_column = 'YES'
    -- Filter out special partitions (https://cloud.google.com/bigquery/docs/partitioned-tables#date_timestamp_partitioned_tables)
    and p.partition_id not in ('__NULL__', '__UNPARTITIONED__', '__STREAMING_UNPARTITIONED__')
    and STORAGE_TIER='ACTIVE'
    and p.table_name= '{table}'
group by
    c.table_catalog,
    c.table_schema,
    c.table_name,
    c.column_name,
    c.data_type
order by
    c.table_catalog,
    c.table_schema,
    c.table_name,
    c.column_name
""".strip()

SHARDED_TABLE_REGEX = r"^(.+)[_](\d{4}|\d{6}|\d{8}|\d{10})$"

BQ_GET_LATEST_SHARD = """
SELECT SUBSTR(MAX(table_id), LENGTH('{table}_') + 1) as max_shard
FROM `{project_id}.{schema}.__TABLES_SUMMARY__`
WHERE table_id LIKE '{table}%'
""".strip()

# The existing implementation of this method can be found here:
# https://github.com/googleapis/python-bigquery-sqlalchemy/blob/e0f1496c99dd627e0ed04a0c4e89ca5b14611be2/pybigquery/sqlalchemy_bigquery.py#L967-L974.
# The existing implementation does not use the schema parameter and hence
# does not properly resolve the view definitions. As such, we must monkey
# patch the implementation.


def bigquery_audit_metadata_query_template(
    dataset: str, use_date_sharded_tables: bool
) -> str:
    """
    Receives a dataset (with project specified) and returns a query template that is used to query exported
    AuditLogs containing protoPayloads of type BigQueryAuditMetadata.
    :param dataset: the dataset to query against in the form of $PROJECT.$DATASET
    :param use_date_sharded_tables: whether to read from date sharded audit log tables or time partitioned audit log
           tables
    :return: a query template, when supplied start_time and end_time, can be used to query audit logs from BigQuery
    """
    query: str
    if use_date_sharded_tables:
        query = (
            f"""
        SELECT
            timestamp,
            logName,
            insertId,
            protopayload_auditlog AS protoPayload,
            protopayload_auditlog.metadataJson AS metadata
        FROM
            `{dataset}.cloudaudit_googleapis_com_data_access_*`
        """
            + """
        WHERE
            _TABLE_SUFFIX BETWEEN "{start_date}" AND "{end_date}" AND
        """
        )
    else:
        query = f"""
        SELECT
            timestamp,
            logName,
            insertId,
            protopayload_auditlog AS protoPayload,
            protopayload_auditlog.metadataJson AS metadata
        FROM
            `{dataset}.cloudaudit_googleapis_com_data_access`
        WHERE
        """

    audit_log_filter = """    timestamp >= "{start_time}"
    AND timestamp < "{end_time}"
    AND protopayload_auditlog.serviceName="bigquery.googleapis.com"
    AND JSON_EXTRACT_SCALAR(protopayload_auditlog.metadataJson, "$.jobChange.job.jobStatus.jobState") = "DONE"
    AND JSON_EXTRACT(protopayload_auditlog.metadataJson, "$.jobChange.job.jobConfig.queryConfig") IS NOT NULL;
    """

    query = textwrap.dedent(query) + audit_log_filter

    return textwrap.dedent(query)


def get_view_definition(self, connection, view_name, schema=None, **kw):
    view = self._get_table(connection, view_name, schema)
    return view.view_query


pybigquery.sqlalchemy_bigquery.BigQueryDialect.get_view_definition = get_view_definition

# Handle the GEOGRAPHY type. We will temporarily patch the _type_map
# in the get_workunits method of the source.
GEOGRAPHY = make_sqlalchemy_type("GEOGRAPHY")
register_custom_type(GEOGRAPHY)
assert pybigquery.sqlalchemy_bigquery._type_map


@dataclass
class BigQueryPartitionColumn:
    table_catalog: str
    table_schema: str
    table_name: str
    column_name: str
    data_type: str
    partition_id: str


class BigQueryConfig(BaseTimeWindowConfig, SQLAlchemyConfig):
    scheme: str = "bigquery"
    project_id: Optional[str] = None
    lineage_client_project_id: Optional[str] = None

    log_page_size: Optional[pydantic.PositiveInt] = 1000
    credential: Optional[BigQueryCredential]
    # extra_client_options, include_table_lineage and max_query_duration are relevant only when computing the lineage.
    extra_client_options: Dict[str, Any] = {}
    include_table_lineage: Optional[bool] = True
    max_query_duration: timedelta = timedelta(minutes=15)

    credentials_path: Optional[str] = None
    bigquery_audit_metadata_datasets: Optional[List[str]] = None
    use_exported_bigquery_audit_metadata: bool = False
    use_date_sharded_audit_log_tables: bool = False
<<<<<<< HEAD
    _credentials_path: Optional[str] = pydantic.PrivateAttr()
=======
    use_v2_audit_metadata: Optional[bool] = False
>>>>>>> 520968b2

    def __init__(self, **data: Any):
        super().__init__(**data)

        if self.credential:
            self._credentials_path = self.credential.create_credential_temp_file()
            logger.debug(
                f"Creating temporary credential file at {self._credentials_path}"
            )
            os.environ["GOOGLE_APPLICATION_CREDENTIALS"] = self._credentials_path

    def get_sql_alchemy_url(self):
        if self.project_id:
            return f"{self.scheme}://{self.project_id}"
        # When project_id is not set, we will attempt to detect the project ID
        # based on the credentials or environment variables.
        # See https://github.com/mxmzdlv/pybigquery#authentication.
        return f"{self.scheme}://"

    @pydantic.validator("platform_instance")
    def bigquery_doesnt_need_platform_instance(cls, v):
        if v is not None:
            raise ConfigurationError(
                "BigQuery project ids are globally unique. You do not need to specify a platform instance."
            )

    @pydantic.validator("platform")
    def platform_is_always_bigquery(cls, v):
        return "bigquery"


@dataclasses.dataclass
class ProjectIdKey(PlatformKey):
    project_id: str


@dataclasses.dataclass
class BigQueryDatasetKey(ProjectIdKey):
    dataset_id: str


class BigQuerySource(SQLAlchemySource):
    config: BigQueryConfig
    maximum_shard_ids: Dict[str, str] = dict()
    lineage_metadata: Optional[Dict[str, Set[str]]] = None

    def __init__(self, config, ctx):
        super().__init__(config, ctx, "bigquery")

    def get_db_name(self, inspector: Inspector = None) -> str:
        if self.config.project_id:
            return self.config.project_id
        else:
            return self._get_project_id(inspector)

    def _compute_big_query_lineage(self) -> None:
        if self.config.include_table_lineage:
            lineage_client_project_id = self._get_lineage_client_project_id()
            if self.config.use_exported_bigquery_audit_metadata:
                self._compute_bigquery_lineage_via_exported_bigquery_audit_metadata(
                    lineage_client_project_id
                )
            else:
                self._compute_bigquery_lineage_via_gcp_logging(
                    lineage_client_project_id
                )

            if self.lineage_metadata is not None:
                logger.info(
                    f"Built lineage map containing {len(self.lineage_metadata)} entries."
                )

    def _compute_bigquery_lineage_via_gcp_logging(
        self, lineage_client_project_id: Optional[str]
    ) -> None:
        logger.info("Populating lineage info via GCP audit logs")
        try:
            _clients: List[GCPLoggingClient] = self._make_bigquery_client(
                lineage_client_project_id
            )
            template: str = BQ_FILTER_RULE_TEMPLATE

            if self.config.use_v2_audit_metadata:
                template = BQ_FILTER_RULE_TEMPLATE_V2

            log_entries: Iterable[AuditLogEntry] = self._get_bigquery_log_entries(
                _clients, template
            )
            parsed_entries: Iterable[QueryEvent] = self._parse_bigquery_log_entries(
                log_entries
            )
            self.lineage_metadata = self._create_lineage_map(parsed_entries)
        except Exception as e:
            logger.error(
                "Error computing lineage information using GCP logs.",
                e,
            )

    def _compute_bigquery_lineage_via_exported_bigquery_audit_metadata(
        self, lineage_client_project_id: Optional[str]
    ) -> None:
        logger.info("Populating lineage info via exported GCP audit logs")
        try:
            _client: BigQueryClient = BigQueryClient(project=lineage_client_project_id)
            exported_bigquery_audit_metadata: Iterable[
                BigQueryAuditMetadata
            ] = self._get_exported_bigquery_audit_metadata(_client)
            parsed_entries: Iterable[
                QueryEvent
            ] = self._parse_exported_bigquery_audit_metadata(
                exported_bigquery_audit_metadata
            )
            self.lineage_metadata = self._create_lineage_map(parsed_entries)
        except Exception as e:
            logger.error(
                "Error computing lineage information using exported GCP audit logs.",
                e,
            )

    def _make_bigquery_client(
        self, lineage_client_project_id: Optional[str]
    ) -> List[GCPLoggingClient]:
        # See https://github.com/googleapis/google-cloud-python/issues/2674 for
        # why we disable gRPC here.
        client_options = self.config.extra_client_options.copy()
        client_options["_use_grpc"] = False
        if lineage_client_project_id is not None:
            return [
                GCPLoggingClient(**client_options, project=lineage_client_project_id)
            ]
        else:
            return [GCPLoggingClient(**client_options)]

    def _get_lineage_client_project_id(self) -> Optional[str]:
        project_id: Optional[str] = (
            self.config.lineage_client_project_id
            if self.config.lineage_client_project_id
            else self.config.project_id
        )
        return project_id

    def _get_bigquery_log_entries(
        self,
        clients: List[GCPLoggingClient],
        template: str,
    ) -> Union[Iterable[AuditLogEntry], Iterable[BigQueryAuditMetadata]]:
        # Add a buffer to start and end time to account for delays in logging events.
        filter = template.format(
            start_time=(
                self.config.start_time - self.config.max_query_duration
            ).strftime(BQ_DATETIME_FORMAT),
            end_time=(self.config.end_time + self.config.max_query_duration).strftime(
                BQ_DATETIME_FORMAT
            ),
        )

        assert self.config.log_page_size is not None

        logger.info("Start loading log entries from BigQuery")
        for client in clients:
            entries = client.list_entries(
                filter_=filter, page_size=self.config.log_page_size
            )
            item = 0
            for entry in entries:
                item = item + 1
                if item % self.config.log_page_size == 0:
                    logger.info(f"Read {item} entry from log entries")
                yield entry
        logger.info(f"Finished loading {item} log entries from BigQuery")

    def _get_exported_bigquery_audit_metadata(
        self, bigquery_client: BigQueryClient
    ) -> Iterable[BigQueryAuditMetadata]:
        if self.config.bigquery_audit_metadata_datasets is None:
            return

        start_time: str = (
            self.config.start_time - self.config.max_query_duration
        ).strftime(BQ_DATETIME_FORMAT)
        end_time: str = (
            self.config.end_time + self.config.max_query_duration
        ).strftime(BQ_DATETIME_FORMAT)

        for dataset in self.config.bigquery_audit_metadata_datasets:
            logger.info(
                f"Start loading log entries from BigQueryAuditMetadata in {dataset}"
            )

            query: str
            if self.config.use_date_sharded_audit_log_tables:
                start_date: str = (
                    self.config.start_time - self.config.max_query_duration
                ).strftime(BQ_DATE_SHARD_FORMAT)
                end_date: str = (
                    self.config.end_time + self.config.max_query_duration
                ).strftime(BQ_DATE_SHARD_FORMAT)

                query = bigquery_audit_metadata_query_template(
                    dataset, self.config.use_date_sharded_audit_log_tables
                ).format(
                    start_time=start_time,
                    end_time=end_time,
                    start_date=start_date,
                    end_date=end_date,
                )
            else:
                query = bigquery_audit_metadata_query_template(
                    dataset, self.config.use_date_sharded_audit_log_tables
                ).format(start_time=start_time, end_time=end_time)
            query_job = bigquery_client.query(query)

            logger.info(
                f"Finished loading log entries from BigQueryAuditMetadata in {dataset}"
            )

            yield from query_job

    # Currently we only parse JobCompleted events but in future we would want to parse other
    # events to also create field level lineage.
    def _parse_bigquery_log_entries(
        self,
        entries: Union[Iterable[AuditLogEntry], Iterable[BigQueryAuditMetadata]],
    ) -> Iterable[QueryEvent]:
        num_total_log_entries: int = 0
        num_parsed_log_entires: int = 0
        for entry in entries:
            num_total_log_entries += 1
            event: Optional[QueryEvent] = None
            try:
                if QueryEvent.can_parse_entry(entry):
                    event = QueryEvent.from_entry(entry)
                    num_parsed_log_entires += 1
                elif QueryEvent.can_parse_entry_v2(entry):
                    event = QueryEvent.from_entry_v2(entry)
                    num_parsed_log_entires += 1
                else:
                    raise RuntimeError("Unable to parse log entry as QueryEvent.")
            except Exception as e:
                self.report.report_failure(
                    f"{entry.log_name}-{entry.insert_id}",
                    f"unable to parse log entry: {entry!r}",
                )
                logger.error("Unable to parse GCP log entry.", e)
            if event is not None:
                yield event
        logger.info(
            f"Parsing BigQuery log entries: Number of log entries scanned={num_total_log_entries}, "
            f"number of log entries successfully parsed={num_parsed_log_entires}"
        )

    def _parse_exported_bigquery_audit_metadata(
        self, audit_metadata_rows: Iterable[BigQueryAuditMetadata]
    ) -> Iterable[QueryEvent]:
        for audit_metadata in audit_metadata_rows:
            event: Optional[QueryEvent] = None
            try:
                if QueryEvent.can_parse_exported_bigquery_audit_metadata(
                    audit_metadata
                ):
                    event = QueryEvent.from_exported_bigquery_audit_metadata(
                        audit_metadata
                    )
                else:
                    raise RuntimeError("Unable to parse log entry as QueryEvent.")
            except Exception as e:
                self.report.report_failure(
                    f"""{audit_metadata["logName"]}-{audit_metadata["insertId"]}""",
                    f"unable to parse log entry: {audit_metadata!r}",
                )
                logger.error("Unable to parse GCP log entry.", e)
            if event is not None:
                yield event

    def _create_lineage_map(self, entries: Iterable[QueryEvent]) -> Dict[str, Set[str]]:
        lineage_map: Dict[str, Set[str]] = collections.defaultdict(set)
        num_entries: int = 0
        num_skipped_entries: int = 0
        for e in entries:
            logger.warning(f"Entry:{e}")
            num_entries += 1
            if e.destinationTable is None or not e.referencedTables:
                num_skipped_entries += 1
                continue
            entry_consumed: bool = False
            for ref_table in e.referencedTables:
                destination_table_str = str(e.destinationTable.remove_extras())
                ref_table_str = str(ref_table.remove_extras())
                if ref_table_str != destination_table_str:
                    lineage_map[destination_table_str].add(ref_table_str)
                    entry_consumed = True
            if not entry_consumed:
                num_skipped_entries += 1
        logger.info(
            f"Creating lineage map: total number of entries={num_entries}, number skipped={num_skipped_entries}."
        )
        return lineage_map

    def get_latest_partition(
        self, schema: str, table: str
    ) -> Optional[BigQueryPartitionColumn]:
        url = self.config.get_sql_alchemy_url()
        engine = create_engine(url, **self.config.options)
        with engine.connect() as con:
            inspector = inspect(con)
            sql = BQ_GET_LATEST_PARTITION_TEMPLATE.format(
                project_id=self.get_db_name(inspector), schema=schema, table=table
            )
            result = con.execute(sql)
            # Bigquery only supports one partition column
            # https://stackoverflow.com/questions/62886213/adding-multiple-partitioned-columns-to-bigquery-table-from-sql-query
            row = result.fetchone()
            if row:
                return BigQueryPartitionColumn(**row)
            return None

    def get_shard_from_table(self, table: str) -> Tuple[str, Optional[str]]:
        match = re.search(SHARDED_TABLE_REGEX, table, re.IGNORECASE)
        if match:
            table_name = match.group(1)
            shard = match.group(2)
            return table_name, shard
        return table, None

    def is_latest_shard(self, project_id: str, schema: str, table: str) -> bool:
        # Getting latest shard from table names
        # https://cloud.google.com/bigquery/docs/partitioned-tables#dt_partition_shard
        table_name, shard = self.get_shard_from_table(table)
        if shard:
            logger.debug(f"{table_name} is sharded and shard id is: {shard}")
            url = self.config.get_sql_alchemy_url()
            engine = create_engine(url, **self.config.options)
            if f"{project_id}.{schema}.{table_name}" not in self.maximum_shard_ids:
                with engine.connect() as con:
                    sql = BQ_GET_LATEST_SHARD.format(
                        project_id=project_id,
                        schema=schema,
                        table=table_name,
                    )

                    result = con.execute(sql)
                    for row in result:
                        max_shard = row["max_shard"]
                        self.maximum_shard_ids[
                            f"{project_id}.{schema}.{table_name}"
                        ] = max_shard

                    logger.debug(f"Max shard for table {table_name} is {max_shard}")

            return (
                self.maximum_shard_ids[f"{project_id}.{schema}.{table_name}"] == shard
            )
        else:
            return True

    def generate_partition_profiler_query(
        self, schema: str, table: str, partition_datetime: Optional[datetime.datetime]
    ) -> Tuple[Optional[str], Optional[str]]:
        """
        Method returns partition id if table is partitioned or sharded and generate custom partition query for
        partitioned table.
        See more about partitioned tables at https://cloud.google.com/bigquery/docs/partitioned-tables
        """

        partition = self.get_latest_partition(schema, table)
        if partition:
            partition_ts: Union[datetime.datetime, datetime.date]
            if not partition_datetime:
                partition_datetime = parser.parse(partition.partition_id)
            logger.debug(f"{table} is partitioned and partition column is {partition}")
            if partition.data_type in ("TIMESTAMP", "DATETIME"):
                partition_ts = partition_datetime
            elif partition.data_type == "DATE":
                partition_ts = partition_datetime.date()
            else:
                logger.warning(f"Not supported partition type {partition.data_type}")
                return None, None

            custom_sql = """
SELECT
    *
FROM
    `{table_catalog}.{table_schema}.{table_name}`
WHERE
    {column_name} = '{partition_id}'
            """.format(
                table_catalog=partition.table_catalog,
                table_schema=partition.table_schema,
                table_name=partition.table_name,
                column_name=partition.column_name,
                partition_id=partition_ts,
            )

            return (partition.partition_id, custom_sql)
        else:
            # For sharded table we want to get the partition id but not needed to generate custom query
            table, shard = self.get_shard_from_table(table)
            if shard:
                return shard, None
        return None, None

    def is_dataset_eligable_profiling(
        self, dataset_name: str, sql_config: SQLAlchemyConfig
    ) -> bool:
        """
        Method overrides default profiling filter which checks profiling eligibility based on allow-deny pattern.
        This one also don't profile those sharded tables which are not the latest.
        """
        if not super().is_dataset_eligable_profiling(dataset_name, sql_config):
            return False

        (project_id, schema, table) = dataset_name.split(".")
        if not self.is_latest_shard(project_id=project_id, table=table, schema=schema):
            logger.debug(
                f"{dataset_name} is sharded but not the latest shard, skipping..."
            )
            return False
        return True

    @classmethod
    def create(cls, config_dict, ctx):
        config = BigQueryConfig.parse_obj(config_dict)
        return cls(config, ctx)

    # Overriding the get_workunits method to first compute the workunits using the base SQLAlchemySource
    # and then computing lineage information only for those datasets that were ingested. This helps us to
    # maintain a clear separation between SQLAlchemySource and the BigQuerySource. Also, this way we honor
    # that flags like schema and table patterns for lineage computation as well.
    def get_workunits(self) -> Iterable[Union[MetadataWorkUnit, SqlWorkUnit]]:
        # only compute the lineage if the object is none. This is is safety check in case if in future refactoring we
        # end up computing lineage multiple times.
        if self.lineage_metadata is None:
            self._compute_big_query_lineage()
        with patch.dict(
            "pybigquery.sqlalchemy_bigquery._type_map",
            {"GEOGRAPHY": GEOGRAPHY},
            clear=False,
        ):
            for wu in super().get_workunits():
                yield wu
                if (
                    isinstance(wu, SqlWorkUnit)
                    and isinstance(wu.metadata, MetadataChangeEvent)
                    and isinstance(wu.metadata.proposedSnapshot, DatasetSnapshot)
                ):
                    lineage_mcp = self.get_lineage_mcp(wu.metadata.proposedSnapshot.urn)
                    if lineage_mcp is not None:
                        lineage_wu = MetadataWorkUnit(
                            id=f"{self.platform}-{lineage_mcp.entityUrn}-{lineage_mcp.aspectName}",
                            mcp=lineage_mcp,
                        )
                        yield lineage_wu
                        self.report.report_workunit(lineage_wu)

    def get_upstream_tables(
        self, bq_table: str, tables_seen: List[str] = []
    ) -> Set[BigQueryTableRef]:
        upstreams: Set[BigQueryTableRef] = set()
        assert self.lineage_metadata
        for ref_table in self.lineage_metadata[str(bq_table)]:
            upstream_table = BigQueryTableRef.from_string_name(ref_table)
            if upstream_table.is_temporary_table():
                # making sure we don't process a table twice and not get into a recurisve loop
                if ref_table in tables_seen:
                    logger.debug(
                        f"Skipping table {ref_table} because it was seen already"
                    )
                    continue
                tables_seen.append(ref_table)
                if ref_table in self.lineage_metadata:
                    upstreams = upstreams.union(
                        self.get_upstream_tables(ref_table, tables_seen=tables_seen)
                    )
            else:
                upstreams.add(upstream_table)
        return upstreams

    def get_lineage_mcp(
        self, dataset_urn: str
    ) -> Optional[MetadataChangeProposalWrapper]:
        if self.lineage_metadata is None:
            return None
        dataset_key: Optional[DatasetKey] = mce_builder.dataset_urn_to_key(dataset_urn)
        if dataset_key is None:
            return None
        project_id, dataset_name, tablename = dataset_key.name.split(".")
        bq_table = BigQueryTableRef(project_id, dataset_name, tablename)
        if str(bq_table) in self.lineage_metadata:
            upstream_list: List[UpstreamClass] = []
            # Sorting the list of upstream lineage events in order to avoid creating multiple aspects in backend
            # even if the lineage is same but the order is different.
            for upstream_table in sorted(
                self.get_upstream_tables(str(bq_table), tables_seen=[])
            ):
                upstream_table_class = UpstreamClass(
                    mce_builder.make_dataset_urn_with_platform_instance(
                        self.platform,
                        "{project}.{database}.{table}".format(
                            project=upstream_table.project,
                            database=upstream_table.dataset,
                            table=upstream_table.table,
                        ),
                        self.config.platform_instance,
                        self.config.env,
                    ),
                    DatasetLineageTypeClass.TRANSFORMED,
                )
                upstream_list.append(upstream_table_class)

            if upstream_list:
                upstream_lineage = UpstreamLineageClass(upstreams=upstream_list)
                mcp = MetadataChangeProposalWrapper(
                    entityType="dataset",
                    changeType=ChangeTypeClass.UPSERT,
                    entityUrn=dataset_urn,
                    aspectName="upstreamLineage",
                    aspect=upstream_lineage,
                )
                return mcp
        return None

    def prepare_profiler_args(
        self,
        schema: str,
        table: str,
        partition: Optional[str],
        custom_sql: Optional[str] = None,
    ) -> dict:
        self.config: BigQueryConfig
        return dict(
            schema=self.config.project_id,
            table=f"{schema}.{table}",
            partition=partition,
            custom_sql=custom_sql,
        )

    @staticmethod
    @functools.lru_cache()
    def _get_project_id(inspector: Inspector) -> str:
        with inspector.bind.connect() as connection:
            project_id = connection.connection._client.project
            return project_id

    def normalise_dataset_name(self, dataset_name: str) -> str:
        (project_id, schema, table) = dataset_name.split(".")

        trimmed_table_name = (
            BigQueryTableRef.from_spec_obj(
                {"projectId": project_id, "datasetId": schema, "tableId": table}
            )
            .remove_extras()
            .table
        )
        return f"{project_id}.{schema}.{trimmed_table_name}"

    def get_identifier(
        self,
        *,
        schema: str,
        entity: str,
        inspector: Inspector,
        **kwargs: Any,
    ) -> str:
        assert inspector
        project_id = self._get_project_id(inspector)
        table_name = BigQueryTableRef.from_spec_obj(
            {"projectId": project_id, "datasetId": schema, "tableId": entity}
        ).table
        return f"{project_id}.{schema}.{table_name}"

    def standardize_schema_table_names(
        self, schema: str, entity: str
    ) -> Tuple[str, str]:
        # The get_table_names() method of the BigQuery driver returns table names
        # formatted as "<schema>.<table>" as the table name. Since later calls
        # pass both schema and table, schema essentially is passed in twice. As
        # such, one of the schema names is incorrectly interpreted as the
        # project ID. By removing the schema from the table name, we avoid this
        # issue.
        segments = entity.split(".")
        if len(segments) != 2:
            raise ValueError(f"expected table to contain schema name already {entity}")
        if segments[0] != schema:
            raise ValueError(f"schema {schema} does not match table {entity}")
        return segments[0], segments[1]

    def gen_schema_key(self, db_name: str, schema: str) -> PlatformKey:
        return BigQueryDatasetKey(
            project_id=db_name,
            dataset_id=schema,
            platform=self.platform,
            instance=self.config.env,
        )

    def gen_database_key(self, database: str) -> PlatformKey:
        return ProjectIdKey(
            project_id=database,
            platform=self.platform,
            instance=self.config.env,
        )

    def gen_database_containers(self, database: str) -> Iterable[MetadataWorkUnit]:
        domain_urn = self._gen_domain_urn(database)

        database_container_key = self.gen_database_key(database)

        container_workunits = gen_containers(
            container_key=database_container_key,
            name=database,
            sub_types=["Project"],
            domain_urn=domain_urn,
        )

        for wu in container_workunits:
            self.report.report_workunit(wu)
            yield wu

    def gen_schema_containers(
        self, schema: str, db_name: str
    ) -> Iterable[MetadataWorkUnit]:
        schema_container_key = self.gen_schema_key(db_name, schema)

        database_container_key = self.gen_database_key(database=db_name)

        container_workunits = gen_containers(
            schema_container_key,
            schema,
            ["Dataset"],
            database_container_key,
        )

        for wu in container_workunits:
            self.report.report_workunit(wu)
            yield wu

    # We can't use close as it is not called if the ingestion is not successful
    def __del__(self):
        if self.config._credentials_path:
            logger.debug(
                f"Deleting temporary credential file at {self.config._credentials_path}"
            )
            os.unlink(self.config._credentials_path)<|MERGE_RESOLUTION|>--- conflicted
+++ resolved
@@ -241,11 +241,8 @@
     bigquery_audit_metadata_datasets: Optional[List[str]] = None
     use_exported_bigquery_audit_metadata: bool = False
     use_date_sharded_audit_log_tables: bool = False
-<<<<<<< HEAD
     _credentials_path: Optional[str] = pydantic.PrivateAttr()
-=======
     use_v2_audit_metadata: Optional[bool] = False
->>>>>>> 520968b2
 
     def __init__(self, **data: Any):
         super().__init__(**data)
