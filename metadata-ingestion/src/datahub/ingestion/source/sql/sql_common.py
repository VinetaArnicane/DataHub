--- conflicted
+++ resolved
@@ -32,16 +32,6 @@
     make_tag_urn,
 )
 from datahub.emitter.mcp import MetadataChangeProposalWrapper
-<<<<<<< HEAD
-from datahub.emitter.mcp_builder import PlatformKey
-from datahub.ingestion.api.common import PipelineContext
-from datahub.ingestion.api.workunit import MetadataWorkUnit
-from datahub.ingestion.source.ge_profiling_config import GEProfilingConfig
-from datahub.ingestion.source.sql.sql_utils import (
-    add_table_to_schema_container,
-    gen_database_containers,
-    gen_schema_containers,
-=======
 from datahub.ingestion.api.common import PipelineContext
 from datahub.ingestion.api.workunit import MetadataWorkUnit
 from datahub.ingestion.source.sql.sql_config import SQLAlchemyConfig
@@ -51,7 +41,6 @@
     gen_database_key,
     gen_schema_container,
     gen_schema_key,
->>>>>>> 54c5017e
     get_domain_wu,
 )
 from datahub.ingestion.source.state.sql_common_state import (
@@ -424,56 +413,6 @@
             else:
                 self.add_information_for_schema(inspector, schema)
                 yield schema
-<<<<<<< HEAD
-
-    def gen_database_containers(
-        self,
-        database: str,
-    ) -> Iterable[MetadataWorkUnit]:
-        yield from gen_database_containers(
-            database=database,
-            sub_types=[SqlContainerSubTypes.DATABASE],
-            platform=self.platform,
-            domain_config=self.config.domain,
-            domain_registry=self.domain_registry,
-            platform_instance=self.config.platform_instance,
-            env=self.config.env,
-            report=self.report,
-        )
-
-    def gen_schema_containers(
-        self,
-        schema: str,
-        database: str,
-    ) -> Iterable[MetadataWorkUnit]:
-        yield from gen_schema_containers(
-            database=database,
-            schema=schema,
-            sub_types=[SqlContainerSubTypes.SCHEMA],
-            platform=self.platform,
-            domain_config=self.config.domain,
-            domain_registry=self.domain_registry,
-            platform_instance=self.config.platform_instance,
-            env=self.config.env,
-            report=self.report,
-        )
-
-    def add_table_to_schema_container(
-        self,
-        dataset_urn: str,
-        db_name: str,
-        schema: str,
-        schema_container_key: Optional[PlatformKey] = None,
-    ) -> Iterable[MetadataWorkUnit]:
-        yield from add_table_to_schema_container(
-            dataset_urn=dataset_urn,
-            db_name=db_name,
-            schema=schema,
-            schema_container_key=schema_container_key,
-            platform=self.platform,
-            platform_instance=self.config.platform_instance,
-            env=self.config.env,
-=======
 
     def gen_database_containers(
         self,
@@ -545,7 +484,6 @@
         yield from add_table_to_schema_container(
             dataset_urn=dataset_urn,
             parent_container_key=schema_container_key,
->>>>>>> 54c5017e
             report=self.report,
         )
 
@@ -813,15 +751,6 @@
         self.report.report_workunit(subtypes_aspect)
         yield subtypes_aspect
 
-<<<<<<< HEAD
-        if self.config.domain and self.domain_registry:
-            yield from get_domain_wu(
-                dataset_name=dataset_name,
-                entity_urn=dataset_urn,
-                entity_type="dataset",
-                domain_registry=self.domain_registry,
-                domain_config=self.config.domain,
-=======
         if self.config.domain:
             assert self.domain_registry
             yield from get_domain_wu(
@@ -829,7 +758,6 @@
                 entity_urn=dataset_urn,
                 domain_config=sql_config.domain,
                 domain_registry=self.domain_registry,
->>>>>>> 54c5017e
                 report=self.report,
             )
 
@@ -1115,10 +1043,6 @@
             yield from get_domain_wu(
                 dataset_name=dataset_name,
                 entity_urn=dataset_urn,
-<<<<<<< HEAD
-                entity_type="dataset",
-=======
->>>>>>> 54c5017e
                 domain_config=sql_config.domain,
                 domain_registry=self.domain_registry,
                 report=self.report,
