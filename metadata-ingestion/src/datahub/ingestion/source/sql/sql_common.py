--- conflicted
+++ resolved
@@ -132,52 +132,15 @@
         _platform_alchemy_uri_tester_gen("postgres", "postgresql"),
         _platform_alchemy_uri_tester_gen("snowflake"),
         _platform_alchemy_uri_tester_gen("trino"),
+        _platform_alchemy_uri_tester_gen("vertica"),
     ]
 )
 
 
 def get_platform_from_sqlalchemy_uri(sqlalchemy_uri: str) -> str:
-<<<<<<< HEAD
-    if sqlalchemy_uri.startswith("bigquery"):
-        return "bigquery"
-    if sqlalchemy_uri.startswith("clickhouse"):
-        return "clickhouse"
-    if sqlalchemy_uri.startswith("druid"):
-        return "druid"
-    if sqlalchemy_uri.startswith("mssql"):
-        return "mssql"
-    if (
-        sqlalchemy_uri.startswith(("jdbc:postgres:", "postgresql"))
-        and sqlalchemy_uri.find("redshift.amazonaws") > 0
-    ) or sqlalchemy_uri.startswith("redshift"):
-        return "redshift"
-    if sqlalchemy_uri.startswith("snowflake"):
-        return "snowflake"
-    if sqlalchemy_uri.startswith("presto"):
-        return "presto"
-    if sqlalchemy_uri.startswith("postgresql"):
-        return "postgres"
-    if sqlalchemy_uri.startswith("pinot"):
-        return "pinot"
-    if sqlalchemy_uri.startswith("oracle"):
-        return "oracle"
-    if sqlalchemy_uri.startswith("mysql"):
-        return "mysql"
-    if sqlalchemy_uri.startswith("mongodb"):
-        return "mongodb"
-    if sqlalchemy_uri.startswith("hive"):
-        return "hive"
-    if sqlalchemy_uri.startswith("awsathena"):
-        return "athena"
-    if sqlalchemy_uri.startswith("vertica"):
-        return "vertica"
-=======
-
     for platform, tester in PLATFORM_TO_SQLALCHEMY_URI_TESTER_MAP.items():
         if tester(sqlalchemy_uri):
             return platform
-
->>>>>>> d508f5c0
     return "external"
 
 
