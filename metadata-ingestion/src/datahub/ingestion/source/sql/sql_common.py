import logging
import os
from abc import abstractmethod
from dataclasses import dataclass, field
from typing import (
    TYPE_CHECKING,
    Any,
    Dict,
    Iterable,
    List,
    Optional,
    Set,
    Tuple,
    Type,
    Union,
)
from urllib.parse import quote_plus

import pydantic
from sqlalchemy import create_engine, inspect
from sqlalchemy.engine.reflection import Inspector
from sqlalchemy.sql import sqltypes as types

from datahub import __package_name__
from datahub.configuration.common import (
    AllowDenyPattern,
    ConfigModel,
    ConfigurationError,
)
from datahub.emitter.mce_builder import DEFAULT_ENV
from datahub.emitter.mcp import MetadataChangeProposalWrapper
from datahub.ingestion.api.common import PipelineContext
from datahub.ingestion.api.source import Source, SourceReport
from datahub.ingestion.api.workunit import MetadataWorkUnit
from datahub.metadata.com.linkedin.pegasus2avro.metadata.snapshot import DatasetSnapshot
from datahub.metadata.com.linkedin.pegasus2avro.mxe import MetadataChangeEvent
from datahub.metadata.com.linkedin.pegasus2avro.schema import (
    ArrayTypeClass,
    BooleanTypeClass,
    BytesTypeClass,
    DateTypeClass,
    EnumTypeClass,
    ForeignKeyConstraint,
    MySqlDDL,
    NullTypeClass,
    NumberTypeClass,
    RecordTypeClass,
    SchemaField,
    SchemaFieldDataType,
    SchemaMetadata,
    StringTypeClass,
    TimeTypeClass,
)
from datahub.metadata.schema_classes import ChangeTypeClass, DatasetPropertiesClass

if TYPE_CHECKING:
    from datahub.ingestion.source.ge_data_profiler import (
        DatahubGEProfiler,
        GEProfilerRequest,
    )

logger: logging.Logger = logging.getLogger(__name__)


def get_platform_from_sqlalchemy_uri(sqlalchemy_uri: str) -> str:
    if sqlalchemy_uri.startswith("bigquery"):
        return "bigquery"
    if sqlalchemy_uri.startswith("druid"):
        return "druid"
    if sqlalchemy_uri.startswith("mssql"):
        return "mssql"
    if (
        sqlalchemy_uri.startswith("jdbc:postgres:")
        and sqlalchemy_uri.index("redshift.amazonaws") > 0
    ):
        return "redshift"
    if sqlalchemy_uri.startswith("snowflake"):
        return "snowflake"
    if sqlalchemy_uri.startswith("presto"):
        return "presto"
    if sqlalchemy_uri.startswith("postgresql"):
        return "postgres"
    if sqlalchemy_uri.startswith("pinot"):
        return "pinot"
    if sqlalchemy_uri.startswith("oracle"):
        return "oracle"
    if sqlalchemy_uri.startswith("mysql"):
        return "mysql"
    if sqlalchemy_uri.startswith("mongodb"):
        return "mongodb"
    if sqlalchemy_uri.startswith("hive"):
        return "hive"
    if sqlalchemy_uri.startswith("awsathena"):
        return "athena"
    return "external"


def make_sqlalchemy_uri(
    scheme: str,
    username: Optional[str],
    password: Optional[str],
    at: Optional[str],
    db: Optional[str],
    uri_opts: Optional[Dict[str, Any]] = None,
) -> str:
    url = f"{scheme}://"
    if username is not None:
        url += f"{quote_plus(username)}"
        if password is not None:
            url += f":{quote_plus(password)}"
        url += "@"
    if at is not None:
        url += f"{at}"
    if db is not None:
        url += f"/{db}"
    if uri_opts is not None:
        if db is None:
            url += "/"
        params = "&".join(
            f"{key}={quote_plus(value)}" for (key, value) in uri_opts.items() if value
        )
        url = f"{url}?{params}"
    return url


@dataclass
class SQLSourceReport(SourceReport):
    tables_scanned: int = 0
    views_scanned: int = 0
    filtered: List[str] = field(default_factory=list)

    def report_entity_scanned(self, name: str, ent_type: str = "table") -> None:
        """
        Entity could be a view or a table
        """
        if ent_type == "table":
            self.tables_scanned += 1
        elif ent_type == "view":
            self.views_scanned += 1
        else:
            raise KeyError(f"Unknown entity {ent_type}.")

    def report_dropped(self, ent_name: str) -> None:
        self.filtered.append(ent_name)


<<<<<<< HEAD
=======
class GEProfilingConfig(ConfigModel):
    enabled: bool = False
    limit: Optional[int] = None
    offset: Optional[int] = None
    send_sample_values: bool = True

    # The default of (5 * cpu_count) is adopted from the default max_workers
    # parameter of ThreadPoolExecutor. Given that profiling is often an I/O-bound
    # task, it may make sense to increase this default value in the future.
    # https://docs.python.org/3/library/concurrent.futures.html#concurrent.futures.ThreadPoolExecutor
    max_workers: int = 5 * (os.cpu_count() or 4)


>>>>>>> 0bb8f684
class SQLAlchemyConfig(ConfigModel):
    env: str = DEFAULT_ENV
    options: dict = {}
    # Although the 'table_pattern' enables you to skip everything from certain schemas,
    # having another option to allow/deny on schema level is an optimization for the case when there is a large number
    # of schemas that one wants to skip and you want to avoid the time to needlessly fetch those tables only to filter
    # them out afterwards via the table_pattern.
    schema_pattern: AllowDenyPattern = AllowDenyPattern.allow_all()
    table_pattern: AllowDenyPattern = AllowDenyPattern.allow_all()
    view_pattern: AllowDenyPattern = AllowDenyPattern.allow_all()
    profile_pattern: AllowDenyPattern = AllowDenyPattern.allow_all()

    include_views: Optional[bool] = True
    include_tables: Optional[bool] = True

    from datahub.ingestion.source.ge_data_profiler import GEProfilingConfig

    profiling: GEProfilingConfig = GEProfilingConfig()

    @abstractmethod
    def get_sql_alchemy_url(self):
        pass


class BasicSQLAlchemyConfig(SQLAlchemyConfig):
    username: Optional[str] = None
    password: Optional[pydantic.SecretStr] = None
    host_port: str
    database: Optional[str] = None
    database_alias: Optional[str] = None
    scheme: str

    def get_sql_alchemy_url(self, uri_opts=None):
        return make_sqlalchemy_uri(
            self.scheme,
            self.username,
            self.password.get_secret_value() if self.password else None,
            self.host_port,
            self.database,
            uri_opts=uri_opts,
        )


class SqlWorkUnit(MetadataWorkUnit):
    pass


_field_type_mapping: Dict[Type[types.TypeEngine], Type] = {
    types.Integer: NumberTypeClass,
    types.Numeric: NumberTypeClass,
    types.Boolean: BooleanTypeClass,
    types.Enum: EnumTypeClass,
    types._Binary: BytesTypeClass,
    types.LargeBinary: BytesTypeClass,
    types.PickleType: BytesTypeClass,
    types.ARRAY: ArrayTypeClass,
    types.String: StringTypeClass,
    types.Date: DateTypeClass,
    types.DATE: DateTypeClass,
    types.Time: TimeTypeClass,
    types.DateTime: TimeTypeClass,
    types.DATETIME: TimeTypeClass,
    types.TIMESTAMP: TimeTypeClass,
    types.JSON: RecordTypeClass,
    # When SQLAlchemy is unable to map a type into its internal hierarchy, it
    # assigns the NullType by default. We want to carry this warning through.
    types.NullType: NullTypeClass,
}
_known_unknown_field_types: Set[Type[types.TypeEngine]] = {
    types.Interval,
    types.CLOB,
}


def register_custom_type(
    tp: Type[types.TypeEngine], output: Optional[Type] = None
) -> None:
    if output:
        _field_type_mapping[tp] = output
    else:
        _known_unknown_field_types.add(tp)


class _CustomSQLAlchemyDummyType(types.TypeDecorator):
    impl = types.LargeBinary


def make_sqlalchemy_type(name: str) -> Type[types.TypeEngine]:
    # This usage of type() dynamically constructs a class.
    # See https://stackoverflow.com/a/15247202/5004662 and
    # https://docs.python.org/3/library/functions.html#type.
    sqlalchemy_type: Type[types.TypeEngine] = type(
        name,
        (_CustomSQLAlchemyDummyType,),
        {
            "__repr__": lambda self: f"{name}()",
        },
    )
    return sqlalchemy_type


def get_column_type(
    sql_report: SQLSourceReport, dataset_name: str, column_type: Any
) -> SchemaFieldDataType:
    """
    Maps SQLAlchemy types (https://docs.sqlalchemy.org/en/13/core/type_basics.html) to corresponding schema types
    """

    TypeClass: Optional[Type] = None
    for sql_type in _field_type_mapping.keys():
        if isinstance(column_type, sql_type):
            TypeClass = _field_type_mapping[sql_type]
            break
    if TypeClass is None:
        for sql_type in _known_unknown_field_types:
            if isinstance(column_type, sql_type):
                TypeClass = NullTypeClass
                break

    if TypeClass is None:
        sql_report.report_warning(
            dataset_name, f"unable to map type {column_type!r} to metadata schema"
        )
        TypeClass = NullTypeClass

    return SchemaFieldDataType(type=TypeClass())


def get_schema_metadata(
    sql_report: SQLSourceReport,
    dataset_name: str,
    platform: str,
    columns: List[dict],
    pk_constraints: dict = None,
    foreign_keys: List[ForeignKeyConstraint] = None,
    canonical_schema: List[SchemaField] = [],
) -> SchemaMetadata:

    schema_metadata = SchemaMetadata(
        schemaName=dataset_name,
        platform=f"urn:li:dataPlatform:{platform}",
        version=0,
        hash="",
        platformSchema=MySqlDDL(tableSchema=""),
        fields=canonical_schema,
    )
    if foreign_keys is not None and foreign_keys != []:
        schema_metadata.foreignKeys = foreign_keys

    return schema_metadata


class SQLAlchemySource(Source):
    """A Base class for all SQL Sources that use SQLAlchemy to extend"""

    def __init__(self, config: SQLAlchemyConfig, ctx: PipelineContext, platform: str):
        super().__init__(ctx)
        self.config = config
        self.platform = platform
        self.report = SQLSourceReport()

        if self.config.profiling.enabled and not self._can_run_profiler():
            raise ConfigurationError(
                "Table profiles requested but profiler plugin is not enabled. "
                f"Try running: pip install '{__package_name__}[sql-profiles]'"
            )

    def get_inspectors(self) -> Iterable[Inspector]:
        # This method can be overridden in the case that you want to dynamically
        # run on multiple databases.

        url = self.config.get_sql_alchemy_url()
        logger.debug(f"sql_alchemy_url={url}")
        engine = create_engine(url, **self.config.options)
        with engine.connect() as conn:
            inspector = inspect(conn)
            yield inspector

    def get_schema_names(self, inspector):
        return inspector.get_schema_names()

    def get_workunits(self) -> Iterable[Union[MetadataWorkUnit, SqlWorkUnit]]:
        sql_config = self.config
        if logger.isEnabledFor(logging.DEBUG):
            # If debug logging is enabled, we also want to echo each SQL query issued.
            sql_config.options.setdefault("echo", True)

        # Extra default SQLAlchemy option for better connection pooling and threading.
        # https://docs.sqlalchemy.org/en/14/core/pooling.html#sqlalchemy.pool.QueuePool.params.max_overflow
        if sql_config.profiling.enabled:
            sql_config.options.setdefault(
                "max_overflow", sql_config.profiling.max_workers
            )

        for inspector in self.get_inspectors():
            profiler = None
            profile_requests: List["GEProfilerRequest"] = []
            if sql_config.profiling.enabled:
                profiler = self._get_profiler_instance(inspector)

            for schema in self.get_schema_names(inspector):
                if not sql_config.schema_pattern.allowed(schema):
                    self.report.report_dropped(f"{schema}.*")
                    continue

                if sql_config.include_tables:
                    yield from self.loop_tables(inspector, schema, sql_config)

                if sql_config.include_views:
                    yield from self.loop_views(inspector, schema, sql_config)

                if profiler:
                    profile_requests += list(
                        self.loop_profiler_requests(inspector, schema, sql_config)
                    )

            if profiler and profile_requests:
                yield from self.loop_profiler(profile_requests, profiler)

    def standardize_schema_table_names(
        self, schema: str, entity: str
    ) -> Tuple[str, str]:
        # Some SQLAlchemy dialects need a standardization step to clean the schema
        # and table names. See BigQuery for an example of when this is useful.
        return schema, entity

    def get_identifier(
        self, *, schema: str, entity: str, inspector: Inspector, **kwargs: Any
    ) -> str:
        # Many SQLAlchemy dialects have three-level hierarchies. This method, which
        # subclasses can override, enables them to modify the identifers as needed.
        if hasattr(self.config, "get_identifier"):
            # This path is deprecated and will eventually be removed.
            return self.config.get_identifier(schema=schema, table=entity)  # type: ignore
        else:
            return f"{schema}.{entity}"

    def get_foreign_key_metadata(self, datasetUrn, fk_dict, inspector):
        referred_dataset_name = self.get_identifier(
            schema=fk_dict["referred_schema"],
            entity=fk_dict["referred_table"],
            inspector=inspector,
        )

        source_fields = [
            f"urn:li:schemaField:({datasetUrn}, {f})"
            for f in fk_dict["constrained_columns"]
        ]
        foreign_dataset = f"urn:li:dataset:(urn:li:dataPlatform:{self.platform},{referred_dataset_name},{self.config.env})"
        foreign_fields = [
            f"urn:li:schemaField:({foreign_dataset}, {f})"
            for f in fk_dict["referred_columns"]
        ]

        return ForeignKeyConstraint(
            fk_dict["name"], foreign_fields, source_fields, foreign_dataset
        )

    def loop_tables(
        self,
        inspector: Inspector,
        schema: str,
        sql_config: SQLAlchemyConfig,
    ) -> Iterable[SqlWorkUnit]:
        for table in inspector.get_table_names(schema):
            schema, table = self.standardize_schema_table_names(
                schema=schema, entity=table
            )
            dataset_name = self.get_identifier(
                schema=schema, entity=table, inspector=inspector
            )
            self.report.report_entity_scanned(dataset_name, ent_type="table")

            if not sql_config.table_pattern.allowed(dataset_name):
                self.report.report_dropped(dataset_name)
                continue

            columns = inspector.get_columns(table, schema)
            if len(columns) == 0:
                self.report.report_warning(dataset_name, "missing column information")

            try:
                # SQLALchemy stubs are incomplete and missing this method.
                # PR: https://github.com/dropbox/sqlalchemy-stubs/pull/223.
                table_info: dict = inspector.get_table_comment(table, schema)  # type: ignore
            except NotImplementedError:
                description: Optional[str] = None
                properties: Dict[str, str] = {}
            else:
                description = table_info["text"]

                # The "properties" field is a non-standard addition to SQLAlchemy's interface.
                properties = table_info.get("properties", {})

            datasetUrn = f"urn:li:dataset:(urn:li:dataPlatform:{self.platform},{dataset_name},{self.config.env})"
            dataset_snapshot = DatasetSnapshot(
                urn=datasetUrn,
                aspects=[],
            )

            if description is not None or properties:
                dataset_properties = DatasetPropertiesClass(
                    description=description,
                    customProperties=properties,
                )
                dataset_snapshot.aspects.append(dataset_properties)

            pk_constraints: dict = inspector.get_pk_constraint(table, schema)
            try:
                foreign_keys = [
                    self.get_foreign_key_metadata(datasetUrn, fk_rec, inspector)
                    for fk_rec in inspector.get_foreign_keys(table, schema)
                ]
            except KeyError:
                # certain databases like MySQL cause issues due to lower-case/upper-case irregularities
                logger.debug(
                    f"{datasetUrn}: failure in foreign key extraction... skipping"
                )
                foreign_keys = []

            schema_fields = self.get_schema_fields(
                dataset_name, columns, pk_constraints
            )

            schema_metadata = get_schema_metadata(
                self.report,
                dataset_name,
                self.platform,
                columns,
                pk_constraints,
                foreign_keys,
                schema_fields,
            )
            dataset_snapshot.aspects.append(schema_metadata)

            mce = MetadataChangeEvent(proposedSnapshot=dataset_snapshot)
            wu = SqlWorkUnit(id=dataset_name, mce=mce)
            self.report.report_workunit(wu)
            yield wu

    def get_schema_fields(
        self, dataset_name: str, columns: List[dict], pk_constraints: dict = None
    ) -> List[SchemaField]:
        canonical_schema = []
        for column in columns:
            fields = self.get_schema_fields_for_column(
                dataset_name, column, pk_constraints
            )
            canonical_schema.extend(fields)
        return canonical_schema

    def get_schema_fields_for_column(
        self, dataset_name: str, column: dict, pk_constraints: dict = None
    ) -> List[SchemaField]:
        field = SchemaField(
            fieldPath=column["name"],
            type=get_column_type(self.report, dataset_name, column["type"]),
            nativeDataType=column.get("full_type", repr(column["type"])),
            description=column.get("comment", None),
            nullable=column["nullable"],
            recursive=False,
        )
        if (
            pk_constraints is not None
            and isinstance(pk_constraints, dict)  # some dialects (hive) return list
            and column["name"] in pk_constraints.get("constrained_columns", [])
        ):
            field.isPartOfKey = True
        return [field]

    def loop_views(
        self,
        inspector: Inspector,
        schema: str,
        sql_config: SQLAlchemyConfig,
    ) -> Iterable[SqlWorkUnit]:
        for view in inspector.get_view_names(schema):
            schema, view = self.standardize_schema_table_names(
                schema=schema, entity=view
            )
            dataset_name = self.get_identifier(
                schema=schema, entity=view, inspector=inspector
            )
            self.report.report_entity_scanned(dataset_name, ent_type="view")

            if not sql_config.view_pattern.allowed(dataset_name):
                self.report.report_dropped(dataset_name)
                continue

            try:
                columns = inspector.get_columns(view, schema)
            except KeyError:
                # For certain types of views, we are unable to fetch the list of columns.
                self.report.report_warning(
                    dataset_name, "unable to get schema for this view"
                )
                schema_metadata = None
            else:
                schema_fields = self.get_schema_fields(dataset_name, columns)
                schema_metadata = get_schema_metadata(
                    self.report,
                    dataset_name,
                    self.platform,
                    columns,
                    canonical_schema=schema_fields,
                )

            try:
                # SQLALchemy stubs are incomplete and missing this method.
                # PR: https://github.com/dropbox/sqlalchemy-stubs/pull/223.
                view_info: dict = inspector.get_table_comment(view, schema)  # type: ignore
            except NotImplementedError:
                description: Optional[str] = None
                properties: Dict[str, str] = {}
            else:
                description = view_info["text"]

                # The "properties" field is a non-standard addition to SQLAlchemy's interface.
                properties = view_info.get("properties", {})

            try:
                view_definition = inspector.get_view_definition(view, schema)
                if view_definition is None:
                    view_definition = ""
                else:
                    # Some dialects return a TextClause instead of a raw string,
                    # so we need to convert them to a string.
                    view_definition = str(view_definition)
            except NotImplementedError:
                view_definition = ""
            properties["view_definition"] = view_definition
            properties["is_view"] = "True"

            dataset_snapshot = DatasetSnapshot(
                urn=f"urn:li:dataset:(urn:li:dataPlatform:{self.platform},{dataset_name},{self.config.env})",
                aspects=[],
            )
            if description is not None or properties:
                dataset_properties = DatasetPropertiesClass(
                    description=description,
                    customProperties=properties,
                    # uri=dataset_name,
                )
                dataset_snapshot.aspects.append(dataset_properties)

            if schema_metadata:
                dataset_snapshot.aspects.append(schema_metadata)

            mce = MetadataChangeEvent(proposedSnapshot=dataset_snapshot)
            wu = SqlWorkUnit(id=dataset_name, mce=mce)
            self.report.report_workunit(wu)
            yield wu

    def _can_run_profiler(self) -> bool:
        try:
            from datahub.ingestion.source.ge_data_profiler import (  # noqa: F401
                DatahubGEProfiler,
            )

            return True
        except Exception:
            return False

    def _get_profiler_instance(self, inspector: Inspector) -> "DatahubGEProfiler":
        from datahub.ingestion.source.ge_data_profiler import DatahubGEProfiler

        self.config.profiling.allow_deny_patterns = self.config.profile_pattern
        return DatahubGEProfiler(
            conn=inspector.bind, report=self.report, config=self.config.profiling
        )

    def loop_profiler_requests(
        self,
        inspector: Inspector,
        schema: str,
        sql_config: SQLAlchemyConfig,
    ) -> Iterable["GEProfilerRequest"]:
        from datahub.ingestion.source.ge_data_profiler import GEProfilerRequest

        for table in inspector.get_table_names(schema):
            schema, table = self.standardize_schema_table_names(
                schema=schema, entity=table
            )
            dataset_name = self.get_identifier(
                schema=schema, entity=table, inspector=inspector
            )
            self.report.report_entity_scanned(f"profile of {dataset_name}")

            if not sql_config.profile_pattern.allowed(dataset_name):
                self.report.report_dropped(f"profile of {dataset_name}")
                continue

            yield GEProfilerRequest(
                pretty_name=dataset_name,
                batch_kwargs=self.prepare_profiler_args(schema=schema, table=table),
                send_sample_values=self.config.profiling.send_sample_values,
            )

<<<<<<< HEAD
            if profile is None:
                continue

=======
    def loop_profiler(
        self, profile_requests: List["GEProfilerRequest"], profiler: "DatahubGEProfiler"
    ) -> Iterable[MetadataWorkUnit]:
        for request, profile in profiler.generate_profiles(
            profile_requests, self.config.profiling.max_workers
        ):
            dataset_name = request.pretty_name
>>>>>>> 0bb8f684
            mcp = MetadataChangeProposalWrapper(
                entityType="dataset",
                entityUrn=f"urn:li:dataset:(urn:li:dataPlatform:{self.platform},{dataset_name},{self.config.env})",
                changeType=ChangeTypeClass.UPSERT,
                aspectName="datasetProfile",
                aspect=profile,
            )
            wu = MetadataWorkUnit(id=f"profile-{dataset_name}", mcp=mcp)
            self.report.report_workunit(wu)
            yield wu

    def prepare_profiler_args(self, schema: str, table: str) -> dict:
        return dict(
            schema=schema,
            table=table,
<<<<<<< HEAD
=======
            limit=self.config.profiling.limit,
            offset=self.config.profiling.offset,
>>>>>>> 0bb8f684
        )

    def get_report(self):
        return self.report

    def close(self):
        pass<|MERGE_RESOLUTION|>--- conflicted
+++ resolved
@@ -1,5 +1,4 @@
 import logging
-import os
 from abc import abstractmethod
 from dataclasses import dataclass, field
 from typing import (
@@ -144,22 +143,6 @@
         self.filtered.append(ent_name)
 
 
-<<<<<<< HEAD
-=======
-class GEProfilingConfig(ConfigModel):
-    enabled: bool = False
-    limit: Optional[int] = None
-    offset: Optional[int] = None
-    send_sample_values: bool = True
-
-    # The default of (5 * cpu_count) is adopted from the default max_workers
-    # parameter of ThreadPoolExecutor. Given that profiling is often an I/O-bound
-    # task, it may make sense to increase this default value in the future.
-    # https://docs.python.org/3/library/concurrent.futures.html#concurrent.futures.ThreadPoolExecutor
-    max_workers: int = 5 * (os.cpu_count() or 4)
-
-
->>>>>>> 0bb8f684
 class SQLAlchemyConfig(ConfigModel):
     env: str = DEFAULT_ENV
     options: dict = {}
@@ -655,22 +638,17 @@
             yield GEProfilerRequest(
                 pretty_name=dataset_name,
                 batch_kwargs=self.prepare_profiler_args(schema=schema, table=table),
-                send_sample_values=self.config.profiling.send_sample_values,
-            )
-
-<<<<<<< HEAD
-            if profile is None:
-                continue
-
-=======
+            )
+
     def loop_profiler(
         self, profile_requests: List["GEProfilerRequest"], profiler: "DatahubGEProfiler"
     ) -> Iterable[MetadataWorkUnit]:
         for request, profile in profiler.generate_profiles(
             profile_requests, self.config.profiling.max_workers
         ):
+            if profile is None:
+                continue
             dataset_name = request.pretty_name
->>>>>>> 0bb8f684
             mcp = MetadataChangeProposalWrapper(
                 entityType="dataset",
                 entityUrn=f"urn:li:dataset:(urn:li:dataPlatform:{self.platform},{dataset_name},{self.config.env})",
@@ -686,11 +664,6 @@
         return dict(
             schema=schema,
             table=table,
-<<<<<<< HEAD
-=======
-            limit=self.config.profiling.limit,
-            offset=self.config.profiling.offset,
->>>>>>> 0bb8f684
         )
 
     def get_report(self):
