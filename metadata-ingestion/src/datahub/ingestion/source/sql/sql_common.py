import datetime
import logging
import traceback
from collections import OrderedDict
from dataclasses import dataclass, field
from typing import (
    TYPE_CHECKING,
    Any,
    Callable,
    Dict,
    Iterable,
    List,
    Optional,
    Set,
    Tuple,
    Type,
    Union,
)

import sqlalchemy.dialects.postgresql.base
from sqlalchemy import create_engine, inspect
from sqlalchemy.engine.reflection import Inspector
from sqlalchemy.exc import ProgrammingError
from sqlalchemy.sql import sqltypes as types
from sqlalchemy.types import TypeDecorator, TypeEngine

from datahub.emitter.mce_builder import (
    make_data_platform_urn,
    make_dataplatform_instance_urn,
    make_dataset_urn_with_platform_instance,
    make_tag_urn,
)
from datahub.emitter.mcp import MetadataChangeProposalWrapper
from datahub.ingestion.api.common import PipelineContext
from datahub.ingestion.api.source_helpers import (
    auto_stale_entity_removal,
    auto_status_aspect,
)
from datahub.ingestion.api.workunit import MetadataWorkUnit
from datahub.ingestion.source.common.subtypes import (
    DatasetContainerSubTypes,
    DatasetSubTypes,
)
from datahub.ingestion.source.sql.sql_config import SQLAlchemyConfig
from datahub.ingestion.source.sql.sql_utils import (
    add_table_to_schema_container,
    gen_database_container,
    gen_database_key,
    gen_schema_container,
    gen_schema_key,
    get_domain_wu,
)
from datahub.ingestion.source.state.sql_common_state import (
    BaseSQLAlchemyCheckpointState,
)
from datahub.ingestion.source.state.stale_entity_removal_handler import (
    StaleEntityRemovalHandler,
    StaleEntityRemovalSourceReport,
)
from datahub.ingestion.source.state.stateful_ingestion_base import (
    StatefulIngestionSourceBase,
)
from datahub.metadata.com.linkedin.pegasus2avro.common import StatusClass
from datahub.metadata.com.linkedin.pegasus2avro.dataset import UpstreamLineage
from datahub.metadata.com.linkedin.pegasus2avro.metadata.snapshot import DatasetSnapshot
from datahub.metadata.com.linkedin.pegasus2avro.mxe import MetadataChangeEvent
from datahub.metadata.com.linkedin.pegasus2avro.schema import (
    ArrayTypeClass,
    BooleanTypeClass,
    BytesTypeClass,
    DateTypeClass,
    EnumTypeClass,
    ForeignKeyConstraint,
    MySqlDDL,
    NullTypeClass,
    NumberTypeClass,
    RecordTypeClass,
    SchemaField,
    SchemaFieldDataType,
    SchemaMetadata,
    StringTypeClass,
    TimeTypeClass,
)
from datahub.metadata.schema_classes import (
    DataPlatformInstanceClass,
    DatasetLineageTypeClass,
    DatasetPropertiesClass,
    GlobalTagsClass,
    SubTypesClass,
    TagAssociationClass,
    UpstreamClass,
    ViewPropertiesClass,
)
from datahub.telemetry import telemetry
from datahub.utilities.lossy_collections import LossyList
from datahub.utilities.registries.domain_registry import DomainRegistry
<<<<<<< HEAD
from datahub.utilities.source_helpers import (
    auto_stale_entity_removal,
    auto_status_aspect,
    auto_workunit_reporter,
)
=======
>>>>>>> dcc2ec11
from datahub.utilities.sqlalchemy_query_combiner import SQLAlchemyQueryCombinerReport

if TYPE_CHECKING:
    from datahub.ingestion.source.ge_data_profiler import (
        DatahubGEProfiler,
        GEProfilerRequest,
    )

logger: logging.Logger = logging.getLogger(__name__)

MISSING_COLUMN_INFO = "missing column information"


def _platform_alchemy_uri_tester_gen(
    platform: str, opt_starts_with: Optional[str] = None
) -> Tuple[str, Callable[[str], bool]]:
    return platform, lambda x: x.startswith(
        platform if not opt_starts_with else opt_starts_with
    )


PLATFORM_TO_SQLALCHEMY_URI_TESTER_MAP: Dict[str, Callable[[str], bool]] = OrderedDict(
    [
        _platform_alchemy_uri_tester_gen("athena", "awsathena"),
        _platform_alchemy_uri_tester_gen("bigquery"),
        _platform_alchemy_uri_tester_gen("clickhouse"),
        _platform_alchemy_uri_tester_gen("druid"),
        _platform_alchemy_uri_tester_gen("hana"),
        _platform_alchemy_uri_tester_gen("hive"),
        _platform_alchemy_uri_tester_gen("mongodb"),
        _platform_alchemy_uri_tester_gen("mssql"),
        _platform_alchemy_uri_tester_gen("mysql"),
        _platform_alchemy_uri_tester_gen("oracle"),
        _platform_alchemy_uri_tester_gen("pinot"),
        _platform_alchemy_uri_tester_gen("presto"),
        (
            "redshift",
            lambda x: (
                x.startswith(("jdbc:postgres:", "postgresql"))
                and x.find("redshift.amazonaws") > 0
            )
            or x.startswith("redshift"),
        ),
        # Don't move this before redshift.
        _platform_alchemy_uri_tester_gen("postgres", "postgresql"),
        _platform_alchemy_uri_tester_gen("snowflake"),
        _platform_alchemy_uri_tester_gen("trino"),
        _platform_alchemy_uri_tester_gen("vertica"),
    ]
)


def get_platform_from_sqlalchemy_uri(sqlalchemy_uri: str) -> str:
    for platform, tester in PLATFORM_TO_SQLALCHEMY_URI_TESTER_MAP.items():
        if tester(sqlalchemy_uri):
            return platform
    return "external"


@dataclass
class SQLSourceReport(StaleEntityRemovalSourceReport):
    tables_scanned: int = 0
    views_scanned: int = 0
    entities_profiled: int = 0
    filtered: LossyList[str] = field(default_factory=LossyList)

    query_combiner: Optional[SQLAlchemyQueryCombinerReport] = None

    def report_entity_scanned(self, name: str, ent_type: str = "table") -> None:
        """
        Entity could be a view or a table
        """
        if ent_type == "table":
            self.tables_scanned += 1
        elif ent_type == "view":
            self.views_scanned += 1
        else:
            raise KeyError(f"Unknown entity {ent_type}.")

    def report_entity_profiled(self, name: str) -> None:
        self.entities_profiled += 1

    def report_dropped(self, ent_name: str) -> None:
        self.filtered.append(ent_name)

    def report_from_query_combiner(
        self, query_combiner_report: SQLAlchemyQueryCombinerReport
    ) -> None:
        self.query_combiner = query_combiner_report


class SqlWorkUnit(MetadataWorkUnit):
    pass


_field_type_mapping: Dict[Type[TypeEngine], Type] = {
    types.Integer: NumberTypeClass,
    types.Numeric: NumberTypeClass,
    types.Boolean: BooleanTypeClass,
    types.Enum: EnumTypeClass,
    types._Binary: BytesTypeClass,
    types.LargeBinary: BytesTypeClass,
    types.PickleType: BytesTypeClass,
    types.ARRAY: ArrayTypeClass,
    types.String: StringTypeClass,
    types.Date: DateTypeClass,
    types.DATE: DateTypeClass,
    types.Time: TimeTypeClass,
    types.DateTime: TimeTypeClass,
    types.DATETIME: TimeTypeClass,
    types.TIMESTAMP: TimeTypeClass,
    types.JSON: RecordTypeClass,
    # Because the postgresql dialect is used internally by many other dialects,
    # we add some postgres types here. This is ok to do because the postgresql
    # dialect is built-in to sqlalchemy.
    sqlalchemy.dialects.postgresql.base.BYTEA: BytesTypeClass,
    sqlalchemy.dialects.postgresql.base.DOUBLE_PRECISION: NumberTypeClass,
    sqlalchemy.dialects.postgresql.base.INET: StringTypeClass,
    sqlalchemy.dialects.postgresql.base.MACADDR: StringTypeClass,
    sqlalchemy.dialects.postgresql.base.MONEY: NumberTypeClass,
    sqlalchemy.dialects.postgresql.base.OID: StringTypeClass,
    sqlalchemy.dialects.postgresql.base.REGCLASS: BytesTypeClass,
    sqlalchemy.dialects.postgresql.base.TIMESTAMP: TimeTypeClass,
    sqlalchemy.dialects.postgresql.base.TIME: TimeTypeClass,
    sqlalchemy.dialects.postgresql.base.INTERVAL: TimeTypeClass,
    sqlalchemy.dialects.postgresql.base.BIT: BytesTypeClass,
    sqlalchemy.dialects.postgresql.base.UUID: StringTypeClass,
    sqlalchemy.dialects.postgresql.base.TSVECTOR: BytesTypeClass,
    sqlalchemy.dialects.postgresql.base.ENUM: EnumTypeClass,
    # When SQLAlchemy is unable to map a type into its internal hierarchy, it
    # assigns the NullType by default. We want to carry this warning through.
    types.NullType: NullTypeClass,
}
_known_unknown_field_types: Set[Type[TypeEngine]] = {
    types.Interval,
    types.CLOB,
}


def register_custom_type(tp: Type[TypeEngine], output: Optional[Type] = None) -> None:
    if output:
        _field_type_mapping[tp] = output
    else:
        _known_unknown_field_types.add(tp)


class _CustomSQLAlchemyDummyType(TypeDecorator):
    impl = types.LargeBinary


def make_sqlalchemy_type(name: str) -> Type[TypeEngine]:
    # This usage of type() dynamically constructs a class.
    # See https://stackoverflow.com/a/15247202/5004662 and
    # https://docs.python.org/3/library/functions.html#type.
    sqlalchemy_type: Type[TypeEngine] = type(
        name,
        (_CustomSQLAlchemyDummyType,),
        {
            "__repr__": lambda self: f"{name}()",
        },
    )
    return sqlalchemy_type


def get_column_type(
    sql_report: SQLSourceReport, dataset_name: str, column_type: Any
) -> SchemaFieldDataType:
    """
    Maps SQLAlchemy types (https://docs.sqlalchemy.org/en/13/core/type_basics.html) to corresponding schema types
    """

    TypeClass: Optional[Type] = None
    for sql_type in _field_type_mapping.keys():
        if isinstance(column_type, sql_type):
            TypeClass = _field_type_mapping[sql_type]
            break
    if TypeClass is None:
        for sql_type in _known_unknown_field_types:
            if isinstance(column_type, sql_type):
                TypeClass = NullTypeClass
                break

    if TypeClass is None:
        sql_report.report_warning(
            dataset_name, f"unable to map type {column_type!r} to metadata schema"
        )
        TypeClass = NullTypeClass

    return SchemaFieldDataType(type=TypeClass())


def get_schema_metadata(
    sql_report: SQLSourceReport,
    dataset_name: str,
    platform: str,
    columns: List[dict],
    pk_constraints: Optional[dict] = None,
    foreign_keys: Optional[List[ForeignKeyConstraint]] = None,
    canonical_schema: Optional[List[SchemaField]] = None,
) -> SchemaMetadata:
    schema_metadata = SchemaMetadata(
        schemaName=dataset_name,
        platform=make_data_platform_urn(platform),
        version=0,
        hash="",
        platformSchema=MySqlDDL(tableSchema=""),
        fields=canonical_schema or [],
    )
    if foreign_keys is not None and foreign_keys != []:
        schema_metadata.foreignKeys = foreign_keys

    return schema_metadata


# config flags to emit telemetry for
config_options_to_report = [
    "include_views",
    "include_tables",
]


class SQLAlchemySource(StatefulIngestionSourceBase):
    """A Base class for all SQL Sources that use SQLAlchemy to extend"""

    def __init__(self, config: SQLAlchemyConfig, ctx: PipelineContext, platform: str):
        super(SQLAlchemySource, self).__init__(config, ctx)
        self.config = config
        self.platform = platform
        self.report: SQLSourceReport = SQLSourceReport()

        # Create and register the stateful ingestion use-case handlers.
        self.stale_entity_removal_handler = StaleEntityRemovalHandler(
            source=self,
            config=self.config,
            state_type_class=BaseSQLAlchemyCheckpointState,
            pipeline_name=self.ctx.pipeline_name,
            run_id=self.ctx.run_id,
        )

        config_report = {
            config_option: config.dict().get(config_option)
            for config_option in config_options_to_report
        }

        config_report = {
            **config_report,
            "profiling_enabled": config.profiling.enabled,
            "platform": platform,
        }

        telemetry.telemetry_instance.ping(
            "sql_config",
            config_report,
        )

        if config.profiling.enabled:
            telemetry.telemetry_instance.ping(
                "sql_profiling_config",
                config.profiling.config_for_telemetry(),
            )

        self.domain_registry: Optional[DomainRegistry] = None
        if self.config.domain:
            self.domain_registry = DomainRegistry(
                cached_domains=[k for k in self.config.domain], graph=self.ctx.graph
            )

    def warn(self, log: logging.Logger, key: str, reason: str) -> None:
        self.report.report_warning(key, reason)
        log.warning(f"{key} => {reason}")

    def error(self, log: logging.Logger, key: str, reason: str) -> None:
        self.report.report_failure(key, reason)
        log.error(f"{key} => {reason}")

    def get_inspectors(self) -> Iterable[Inspector]:
        # This method can be overridden in the case that you want to dynamically
        # run on multiple databases.

        url = self.config.get_sql_alchemy_url()
        logger.debug(f"sql_alchemy_url={url}")
        engine = create_engine(url, **self.config.options)
        with engine.connect() as conn:
            inspector = inspect(conn)
            yield inspector

    def get_db_name(self, inspector: Inspector) -> str:
        engine = inspector.engine

        if engine and hasattr(engine, "url") and hasattr(engine.url, "database"):
            return str(engine.url.database).strip('"').lower()
        else:
            raise Exception("Unable to get database name from Sqlalchemy inspector")

    def get_schema_names(self, inspector):
        return inspector.get_schema_names()

    def get_allowed_schemas(self, inspector: Inspector, db_name: str) -> Iterable[str]:
        # this function returns the schema names which are filtered by schema_pattern.
        for schema in self.get_schema_names(inspector):
            if not self.config.schema_pattern.allowed(schema):
                self.report.report_dropped(f"{schema}.*")
                continue
            else:
                self.add_information_for_schema(inspector, schema)
                yield schema

    def gen_database_containers(
        self,
        database: str,
        extra_properties: Optional[Dict[str, Any]] = None,
    ) -> Iterable[MetadataWorkUnit]:
        database_container_key = gen_database_key(
            database,
            platform=self.platform,
            platform_instance=self.config.platform_instance,
            env=self.config.env,
        )

        yield from gen_database_container(
            database=database,
            database_container_key=database_container_key,
            sub_types=[DatasetContainerSubTypes.DATABASE],
            domain_registry=self.domain_registry,
            domain_config=self.config.domain,
            extra_properties=extra_properties,
        )

    def gen_schema_containers(
        self,
        schema: str,
        database: str,
        extra_properties: Optional[Dict[str, Any]] = None,
    ) -> Iterable[MetadataWorkUnit]:
        database_container_key = gen_database_key(
            database,
            platform=self.platform,
            platform_instance=self.config.platform_instance,
            env=self.config.env,
        )

        schema_container_key = gen_schema_key(
            db_name=database,
            schema=schema,
            platform=self.platform,
            platform_instance=self.config.platform_instance,
            env=self.config.env,
        )

        yield from gen_schema_container(
            database=database,
            schema=schema,
            schema_container_key=schema_container_key,
            database_container_key=database_container_key,
            sub_types=[DatasetContainerSubTypes.SCHEMA],
            domain_registry=self.domain_registry,
            domain_config=self.config.domain,
            extra_properties=extra_properties,
        )

    def add_table_to_schema_container(
        self,
        dataset_urn: str,
        db_name: str,
        schema: str,
    ) -> Iterable[MetadataWorkUnit]:
        schema_container_key = gen_schema_key(
            db_name=db_name,
            schema=schema,
            platform=self.platform,
            platform_instance=self.config.platform_instance,
            env=self.config.env,
        )

        yield from add_table_to_schema_container(
            dataset_urn=dataset_urn,
            parent_container_key=schema_container_key,
        )

    def get_workunits_internal(self) -> Iterable[Union[MetadataWorkUnit, SqlWorkUnit]]:
        sql_config = self.config
        if logger.isEnabledFor(logging.DEBUG):
            # If debug logging is enabled, we also want to echo each SQL query issued.
            sql_config.options.setdefault("echo", True)

        # Extra default SQLAlchemy option for better connection pooling and threading.
        # https://docs.sqlalchemy.org/en/14/core/pooling.html#sqlalchemy.pool.QueuePool.params.max_overflow
        if sql_config.profiling.enabled:
            sql_config.options.setdefault(
                "max_overflow", sql_config.profiling.max_workers
            )

        for inspector in self.get_inspectors():
            profiler = None
            profile_requests: List["GEProfilerRequest"] = []
            if sql_config.profiling.enabled:
                profiler = self.get_profiler_instance(inspector)

            db_name = self.get_db_name(inspector)
            yield from self.gen_database_containers(
                database=db_name,
            )

            for schema in self.get_allowed_schemas(inspector, db_name):
                self.add_information_for_schema(inspector, schema)

                yield from self.gen_schema_containers(
                    database=db_name,
                    schema=schema,
                    extra_properties=self.get_schema_properties(
                        inspector=inspector, schema=schema, database=db_name
                    ),
                )

                if sql_config.include_tables:
                    yield from self.loop_tables(inspector, schema, sql_config)

                if sql_config.include_views:
                    yield from self.loop_views(inspector, schema, sql_config)

                if profiler:
                    profile_requests += list(
                        self.loop_profiler_requests(inspector, schema, sql_config)
                    )

            if profiler and profile_requests:
                yield from self.loop_profiler(
                    profile_requests, profiler, platform=self.platform
                )

    def get_workunits(self) -> Iterable[MetadataWorkUnit]:
        return auto_stale_entity_removal(
            self.stale_entity_removal_handler,
            auto_workunit_reporter(
                self.report, auto_status_aspect(self.get_workunits_internal())
            ),
        )

    def standardize_schema_table_names(
        self, schema: str, entity: str
    ) -> Tuple[str, str]:
        # Some SQLAlchemy dialects need a standardization step to clean the schema
        # and table names. See BigQuery for an example of when this is useful.
        return schema, entity

    def get_identifier(
        self, *, schema: str, entity: str, inspector: Inspector, **kwargs: Any
    ) -> str:
        # Many SQLAlchemy dialects have three-level hierarchies. This method, which
        # subclasses can override, enables them to modify the identifiers as needed.
        if hasattr(self.config, "get_identifier"):
            # This path is deprecated and will eventually be removed.
            return self.config.get_identifier(schema=schema, table=entity)  # type: ignore
        else:
            return f"{schema}.{entity}"

    def get_foreign_key_metadata(
        self,
        dataset_urn: str,
        schema: str,
        fk_dict: Dict[str, str],
        inspector: Inspector,
    ) -> ForeignKeyConstraint:
        referred_schema: Optional[str] = fk_dict.get("referred_schema")

        if not referred_schema:
            referred_schema = schema

        referred_dataset_name = self.get_identifier(
            schema=referred_schema,
            entity=fk_dict["referred_table"],
            inspector=inspector,
        )

        source_fields = [
            f"urn:li:schemaField:({dataset_urn},{f})"
            for f in fk_dict["constrained_columns"]
        ]
        foreign_dataset = make_dataset_urn_with_platform_instance(
            platform=self.platform,
            name=referred_dataset_name,
            platform_instance=self.config.platform_instance,
            env=self.config.env,
        )
        foreign_fields = [
            f"urn:li:schemaField:({foreign_dataset},{f})"
            for f in fk_dict["referred_columns"]
        ]

        return ForeignKeyConstraint(
            fk_dict["name"], foreign_fields, source_fields, foreign_dataset
        )

    def normalise_dataset_name(self, dataset_name: str) -> str:
        return dataset_name

    def loop_tables(  # noqa: C901
        self,
        inspector: Inspector,
        schema: str,
        sql_config: SQLAlchemyConfig,
    ) -> Iterable[Union[SqlWorkUnit, MetadataWorkUnit]]:
        tables_seen: Set[str] = set()
        try:
            for table in inspector.get_table_names(schema):
                schema, table = self.standardize_schema_table_names(
                    schema=schema, entity=table
                )
                dataset_name = self.get_identifier(
                    schema=schema, entity=table, inspector=inspector
                )

                dataset_name = self.normalise_dataset_name(dataset_name)

                if dataset_name not in tables_seen:
                    tables_seen.add(dataset_name)
                else:
                    logger.debug(f"{dataset_name} has already been seen, skipping...")
                    continue

                self.report.report_entity_scanned(dataset_name, ent_type="table")
                if not sql_config.table_pattern.allowed(dataset_name):
                    self.report.report_dropped(dataset_name)
                    continue

                try:
                    yield from self._process_table(
                        dataset_name, inspector, schema, table, sql_config
                    )
                except Exception as e:
                    logger.warning(
                        f"Unable to ingest {schema}.{table} due to an exception.\n {traceback.format_exc()}"
                    )
                    self.report.report_warning(
                        f"{schema}.{table}", f"Ingestion error: {e}"
                    )
        except Exception as e:
            self.report.report_failure(f"{schema}", f"Tables error: {e}")

    def add_information_for_schema(self, inspector: Inspector, schema: str) -> None:
        pass

    def get_extra_tags(
        self, inspector: Inspector, schema: str, table: str
    ) -> Optional[Dict[str, List[str]]]:
        return None

    def _process_table(
        self,
        dataset_name: str,
        inspector: Inspector,
        schema: str,
        table: str,
        sql_config: SQLAlchemyConfig,
    ) -> Iterable[Union[SqlWorkUnit, MetadataWorkUnit]]:
        columns = self._get_columns(dataset_name, inspector, schema, table)
        dataset_urn = make_dataset_urn_with_platform_instance(
            self.platform,
            dataset_name,
            self.config.platform_instance,
            self.config.env,
        )
        dataset_snapshot = DatasetSnapshot(
            urn=dataset_urn,
            aspects=[StatusClass(removed=False)],
        )

        description, properties, location_urn = self.get_table_properties(
            inspector, schema, table
        )

        # Tablename might be different from the real table if we ran some normalisation ont it.
        # Getting normalized table name from the dataset_name
        # Table is the last item in the dataset name
        normalised_table = table
        splits = dataset_name.split(".")
        if splits:
            normalised_table = splits[-1]
            if properties and normalised_table != table:
                properties["original_table_name"] = table

        dataset_properties = DatasetPropertiesClass(
            name=normalised_table,
            description=description,
            customProperties=properties,
        )
        dataset_snapshot.aspects.append(dataset_properties)

        if self.config.include_table_location_lineage and location_urn:
            external_upstream_table = UpstreamClass(
                dataset=location_urn,
                type=DatasetLineageTypeClass.COPY,
            )
            yield MetadataChangeProposalWrapper(
                entityUrn=dataset_snapshot.urn,
                aspect=UpstreamLineage(upstreams=[external_upstream_table]),
            ).as_workunit()

        extra_tags = self.get_extra_tags(inspector, schema, table)
        pk_constraints: dict = inspector.get_pk_constraint(table, schema)
        foreign_keys = self._get_foreign_keys(dataset_urn, inspector, schema, table)
        schema_fields = self.get_schema_fields(
            dataset_name, columns, pk_constraints, tags=extra_tags
        )
        schema_metadata = get_schema_metadata(
            self.report,
            dataset_name,
            self.platform,
            columns,
            pk_constraints,
            foreign_keys,
            schema_fields,
        )
        dataset_snapshot.aspects.append(schema_metadata)
        db_name = self.get_db_name(inspector)

        yield from self.add_table_to_schema_container(
            dataset_urn=dataset_urn, db_name=db_name, schema=schema
        )
        mce = MetadataChangeEvent(proposedSnapshot=dataset_snapshot)
        yield SqlWorkUnit(id=dataset_name, mce=mce)
        dpi_aspect = self.get_dataplatform_instance_aspect(dataset_urn=dataset_urn)
        if dpi_aspect:
            yield dpi_aspect
        yield MetadataWorkUnit(
            id=f"{dataset_name}-subtypes",
            mcp=MetadataChangeProposalWrapper(
                entityUrn=dataset_urn,
                aspect=SubTypesClass(typeNames=[DatasetSubTypes.TABLE]),
            ),
        )

        if self.config.domain:
            assert self.domain_registry
            yield from get_domain_wu(
                dataset_name=dataset_name,
                entity_urn=dataset_urn,
                domain_config=sql_config.domain,
                domain_registry=self.domain_registry,
            )

    def get_database_properties(
        self, inspector: Inspector, database: str
    ) -> Optional[Dict[str, str]]:
        return None

    def get_schema_properties(
        self, inspector: Inspector, database: str, schema: str
    ) -> Optional[Dict[str, str]]:
        return None

    def get_table_properties(
        self, inspector: Inspector, schema: str, table: str
    ) -> Tuple[Optional[str], Dict[str, str], Optional[str]]:
        description: Optional[str] = None
        properties: Dict[str, str] = {}

        # The location cannot be fetched generically, but subclasses may override
        # this method and provide a location.
        location: Optional[str] = None

        try:
            # SQLAlchemy stubs are incomplete and missing this method.
            # PR: https://github.com/dropbox/sqlalchemy-stubs/pull/223.
            table_info: dict = inspector.get_table_comment(table, schema)  # type: ignore
        except NotImplementedError:
            return description, properties, location
        except ProgrammingError as pe:
            # Snowflake needs schema names quoted when fetching table comments.
            logger.debug(
                f"Encountered ProgrammingError. Retrying with quoted schema name for schema {schema} and table {table}",
                pe,
            )
            table_info: dict = inspector.get_table_comment(table, f'"{schema}"')  # type: ignore

        description = table_info.get("text")
        if type(description) is tuple:
            # Handling for value type tuple which is coming for dialect 'db2+ibm_db'
            description = table_info["text"][0]

        # The "properties" field is a non-standard addition to SQLAlchemy's interface.
        properties = table_info.get("properties", {})
        return description, properties, location

    def get_dataplatform_instance_aspect(
        self, dataset_urn: str
    ) -> Optional[MetadataWorkUnit]:
        # If we are a platform instance based source, emit the instance aspect
        if self.config.platform_instance:
            yield MetadataChangeProposalWrapper(
                entityUrn=dataset_urn,
                aspect=DataPlatformInstanceClass(
                    platform=make_data_platform_urn(self.platform),
                    instance=make_dataplatform_instance_urn(
                        self.platform, self.config.platform_instance
                    ),
                ),
            ).as_workunit()
        else:
            return None

    def _get_columns(
        self, dataset_name: str, inspector: Inspector, schema: str, table: str
    ) -> List[dict]:
        columns = []
        try:
            columns = inspector.get_columns(table, schema)
            if len(columns) == 0:
                self.report.report_warning(MISSING_COLUMN_INFO, dataset_name)
        except Exception as e:
            self.report.report_warning(
                dataset_name,
                f"unable to get column information due to an error -> {e}",
            )
        return columns

    def _get_foreign_keys(
        self, dataset_urn: str, inspector: Inspector, schema: str, table: str
    ) -> List[ForeignKeyConstraint]:
        try:
            foreign_keys = [
                self.get_foreign_key_metadata(dataset_urn, schema, fk_rec, inspector)
                for fk_rec in inspector.get_foreign_keys(table, schema)
            ]
        except KeyError:
            # certain databases like MySQL cause issues due to lower-case/upper-case irregularities
            logger.debug(
                f"{dataset_urn}: failure in foreign key extraction... skipping"
            )
            foreign_keys = []
        return foreign_keys

    def get_schema_fields(
        self,
        dataset_name: str,
        columns: List[dict],
        pk_constraints: Optional[dict] = None,
        tags: Optional[Dict[str, List[str]]] = None,
    ) -> List[SchemaField]:
        canonical_schema = []
        for column in columns:
            column_tags: Optional[List[str]] = None
            if tags:
                column_tags = tags.get(column["name"], [])
            fields = self.get_schema_fields_for_column(
                dataset_name, column, pk_constraints, tags=column_tags
            )
            canonical_schema.extend(fields)
        return canonical_schema

    def get_schema_fields_for_column(
        self,
        dataset_name: str,
        column: dict,
        pk_constraints: Optional[dict] = None,
        tags: Optional[List[str]] = None,
    ) -> List[SchemaField]:
        gtc: Optional[GlobalTagsClass] = None
        if tags:
            tags_str = [make_tag_urn(t) for t in tags]
            tags_tac = [TagAssociationClass(t) for t in tags_str]
            gtc = GlobalTagsClass(tags_tac)
        field = SchemaField(
            fieldPath=column["name"],
            type=get_column_type(self.report, dataset_name, column["type"]),
            nativeDataType=column.get("full_type", repr(column["type"])),
            description=column.get("comment", None),
            nullable=column["nullable"],
            recursive=False,
            globalTags=gtc,
        )
        if (
            pk_constraints is not None
            and isinstance(pk_constraints, dict)  # some dialects (hive) return list
            and column["name"] in pk_constraints.get("constrained_columns", [])
        ):
            field.isPartOfKey = True
        return [field]

    def loop_views(
        self,
        inspector: Inspector,
        schema: str,
        sql_config: SQLAlchemyConfig,
    ) -> Iterable[Union[SqlWorkUnit, MetadataWorkUnit]]:
        try:
            for view in inspector.get_view_names(schema):
                schema, view = self.standardize_schema_table_names(
                    schema=schema, entity=view
                )
                dataset_name = self.get_identifier(
                    schema=schema, entity=view, inspector=inspector
                )
                dataset_name = self.normalise_dataset_name(dataset_name)

                self.report.report_entity_scanned(dataset_name, ent_type="view")

                if not sql_config.view_pattern.allowed(dataset_name):
                    self.report.report_dropped(dataset_name)
                    continue

                try:
                    yield from self._process_view(
                        dataset_name=dataset_name,
                        inspector=inspector,
                        schema=schema,
                        view=view,
                        sql_config=sql_config,
                    )
                except Exception as e:
                    logger.warning(
                        f"Unable to ingest view {schema}.{view} due to an exception.\n {traceback.format_exc()}"
                    )
                    self.report.report_warning(
                        f"{schema}.{view}", f"Ingestion error: {e}"
                    )
        except Exception as e:
            self.report.report_failure(f"{schema}", f"Views error: {e}")

    def _process_view(
        self,
        dataset_name: str,
        inspector: Inspector,
        schema: str,
        view: str,
        sql_config: SQLAlchemyConfig,
    ) -> Iterable[Union[SqlWorkUnit, MetadataWorkUnit]]:
        try:
            columns = inspector.get_columns(view, schema)
        except KeyError:
            # For certain types of views, we are unable to fetch the list of columns.
            self.report.report_warning(
                dataset_name, "unable to get schema for this view"
            )
            schema_metadata = None
        else:
            schema_fields = self.get_schema_fields(dataset_name, columns)
            schema_metadata = get_schema_metadata(
                self.report,
                dataset_name,
                self.platform,
                columns,
                canonical_schema=schema_fields,
            )
        description, properties, _ = self.get_table_properties(inspector, schema, view)
        try:
            view_definition = inspector.get_view_definition(view, schema)
            if view_definition is None:
                view_definition = ""
            else:
                # Some dialects return a TextClause instead of a raw string,
                # so we need to convert them to a string.
                view_definition = str(view_definition)
        except NotImplementedError:
            view_definition = ""
        properties["view_definition"] = view_definition
        properties["is_view"] = "True"
        dataset_urn = make_dataset_urn_with_platform_instance(
            self.platform,
            dataset_name,
            self.config.platform_instance,
            self.config.env,
        )
        dataset_snapshot = DatasetSnapshot(
            urn=dataset_urn,
            aspects=[StatusClass(removed=False)],
        )
        db_name = self.get_db_name(inspector)
        yield from self.add_table_to_schema_container(
            dataset_urn=dataset_urn,
            db_name=db_name,
            schema=schema,
        )

        dataset_properties = DatasetPropertiesClass(
            name=view,
            description=description,
            customProperties=properties,
        )
        dataset_snapshot.aspects.append(dataset_properties)
        if schema_metadata:
            dataset_snapshot.aspects.append(schema_metadata)
        mce = MetadataChangeEvent(proposedSnapshot=dataset_snapshot)
        yield SqlWorkUnit(id=dataset_name, mce=mce)
        dpi_aspect = self.get_dataplatform_instance_aspect(dataset_urn=dataset_urn)
        if dpi_aspect:
            yield dpi_aspect
        yield MetadataChangeProposalWrapper(
            entityUrn=dataset_urn,
            aspect=SubTypesClass(typeNames=[DatasetSubTypes.VIEW]),
        ).as_workunit()
        if "view_definition" in properties:
            view_definition_string = properties["view_definition"]
            view_properties_aspect = ViewPropertiesClass(
                materialized=False, viewLanguage="SQL", viewLogic=view_definition_string
            )
            yield MetadataChangeProposalWrapper(
                entityUrn=dataset_urn,
                aspect=view_properties_aspect,
            ).as_workunit()

        if self.config.domain and self.domain_registry:
            yield from get_domain_wu(
                dataset_name=dataset_name,
                entity_urn=dataset_urn,
                domain_config=sql_config.domain,
                domain_registry=self.domain_registry,
            )

    def get_profiler_instance(self, inspector: Inspector) -> "DatahubGEProfiler":
        from datahub.ingestion.source.ge_data_profiler import DatahubGEProfiler

        return DatahubGEProfiler(
            conn=inspector.bind,
            report=self.report,
            config=self.config.profiling,
            platform=self.platform,
        )

    def get_profile_args(self) -> Dict:
        """Passed down to GE profiler"""
        return {}

    # Override if needed
    def generate_partition_profiler_query(
        self, schema: str, table: str, partition_datetime: Optional[datetime.datetime]
    ) -> Tuple[Optional[str], Optional[str]]:
        return None, None

    def is_table_partitioned(
        self, database: Optional[str], schema: str, table: str
    ) -> Optional[bool]:
        return None

    # Override if needed
    def generate_profile_candidates(
        self,
        inspector: Inspector,
        threshold_time: Optional[datetime.datetime],
        schema: str,
    ) -> Optional[List[str]]:
        raise NotImplementedError()

    # Override if you want to do additional checks
    def is_dataset_eligible_for_profiling(
        self,
        dataset_name: str,
        sql_config: SQLAlchemyConfig,
        inspector: Inspector,
        profile_candidates: Optional[List[str]],
    ) -> bool:
        return (
            sql_config.table_pattern.allowed(dataset_name)
            and sql_config.profile_pattern.allowed(dataset_name)
        ) and (
            profile_candidates is None
            or (profile_candidates is not None and dataset_name in profile_candidates)
        )

    def loop_profiler_requests(
        self,
        inspector: Inspector,
        schema: str,
        sql_config: SQLAlchemyConfig,
    ) -> Iterable["GEProfilerRequest"]:
        from datahub.ingestion.source.ge_data_profiler import GEProfilerRequest

        tables_seen: Set[str] = set()
        profile_candidates = None  # Default value if profile candidates not available.
        if (
            sql_config.profiling.profile_if_updated_since_days is not None
            or sql_config.profiling.profile_table_size_limit is not None
            or sql_config.profiling.profile_table_row_limit is None
        ):
            try:
                threshold_time: Optional[datetime.datetime] = None
                if sql_config.profiling.profile_if_updated_since_days is not None:
                    threshold_time = datetime.datetime.now(
                        datetime.timezone.utc
                    ) - datetime.timedelta(
                        sql_config.profiling.profile_if_updated_since_days
                    )
                profile_candidates = self.generate_profile_candidates(
                    inspector, threshold_time, schema
                )
            except NotImplementedError:
                logger.debug("Source does not support generating profile candidates.")

        for table in inspector.get_table_names(schema):
            schema, table = self.standardize_schema_table_names(
                schema=schema, entity=table
            )
            dataset_name = self.get_identifier(
                schema=schema, entity=table, inspector=inspector
            )
            if not self.is_dataset_eligible_for_profiling(
                dataset_name, sql_config, inspector, profile_candidates
            ):
                if self.config.profiling.report_dropped_profiles:
                    self.report.report_dropped(f"profile of {dataset_name}")
                continue

            dataset_name = self.normalise_dataset_name(dataset_name)

            if dataset_name not in tables_seen:
                tables_seen.add(dataset_name)
            else:
                logger.debug(f"{dataset_name} has already been seen, skipping...")
                continue

            missing_column_info_warn = self.report.warnings.get(MISSING_COLUMN_INFO)
            if (
                missing_column_info_warn is not None
                and dataset_name in missing_column_info_warn
            ):
                continue

            (partition, custom_sql) = self.generate_partition_profiler_query(
                schema, table, self.config.profiling.partition_datetime
            )

            if partition is None and self.is_table_partitioned(
                database=None, schema=schema, table=table
            ):
                self.report.report_warning(
                    "profile skipped as partitioned table is empty or partition id was invalid",
                    dataset_name,
                )
                continue

            if (
                partition is not None
                and not self.config.profiling.partition_profiling_enabled
            ):
                logger.debug(
                    f"{dataset_name} and partition {partition} is skipped because profiling.partition_profiling_enabled property is disabled"
                )
                continue

            self.report.report_entity_profiled(dataset_name)
            logger.debug(
                f"Preparing profiling request for {schema}, {table}, {partition}"
            )
            yield GEProfilerRequest(
                pretty_name=dataset_name,
                batch_kwargs=self.prepare_profiler_args(
                    inspector=inspector,
                    schema=schema,
                    table=table,
                    partition=partition,
                    custom_sql=custom_sql,
                ),
            )

    def loop_profiler(
        self,
        profile_requests: List["GEProfilerRequest"],
        profiler: "DatahubGEProfiler",
        platform: Optional[str] = None,
    ) -> Iterable[MetadataWorkUnit]:
        for request, profile in profiler.generate_profiles(
            profile_requests,
            self.config.profiling.max_workers,
            platform=platform,
            profiler_args=self.get_profile_args(),
        ):
            if profile is None:
                continue
            dataset_name = request.pretty_name
            dataset_urn = make_dataset_urn_with_platform_instance(
                self.platform,
                dataset_name,
                self.config.platform_instance,
                self.config.env,
            )
            yield MetadataChangeProposalWrapper(
                entityUrn=dataset_urn,
                aspect=profile,
            ).as_workunit()

    def prepare_profiler_args(
        self,
        inspector: Inspector,
        schema: str,
        table: str,
        partition: Optional[str],
        custom_sql: Optional[str] = None,
    ) -> dict:
        return dict(
            schema=schema, table=table, partition=partition, custom_sql=custom_sql
        )

    def get_report(self):
        return self.report<|MERGE_RESOLUTION|>--- conflicted
+++ resolved
@@ -35,6 +35,7 @@
 from datahub.ingestion.api.source_helpers import (
     auto_stale_entity_removal,
     auto_status_aspect,
+    auto_workunit_reporter,
 )
 from datahub.ingestion.api.workunit import MetadataWorkUnit
 from datahub.ingestion.source.common.subtypes import (
@@ -94,14 +95,6 @@
 from datahub.telemetry import telemetry
 from datahub.utilities.lossy_collections import LossyList
 from datahub.utilities.registries.domain_registry import DomainRegistry
-<<<<<<< HEAD
-from datahub.utilities.source_helpers import (
-    auto_stale_entity_removal,
-    auto_status_aspect,
-    auto_workunit_reporter,
-)
-=======
->>>>>>> dcc2ec11
 from datahub.utilities.sqlalchemy_query_combiner import SQLAlchemyQueryCombinerReport
 
 if TYPE_CHECKING:
