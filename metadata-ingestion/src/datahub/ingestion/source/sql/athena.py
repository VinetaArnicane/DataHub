--- conflicted
+++ resolved
@@ -106,10 +106,7 @@
     def gen_schema_key(self, db_name: str, schema: str) -> DatabaseKey:
         return DatabaseKey(
             platform=self.platform,
-<<<<<<< HEAD
-=======
             environment=self.config.env,
->>>>>>> 2d82531a
             instance=self.config.platform_instance,
             database=schema,
         )
