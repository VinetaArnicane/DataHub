<<<<<<< HEAD
import json
from typing import Dict, Optional, Tuple

from pyathena.common import BaseCursor
from pyathena.model import AthenaTableMetadata
=======
import typing
from typing import List, Optional

>>>>>>> 06bb0338
from sqlalchemy.engine.reflection import Inspector

from datahub.ingestion.source.sql.sql_common import (
    SQLAlchemyConfig,
    SQLAlchemySource,
    make_sqlalchemy_uri,
)


class AthenaConfig(SQLAlchemyConfig):
    scheme: str = "awsathena+rest"
    username: Optional[str] = None
    password: Optional[str] = None
    database: Optional[str] = None
    aws_region: str
    s3_staging_dir: str
    work_group: str

    include_views = False  # not supported for Athena

    def get_sql_alchemy_url(self):
        return make_sqlalchemy_uri(
            self.scheme,
            self.username or "",
            self.password,
            f"athena.{self.aws_region}.amazonaws.com:443",
            self.database,
            uri_opts={
                "s3_staging_dir": self.s3_staging_dir,
                "work_group": self.work_group,
            },
        )


class AthenaSource(SQLAlchemySource):
    def __init__(self, config, ctx):
        super().__init__(config, ctx, "athena")
        self.cursor: Optional[BaseCursor] = None

    @classmethod
    def create(cls, config_dict, ctx):
        config = AthenaConfig.parse_obj(config_dict)
        return cls(config, ctx)

<<<<<<< HEAD
    def get_table_properties(
        self, inspector: Inspector, schema: str, table: str
    ) -> Tuple[Optional[str], Optional[Dict[str, str]]]:
        if not self.cursor:
            self.cursor = inspector.dialect._raw_connection(inspector.engine).cursor()

        assert self.cursor
        # Unfortunately properties can be only get through private methods as those are not exposed
        # https://github.com/laughingman7743/PyAthena/blob/9e42752b0cc7145a87c3a743bb2634fe125adfa7/pyathena/model.py#L201
        metadata: AthenaTableMetadata = self.cursor._get_table_metadata(
            table_name=table, schema_name=schema
        )
        description = metadata.comment
        custom_properties: Dict[str, str] = {}
        custom_properties["partition_keys"] = json.dumps(
            [
                {
                    "name": partition.name,
                    "type": partition.type,
                    "comment": partition.comment if partition.comment else "",
                }
                for partition in metadata.partition_keys
            ]
        )
        for key, value in metadata.parameters.items():
            custom_properties[key] = value if value else ""

        custom_properties["create_time"] = (
            str(metadata.create_time) if metadata.create_time else ""
        )
        custom_properties["last_access_time"] = (
            str(metadata.last_access_time) if metadata.last_access_time else ""
        )
        custom_properties["table_type"] = (
            metadata.table_type if metadata.table_type else ""
        )

        return description, custom_properties

    def __exit__(self):
        if self.cursor:
            self.cursor.close()
=======
    # It seems like database/schema filter in the connection string does not work and this to work around that
    def get_schema_names(self, inspector: Inspector) -> List[str]:
        athena_config = typing.cast(AthenaConfig, self.config)
        schemas = inspector.get_schema_names()
        if athena_config.database:
            return [schema for schema in schemas if schema == athena_config.database]
        return schemas
>>>>>>> 06bb0338
<|MERGE_RESOLUTION|>--- conflicted
+++ resolved
@@ -1,14 +1,8 @@
-<<<<<<< HEAD
 import json
-from typing import Dict, Optional, Tuple
+from typing import Dict, List, Optional, Tuple
 
 from pyathena.common import BaseCursor
 from pyathena.model import AthenaTableMetadata
-=======
-import typing
-from typing import List, Optional
-
->>>>>>> 06bb0338
 from sqlalchemy.engine.reflection import Inspector
 
 from datahub.ingestion.source.sql.sql_common import (
@@ -53,7 +47,6 @@
         config = AthenaConfig.parse_obj(config_dict)
         return cls(config, ctx)
 
-<<<<<<< HEAD
     def get_table_properties(
         self, inspector: Inspector, schema: str, table: str
     ) -> Tuple[Optional[str], Optional[Dict[str, str]]]:
@@ -92,11 +85,7 @@
         )
 
         return description, custom_properties
-
-    def __exit__(self):
-        if self.cursor:
-            self.cursor.close()
-=======
+   
     # It seems like database/schema filter in the connection string does not work and this to work around that
     def get_schema_names(self, inspector: Inspector) -> List[str]:
         athena_config = typing.cast(AthenaConfig, self.config)
@@ -104,4 +93,7 @@
         if athena_config.database:
             return [schema for schema in schemas if schema == athena_config.database]
         return schemas
->>>>>>> 06bb0338
+
+    def __exit__(self):
+        if self.cursor:
+            self.cursor.close()