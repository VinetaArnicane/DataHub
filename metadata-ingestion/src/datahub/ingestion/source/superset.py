--- conflicted
+++ resolved
@@ -325,14 +325,10 @@
             )
         self.sink_config = ctx.pipeline_config.sink.config
         self.session = self.login()
-<<<<<<< HEAD
         self.rest_emitter = DatahubRestEmitter(
             gms_server=self.sink_config.get("server", ""),
             token=self.sink_config.get("token", ""),
         )
-=======
-        self.owners_dict = self.build_preset_owner_dict()
->>>>>>> e1dde5bb
 
     def login(self) -> requests.Session:
         login_response = requests.post(
