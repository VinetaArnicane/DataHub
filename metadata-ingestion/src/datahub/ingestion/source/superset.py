import json
import logging
from functools import lru_cache
from typing import Dict, Iterable, Optional

import dateutil.parser as dp
import requests
from pydantic.class_validators import root_validator, validator
from pydantic.fields import Field

from datahub.emitter.mce_builder import DEFAULT_ENV
from datahub.ingestion.api.common import PipelineContext
from datahub.ingestion.api.decorators import (
    SourceCapability,
    SupportStatus,
    capability,
    config_class,
    platform_name,
    support_status,
)
from datahub.ingestion.api.source import Source
from datahub.ingestion.api.source_helpers import (
    auto_stale_entity_removal,
    auto_status_aspect,
)
from datahub.ingestion.api.workunit import MetadataWorkUnit
from datahub.ingestion.source.sql import sql_common
from datahub.ingestion.source.state.entity_removal_state import GenericCheckpointState
from datahub.ingestion.source.state.stale_entity_removal_handler import (
    StaleEntityRemovalHandler,
    StaleEntityRemovalSourceReport,
    StatefulStaleMetadataRemovalConfig,
)
from datahub.ingestion.source.state.stateful_ingestion_base import (
    StatefulIngestionConfigBase,
    StatefulIngestionSourceBase,
)
from datahub.metadata.com.linkedin.pegasus2avro.common import (
    AuditStamp,
    ChangeAuditStamps,
    Status,
)
from datahub.metadata.com.linkedin.pegasus2avro.metadata.snapshot import (
    ChartSnapshot,
    DashboardSnapshot,
)
from datahub.metadata.com.linkedin.pegasus2avro.mxe import MetadataChangeEvent
from datahub.metadata.schema_classes import (
    ChartInfoClass,
    ChartTypeClass,
    DashboardInfoClass,
)
from datahub.utilities import config_clean
<<<<<<< HEAD
from datahub.utilities.source_helpers import (
    auto_stale_entity_removal,
    auto_status_aspect,
    auto_workunit_reporter,
)
=======
>>>>>>> dcc2ec11

logger = logging.getLogger(__name__)

PAGE_SIZE = 25


chart_type_from_viz_type = {
    "line": ChartTypeClass.LINE,
    "big_number": ChartTypeClass.LINE,
    "table": ChartTypeClass.TABLE,
    "dist_bar": ChartTypeClass.BAR,
    "area": ChartTypeClass.AREA,
    "bar": ChartTypeClass.BAR,
    "pie": ChartTypeClass.PIE,
    "histogram": ChartTypeClass.HISTOGRAM,
    "big_number_total": ChartTypeClass.LINE,
    "dual_line": ChartTypeClass.LINE,
    "line_multi": ChartTypeClass.LINE,
    "treemap": ChartTypeClass.AREA,
    "box_plot": ChartTypeClass.BAR,
}


class SupersetConfig(StatefulIngestionConfigBase):
    # See the Superset /security/login endpoint for details
    # https://superset.apache.org/docs/rest-api
    connect_uri: str = Field(
        default="http://localhost:8088", description="Superset host URL."
    )
    display_uri: Optional[str] = Field(
        default=None,
        description="optional URL to use in links (if `connect_uri` is only for ingestion)",
    )
    username: Optional[str] = Field(default=None, description="Superset username.")
    password: Optional[str] = Field(default=None, description="Superset password.")

    # Configuration for stateful ingestion
    stateful_ingestion: Optional[StatefulStaleMetadataRemovalConfig] = Field(
        default=None, description="Superset Stateful Ingestion Config."
    )

    provider: str = Field(default="db", description="Superset provider.")
    options: Dict = Field(default={}, description="")
    env: str = Field(
        default=DEFAULT_ENV,
        description="Environment to use in namespace when constructing URNs",
    )
    database_alias: Dict[str, str] = Field(
        default={},
        description="Can be used to change mapping for database names in superset to what you have in datahub",
    )

    @validator("connect_uri", "display_uri")
    def remove_trailing_slash(cls, v):
        return config_clean.remove_trailing_slashes(v)

    @root_validator
    def default_display_uri_to_connect_uri(cls, values):
        base = values.get("display_uri")
        if base is None:
            values["display_uri"] = values.get("connect_uri")
        return values


def get_metric_name(metric):
    if not metric:
        return ""
    if isinstance(metric, str):
        return metric
    label = metric.get("label")
    if not label:
        return ""
    return label


def get_filter_name(filter_obj):
    sql_expression = filter_obj.get("sqlExpression")
    if sql_expression:
        return sql_expression

    clause = filter_obj.get("clause")
    column = filter_obj.get("subject")
    operator = filter_obj.get("operator")
    comparator = filter_obj.get("comparator")
    return f"{clause} {column} {operator} {comparator}"


@platform_name("Superset")
@config_class(SupersetConfig)
@support_status(SupportStatus.CERTIFIED)
@capability(
    SourceCapability.DELETION_DETECTION, "Optionally enabled via stateful_ingestion"
)
class SupersetSource(StatefulIngestionSourceBase):
    """
    This plugin extracts the following:
    - Charts, dashboards, and associated metadata

    See documentation for superset's /security/login at https://superset.apache.org/docs/rest-api for more details on superset's login api.
    """

    config: SupersetConfig
    report: StaleEntityRemovalSourceReport
    platform = "superset"
    stale_entity_removal_handler: StaleEntityRemovalHandler

    def __hash__(self):
        return id(self)

    def __init__(self, ctx: PipelineContext, config: SupersetConfig):
        super().__init__(config, ctx)
        self.config = config
        self.report = StaleEntityRemovalSourceReport()

        login_response = requests.post(
            f"{self.config.connect_uri}/api/v1/security/login",
            json={
                "username": self.config.username,
                "password": self.config.password,
                "refresh": True,
                "provider": self.config.provider,
            },
        )

        self.access_token = login_response.json()["access_token"]
        logger.debug("Got access token from superset")

        self.session = requests.Session()
        self.session.headers.update(
            {
                "Authorization": f"Bearer {self.access_token}",
                "Content-Type": "application/json",
                "Accept": "*/*",
            }
        )

        # Test the connection
        test_response = self.session.get(f"{self.config.connect_uri}/api/v1/dashboard/")
        if test_response.status_code == 200:
            pass
            # TODO(Gabe): how should we message about this error?

        # Create and register the stateful ingestion use-case handlers.
        self.stale_entity_removal_handler = StaleEntityRemovalHandler(
            source=self,
            config=self.config,
            state_type_class=GenericCheckpointState,
            pipeline_name=self.ctx.pipeline_name,
            run_id=self.ctx.run_id,
        )

    @classmethod
    def create(cls, config_dict: dict, ctx: PipelineContext) -> Source:
        config = SupersetConfig.parse_obj(config_dict)
        return cls(ctx, config)

    @lru_cache(maxsize=None)
    def get_platform_from_database_id(self, database_id):
        database_response = self.session.get(
            f"{self.config.connect_uri}/api/v1/database/{database_id}"
        ).json()
        sqlalchemy_uri = database_response.get("result", {}).get("sqlalchemy_uri")
        return sql_common.get_platform_from_sqlalchemy_uri(sqlalchemy_uri)

    @lru_cache(maxsize=None)
    def get_datasource_urn_from_id(self, datasource_id):
        dataset_response = self.session.get(
            f"{self.config.connect_uri}/api/v1/dataset/{datasource_id}"
        ).json()
        schema_name = dataset_response.get("result", {}).get("schema")
        table_name = dataset_response.get("result", {}).get("table_name")
        database_id = dataset_response.get("result", {}).get("database", {}).get("id")
        database_name = (
            dataset_response.get("result", {}).get("database", {}).get("database_name")
        )
        database_name = self.config.database_alias.get(database_name, database_name)

        if database_id and table_name:
            platform = self.get_platform_from_database_id(database_id)
            platform_urn = f"urn:li:dataPlatform:{platform}"
            dataset_urn = (
                f"urn:li:dataset:("
                f"{platform_urn},{database_name + '.' if database_name else ''}"
                f"{schema_name + '.' if schema_name else ''}"
                f"{table_name},{self.config.env})"
            )
            return dataset_urn
        return None

    def construct_dashboard_from_api_data(self, dashboard_data):
        dashboard_urn = f"urn:li:dashboard:({self.platform},{dashboard_data['id']})"
        dashboard_snapshot = DashboardSnapshot(
            urn=dashboard_urn,
            aspects=[Status(removed=False)],
        )

        modified_actor = f"urn:li:corpuser:{(dashboard_data.get('changed_by') or {}).get('username', 'unknown')}"
        modified_ts = int(
            dp.parse(dashboard_data.get("changed_on_utc", "now")).timestamp() * 1000
        )
        title = dashboard_data.get("dashboard_title", "")
        # note: the API does not currently supply created_by usernames due to a bug, but we are required to
        # provide a created AuditStamp to comply with ChangeAuditStamp model. For now, I sub in the last
        # modified actor urn
        last_modified = ChangeAuditStamps(
            created=AuditStamp(time=modified_ts, actor=modified_actor),
            lastModified=AuditStamp(time=modified_ts, actor=modified_actor),
        )
        dashboard_url = f"{self.config.display_uri}{dashboard_data.get('url', '')}"

        chart_urns = []
        raw_position_data = dashboard_data.get("position_json", "{}")
        position_data = (
            json.loads(raw_position_data) if raw_position_data is not None else {}
        )
        for key, value in position_data.items():
            if not key.startswith("CHART-"):
                continue
            chart_urns.append(
                f"urn:li:chart:({self.platform},{value.get('meta', {}).get('chartId', 'unknown')})"
            )

        dashboard_info = DashboardInfoClass(
            description="",
            title=title,
            charts=chart_urns,
            lastModified=last_modified,
            dashboardUrl=dashboard_url,
            customProperties={},
        )
        dashboard_snapshot.aspects.append(dashboard_info)
        return dashboard_snapshot

    def emit_dashboard_mces(self) -> Iterable[MetadataWorkUnit]:
        current_dashboard_page = 0
        # we will set total dashboards to the actual number after we get the response
        total_dashboards = PAGE_SIZE

        while current_dashboard_page * PAGE_SIZE <= total_dashboards:
            dashboard_response = self.session.get(
                f"{self.config.connect_uri}/api/v1/dashboard/",
                params=f"q=(page:{current_dashboard_page},page_size:{PAGE_SIZE})",
            )
            if dashboard_response.status_code != 200:
                logger.warning(
                    f"Failed to get dashboard data: {dashboard_response.text}"
                )
            dashboard_response.raise_for_status()

            payload = dashboard_response.json()
            total_dashboards = payload.get("count") or 0

            current_dashboard_page += 1

            for dashboard_data in payload["result"]:
                dashboard_snapshot = self.construct_dashboard_from_api_data(
                    dashboard_data
                )
                mce = MetadataChangeEvent(proposedSnapshot=dashboard_snapshot)
                yield MetadataWorkUnit(id=dashboard_snapshot.urn, mce=mce)

    def construct_chart_from_chart_data(self, chart_data):
        chart_urn = f"urn:li:chart:({self.platform},{chart_data['id']})"
        chart_snapshot = ChartSnapshot(
            urn=chart_urn,
            aspects=[Status(removed=False)],
        )

        modified_actor = f"urn:li:corpuser:{(chart_data.get('changed_by') or {}).get('username', 'unknown')}"
        modified_ts = int(
            dp.parse(chart_data.get("changed_on_utc", "now")).timestamp() * 1000
        )
        title = chart_data.get("slice_name", "")

        # note: the API does not currently supply created_by usernames due to a bug, but we are required to
        # provide a created AuditStamp to comply with ChangeAuditStamp model. For now, I sub in the last
        # modified actor urn
        last_modified = ChangeAuditStamps(
            created=AuditStamp(time=modified_ts, actor=modified_actor),
            lastModified=AuditStamp(time=modified_ts, actor=modified_actor),
        )
        chart_type = chart_type_from_viz_type.get(chart_data.get("viz_type", ""))
        chart_url = f"{self.config.display_uri}{chart_data.get('url', '')}"

        datasource_id = chart_data.get("datasource_id")
        datasource_urn = self.get_datasource_urn_from_id(datasource_id)

        params = json.loads(chart_data.get("params"))
        metrics = [
            get_metric_name(metric)
            for metric in (params.get("metrics", []) or [params.get("metric")])
        ]
        filters = [
            get_filter_name(filter_obj)
            for filter_obj in params.get("adhoc_filters", [])
        ]
        group_bys = params.get("groupby", []) or []
        if isinstance(group_bys, str):
            group_bys = [group_bys]
        # handling List[Union[str, dict]] case
        # a dict containing two keys: sqlExpression and label
        elif isinstance(group_bys, list) and len(group_bys) != 0:
            temp_group_bys = []
            for item in group_bys:
                # if the item is a custom label
                if isinstance(item, dict):
                    item_value = item.get("label", "")
                    if item_value != "":
                        temp_group_bys.append(f"{item_value}_custom_label")
                    else:
                        temp_group_bys.append(str(item))

                # if the item is a string
                elif isinstance(item, str):
                    temp_group_bys.append(item)

            group_bys = temp_group_bys

        custom_properties = {
            "Metrics": ", ".join(metrics),
            "Filters": ", ".join(filters),
            "Dimensions": ", ".join(group_bys),
        }

        chart_info = ChartInfoClass(
            type=chart_type,
            description="",
            title=title,
            lastModified=last_modified,
            chartUrl=chart_url,
            inputs=[datasource_urn] if datasource_urn else None,
            customProperties=custom_properties,
        )
        chart_snapshot.aspects.append(chart_info)
        return chart_snapshot

    def emit_chart_mces(self) -> Iterable[MetadataWorkUnit]:
        current_chart_page = 0
        # we will set total charts to the actual number after we get the response
        total_charts = PAGE_SIZE

        while current_chart_page * PAGE_SIZE <= total_charts:
            chart_response = self.session.get(
                f"{self.config.connect_uri}/api/v1/chart/",
                params=f"q=(page:{current_chart_page},page_size:{PAGE_SIZE})",
            )
            if chart_response.status_code != 200:
                logger.warning(f"Failed to get chart data: {chart_response.text}")
            chart_response.raise_for_status()

            current_chart_page += 1

            payload = chart_response.json()
            total_charts = payload["count"]
            for chart_data in payload["result"]:
                chart_snapshot = self.construct_chart_from_chart_data(chart_data)

                mce = MetadataChangeEvent(proposedSnapshot=chart_snapshot)
                yield MetadataWorkUnit(id=chart_snapshot.urn, mce=mce)

    def get_workunits_internal(self) -> Iterable[MetadataWorkUnit]:
        yield from self.emit_dashboard_mces()
        yield from self.emit_chart_mces()

    def get_workunits(self) -> Iterable[MetadataWorkUnit]:
        return auto_stale_entity_removal(
            self.stale_entity_removal_handler,
            auto_workunit_reporter(
                self.report, auto_status_aspect(self.get_workunits_internal())
            ),
        )

    def get_report(self) -> StaleEntityRemovalSourceReport:
        return self.report<|MERGE_RESOLUTION|>--- conflicted
+++ resolved
@@ -22,6 +22,7 @@
 from datahub.ingestion.api.source_helpers import (
     auto_stale_entity_removal,
     auto_status_aspect,
+    auto_workunit_reporter,
 )
 from datahub.ingestion.api.workunit import MetadataWorkUnit
 from datahub.ingestion.source.sql import sql_common
@@ -51,14 +52,6 @@
     DashboardInfoClass,
 )
 from datahub.utilities import config_clean
-<<<<<<< HEAD
-from datahub.utilities.source_helpers import (
-    auto_stale_entity_removal,
-    auto_status_aspect,
-    auto_workunit_reporter,
-)
-=======
->>>>>>> dcc2ec11
 
 logger = logging.getLogger(__name__)
 
