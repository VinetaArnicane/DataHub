import json
import logging
import uuid
from typing import Any, Dict, Iterable, List, Optional, Tuple

from iceberg.api import types as IcebergTypes
from iceberg.api.table import Table
from iceberg.api.types.types import NestedField
from iceberg.core.base_table import BaseTable
from iceberg.core.filesystem.filesystem_tables import FilesystemTables
from iceberg.exceptions import NoSuchTableException

from datahub.emitter.mce_builder import (
    make_data_platform_urn,
    make_dataplatform_instance_urn,
    make_dataset_urn_with_platform_instance,
    make_group_urn,
    make_user_urn,
)
from datahub.emitter.mcp import MetadataChangeProposalWrapper
from datahub.ingestion.api.common import PipelineContext
from datahub.ingestion.api.decorators import (
    SourceCapability,
    SupportStatus,
    capability,
    config_class,
    platform_name,
    support_status,
)
from datahub.ingestion.api.source import SourceReport
from datahub.ingestion.api.source_helpers import (
    auto_stale_entity_removal,
    auto_status_aspect,
)
from datahub.ingestion.api.workunit import MetadataWorkUnit
from datahub.ingestion.extractor import schema_util
from datahub.ingestion.source.iceberg.iceberg_common import (
    IcebergSourceConfig,
    IcebergSourceReport,
)
from datahub.ingestion.source.iceberg.iceberg_profiler import IcebergProfiler
from datahub.ingestion.source.state.entity_removal_state import GenericCheckpointState
from datahub.ingestion.source.state.stale_entity_removal_handler import (
    StaleEntityRemovalHandler,
)
from datahub.ingestion.source.state.stateful_ingestion_base import (
    StatefulIngestionSourceBase,
)
from datahub.metadata.com.linkedin.pegasus2avro.common import Status
from datahub.metadata.com.linkedin.pegasus2avro.metadata.snapshot import DatasetSnapshot
from datahub.metadata.com.linkedin.pegasus2avro.mxe import MetadataChangeEvent
from datahub.metadata.com.linkedin.pegasus2avro.schema import (
    OtherSchema,
    SchemaField,
    SchemaMetadata,
)
from datahub.metadata.schema_classes import (
    DataPlatformInstanceClass,
    DatasetPropertiesClass,
    OwnerClass,
    OwnershipClass,
    OwnershipTypeClass,
)
<<<<<<< HEAD
from datahub.utilities.source_helpers import (
    auto_stale_entity_removal,
    auto_status_aspect,
    auto_workunit_reporter,
)
=======
>>>>>>> dcc2ec11

LOGGER = logging.getLogger(__name__)

_all_atomic_types = {
    IcebergTypes.BooleanType: "boolean",
    IcebergTypes.IntegerType: "int",
    IcebergTypes.LongType: "long",
    IcebergTypes.FloatType: "float",
    IcebergTypes.DoubleType: "double",
    IcebergTypes.BinaryType: "bytes",
    IcebergTypes.StringType: "string",
}


@platform_name("Iceberg")
@support_status(SupportStatus.TESTING)
@config_class(IcebergSourceConfig)
@capability(
    SourceCapability.PLATFORM_INSTANCE,
    "Optionally enabled via configuration, an Iceberg instance represents the datalake name where the table is stored.",
)
@capability(SourceCapability.DOMAINS, "Currently not supported.", supported=False)
@capability(SourceCapability.DATA_PROFILING, "Optionally enabled via configuration.")
@capability(
    SourceCapability.PARTITION_SUPPORT, "Currently not supported.", supported=False
)
@capability(SourceCapability.DESCRIPTIONS, "Enabled by default.")
@capability(
    SourceCapability.OWNERSHIP,
    "Optionally enabled via configuration by specifying which Iceberg table property holds user or group ownership.",
)
@capability(SourceCapability.DELETION_DETECTION, "Enabled via stateful ingestion")
class IcebergSource(StatefulIngestionSourceBase):
    """
    ## Integration Details

    The DataHub Iceberg source plugin extracts metadata from [Iceberg tables](https://iceberg.apache.org/spec/) stored in a distributed or local file system.
    Typically, Iceberg tables are stored in a distributed file system like S3 or Azure Data Lake Storage (ADLS) and registered in a catalog.  There are various catalog
    implementations like Filesystem-based, RDBMS-based or even REST-based catalogs.  This Iceberg source plugin relies on the
    [Iceberg python_legacy library](https://github.com/apache/iceberg/tree/master/python_legacy) and its support for catalogs is limited at the moment.
    A new version of the [Iceberg Python library](https://github.com/apache/iceberg/tree/master/python) is currently in development and should fix this.
    Because of this limitation, this source plugin **will only ingest HadoopCatalog-based tables that have a `version-hint.text` metadata file**.

    Ingestion of tables happens in 2 steps:
    1. Discover Iceberg tables stored in file system.
    2. Load discovered tables using Iceberg python_legacy library

    The current implementation of the Iceberg source plugin will only discover tables stored in a local file system or in ADLS.  Support for S3 could
    be added fairly easily.
    """

    def __init__(self, config: IcebergSourceConfig, ctx: PipelineContext) -> None:
        super().__init__(config, ctx)
        self.platform: str = "iceberg"
        self.report: IcebergSourceReport = IcebergSourceReport()
        self.config: IcebergSourceConfig = config
        self.iceberg_client: FilesystemTables = config.filesystem_tables

        self.stale_entity_removal_handler = StaleEntityRemovalHandler(
            source=self,
            config=self.config,
            state_type_class=GenericCheckpointState,
            pipeline_name=self.ctx.pipeline_name,
            run_id=self.ctx.run_id,
        )

    @classmethod
    def create(cls, config_dict: Dict, ctx: PipelineContext) -> "IcebergSource":
        config = IcebergSourceConfig.parse_obj(config_dict)
        return cls(config, ctx)

    def get_workunits(self) -> Iterable[MetadataWorkUnit]:
        return auto_stale_entity_removal(
            self.stale_entity_removal_handler,
            auto_workunit_reporter(
                self.report, auto_status_aspect(self.get_workunits_internal())
            ),
        )

    def get_workunits_internal(self) -> Iterable[MetadataWorkUnit]:
        for dataset_path, dataset_name in self.config.get_paths():  # Tuple[str, str]
            try:
                if not self.config.table_pattern.allowed(dataset_name):
                    # Path contained a valid Iceberg table, but is rejected by pattern.
                    self.report.report_dropped(dataset_name)
                    continue

                # Try to load an Iceberg table.  Might not contain one, this will be caught by NoSuchTableException.
                table: Table = self.iceberg_client.load(dataset_path)
                yield from self._create_iceberg_workunit(dataset_name, table)
            except NoSuchTableException:
                # Path did not contain a valid Iceberg table. Silently ignore this.
                LOGGER.debug(
                    f"Path {dataset_path} does not contain table {dataset_name}"
                )
                pass
            except Exception as e:
                self.report.report_failure("general", f"Failed to create workunit: {e}")
                LOGGER.exception(
                    f"Exception while processing table {dataset_path}, skipping it.",
                )

    def _create_iceberg_workunit(
        self, dataset_name: str, table: Table
    ) -> Iterable[MetadataWorkUnit]:
        self.report.report_table_scanned(dataset_name)
        dataset_urn: str = make_dataset_urn_with_platform_instance(
            self.platform,
            dataset_name,
            self.config.platform_instance,
            self.config.env,
        )
        dataset_snapshot = DatasetSnapshot(
            urn=dataset_urn,
            aspects=[Status(removed=False)],
        )

        custom_properties: Dict = dict(table.properties())
        custom_properties["location"] = table.location()
        try:
            if isinstance(table, BaseTable) and table.current_snapshot():
                custom_properties["snapshot-id"] = str(
                    table.current_snapshot().snapshot_id
                )
                custom_properties[
                    "manifest-list"
                ] = table.current_snapshot().manifest_location
        except KeyError:
            # The above API is not well implemented, and can throw KeyError when there is no data.
            pass
        dataset_properties = DatasetPropertiesClass(
            tags=[],
            description=table.properties().get("comment", None),
            customProperties=custom_properties,
        )
        dataset_snapshot.aspects.append(dataset_properties)

        dataset_ownership = self._get_ownership_aspect(table)
        if dataset_ownership:
            dataset_snapshot.aspects.append(dataset_ownership)

        schema_metadata = self._create_schema_metadata(dataset_name, table)
        dataset_snapshot.aspects.append(schema_metadata)

        mce = MetadataChangeEvent(proposedSnapshot=dataset_snapshot)
        yield MetadataWorkUnit(id=dataset_name, mce=mce)

        dpi_aspect = self._get_dataplatform_instance_aspect(dataset_urn=dataset_urn)
        if dpi_aspect:
            yield dpi_aspect

        if self.config.profiling.enabled:
            profiler = IcebergProfiler(self.report, self.config.profiling)
            yield from profiler.profile_table(dataset_name, dataset_urn, table)

    def _get_ownership_aspect(self, table: Table) -> Optional[OwnershipClass]:
        owners = []
        if self.config.user_ownership_property:
            if self.config.user_ownership_property in table.properties():
                user_owner = table.properties()[self.config.user_ownership_property]
                owners.append(
                    OwnerClass(
                        owner=make_user_urn(user_owner),
                        type=OwnershipTypeClass.TECHNICAL_OWNER,
                        source=None,
                    )
                )
        if self.config.group_ownership_property:
            if self.config.group_ownership_property in table.properties():
                group_owner = table.properties()[self.config.group_ownership_property]
                owners.append(
                    OwnerClass(
                        owner=make_group_urn(group_owner),
                        type=OwnershipTypeClass.TECHNICAL_OWNER,
                        source=None,
                    )
                )
        if owners:
            return OwnershipClass(owners=owners)
        return None

    def _get_dataplatform_instance_aspect(
        self, dataset_urn: str
    ) -> Optional[MetadataWorkUnit]:
        # If we are a platform instance based source, emit the instance aspect
        if self.config.platform_instance:
            return MetadataChangeProposalWrapper(
                entityUrn=dataset_urn,
                aspect=DataPlatformInstanceClass(
                    platform=make_data_platform_urn(self.platform),
                    instance=make_dataplatform_instance_urn(
                        self.platform, self.config.platform_instance
                    ),
                ),
            ).as_workunit()

        return None

    def _create_schema_metadata(
        self, dataset_name: str, table: Table
    ) -> SchemaMetadata:
        schema_fields: List[SchemaField] = self._get_schema_fields(
            table.schema().columns()
        )
        schema_metadata = SchemaMetadata(
            schemaName=dataset_name,
            platform=make_data_platform_urn(self.platform),
            version=0,
            hash="",
            platformSchema=OtherSchema(rawSchema=repr(table.schema())),
            fields=schema_fields,
        )
        return schema_metadata

    def _get_schema_fields(self, columns: Tuple) -> List[SchemaField]:
        canonical_schema: List[SchemaField] = []
        for column in columns:
            fields = self._get_schema_fields_for_column(column)
            canonical_schema.extend(fields)
        return canonical_schema

    def _get_schema_fields_for_column(
        self,
        column: NestedField,
    ) -> List[SchemaField]:
        field_type: IcebergTypes.Type = column.type
        if field_type.is_primitive_type() or field_type.is_nested_type():
            avro_schema: Dict = self._get_avro_schema_from_data_type(column)
            schema_fields: List[SchemaField] = schema_util.avro_schema_to_mce_fields(
                json.dumps(avro_schema), default_nullable=column.is_optional
            )
            return schema_fields

        raise ValueError(f"Invalid Iceberg field type: {field_type}")

    def _get_avro_schema_from_data_type(self, column: NestedField) -> Dict[str, Any]:
        """
        See Iceberg documentation for Avro mapping:
        https://iceberg.apache.org/#spec/#appendix-a-format-specific-requirements
        """
        # The record structure represents the dataset level.
        # The inner fields represent the complex field (struct/array/map/union).
        return {
            "type": "record",
            "name": "__struct_",
            "fields": [
                {
                    "name": column.name,
                    "type": _parse_datatype(column.type, column.is_optional),
                    "doc": column.doc,
                }
            ],
        }

    def get_report(self) -> SourceReport:
        return self.report


def _parse_datatype(type: IcebergTypes.Type, nullable: bool = False) -> Dict[str, Any]:
    # Check for complex types: struct, list, map
    if type.is_list_type():
        list_type: IcebergTypes.ListType = type
        return {
            "type": "array",
            "items": _parse_datatype(list_type.element_type),
            "native_data_type": str(type),
            "_nullable": nullable,
        }
    elif type.is_map_type():
        # The Iceberg Map type will be handled differently.  The idea is to translate the map
        # similar to the Map.Entry struct of Java i.e. as an array of map_entry struct, where
        # the map_entry struct has a key field and a value field. The key and value type can
        # be complex or primitive types.
        map_type: IcebergTypes.MapType = type
        map_entry: Dict[str, Any] = {
            "type": "record",
            "name": _gen_name("__map_entry_"),
            "fields": [
                {
                    "name": "key",
                    "type": _parse_datatype(map_type.key_type(), False),
                },
                {
                    "name": "value",
                    "type": _parse_datatype(map_type.value_type(), True),
                },
            ],
        }
        return {
            "type": "array",
            "items": map_entry,
            "native_data_type": str(type),
            "_nullable": nullable,
        }
    elif type.is_struct_type():
        structType: IcebergTypes.StructType = type
        return _parse_struct_fields(structType.fields, nullable)
    else:
        # Primitive types
        return _parse_basic_datatype(type, nullable)


def _parse_struct_fields(parts: Tuple[NestedField], nullable: bool) -> Dict[str, Any]:
    fields = []
    for nested_field in parts:  # type: NestedField
        field_name = nested_field.name
        field_type = _parse_datatype(nested_field.type, nested_field.is_optional)
        fields.append({"name": field_name, "type": field_type, "doc": nested_field.doc})
    return {
        "type": "record",
        "name": _gen_name("__struct_"),
        "fields": fields,
        "native_data_type": "struct<{}>".format(parts),
        "_nullable": nullable,
    }


def _parse_basic_datatype(
    type: IcebergTypes.PrimitiveType, nullable: bool
) -> Dict[str, Any]:
    """
    See https://iceberg.apache.org/#spec/#avro
    """
    # Check for an atomic types.
    for iceberg_type in _all_atomic_types.keys():
        if isinstance(type, iceberg_type):
            return {
                "type": _all_atomic_types[iceberg_type],
                "native_data_type": repr(type),
                "_nullable": nullable,
            }

    # Fixed is a special case where it is not an atomic type and not a logical type.
    if isinstance(type, IcebergTypes.FixedType):
        fixed_type: IcebergTypes.FixedType = type
        return {
            "type": "fixed",
            "name": _gen_name("__fixed_"),
            "size": fixed_type.length,
            "native_data_type": repr(fixed_type),
            "_nullable": nullable,
        }

    # Not an atomic type, so check for a logical type.
    if isinstance(type, IcebergTypes.DecimalType):
        # Also of interest: https://avro.apache.org/docs/current/spec.html#Decimal
        decimal_type: IcebergTypes.DecimalType = type
        return {
            # "type": "bytes", # when using bytes, avro drops _nullable attribute and others.  See unit test.
            "type": "fixed",  # to fix avro bug ^ resolved by using a fixed type
            "name": _gen_name(
                "__fixed_"
            ),  # to fix avro bug ^ resolved by using a fixed type
            "size": 1,  # to fix avro bug ^ resolved by using a fixed type
            "logicalType": "decimal",
            "precision": decimal_type.precision,
            "scale": decimal_type.scale,
            "native_data_type": repr(decimal_type),
            "_nullable": nullable,
        }
    elif isinstance(type, IcebergTypes.UUIDType):
        uuid_type: IcebergTypes.UUIDType = type
        return {
            "type": "string",
            "logicalType": "uuid",
            "native_data_type": repr(uuid_type),
            "_nullable": nullable,
        }
    elif isinstance(type, IcebergTypes.DateType):
        date_type: IcebergTypes.DateType = type
        return {
            "type": "int",
            "logicalType": "date",
            "native_data_type": repr(date_type),
            "_nullable": nullable,
        }
    elif isinstance(type, IcebergTypes.TimeType):
        time_type: IcebergTypes.TimeType = type
        return {
            "type": "long",
            "logicalType": "time-micros",
            "native_data_type": repr(time_type),
            "_nullable": nullable,
        }
    elif isinstance(type, IcebergTypes.TimestampType):
        timestamp_type: IcebergTypes.TimestampType = type
        # Avro supports 2 types of timestamp:
        #  - Timestamp: independent of a particular timezone or calendar (TZ information is lost)
        #  - Local Timestamp: represents a timestamp in a local timezone, regardless of what specific time zone is considered local
        # utcAdjustment: bool = True
        return {
            "type": "long",
            "logicalType": "timestamp-micros",
            # Commented out since Avro's Python implementation (1.11.0) does not support local-timestamp-micros, even though it exists in the spec.
            # See bug report: https://issues.apache.org/jira/browse/AVRO-3476 and PR https://github.com/apache/avro/pull/1634
            # "logicalType": "timestamp-micros"
            # if timestamp_type.adjust_to_utc
            # else "local-timestamp-micros",
            "native_data_type": repr(timestamp_type),
            "_nullable": nullable,
        }

    return {"type": "null", "native_data_type": repr(type)}


def _gen_name(prefix: str) -> str:
    return f"{prefix}{str(uuid.uuid4()).replace('-', '')}"<|MERGE_RESOLUTION|>--- conflicted
+++ resolved
@@ -31,6 +31,7 @@
 from datahub.ingestion.api.source_helpers import (
     auto_stale_entity_removal,
     auto_status_aspect,
+    auto_workunit_reporter,
 )
 from datahub.ingestion.api.workunit import MetadataWorkUnit
 from datahub.ingestion.extractor import schema_util
@@ -61,14 +62,6 @@
     OwnershipClass,
     OwnershipTypeClass,
 )
-<<<<<<< HEAD
-from datahub.utilities.source_helpers import (
-    auto_stale_entity_removal,
-    auto_status_aspect,
-    auto_workunit_reporter,
-)
-=======
->>>>>>> dcc2ec11
 
 LOGGER = logging.getLogger(__name__)
 
