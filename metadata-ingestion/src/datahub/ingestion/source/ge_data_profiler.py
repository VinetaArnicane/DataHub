from datahub.utilities._markupsafe_compat import MARKUPSAFE_PATCHED

import collections
import concurrent.futures
import contextlib
import dataclasses
import functools
import json
import logging
import threading
import traceback
import unittest.mock
import uuid
from functools import lru_cache
from typing import (
    Any,
    Callable,
    Dict,
    Iterable,
    Iterator,
    List,
    Optional,
    Tuple,
    Union,
    cast,
)

import sqlalchemy as sa
import sqlalchemy.sql.compiler
from great_expectations.core.util import convert_to_json_serializable
from great_expectations.data_context import AbstractDataContext, BaseDataContext
from great_expectations.data_context.types.base import (
    DataContextConfig,
    DatasourceConfig,
    InMemoryStoreBackendDefaults,
    datasourceConfigSchema,
)
from great_expectations.dataset.dataset import Dataset
from great_expectations.dataset.sqlalchemy_dataset import SqlAlchemyDataset
from great_expectations.datasource.sqlalchemy_datasource import SqlAlchemyDatasource
from great_expectations.profile.base import ProfilerDataType
from great_expectations.profile.basic_dataset_profiler import BasicDatasetProfilerBase
from sqlalchemy.engine import Connection, Engine
from sqlalchemy.exc import ProgrammingError
from typing_extensions import Concatenate, ParamSpec

from datahub.emitter.mce_builder import get_sys_time
from datahub.ingestion.source.ge_profiling_config import GEProfilingConfig
from datahub.ingestion.source.profiling.common import (
    Cardinality,
    convert_to_cardinality,
)
from datahub.ingestion.source.sql.sql_common import SQLSourceReport
from datahub.metadata.schema_classes import (
    DatasetFieldProfileClass,
    DatasetProfileClass,
    HistogramClass,
    PartitionSpecClass,
    PartitionTypeClass,
    QuantileClass,
    ValueFrequencyClass,
)
from datahub.telemetry import stats, telemetry
from datahub.utilities.perf_timer import PerfTimer
from datahub.utilities.sqlalchemy_query_combiner import (
    IS_SQLALCHEMY_1_4,
    SQLAlchemyQueryCombiner,
    get_query_columns,
)

assert MARKUPSAFE_PATCHED
logger: logging.Logger = logging.getLogger(__name__)

P = ParamSpec("P")
<<<<<<< HEAD
BIGQUERY = "bigquery"
=======
POSTGRESQL = "postgresql"
MYSQL = "mysql"
SNOWFLAKE = "snowflake"
BIGQUERY = "bigquery"
REDSHIFT = "redshift"
TRINO = "trino"
>>>>>>> 6a1a1dd2

# The reason for this wacky structure is quite fun. GE basically assumes that
# the config structures were generated directly from YML and further assumes that
# they can be `deepcopy`'d without issue. The SQLAlchemy engine and connection
# objects, however, cannot be copied. Despite the fact that the SqlAlchemyDatasource
# class accepts an `engine` argument (which can actually be an Engine or Connection
# object), we cannot use it because of the config loading system. As such, we instead
# pass a "dummy" config into the DatasourceConfig, but then dynamically add the
# engine parameter when the SqlAlchemyDatasource is actually set up, and then remove
# it from the cached config object to avoid those same copying mechanisms.
#
# We need to wrap this mechanism with a lock, since having multiple threads
# simultaneously patching the same methods will cause concurrency issues.

_datasource_connection_injection_lock = threading.Lock()


@contextlib.contextmanager
def _inject_connection_into_datasource(conn: Connection) -> Iterator[None]:
    with _datasource_connection_injection_lock:
        underlying_datasource_init = SqlAlchemyDatasource.__init__

        def sqlalchemy_datasource_init(
            self: SqlAlchemyDatasource, *args: Any, **kwargs: Any
        ) -> None:
            underlying_datasource_init(self, *args, **kwargs, engine=conn)
            self.drivername = conn.dialect.name
            del self._datasource_config["engine"]

        with unittest.mock.patch(
            "great_expectations.datasource.sqlalchemy_datasource.SqlAlchemyDatasource.__init__",
            sqlalchemy_datasource_init,
        ):
            yield


@dataclasses.dataclass
class GEProfilerRequest:
    pretty_name: str
    batch_kwargs: dict


def get_column_unique_count_patch(self: SqlAlchemyDataset, column: str) -> int:
    if self.engine.dialect.name.lower() == REDSHIFT:
        element_values = self.engine.execute(
            sa.select(
                [sa.text(f'APPROXIMATE count(distinct "{column}")')]  # type:ignore
            ).select_from(self._table)
        )
        return convert_to_json_serializable(element_values.fetchone()[0])
    elif self.engine.dialect.name.lower() == BIGQUERY:
        element_values = self.engine.execute(
            sa.select(
                [
                    sa.text(  # type:ignore
                        f"APPROX_COUNT_DISTINCT(`{column}`)"
                    )
                ]
            ).select_from(self._table)
        )
        return convert_to_json_serializable(element_values.fetchone()[0])
    elif self.engine.dialect.name.lower() == SNOWFLAKE:
        element_values = self.engine.execute(
            sa.select(sa.func.APPROX_COUNT_DISTINCT(sa.column(column))).select_from(
                self._table
            )
        )
        return convert_to_json_serializable(element_values.fetchone()[0])
    return convert_to_json_serializable(
        self.engine.execute(
            sa.select([sa.func.count(sa.func.distinct(sa.column(column)))]).select_from(
                self._table
            )
        ).scalar()
    )


def _get_column_quantiles_bigquery_patch(  # type:ignore
    self, column: str, quantiles: Iterable
) -> list:
    quantile_queries = list()
    for quantile in quantiles:
        quantile_queries.append(
            sa.text(f"approx_quantiles({column}, 100) OFFSET [{round(quantile * 100)}]")
        )

    quantiles_query = sa.select(quantile_queries).select_from(  # type:ignore
        self._table
    )
    try:
        quantiles_results = self.engine.execute(quantiles_query).fetchone()
        return list(quantiles_results)

    except ProgrammingError as pe:
        # This treat quantile exception will raise a formatted exception and there won't be any return value here
        self._treat_quantiles_exception(pe)
        return list()


def _is_single_row_query_method(query: Any) -> bool:
    SINGLE_ROW_QUERY_FILES = {
        # "great_expectations/dataset/dataset.py",
        "great_expectations/dataset/sqlalchemy_dataset.py",
    }
    SINGLE_ROW_QUERY_METHODS = {
        "get_row_count",
        "get_column_min",
        "get_column_max",
        "get_column_mean",
        "get_column_stdev",
        "get_column_stdev",
        "get_column_nonnull_count",
        "get_column_unique_count",
    }
    CONSTANT_ROW_QUERY_METHODS = {
        # This actually returns two rows instead of a single row.
        "get_column_median",
    }
    UNPREDICTABLE_ROW_QUERY_METHODS = {
        "get_column_value_counts",
    }
    UNHANDLEABLE_ROW_QUERY_METHODS = {
        "expect_column_kl_divergence_to_be_less_than",
        "get_column_quantiles",  # this is here for now since SQLAlchemy anonymous columns need investigation
        "get_column_hist",  # this requires additional investigation
    }
    COLUMN_MAP_QUERY_METHOD = "inner_wrapper"
    COLUMN_MAP_QUERY_SINGLE_ROW_COLUMNS = [
        "element_count",
        "null_count",
        "unexpected_count",
    ]

    # We'll do this the inefficient way since the arrays are pretty small.
    stack = traceback.extract_stack()
    for frame in reversed(stack):
        if not any(frame.filename.endswith(file) for file in SINGLE_ROW_QUERY_FILES):
            continue

        if frame.name in UNPREDICTABLE_ROW_QUERY_METHODS:
            return False
        if frame.name in UNHANDLEABLE_ROW_QUERY_METHODS:
            return False
        if frame.name in SINGLE_ROW_QUERY_METHODS:
            return True
        if frame.name in CONSTANT_ROW_QUERY_METHODS:
            # TODO: figure out how to handle these.
            # A cross join will return (`constant` ** `queries`) rows rather
            # than `constant` rows with `queries` columns.
            # See https://stackoverflow.com/questions/35638753/create-query-to-join-2-tables-1-on-1-with-nothing-in-common.
            return False

        if frame.name == COLUMN_MAP_QUERY_METHOD:
            # Some column map expectations are single-row.
            # We can disambiguate by checking the column names.
            query_columns = get_query_columns(query)
            column_names = [column.name for column in query_columns]

            if column_names == COLUMN_MAP_QUERY_SINGLE_ROW_COLUMNS:
                return True

    return False


def _run_with_query_combiner(
    method: Callable[Concatenate["_SingleDatasetProfiler", P], None]
) -> Callable[Concatenate["_SingleDatasetProfiler", P], None]:
    @functools.wraps(method)
    def inner(
        self: "_SingleDatasetProfiler", *args: P.args, **kwargs: P.kwargs
    ) -> None:
        return self.query_combiner.run(lambda: method(self, *args, **kwargs))

    return inner


@dataclasses.dataclass
class _SingleColumnSpec:
    column: str
    column_profile: DatasetFieldProfileClass

    type_: ProfilerDataType = ProfilerDataType.UNKNOWN

    unique_count: Optional[int] = None
    nonnull_count: Optional[int] = None
    cardinality: Optional[Cardinality] = None


@dataclasses.dataclass
class _SingleDatasetProfiler(BasicDatasetProfilerBase):
    dataset: SqlAlchemyDataset
    dataset_name: str
    partition: Optional[str]
    config: GEProfilingConfig
    report: SQLSourceReport

    query_combiner: SQLAlchemyQueryCombiner

    def _get_columns_to_profile(self) -> List[str]:
        if not self.config.any_field_level_metrics_enabled():
            return []

        # Compute columns to profile
        columns_to_profile: List[str] = []

        # Compute ignored columns
        ignored_columns_by_pattern: List[str] = []
        ignored_columns_by_type: List[str] = []

        for col_dict in self.dataset.columns:
            col = col_dict["name"]
            # We expect the allow/deny patterns to specify '<table_pattern>.<column_pattern>'
            if not self.config._allow_deny_patterns.allowed(
                f"{self.dataset_name}.{col}"
            ):
                ignored_columns_by_pattern.append(col)
            elif col_dict.get("type") and self._should_ignore_column(col_dict["type"]):
                ignored_columns_by_type.append(col)
            else:
                columns_to_profile.append(col)

        if ignored_columns_by_pattern:
            self.report.report_dropped(
                f"The profile of columns by pattern {self.dataset_name}({', '.join(sorted(ignored_columns_by_pattern))})"
            )
        if ignored_columns_by_type:
            self.report.report_dropped(
                f"The profile of columns by type {self.dataset_name}({', '.join(sorted(ignored_columns_by_type))})"
            )

        if self.config.max_number_of_fields_to_profile is not None:
            if len(columns_to_profile) > self.config.max_number_of_fields_to_profile:
                columns_being_dropped = columns_to_profile[
                    self.config.max_number_of_fields_to_profile :
                ]
                columns_to_profile = columns_to_profile[
                    : self.config.max_number_of_fields_to_profile
                ]
                if self.config.report_dropped_profiles:
                    self.report.report_dropped(
                        f"The max_number_of_fields_to_profile={self.config.max_number_of_fields_to_profile} reached. Profile of columns {self.dataset_name}({', '.join(sorted(columns_being_dropped))})"
                    )
        return columns_to_profile

    def _should_ignore_column(self, sqlalchemy_type: sa.types.TypeEngine) -> bool:
        return str(sqlalchemy_type) in _get_column_types_to_ignore(
            self.dataset.engine.dialect.name
        )

    @_run_with_query_combiner
    def _get_column_type(self, column_spec: _SingleColumnSpec, column: str) -> None:
        column_spec.type_ = BasicDatasetProfilerBase._get_column_type(
            self.dataset, column
        )

    @_run_with_query_combiner
    def _get_column_cardinality(
        self, column_spec: _SingleColumnSpec, column: str
    ) -> None:
        try:
            nonnull_count = self.dataset.get_column_nonnull_count(column)
            column_spec.nonnull_count = nonnull_count
        except Exception as e:
            logger.debug(
                f"Caught exception while attempting to get column cardinality for column {column}. {e}"
            )
            self.report.report_warning(
                "Profiling - Unable to get column cardinality",
                f"{self.dataset_name}.{column}",
            )
            return

        unique_count = None
        pct_unique = None
        try:
            unique_count = self.dataset.get_column_unique_count(column)
            if nonnull_count > 0:
                pct_unique = float(unique_count) / nonnull_count
        except Exception:
            logger.exception(
                f"Failed to get unique count for column {self.dataset_name}.{column}"
            )

        column_spec.unique_count = unique_count

        column_spec.cardinality = convert_to_cardinality(unique_count, pct_unique)

    @_run_with_query_combiner
    def _get_dataset_rows(self, dataset_profile: DatasetProfileClass) -> None:
        if self.config.profile_table_row_count_estimate_only:
            dialect_name = self.dataset.engine.dialect.name.lower()
            if dialect_name == POSTGRESQL:
                schema_name = self.dataset_name.split(".")[1]
                table_name = self.dataset_name.split(".")[2]
                logger.debug(
                    f"Getting estimated rowcounts for table:{self.dataset_name}, schema:{schema_name}, table:{table_name}"
                )
                get_estimate_script = sa.text(
                    f"SELECT c.reltuples AS estimate FROM pg_class c JOIN pg_namespace n ON n.oid = c.relnamespace WHERE  c.relname = '{table_name}' AND n.nspname = '{schema_name}'"
                )
            elif dialect_name == MYSQL:
                schema_name = self.dataset_name.split(".")[0]
                table_name = self.dataset_name.split(".")[1]
                logger.debug(
                    f"Getting estimated rowcounts for table:{self.dataset_name}, schema:{schema_name}, table:{table_name}"
                )
                get_estimate_script = sa.text(
                    f"SELECT table_rows AS estimate FROM information_schema.tables WHERE table_schema = '{schema_name}' AND table_name = '{table_name}'"
                )
            else:
                logger.debug(
                    f"Dialect {dialect_name} not supported for feature "
                    f"profile_table_row_count_estimate_only. Proceeding with full row count."
                )
                dataset_profile.rowCount = self.dataset.get_row_count()
                return

            dataset_profile.rowCount = int(
                self.dataset.engine.execute(get_estimate_script).scalar()
            )
        else:
            dataset_profile.rowCount = self.dataset.get_row_count()

    @_run_with_query_combiner
    def _get_dataset_column_min(
        self, column_profile: DatasetFieldProfileClass, column: str
    ) -> None:
        if self.config.include_field_min_value:
            column_profile.min = str(self.dataset.get_column_min(column))

    @_run_with_query_combiner
    def _get_dataset_column_max(
        self, column_profile: DatasetFieldProfileClass, column: str
    ) -> None:
        if self.config.include_field_max_value:
            column_profile.max = str(self.dataset.get_column_max(column))

    @_run_with_query_combiner
    def _get_dataset_column_mean(
        self, column_profile: DatasetFieldProfileClass, column: str
    ) -> None:
        if self.config.include_field_mean_value:
            column_profile.mean = str(self.dataset.get_column_mean(column))

    @_run_with_query_combiner
    def _get_dataset_column_median(
        self, column_profile: DatasetFieldProfileClass, column: str
    ) -> None:
        if not self.config.include_field_median_value:
            return
        try:
            if self.dataset.engine.dialect.name.lower() == SNOWFLAKE:
                column_profile.median = str(
                    self.dataset.engine.execute(
                        sa.select([sa.func.median(sa.column(column))]).select_from(
                            self.dataset._table
                        )
                    ).scalar()
                )
            elif self.dataset.engine.dialect.name.lower() == BIGQUERY:
                column_profile.median = str(
                    self.dataset.engine.execute(
                        sa.select(
                            sa.text(f"approx_quantiles(`{column}`, 2) [OFFSET (1)]")
                        ).select_from(self.dataset._table)
                    ).scalar()
                )
            else:
                column_profile.median = str(self.dataset.get_column_median(column))
        except Exception as e:
            logger.debug(
                f"Caught exception while attempting to get column median for column {column}. {e}"
            )
            self.report.report_warning(
                "Profiling - Unable to get column medians",
                f"{self.dataset_name}.{column}",
            )

    @_run_with_query_combiner
    def _get_dataset_column_stdev(
        self, column_profile: DatasetFieldProfileClass, column: str
    ) -> None:
        if not self.config.include_field_stddev_value:
            return
        try:
            column_profile.stdev = str(self.dataset.get_column_stdev(column))
        except Exception as e:
            logger.debug(
                f"Caught exception while attempting to get column stddev for column {column}. {e}"
            )
            self.report.report_warning(
                "Profiling - Unable to get column stddev",
                f"{self.dataset_name}.{column}",
            )

    @_run_with_query_combiner
    def _get_dataset_column_quantiles(
        self, column_profile: DatasetFieldProfileClass, column: str
    ) -> None:
        if not self.config.include_field_quantiles:
            return
        try:
            # FIXME: Eventually we'd like to switch to using the quantile method directly.
            # However, that method seems to be throwing an error in some cases whereas
            # this does not.
            # values = dataset.get_column_quantiles(column, tuple(quantiles))

            self.dataset.set_config_value("interactive_evaluation", True)
            quantiles = [0.05, 0.25, 0.5, 0.75, 0.95]

            res = self.dataset.expect_column_quantile_values_to_be_between(
                column,
                allow_relative_error=True,
                quantile_ranges={
                    "quantiles": quantiles,
                    "value_ranges": [[None, None]] * len(quantiles),
                },
            ).result
            if "observed_value" in res:
                column_profile.quantiles = [
                    QuantileClass(quantile=str(quantile), value=str(value))
                    for quantile, value in zip(
                        res["observed_value"]["quantiles"],
                        res["observed_value"]["values"],
                    )
                ]
        except Exception as e:
            logger.debug(
                f"Caught exception while attempting to get column quantiles for column {column}. {e}"
            )
            self.report.report_warning(
                "Profiling - Unable to get column quantiles",
                f"{self.dataset_name}.{column}",
            )

    @_run_with_query_combiner
    def _get_dataset_column_distinct_value_frequencies(
        self, column_profile: DatasetFieldProfileClass, column: str
    ) -> None:
        if self.config.include_field_distinct_value_frequencies:
            column_profile.distinctValueFrequencies = [
                ValueFrequencyClass(value=str(value), frequency=count)
                for value, count in self.dataset.get_column_value_counts(column).items()
            ]

    @_run_with_query_combiner
    def _get_dataset_column_histogram(
        self, column_profile: DatasetFieldProfileClass, column: str
    ) -> None:
        if not self.config.include_field_histogram:
            return
        try:
            self.dataset.set_config_value("interactive_evaluation", True)

            res = self.dataset.expect_column_kl_divergence_to_be_less_than(
                column,
                partition_object=None,
                threshold=None,
                result_format="COMPLETE",
            ).result
            if "details" in res and "observed_partition" in res["details"]:
                partition = res["details"]["observed_partition"]
                column_profile.histogram = HistogramClass(
                    [str(v) for v in partition["bins"]],
                    [
                        partition["tail_weights"][0],
                        *partition["weights"],
                        partition["tail_weights"][1],
                    ],
                )
        except Exception as e:
            logger.debug(
                f"Caught exception while attempting to get column histogram for column {column}. {e}"
            )
            self.report.report_warning(
                "Profiling - Unable to get column histogram",
                f"{self.dataset_name}.{column}",
            )

    @_run_with_query_combiner
    def _get_dataset_column_sample_values(
        self, column_profile: DatasetFieldProfileClass, column: str
    ) -> None:
        if not self.config.include_field_sample_values:
            return

        try:
            # TODO do this without GE
            self.dataset.set_config_value("interactive_evaluation", True)

            res = self.dataset.expect_column_values_to_be_in_set(
                column,
                [],
                result_format={
                    "result_format": "SUMMARY",
                    "partial_unexpected_count": self.config.field_sample_values_limit,
                },
            ).result

            column_profile.sampleValues = [
                str(v) for v in res["partial_unexpected_list"]
            ]
        except Exception as e:
            logger.debug(
                f"Caught exception while attempting to get sample values for column {column}. {e}"
            )
            self.report.report_warning(
                "Profiling - Unable to get column sample values",
                f"{self.dataset_name}.{column}",
            )

    def generate_dataset_profile(  # noqa: C901 (complexity)
        self,
    ) -> DatasetProfileClass:
        self.dataset.set_default_expectation_argument(
            "catch_exceptions", self.config.catch_exceptions
        )

        profile = DatasetProfileClass(timestampMillis=get_sys_time())
        if self.partition:
            profile.partitionSpec = PartitionSpecClass(partition=self.partition)
        elif self.config.limit and self.config.offset:
            profile.partitionSpec = PartitionSpecClass(
                type=PartitionTypeClass.QUERY,
                partition=json.dumps(
                    dict(limit=self.config.limit, offset=self.config.offset)
                ),
            )
        profile.fieldProfiles = []
        self._get_dataset_rows(profile)

        all_columns = self.dataset.get_table_columns()
        profile.columnCount = len(all_columns)
        columns_to_profile = set(self._get_columns_to_profile())

        logger.debug(f"profiling {self.dataset_name}: flushing stage 1 queries")
        self.query_combiner.flush()

        if self.config.use_sampling and not self.config.limit:
            self.update_dataset_batch_use_sampling(profile)

        columns_profiling_queue: List[_SingleColumnSpec] = []
        if columns_to_profile:
            for column in all_columns:
                column_profile = DatasetFieldProfileClass(fieldPath=column)
                profile.fieldProfiles.append(column_profile)

                if column in columns_to_profile:
                    column_spec = _SingleColumnSpec(column, column_profile)
                    columns_profiling_queue.append(column_spec)

                    self._get_column_type(column_spec, column)
                    self._get_column_cardinality(column_spec, column)

        logger.debug(f"profiling {self.dataset_name}: flushing stage 2 queries")
        self.query_combiner.flush()

        assert profile.rowCount is not None
        row_count: int = profile.rowCount

        for column_spec in columns_profiling_queue:
            column = column_spec.column
            column_profile = column_spec.column_profile
            type_ = column_spec.type_
            cardinality = column_spec.cardinality

            non_null_count = column_spec.nonnull_count
            unique_count = column_spec.unique_count

            if non_null_count is not None:
                null_count = max(0, row_count - non_null_count)

                if self.config.include_field_null_count:
                    column_profile.nullCount = null_count
                    if row_count > 0:
                        # Sometimes this value is bigger than 1 because of the approx queries
                        column_profile.nullProportion = min(1, null_count / row_count)

            if unique_count is not None:
                if self.config.include_field_distinct_count:
                    column_profile.uniqueCount = unique_count
                    if non_null_count is not None and non_null_count > 0:
                        # Sometimes this value is bigger than 1 because of the approx queries
                        column_profile.uniqueProportion = min(
                            1, unique_count / non_null_count
                        )

            self._get_dataset_column_sample_values(column_profile, column)

            if (
                type_ == ProfilerDataType.INT
                or type_ == ProfilerDataType.FLOAT
                or type_ == ProfilerDataType.NUMERIC
            ):
                self._get_dataset_column_min(column_profile, column)
                self._get_dataset_column_max(column_profile, column)
                self._get_dataset_column_mean(column_profile, column)
                self._get_dataset_column_median(column_profile, column)
                self._get_dataset_column_stdev(column_profile, column)

                if cardinality in [
                    Cardinality.ONE,
                    Cardinality.TWO,
                    Cardinality.VERY_FEW,
                ]:
                    self._get_dataset_column_distinct_value_frequencies(
                        column_profile,
                        column,
                    )
                if cardinality in {
                    Cardinality.FEW,
                    Cardinality.MANY,
                    Cardinality.VERY_MANY,
                }:
                    self._get_dataset_column_quantiles(column_profile, column)
                    self._get_dataset_column_histogram(column_profile, column)

            elif type_ == ProfilerDataType.STRING:
                if cardinality in [
                    Cardinality.ONE,
                    Cardinality.TWO,
                    Cardinality.VERY_FEW,
                    Cardinality.FEW,
                ]:
                    self._get_dataset_column_distinct_value_frequencies(
                        column_profile,
                        column,
                    )

            elif type_ == ProfilerDataType.DATETIME:
                self._get_dataset_column_min(column_profile, column)
                self._get_dataset_column_max(column_profile, column)

                # FIXME: Re-add histogram once kl_divergence has been modified to support datetimes

                if cardinality in [
                    Cardinality.ONE,
                    Cardinality.TWO,
                    Cardinality.VERY_FEW,
                    Cardinality.FEW,
                ]:
                    self._get_dataset_column_distinct_value_frequencies(
                        column_profile,
                        column,
                    )

            else:
                if cardinality in [
                    Cardinality.ONE,
                    Cardinality.TWO,
                    Cardinality.VERY_FEW,
                    Cardinality.FEW,
                ]:
                    self._get_dataset_column_distinct_value_frequencies(
                        column_profile,
                        column,
                    )

        logger.debug(f"profiling {self.dataset_name}: flushing stage 3 queries")
        self.query_combiner.flush()
        return profile

    def update_dataset_batch_use_sampling(self, profile: DatasetProfileClass) -> None:
        if (
            self.dataset.engine.dialect.name.lower() == BIGQUERY
            and profile.rowCount
            and profile.rowCount > self.config.sample_size
        ):
            """
            According to BigQuery Sampling Docs(https://cloud.google.com/bigquery/docs/table-sampling),
            BigQuery does not cache the results of a query that includes a TABLESAMPLE clause and the
            query may return different results every time. Calculating different column level metrics
            on different sampling results is possible however each query execution would incur the cost
            of reading data from storage. Also, using different table samples may create non-coherent
            representation of column level metrics, for example, minimum value of a column in one sample
            can be greater than maximum value of the column in another sample.

            It is observed that for a simple select * query with TABLESAMPLE, results are cached and
            stored in temporary table. This can be (ab)used and all column level profiling calculations
            can be performed against it.

            Risks:
                1. All the risks mentioned in notes of `create_bigquery_temp_table` are also
                applicable here.
                2. TABLESAMPLE query may read entire table for small tables that are written
                as single data block. This may incorrectly label datasetProfile's partition as
                "SAMPLE", although profile is for entire table.
                3. Table Sampling in BigQuery is a Pre-GA (Preview) feature.
            """
            sample_pc = 100 * self.config.sample_size / profile.rowCount
            sql = (
                f"SELECT * FROM {str(self.dataset._table)} "
                + f"TABLESAMPLE SYSTEM ({sample_pc:.3f} percent)"
            )
            temp_table_name = create_bigquery_temp_table(
                self,
                sql,
                self.dataset_name,
                self.dataset.engine.engine.raw_connection(),
            )
            if temp_table_name:
                self.dataset._table = sa.text(temp_table_name)
                logger.debug(f"Setting table name to be {self.dataset._table}")

                if (
                    profile.partitionSpec
                    and profile.partitionSpec.type == PartitionTypeClass.FULL_TABLE
                ):
                    profile.partitionSpec = PartitionSpecClass(
                        type=PartitionTypeClass.QUERY, partition="SAMPLE"
                    )
                elif (
                    profile.partitionSpec
                    and profile.partitionSpec.type == PartitionTypeClass.PARTITION
                ):
                    profile.partitionSpec.partition += " SAMPLE"


@dataclasses.dataclass
class GEContext:
    data_context: AbstractDataContext
    datasource_name: str


@dataclasses.dataclass
class DatahubGEProfiler:
    report: SQLSourceReport
    config: GEProfilingConfig
    times_taken: List[float]
    total_row_count: int

    base_engine: Engine
    platform: str  # passed from parent source config

    # The actual value doesn't matter, it just matters that we use it consistently throughout.
    _datasource_name_base: str = "my_sqlalchemy_datasource"

    def __init__(
        self,
        conn: Union[Engine, Connection],
        report: SQLSourceReport,
        config: GEProfilingConfig,
        platform: str,
    ):
        self.report = report
        self.config = config
        self.times_taken = []
        self.total_row_count = 0

        # TRICKY: The call to `.engine` is quite important here. Connection.connect()
        # returns a "branched" connection, which does not actually use a new underlying
        # DB-API object from the connection pool. Engine.connect() does what we want to
        # make the threading code work correctly. As such, we need to make sure we've
        # got an engine here.
        self.base_engine = conn.engine

        if IS_SQLALCHEMY_1_4:
            # SQLAlchemy 1.4 added a statement "linter", which issues warnings about cartesian products in SELECT statements.
            # Changelog: https://docs.sqlalchemy.org/en/14/changelog/migration_14.html#change-4737.
            # Code: https://github.com/sqlalchemy/sqlalchemy/blob/2f91dd79310657814ad28b6ef64f91fff7a007c9/lib/sqlalchemy/sql/compiler.py#L549
            #
            # The query combiner does indeed produce queries with cartesian products, but they are
            # safe because each "FROM" clause only returns one row, so the cartesian product
            # is also always a single row. As such, we disable the linter here.

            # Modified from https://github.com/sqlalchemy/sqlalchemy/blob/2f91dd79310657814ad28b6ef64f91fff7a007c9/lib/sqlalchemy/engine/create.py#L612
            self.base_engine.dialect.compiler_linting &= (  # type: ignore[attr-defined]
                ~sqlalchemy.sql.compiler.COLLECT_CARTESIAN_PRODUCTS  # type: ignore[attr-defined]
            )

        self.platform = platform

    @contextlib.contextmanager
    def _ge_context(self) -> Iterator[GEContext]:
        with self.base_engine.connect() as conn:
            data_context = BaseDataContext(
                project_config=DataContextConfig(
                    # The datasource will be added via add_datasource().
                    datasources={},
                    store_backend_defaults=InMemoryStoreBackendDefaults(),
                    anonymous_usage_statistics={
                        "enabled": False,
                        # "data_context_id": <not set>,
                    },
                )
            )

            datasource_name = f"{self._datasource_name_base}-{uuid.uuid4()}"
            datasource_config = DatasourceConfig(
                class_name="SqlAlchemyDatasource",
                credentials={
                    # This isn't actually used since we pass the connection directly,
                    # but GE parses it to change some of its behavior so it's useful
                    # to emulate that here.
                    "url": conn.engine.url,
                },
            )
            with _inject_connection_into_datasource(conn):
                # Using the add_datasource method ensures that the datasource is added to
                # GE-internal cache, which avoids problems when calling GE methods later on.
                assert data_context.add_datasource(
                    datasource_name,
                    initialize=True,
                    **dict(datasourceConfigSchema.dump(datasource_config)),
                )
            assert data_context.get_datasource(datasource_name)

            yield GEContext(data_context, datasource_name)

    def generate_profiles(
        self,
        requests: List[GEProfilerRequest],
        max_workers: int,
        platform: Optional[str] = None,
        profiler_args: Optional[Dict] = None,
    ) -> Iterable[Tuple[GEProfilerRequest, Optional[DatasetProfileClass]]]:
        max_workers = min(max_workers, len(requests))
        logger.info(
            f"Will profile {len(requests)} table(s) with {max_workers} worker(s) - this may take a while"
        )

        with PerfTimer() as timer, unittest.mock.patch(
            "great_expectations.dataset.sqlalchemy_dataset.SqlAlchemyDataset.get_column_unique_count",
            get_column_unique_count_patch,
        ), unittest.mock.patch(
            "great_expectations.dataset.sqlalchemy_dataset.SqlAlchemyDataset._get_column_quantiles_bigquery",
            _get_column_quantiles_bigquery_patch,
        ), concurrent.futures.ThreadPoolExecutor(
            max_workers=max_workers
        ) as async_executor, SQLAlchemyQueryCombiner(
            enabled=self.config.query_combiner_enabled,
            catch_exceptions=self.config.catch_exceptions,
            is_single_row_query_method=_is_single_row_query_method,
            serial_execution_fallback_enabled=True,
        ).activate() as query_combiner:
            # Submit the profiling requests to the thread pool executor.
            async_profiles = collections.deque(
                async_executor.submit(
                    self._generate_profile_from_request,
                    query_combiner,
                    request,
                    platform=platform,
                    profiler_args=profiler_args,
                )
                for request in requests
            )

            # Avoid using as_completed so that the results are yielded in the
            # same order as the requests.
            # for async_profile in concurrent.futures.as_completed(async_profiles):
            while len(async_profiles) > 0:
                async_profile = async_profiles.popleft()
                yield async_profile.result()

        total_time_taken = timer.elapsed_seconds()
        logger.info(
            f"Profiling {len(requests)} table(s) finished in {total_time_taken:.3f} seconds"
        )

        time_percentiles: Dict[str, float] = {}

        if len(self.times_taken) > 0:
            percentiles = [50, 75, 95, 99]
            percentile_values = stats.calculate_percentiles(
                self.times_taken, percentiles
            )

            time_percentiles = {
                f"table_time_taken_p{percentile}": stats.discretize(
                    percentile_values[percentile]
                )
                for percentile in percentiles
            }

        telemetry.telemetry_instance.ping(
            "sql_profiling_summary",
            # bucket by taking floor of log of time taken
            {
                "total_time_taken": stats.discretize(total_time_taken),
                "count": stats.discretize(len(self.times_taken)),
                "total_row_count": stats.discretize(self.total_row_count),
                "platform": self.platform,
                **time_percentiles,
            },
        )

        self.report.report_from_query_combiner(query_combiner.report)

    def _generate_profile_from_request(
        self,
        query_combiner: SQLAlchemyQueryCombiner,
        request: GEProfilerRequest,
        platform: Optional[str] = None,
        profiler_args: Optional[Dict] = None,
    ) -> Tuple[GEProfilerRequest, Optional[DatasetProfileClass]]:
        return request, self._generate_single_profile(
            query_combiner=query_combiner,
            pretty_name=request.pretty_name,
            platform=platform,
            profiler_args=profiler_args,
            **request.batch_kwargs,
        )

    def _drop_trino_temp_table(self, temp_dataset: Dataset) -> None:
        schema = temp_dataset._table.schema
        table = temp_dataset._table.name
        try:
            with self.base_engine.connect() as connection:
                connection.execute(f"drop view if exists {schema}.{table}")
                logger.debug(f"View {schema}.{table} was dropped.")
        except Exception:
            logger.warning(f"Unable to delete trino temporary table: {schema}.{table}")

    def _generate_single_profile(
        self,
        query_combiner: SQLAlchemyQueryCombiner,
        pretty_name: str,
        schema: Optional[str] = None,
        table: Optional[str] = None,
        partition: Optional[str] = None,
        custom_sql: Optional[str] = None,
        platform: Optional[str] = None,
        profiler_args: Optional[Dict] = None,
        **kwargs: Any,
    ) -> Optional[DatasetProfileClass]:
        logger.debug(
            f"Received single profile request for {pretty_name} for {schema}, {table}, {custom_sql}"
        )

        ge_config = {
            "schema": schema,
            "table": table,
            "limit": self.config.limit,
            "offset": self.config.offset,
            **kwargs,
        }

        bigquery_temp_table: Optional[str] = None
        if platform == BIGQUERY and (
            custom_sql or self.config.limit or self.config.offset
        ):
<<<<<<< HEAD
            if custom_sql is not None:
                # Note that limit and offset are not supported for custom SQL.
                bq_sql = custom_sql
            else:
                bq_sql = f"SELECT * FROM `{table}`"
                if self.config.limit:
                    bq_sql += f" LIMIT {self.config.limit}"
                if self.config.offset:
                    bq_sql += f" OFFSET {self.config.offset}"
            bigquery_temp_table = create_bigquery_temp_table(
                self, bq_sql, pretty_name, self.base_engine.raw_connection()
            )
=======
            # On BigQuery, we need to bypass GE's mechanism for creating temporary tables because
            # it requires create/delete table permissions.
            import google.cloud.bigquery.job.query
            from google.cloud.bigquery.dbapi.cursor import Cursor as BigQueryCursor

            raw_connection = self.base_engine.raw_connection()
            try:
                cursor: "BigQueryCursor" = cast(
                    "BigQueryCursor", raw_connection.cursor()
                )
                if custom_sql is not None:
                    # Note that limit and offset are not supported for custom SQL.
                    # Presence of custom SQL represents that the bigquery table
                    # is either partitioned or sharded
                    bq_sql = custom_sql
                else:
                    bq_sql = f"SELECT * FROM `{table}`"
                    if self.config.limit:
                        bq_sql += f" LIMIT {self.config.limit}"
                    if self.config.offset:
                        bq_sql += f" OFFSET {self.config.offset}"
                try:
                    cursor.execute(bq_sql)
                except Exception as e:
                    if not self.config.catch_exceptions:
                        raise e
                    logger.exception(
                        f"Encountered exception while profiling {pretty_name}"
                    )
                    self.report.report_warning(
                        pretty_name,
                        f"Profiling exception {e} when running custom sql {bq_sql}",
                    )
                    return None

                # Great Expectations batch v2 API, which is the one we're using, requires
                # a concrete table name against which profiling is executed. Normally, GE
                # creates a table with an expiry time of 24 hours. However, we don't want the
                # temporary tables to stick around that long, so we'd also have to delete them
                # ourselves. As such, the profiler required create and delete table permissions
                # on BigQuery.
                #
                # It turns out that we can (ab)use the BigQuery cached results feature
                # to avoid creating temporary tables ourselves. For almost all queries, BigQuery
                # will store the results in a temporary, cached results table when an explicit
                # destination table is not provided. These tables are pretty easy to identify
                # because they live in "anonymous datasets" and have a name that looks like
                # "project-id._d60e97aec7f471046a960419adb6d44e98300db7.anon10774d0ea85fd20fe9671456c5c53d5f1b85e1b17bedb232dfce91661a219ee3"
                # These tables are per-user and per-project, so there's no risk of permissions escalation.
                # As per the docs, the cached results tables typically have a lifetime of 24 hours,
                # which should be plenty for our purposes.
                # See https://cloud.google.com/bigquery/docs/cached-results for more details.
                #
                # The code below extracts the name of the cached results table from the query job
                # and points GE to that table for profiling.
                #
                # Risks:
                # 1. If the query results are larger than the maximum response size, BigQuery will
                #    not cache the results. According to the docs https://cloud.google.com/bigquery/quotas,
                #    the maximum response size is 10 GB compressed.
                # 2. The cache lifetime of 24 hours is "best-effort" and hence not guaranteed.
                # 3. Tables with column-level security may not be cached, and tables with row-level
                #    security will not be cached.
                # 4. BigQuery "discourages" using cached results directly, but notes that
                #    the current semantics do allow it.
                #
                # The better long-term solution would be to use a subquery avoid this whole
                # temporary table dance. However, that would require either a) upgrading to
                # use GE's batch v3 API or b) bypassing GE altogether.

                query_job: Optional[
                    "google.cloud.bigquery.job.query.QueryJob"
                ] = cursor._query_job
                assert query_job
                temp_destination_table = query_job.destination
                bigquery_temp_table = f"{temp_destination_table.project}.{temp_destination_table.dataset_id}.{temp_destination_table.table_id}"
            finally:
                raw_connection.close()
>>>>>>> 6a1a1dd2

        if platform == BIGQUERY:
            if bigquery_temp_table:
                ge_config["table"] = bigquery_temp_table
                ge_config["schema"] = None
                ge_config["limit"] = None
                ge_config["offset"] = None

                bigquery_temp_table = None

            assert not ge_config["limit"]
            assert not ge_config["offset"]
        else:
            if custom_sql is not None:
                ge_config["query"] = custom_sql

        with self._ge_context() as ge_context, PerfTimer() as timer:
            try:
                logger.info(f"Profiling {pretty_name}")

                batch = self._get_ge_dataset(
                    ge_context,
                    ge_config,
                    pretty_name=pretty_name,
                    platform=platform,
                )

                profile = _SingleDatasetProfiler(
                    batch,
                    pretty_name,
                    partition,
                    self.config,
                    self.report,
                    query_combiner,
                ).generate_dataset_profile()

                time_taken = timer.elapsed_seconds()
                logger.info(
                    f"Finished profiling {pretty_name}; took {time_taken:.3f} seconds"
                )
                self.times_taken.append(time_taken)
                if profile.rowCount is not None:
                    self.total_row_count += profile.rowCount

                return profile
            except Exception as e:
                if not self.config.catch_exceptions:
                    raise e
                logger.exception(f"Encountered exception while profiling {pretty_name}")
                self.report.report_warning(pretty_name, f"Profiling exception {e}")
                return None
            finally:
                if self.base_engine.engine.name == TRINO:
                    self._drop_trino_temp_table(batch)

    def _get_ge_dataset(
        self,
        ge_context: GEContext,
        batch_kwargs: dict,
        pretty_name: str,
        platform: Optional[str] = None,
    ) -> Dataset:
        # This is effectively emulating the beginning of the process that
        # is followed by GE itself. In particular, we simply want to construct
        # a Dataset object.

        # profile_results = ge_context.data_context.profile_data_asset(
        #     ge_context.datasource_name,
        #     batch_kwargs={
        #         "datasource": ge_context.datasource_name,
        #         **batch_kwargs,
        #     },
        # )

        logger.debug(f"Got pretty_name={pretty_name}, kwargs={batch_kwargs}")
        expectation_suite_name = ge_context.datasource_name + "." + pretty_name

        ge_context.data_context.create_expectation_suite(
            expectation_suite_name=expectation_suite_name,
            overwrite_existing=True,
        )

        batch = ge_context.data_context.get_batch(
            expectation_suite_name=expectation_suite_name,
            batch_kwargs={
                "datasource": ge_context.datasource_name,
                **batch_kwargs,
            },
        )
<<<<<<< HEAD
        if platform is not None and platform == BIGQUERY:
=======
        if platform == BIGQUERY:
>>>>>>> 6a1a1dd2
            # This is done as GE makes the name as DATASET.TABLE
            # but we want it to be PROJECT.DATASET.TABLE instead for multi-project setups
            name_parts = pretty_name.split(".")
            if len(name_parts) != 3:
                logger.error(
                    f"Unexpected {pretty_name} while profiling. Should have 3 parts but has {len(name_parts)} parts."
                )
            # If we only have two parts that means the project_id is missing from the table name and we add it
            # Temp tables has 3 parts while normal tables only has 2 parts
            if len(str(batch._table).split(".")) == 2:
                batch._table = sa.text(f"{name_parts[0]}.{str(batch._table)}")
                logger.debug(f"Setting table name to be {batch._table}")

        return batch


# More dialect specific types to ignore can be added here
# Stringified types are used to avoid dialect specific import errors
@lru_cache(maxsize=1)
def _get_column_types_to_ignore(dialect_name: str) -> List[str]:
    if dialect_name.lower() == POSTGRESQL:
        return ["JSON"]

    return []


def create_bigquery_temp_table(
    instance: Union[DatahubGEProfiler, _SingleDatasetProfiler],
    bq_sql: str,
    table_pretty_name: str,
    raw_connection: Any,
) -> Optional[str]:
    # On BigQuery, we need to bypass GE's mechanism for creating temporary tables because
    # it requires create/delete table permissions.
    import google.cloud.bigquery.job.query
    from google.cloud.bigquery.dbapi.cursor import Cursor as BigQueryCursor

    try:
        cursor: "BigQueryCursor" = cast("BigQueryCursor", raw_connection.cursor())
        try:
            cursor.execute(bq_sql)
        except Exception as e:
            if not instance.config.catch_exceptions:
                raise e
            logger.exception(
                f"Encountered exception while profiling {table_pretty_name}"
            )
            instance.report.report_warning(
                table_pretty_name,
                f"Profiling exception {e} when running custom sql {bq_sql}",
            )
            return None

        # Great Expectations batch v2 API, which is the one we're using, requires
        # a concrete table name against which profiling is executed. Normally, GE
        # creates a table with an expiry time of 24 hours. However, we don't want the
        # temporary tables to stick around that long, so we'd also have to delete them
        # ourselves. As such, the profiler required create and delete table permissions
        # on BigQuery.
        #
        # It turns out that we can (ab)use the BigQuery cached results feature
        # to avoid creating temporary tables ourselves. For almost all queries, BigQuery
        # will store the results in a temporary, cached results table when an explicit
        # destination table is not provided. These tables are pretty easy to identify
        # because they live in "anonymous datasets" and have a name that looks like
        # "project-id._d60e97aec7f471046a960419adb6d44e98300db7.anon10774d0ea85fd20fe9671456c5c53d5f1b85e1b17bedb232dfce91661a219ee3"
        # These tables are per-user and per-project, so there's no risk of permissions escalation.
        # As per the docs, the cached results tables typically have a lifetime of 24 hours,
        # which should be plenty for our purposes.
        # See https://cloud.google.com/bigquery/docs/cached-results for more details.
        #
        # The code below extracts the name of the cached results table from the query job
        # and points GE to that table for profiling.
        #
        # Risks:
        # 1. If the query results are larger than the maximum response size, BigQuery will
        #    not cache the results. According to the docs https://cloud.google.com/bigquery/quotas,
        #    the maximum response size is 10 GB compressed.
        # 2. The cache lifetime of 24 hours is "best-effort" and hence not guaranteed.
        # 3. Tables with column-level security may not be cached, and tables with row-level
        #    security will not be cached.
        # 4. BigQuery "discourages" using cached results directly, but notes that
        #    the current semantics do allow it.
        #
        # The better long-term solution would be to use a subquery avoid this whole
        # temporary table dance. However, that would require either a) upgrading to
        # use GE's batch v3 API or b) bypassing GE altogether.

        query_job: Optional[
            "google.cloud.bigquery.job.query.QueryJob"
        ] = cursor._query_job
        assert query_job
        temp_destination_table = query_job.destination
        bigquery_temp_table = f"{temp_destination_table.project}.{temp_destination_table.dataset_id}.{temp_destination_table.table_id}"
        return bigquery_temp_table
    finally:
        raw_connection.close()<|MERGE_RESOLUTION|>--- conflicted
+++ resolved
@@ -72,16 +72,12 @@
 logger: logging.Logger = logging.getLogger(__name__)
 
 P = ParamSpec("P")
-<<<<<<< HEAD
-BIGQUERY = "bigquery"
-=======
 POSTGRESQL = "postgresql"
 MYSQL = "mysql"
 SNOWFLAKE = "snowflake"
 BIGQUERY = "bigquery"
 REDSHIFT = "redshift"
 TRINO = "trino"
->>>>>>> 6a1a1dd2
 
 # The reason for this wacky structure is quite fun. GE basically assumes that
 # the config structures were generated directly from YML and further assumes that
@@ -1023,7 +1019,6 @@
         if platform == BIGQUERY and (
             custom_sql or self.config.limit or self.config.offset
         ):
-<<<<<<< HEAD
             if custom_sql is not None:
                 # Note that limit and offset are not supported for custom SQL.
                 bq_sql = custom_sql
@@ -1036,86 +1031,6 @@
             bigquery_temp_table = create_bigquery_temp_table(
                 self, bq_sql, pretty_name, self.base_engine.raw_connection()
             )
-=======
-            # On BigQuery, we need to bypass GE's mechanism for creating temporary tables because
-            # it requires create/delete table permissions.
-            import google.cloud.bigquery.job.query
-            from google.cloud.bigquery.dbapi.cursor import Cursor as BigQueryCursor
-
-            raw_connection = self.base_engine.raw_connection()
-            try:
-                cursor: "BigQueryCursor" = cast(
-                    "BigQueryCursor", raw_connection.cursor()
-                )
-                if custom_sql is not None:
-                    # Note that limit and offset are not supported for custom SQL.
-                    # Presence of custom SQL represents that the bigquery table
-                    # is either partitioned or sharded
-                    bq_sql = custom_sql
-                else:
-                    bq_sql = f"SELECT * FROM `{table}`"
-                    if self.config.limit:
-                        bq_sql += f" LIMIT {self.config.limit}"
-                    if self.config.offset:
-                        bq_sql += f" OFFSET {self.config.offset}"
-                try:
-                    cursor.execute(bq_sql)
-                except Exception as e:
-                    if not self.config.catch_exceptions:
-                        raise e
-                    logger.exception(
-                        f"Encountered exception while profiling {pretty_name}"
-                    )
-                    self.report.report_warning(
-                        pretty_name,
-                        f"Profiling exception {e} when running custom sql {bq_sql}",
-                    )
-                    return None
-
-                # Great Expectations batch v2 API, which is the one we're using, requires
-                # a concrete table name against which profiling is executed. Normally, GE
-                # creates a table with an expiry time of 24 hours. However, we don't want the
-                # temporary tables to stick around that long, so we'd also have to delete them
-                # ourselves. As such, the profiler required create and delete table permissions
-                # on BigQuery.
-                #
-                # It turns out that we can (ab)use the BigQuery cached results feature
-                # to avoid creating temporary tables ourselves. For almost all queries, BigQuery
-                # will store the results in a temporary, cached results table when an explicit
-                # destination table is not provided. These tables are pretty easy to identify
-                # because they live in "anonymous datasets" and have a name that looks like
-                # "project-id._d60e97aec7f471046a960419adb6d44e98300db7.anon10774d0ea85fd20fe9671456c5c53d5f1b85e1b17bedb232dfce91661a219ee3"
-                # These tables are per-user and per-project, so there's no risk of permissions escalation.
-                # As per the docs, the cached results tables typically have a lifetime of 24 hours,
-                # which should be plenty for our purposes.
-                # See https://cloud.google.com/bigquery/docs/cached-results for more details.
-                #
-                # The code below extracts the name of the cached results table from the query job
-                # and points GE to that table for profiling.
-                #
-                # Risks:
-                # 1. If the query results are larger than the maximum response size, BigQuery will
-                #    not cache the results. According to the docs https://cloud.google.com/bigquery/quotas,
-                #    the maximum response size is 10 GB compressed.
-                # 2. The cache lifetime of 24 hours is "best-effort" and hence not guaranteed.
-                # 3. Tables with column-level security may not be cached, and tables with row-level
-                #    security will not be cached.
-                # 4. BigQuery "discourages" using cached results directly, but notes that
-                #    the current semantics do allow it.
-                #
-                # The better long-term solution would be to use a subquery avoid this whole
-                # temporary table dance. However, that would require either a) upgrading to
-                # use GE's batch v3 API or b) bypassing GE altogether.
-
-                query_job: Optional[
-                    "google.cloud.bigquery.job.query.QueryJob"
-                ] = cursor._query_job
-                assert query_job
-                temp_destination_table = query_job.destination
-                bigquery_temp_table = f"{temp_destination_table.project}.{temp_destination_table.dataset_id}.{temp_destination_table.table_id}"
-            finally:
-                raw_connection.close()
->>>>>>> 6a1a1dd2
 
         if platform == BIGQUERY:
             if bigquery_temp_table:
@@ -1205,11 +1120,8 @@
                 **batch_kwargs,
             },
         )
-<<<<<<< HEAD
-        if platform is not None and platform == BIGQUERY:
-=======
+
         if platform == BIGQUERY:
->>>>>>> 6a1a1dd2
             # This is done as GE makes the name as DATASET.TABLE
             # but we want it to be PROJECT.DATASET.TABLE instead for multi-project setups
             name_parts = pretty_name.split(".")
