--- conflicted
+++ resolved
@@ -2,15 +2,9 @@
 import logging
 import re
 import time
-<<<<<<< HEAD
-from collections import OrderedDict
-from dataclasses import dataclass, field as dataclass_field
-from datetime import datetime
-=======
 from collections import OrderedDict, defaultdict
 from dataclasses import dataclass, field as dataclass_field
 from datetime import datetime, timedelta, timezone
->>>>>>> a06a2294
 from functools import lru_cache
 from typing import (
     Any,
@@ -652,14 +646,10 @@
 
 
 @dataclass
-<<<<<<< HEAD
 class TableauSourceReport(
     StaleEntityRemovalSourceReport,
     IngestionStageReport,
 ):
-=======
-class TableauSourceReport(StaleEntityRemovalSourceReport):
->>>>>>> a06a2294
     get_all_datasources_query_failed: bool = False
     num_get_datasource_query_failures: int = 0
     num_datasource_field_skipped_no_name: int = 0
@@ -702,8 +692,7 @@
     num_upstream_fine_grained_lineage_failed_parse_sql: int = 0
     num_hidden_assets_skipped: int = 0
     logged_in_user: List[UserInfo] = dataclass_field(default_factory=list)
-<<<<<<< HEAD
-=======
+
     last_authenticated_at: Optional[datetime] = None
 
     num_expected_tableau_metadata_queries: int = 0
@@ -711,7 +700,6 @@
     tableau_server_error_stats: Dict[str, int] = dataclass_field(
         default_factory=(lambda: defaultdict(int))
     )
->>>>>>> a06a2294
 
 
 def report_user_role(report: TableauSourceReport, server: Server) -> None:
