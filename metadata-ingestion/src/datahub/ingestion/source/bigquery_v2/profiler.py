import dataclasses
import logging
from datetime import datetime
from typing import Dict, Iterable, List, Optional, Tuple, cast

from dateutil.relativedelta import relativedelta

from datahub.emitter.mce_builder import make_dataset_urn_with_platform_instance
from datahub.emitter.mcp_builder import wrap_aspect_as_workunit
from datahub.ingestion.api.workunit import MetadataWorkUnit
from datahub.ingestion.source.bigquery_v2.bigquery_audit import BigqueryTableIdentifier
from datahub.ingestion.source.bigquery_v2.bigquery_config import BigQueryV2Config
from datahub.ingestion.source.bigquery_v2.bigquery_report import BigQueryV2Report
from datahub.ingestion.source.bigquery_v2.bigquery_schema import (
    BigqueryColumn,
    BigqueryTable,
)
from datahub.ingestion.source.ge_data_profiler import GEProfilerRequest
from datahub.ingestion.source.sql.sql_generic_profiler import (
    GenericProfiler,
    TableProfilerRequest,
)
from datahub.ingestion.source.state.profiling_state_handler import ProfilingHandler

logger = logging.getLogger(__name__)


@dataclasses.dataclass
class BigqueryProfilerRequest(GEProfilerRequest):
    table: BigqueryTable
    profile_table_level_only: bool = False


class BigqueryProfiler(GenericProfiler):
    config: BigQueryV2Config
    report: BigQueryV2Report

    def __init__(
        self,
        config: BigQueryV2Config,
        report: BigQueryV2Report,
        state_handler: Optional[ProfilingHandler] = None,
    ) -> None:
        super().__init__(config, report, "bigquery", state_handler)
        self.config = config
        self.report = report

    @staticmethod
    def get_partition_range_from_partition_id(
        partition_id: str, partition_datetime: Optional[datetime]
    ) -> Tuple[datetime, datetime]:
        partition_range_map: Dict[int, Tuple[relativedelta, str]] = {
            4: (relativedelta(years=1), "%Y"),
            6: (relativedelta(months=1), "%Y%m"),
            8: (relativedelta(days=1), "%Y%m%d"),
            10: (relativedelta(hours=1), "%Y%m%d%H"),
        }

        duration: relativedelta
        if partition_range_map.get(len(partition_id)):
            (delta, format) = partition_range_map[len(partition_id)]
            duration = delta
            if not partition_datetime:
                partition_datetime = datetime.strptime(partition_id, format)
            else:
                partition_datetime = datetime.strptime(
                    partition_datetime.strftime(format), format
                )

        else:
            raise ValueError(
                f"check your partition_id {partition_id}. It must be yearly/monthly/daily/hourly."
            )
        upper_bound_partition_datetime = partition_datetime + duration
        return partition_datetime, upper_bound_partition_datetime

    def generate_partition_profiler_query(
        self,
        project: str,
        schema: str,
        table: BigqueryTable,
        partition_datetime: Optional[datetime],
    ) -> Tuple[Optional[str], Optional[str]]:
        """
        Method returns partition id if table is partitioned or sharded and generate custom partition query for
        partitioned table.
        See more about partitioned tables at https://cloud.google.com/bigquery/docs/partitioned-tables
        """
        logger.debug(
            f"generate partition profiler query for project: {project} schema: {schema} and table {table.name}, partition_datetime: {partition_datetime}"
        )
        partition = table.max_partition_id
        if partition:
            partition_where_clause: str

            if not table.time_partitioning:
                partition_column: Optional[BigqueryColumn] = None
                for column in table.columns:
                    if column.is_partition_column:
                        partition_column = column
                        break
                if partition_column:
                    partition_where_clause = f"{partition_column.name} >= {partition}"
                else:
                    logger.warning(
                        f"Partitioned table {table.name} without partiton column"
                    )
                    return None, None
            else:
                logger.debug(
                    f"{table.name} is partitioned and partition column is {partition}"
                )
                try:
                    (
                        partition_datetime,
                        upper_bound_partition_datetime,
                    ) = self.get_partition_range_from_partition_id(
                        partition, partition_datetime
                    )
                except ValueError as e:
                    logger.error(
                        f"Unable to get partition range for partition id: {partition} it failed with exception {e}"
                    )
                    self.report.invalid_partition_ids[
                        f"{schema}.{table.name}"
                    ] = partition
                    return None, None

                # ingestion time partitoned tables partition column is not in the schema, so we default to TIMESTAMP type
                partition_column_type: str = "TIMESTAMP"
                for c in table.columns:
                    if c.is_partition_column:
                        partition_column_type = c.data_type

<<<<<<< HEAD
                if table.time_partitioning.type_ in ("DAY", "MONTH", "YEAR"):
                    partition_where_clause = f"`{table.time_partitioning.field}` BETWEEN {partition_column_type}('{partition_datetime}') AND {partition_column_type}('{upper_bound_partition_datetime}')"
                elif table.time_partitioning.type_ in ("HOUR"):
                    partition_where_clause = f"`{table.time_partitioning.field}` BETWEEN {partition_column_type}('{partition_datetime}') AND {partition_column_type}('{upper_bound_partition_datetime}')"
=======
                if table.time_partitioning.type_ in ("HOUR", "DAY", "MONTH", "YEAR"):
                    partition_where_clause = f"{partition_column_type}(`{table.time_partitioning.field}`) BETWEEN {partition_column_type}('{partition_datetime}') AND {partition_column_type}('{upper_bound_partition_datetime}')"
>>>>>>> 54c5017e
                else:
                    logger.warning(
                        f"Not supported partition type {table.time_partitioning.type_}"
                    )
                    return None, None
            custom_sql = """
SELECT
    *
FROM
    `{table_catalog}.{table_schema}.{table_name}`
WHERE
    {partition_where_clause}
            """.format(
                table_catalog=project,
                table_schema=schema,
                table_name=table.name,
                partition_where_clause=partition_where_clause,
            )

            return (partition, custom_sql)
        if table.max_shard_id:
            # For sharded table we want to get the partition id but not needed to generate custom query
            return table.max_shard_id, None

        return None, None

    def get_workunits(
        self, tables: Dict[str, Dict[str, List[BigqueryTable]]]
    ) -> Iterable[MetadataWorkUnit]:
        # Otherwise, if column level profiling is enabled, use  GE profiler.
        for project in tables.keys():
            if not self.config.project_id_pattern.allowed(project):
                continue
            profile_requests = []

            for dataset in tables[project]:
                if not self.config.schema_pattern.allowed(dataset):
                    continue

                for table in tables[project][dataset]:
                    normalized_table_name = BigqueryTableIdentifier(
                        project_id=project, dataset=dataset, table=table.name
                    ).get_table_name()
                    for column in table.columns:
                        # Profiler has issues with complex types (array, struct, geography, json), so we deny those types from profiling
                        # We also filter columns without data type as it means that column is part of a complex type.
                        if not column.data_type or any(
                            word in column.data_type.lower()
                            for word in ["array", "struct", "geography", "json"]
                        ):
                            self.config.profile_pattern.deny.append(
                                f"^{normalized_table_name}.{column.field_path}$"
                            )

                    # Emit the profile work unit
                    profile_request = self.get_bigquery_profile_request(
                        project=project, dataset=dataset, table=table
                    )
                    if profile_request is not None:
                        profile_requests.append(profile_request)

            if len(profile_requests) == 0:
                continue
            yield from self.generate_wu_from_profile_requests(profile_requests)

    def generate_wu_from_profile_requests(
        self, profile_requests: List[BigqueryProfilerRequest]
    ) -> Iterable[MetadataWorkUnit]:
        table_profile_requests = cast(List[TableProfilerRequest], profile_requests)
        for request, profile in self.generate_profiles(
            table_profile_requests,
            self.config.profiling.max_workers,
            platform=self.platform,
            profiler_args=self.get_profile_args(),
        ):
            if request is None or profile is None:
                continue

            request = cast(BigqueryProfilerRequest, request)
            profile.sizeInBytes = request.table.size_in_bytes
            # If table is partitioned we profile only one partition (if nothing set then the last one)
            # but for table level we can use the rows_count from the table metadata
            # This way even though column statistics only reflects one partition data but the rows count
            # shows the proper count.
            if profile.partitionSpec and profile.partitionSpec.partition:
                profile.rowCount = request.table.rows_count

            dataset_name = request.pretty_name
            dataset_urn = make_dataset_urn_with_platform_instance(
                self.platform,
                dataset_name,
                self.config.platform_instance,
                self.config.env,
            )
            # We don't add to the profiler state if we only do table level profiling as it always happens
            if self.state_handler and not request.profile_table_level_only:
                self.state_handler.add_to_state(
                    dataset_urn, int(datetime.now().timestamp() * 1000)
                )

            yield wrap_aspect_as_workunit(
                "dataset",
                dataset_urn,
                "datasetProfile",
                profile,
            )

    def get_bigquery_profile_request(
        self, project: str, dataset: str, table: BigqueryTable
    ) -> Optional[BigqueryProfilerRequest]:
        skip_profiling = False
        profile_table_level_only = self.config.profiling.profile_table_level_only
        dataset_name = BigqueryTableIdentifier(
            project_id=project, dataset=dataset, table=table.name
        ).get_table_name()
        if not self.is_dataset_eligible_for_profiling(
            dataset_name, table.last_altered, table.size_in_bytes, table.rows_count
        ):
            profile_table_level_only = True
            self.report.num_tables_not_eligible_profiling[f"{project}.{dataset}"] = (
                self.report.num_tables_not_eligible_profiling.get(
                    f"{project}.{dataset}", 0
                )
                + 1
            )

        if not table.columns:
            skip_profiling = True

        if skip_profiling:
            if self.config.profiling.report_dropped_profiles:
                self.report.report_dropped(f"profile of {dataset_name}")
            return None
        (partition, custom_sql) = self.generate_partition_profiler_query(
            project, dataset, table, self.config.profiling.partition_datetime
        )

        if partition is None and table.time_partitioning:
            self.report.report_warning(
                "profile skipped as partitioned table is empty or partition id was invalid",
                dataset_name,
            )
            return None

        if (
            partition is not None
            and not self.config.profiling.partition_profiling_enabled
        ):
            logger.debug(
                f"{dataset_name} and partition {partition} is skipped because profiling.partition_profiling_enabled property is disabled"
            )
            return None

        self.report.report_entity_profiled(dataset_name)
        logger.debug(f"Preparing profiling request for {dataset_name}")
        profile_request = BigqueryProfilerRequest(
            pretty_name=dataset_name,
            batch_kwargs=dict(
                schema=project,
                table=f"{dataset}.{table.name}",
                custom_sql=custom_sql,
                partition=partition,
            ),
            table=table,
            profile_table_level_only=profile_table_level_only,
        )
        return profile_request<|MERGE_RESOLUTION|>--- conflicted
+++ resolved
@@ -132,15 +132,8 @@
                     if c.is_partition_column:
                         partition_column_type = c.data_type
 
-<<<<<<< HEAD
-                if table.time_partitioning.type_ in ("DAY", "MONTH", "YEAR"):
-                    partition_where_clause = f"`{table.time_partitioning.field}` BETWEEN {partition_column_type}('{partition_datetime}') AND {partition_column_type}('{upper_bound_partition_datetime}')"
-                elif table.time_partitioning.type_ in ("HOUR"):
-                    partition_where_clause = f"`{table.time_partitioning.field}` BETWEEN {partition_column_type}('{partition_datetime}') AND {partition_column_type}('{upper_bound_partition_datetime}')"
-=======
                 if table.time_partitioning.type_ in ("HOUR", "DAY", "MONTH", "YEAR"):
                     partition_where_clause = f"{partition_column_type}(`{table.time_partitioning.field}`) BETWEEN {partition_column_type}('{partition_datetime}') AND {partition_column_type}('{upper_bound_partition_datetime}')"
->>>>>>> 54c5017e
                 else:
                     logger.warning(
                         f"Not supported partition type {table.time_partitioning.type_}"
