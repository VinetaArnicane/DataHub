import atexit
import logging
import os
import re
import traceback
from collections import defaultdict
from datetime import datetime, timedelta
from typing import Dict, Iterable, List, Optional, Set, Type, Union, cast

from google.cloud import bigquery
from google.cloud.bigquery.table import TableListItem

from datahub.configuration.pattern_utils import is_schema_allowed
from datahub.emitter.mce_builder import (
    make_data_platform_urn,
    make_dataplatform_instance_urn,
    make_dataset_urn,
    make_tag_urn,
    set_dataset_urn_to_lower,
)
from datahub.emitter.mcp import MetadataChangeProposalWrapper
from datahub.emitter.mcp_builder import BigQueryDatasetKey, ContainerKey, ProjectIdKey
from datahub.ingestion.api.common import PipelineContext
from datahub.ingestion.api.decorators import (
    SupportStatus,
    capability,
    config_class,
    platform_name,
    support_status,
)
from datahub.ingestion.api.source import (
    CapabilityReport,
    MetadataWorkUnitProcessor,
    SourceCapability,
    TestableSource,
    TestConnectionReport,
)
from datahub.ingestion.api.workunit import MetadataWorkUnit
from datahub.ingestion.source.bigquery_v2.bigquery_audit import (
    BigqueryTableIdentifier,
    BigQueryTableRef,
)
from datahub.ingestion.source.bigquery_v2.bigquery_config import BigQueryV2Config
from datahub.ingestion.source.bigquery_v2.bigquery_report import BigQueryV2Report
from datahub.ingestion.source.bigquery_v2.bigquery_schema import (
    BigqueryColumn,
    BigqueryDataset,
    BigqueryProject,
    BigQuerySchemaApi,
    BigqueryTable,
    BigqueryView,
)
from datahub.ingestion.source.bigquery_v2.common import (
    BQ_EXTERNAL_DATASET_URL_TEMPLATE,
    BQ_EXTERNAL_TABLE_URL_TEMPLATE,
)
from datahub.ingestion.source.bigquery_v2.lineage import BigqueryLineageExtractor
from datahub.ingestion.source.bigquery_v2.profiler import BigqueryProfiler
from datahub.ingestion.source.bigquery_v2.usage import BigQueryUsageExtractor
from datahub.ingestion.source.common.subtypes import (
    DatasetContainerSubTypes,
    DatasetSubTypes,
)
from datahub.ingestion.source.sql.sql_utils import (
    add_table_to_schema_container,
    gen_database_container,
    gen_schema_container,
    get_domain_wu,
)
from datahub.ingestion.source.state.profiling_state_handler import ProfilingHandler
from datahub.ingestion.source.state.redundant_run_skip_handler import (
    RedundantLineageRunSkipHandler,
    RedundantUsageRunSkipHandler,
)
from datahub.ingestion.source.state.stale_entity_removal_handler import (
    StaleEntityRemovalHandler,
)
from datahub.ingestion.source.state.stateful_ingestion_base import (
    StatefulIngestionSourceBase,
)
from datahub.ingestion.source_report.ingestion_stage import (
    METADATA_EXTRACTION,
    PROFILING,
)
from datahub.metadata.com.linkedin.pegasus2avro.common import (
    Status,
    SubTypes,
    TimeStamp,
)
from datahub.metadata.com.linkedin.pegasus2avro.dataset import (
    DatasetProperties,
    ViewProperties,
)
from datahub.metadata.com.linkedin.pegasus2avro.schema import (
    ArrayType,
    BooleanType,
    BytesType,
    MySqlDDL,
    NullType,
    NumberType,
    RecordType,
    SchemaField,
    SchemaFieldDataType,
    SchemaMetadata,
    StringType,
    TimeType,
)
from datahub.metadata.schema_classes import (
    DataPlatformInstanceClass,
    GlobalTagsClass,
    TagAssociationClass,
)
from datahub.utilities.file_backed_collections import FileBackedDict
from datahub.utilities.hive_schema_to_avro import (
    HiveColumnToAvroConverter,
    get_schema_fields_for_hive_column,
)
from datahub.utilities.mapping import Constants
from datahub.utilities.perf_timer import PerfTimer
from datahub.utilities.registries.domain_registry import DomainRegistry
from datahub.utilities.sqlglot_lineage import SchemaResolver

logger: logging.Logger = logging.getLogger(__name__)

# Handle table snapshots
# See https://cloud.google.com/bigquery/docs/table-snapshots-intro.
SNAPSHOT_TABLE_REGEX = re.compile(r"^(.+)@(\d{13})$")
CLUSTERING_COLUMN_TAG = "CLUSTERING_COLUMN"


# We can't use close as it is not called if the ingestion is not successful
def cleanup(config: BigQueryV2Config) -> None:
    if config._credentials_path is not None:
        logger.debug(
            f"Deleting temporary credential file at {config._credentials_path}"
        )
        os.unlink(config._credentials_path)


@platform_name("BigQuery", doc_order=1)
@config_class(BigQueryV2Config)
@support_status(SupportStatus.CERTIFIED)
@capability(  # DataPlatformAspect is set to project id, but not added to urns as project id is in the container path
    SourceCapability.PLATFORM_INSTANCE,
    "Platform instance is pre-set to the BigQuery project id",
    supported=False,
)
@capability(SourceCapability.DOMAINS, "Supported via the `domain` config field")
@capability(SourceCapability.CONTAINERS, "Enabled by default")
@capability(SourceCapability.SCHEMA_METADATA, "Enabled by default")
@capability(
    SourceCapability.DATA_PROFILING,
    "Optionally enabled via configuration",
)
@capability(SourceCapability.DESCRIPTIONS, "Enabled by default")
@capability(SourceCapability.LINEAGE_COARSE, "Optionally enabled via configuration")
@capability(
    SourceCapability.USAGE_STATS,
    "Enabled by default, can be disabled via configuration `include_usage_statistics`",
)
@capability(
    SourceCapability.DELETION_DETECTION,
    "Optionally enabled via `stateful_ingestion.remove_stale_metadata`",
    supported=True,
)
class BigqueryV2Source(StatefulIngestionSourceBase, TestableSource):
    # https://cloud.google.com/bigquery/docs/reference/standard-sql/data-types
    BIGQUERY_FIELD_TYPE_MAPPINGS: Dict[
        str,
        Type[
            Union[
                ArrayType,
                BytesType,
                BooleanType,
                NumberType,
                RecordType,
                StringType,
                TimeType,
                NullType,
            ]
        ],
    ] = {
        "BYTES": BytesType,
        "BOOL": BooleanType,
        "DECIMAL": NumberType,
        "NUMERIC": NumberType,
        "BIGNUMERIC": NumberType,
        "BIGDECIMAL": NumberType,
        "FLOAT64": NumberType,
        "INT": NumberType,
        "INT64": NumberType,
        "SMALLINT": NumberType,
        "INTEGER": NumberType,
        "BIGINT": NumberType,
        "TINYINT": NumberType,
        "BYTEINT": NumberType,
        "STRING": StringType,
        "TIME": TimeType,
        "TIMESTAMP": TimeType,
        "DATE": TimeType,
        "DATETIME": TimeType,
        "GEOGRAPHY": NullType,
        "JSON": NullType,
        "INTERVAL": NullType,
        "ARRAY": ArrayType,
        "STRUCT": RecordType,
    }

    def __init__(self, ctx: PipelineContext, config: BigQueryV2Config):
        super(BigqueryV2Source, self).__init__(config, ctx)
        self.config: BigQueryV2Config = config
        self.report: BigQueryV2Report = BigQueryV2Report()
        self.platform: str = "bigquery"

        BigqueryTableIdentifier._BIGQUERY_DEFAULT_SHARDED_TABLE_REGEX = (
            self.config.sharded_table_pattern
        )
        if self.config.enable_legacy_sharded_table_support:
            BigqueryTableIdentifier._BQ_SHARDED_TABLE_SUFFIX = ""

        set_dataset_urn_to_lower(self.config.convert_urns_to_lowercase)

        self.bigquery_data_dictionary = BigQuerySchemaApi(
            self.report.schema_api_perf, self.config.get_bigquery_client()
        )

        redundant_lineage_run_skip_handler: Optional[
            RedundantLineageRunSkipHandler
        ] = None
        if self.config.enable_stateful_lineage_ingestion:
            redundant_lineage_run_skip_handler = RedundantLineageRunSkipHandler(
                source=self,
                config=self.config,
                pipeline_name=self.ctx.pipeline_name,
                run_id=self.ctx.run_id,
            )

        # For database, schema, tables, views, etc
        self.lineage_extractor = BigqueryLineageExtractor(
            config,
            self.report,
            dataset_urn_builder=self.gen_dataset_urn_from_ref,
            redundant_run_skip_handler=redundant_lineage_run_skip_handler,
        )

        redundant_usage_run_skip_handler: Optional[RedundantUsageRunSkipHandler] = None
        if self.config.enable_stateful_usage_ingestion:
            redundant_usage_run_skip_handler = RedundantUsageRunSkipHandler(
                source=self,
                config=self.config,
                pipeline_name=self.ctx.pipeline_name,
                run_id=self.ctx.run_id,
            )

        self.usage_extractor = BigQueryUsageExtractor(
            config,
            self.report,
            dataset_urn_builder=self.gen_dataset_urn_from_ref,
            redundant_run_skip_handler=redundant_usage_run_skip_handler,
        )

        self.domain_registry: Optional[DomainRegistry] = None
        if self.config.domain:
            self.domain_registry = DomainRegistry(
                cached_domains=[k for k in self.config.domain], graph=self.ctx.graph
            )

        self.profiling_state_handler: Optional[ProfilingHandler] = None
        if self.config.enable_stateful_profiling:
            self.profiling_state_handler = ProfilingHandler(
                source=self,
                config=self.config,
                pipeline_name=self.ctx.pipeline_name,
                run_id=self.ctx.run_id,
            )
        self.profiler = BigqueryProfiler(
            config, self.report, self.profiling_state_handler
        )

        # Global store of table identifiers for lineage filtering
        self.table_refs: Set[str] = set()

        # Maps project -> view_ref, so we can find all views in a project
        self.view_refs_by_project: Dict[str, Set[str]] = defaultdict(set)
        # Maps view ref -> actual sql
        self.view_definitions: FileBackedDict[str] = FileBackedDict()

        self.sql_parser_schema_resolver = self._init_schema_resolver()

        self.add_config_to_report()
        atexit.register(cleanup, config)

    @classmethod
    def create(cls, config_dict: dict, ctx: PipelineContext) -> "BigqueryV2Source":
        config = BigQueryV2Config.parse_obj(config_dict)
        return cls(ctx, config)

    @staticmethod
    def connectivity_test(client: bigquery.Client) -> CapabilityReport:
        ret = client.query("select 1")
        if ret.error_result:
            return CapabilityReport(
                capable=False, failure_reason=f"{ret.error_result['message']}"
            )
        else:
            return CapabilityReport(capable=True)

    @staticmethod
    def metadata_read_capability_test(
        project_ids: List[str], config: BigQueryV2Config
    ) -> CapabilityReport:
        for project_id in project_ids:
            try:
                logger.info((f"Metadata read capability test for project {project_id}"))
                client: bigquery.Client = config.get_bigquery_client()
                assert client
                bigquery_data_dictionary = BigQuerySchemaApi(
                    BigQueryV2Report().schema_api_perf, client
                )
                result = bigquery_data_dictionary.get_datasets_for_project_id(
                    project_id, 10
                )
                if len(result) == 0:
                    return CapabilityReport(
                        capable=False,
                        failure_reason=f"Dataset query returned empty dataset. It is either empty or no dataset in project {project_id}",
                    )
                tables = bigquery_data_dictionary.get_tables_for_dataset(
                    project_id=project_id,
                    dataset_name=result[0].name,
                    tables={},
                    with_data_read_permission=config.is_profiling_enabled(),
                )
                if len(list(tables)) == 0:
                    return CapabilityReport(
                        capable=False,
                        failure_reason=f"Tables query did not return any table. It is either empty or no tables in project {project_id}.{result[0].name}",
                    )

            except Exception as e:
                return CapabilityReport(
                    capable=False,
                    failure_reason=f"Dataset query failed with error: {e}",
                )

        return CapabilityReport(capable=True)

    @staticmethod
    def lineage_capability_test(
        connection_conf: BigQueryV2Config,
        project_ids: List[str],
        report: BigQueryV2Report,
    ) -> CapabilityReport:
        lineage_extractor = BigqueryLineageExtractor(
            connection_conf, report, lambda ref: ""
        )
        for project_id in project_ids:
            try:
                logger.info(f"Lineage capability test for project {project_id}")
                lineage_extractor.test_capability(project_id)
            except Exception as e:
                return CapabilityReport(
                    capable=False,
                    failure_reason=f"Lineage capability test failed with: {e}",
                )

        return CapabilityReport(capable=True)

    @staticmethod
    def usage_capability_test(
        connection_conf: BigQueryV2Config,
        project_ids: List[str],
        report: BigQueryV2Report,
    ) -> CapabilityReport:
        usage_extractor = BigQueryUsageExtractor(
            connection_conf, report, lambda ref: ""
        )
        for project_id in project_ids:
            try:
                logger.info(f"Usage capability test for project {project_id}")
                failures_before_test = len(report.failures)
                usage_extractor.test_capability(project_id)
                if failures_before_test != len(report.failures):
                    return CapabilityReport(
                        capable=False,
                        failure_reason="Usage capability test failed. Check the logs for further info",
                    )
            except Exception as e:
                return CapabilityReport(
                    capable=False,
                    failure_reason=f"Usage capability test failed with: {e} for project {project_id}",
                )
        return CapabilityReport(capable=True)

    @staticmethod
    def test_connection(config_dict: dict) -> TestConnectionReport:
        test_report = TestConnectionReport()
        _report: Dict[Union[SourceCapability, str], CapabilityReport] = dict()

        try:
            connection_conf = BigQueryV2Config.parse_obj_allow_extras(config_dict)
            client: bigquery.Client = connection_conf.get_bigquery_client()
            assert client

            test_report.basic_connectivity = BigqueryV2Source.connectivity_test(client)

            connection_conf.start_time = datetime.now()
            connection_conf.end_time = datetime.now() + timedelta(minutes=1)

            report: BigQueryV2Report = BigQueryV2Report()
            project_ids: List[str] = []
            projects = client.list_projects()

            for project in projects:
                if connection_conf.project_id_pattern.allowed(project.project_id):
                    project_ids.append(project.project_id)

            metadata_read_capability = BigqueryV2Source.metadata_read_capability_test(
                project_ids, connection_conf
            )
            if SourceCapability.SCHEMA_METADATA not in _report:
                _report[SourceCapability.SCHEMA_METADATA] = metadata_read_capability

            if connection_conf.include_table_lineage:
                lineage_capability = BigqueryV2Source.lineage_capability_test(
                    connection_conf, project_ids, report
                )
                if SourceCapability.LINEAGE_COARSE not in _report:
                    _report[SourceCapability.LINEAGE_COARSE] = lineage_capability

            if connection_conf.include_usage_statistics:
                usage_capability = BigqueryV2Source.usage_capability_test(
                    connection_conf, project_ids, report
                )
                if SourceCapability.USAGE_STATS not in _report:
                    _report[SourceCapability.USAGE_STATS] = usage_capability

            test_report.capability_report = _report
            return test_report

        except Exception as e:
            test_report.basic_connectivity = CapabilityReport(
                capable=False, failure_reason=f"{e}"
            )
            return test_report

    def _init_schema_resolver(self) -> SchemaResolver:
        schema_resolution_required = (
            self.config.lineage_parse_view_ddl or self.config.lineage_use_sql_parser
        )
        schema_ingestion_enabled = (
            self.config.include_views and self.config.include_tables
        )

        if schema_resolution_required and not schema_ingestion_enabled:
            if self.ctx.graph:
                return self.ctx.graph.initialize_schema_resolver_from_datahub(
                    platform=self.platform,
                    platform_instance=self.config.platform_instance,
                    env=self.config.env,
                )[0]
            else:
                logger.warning(
                    "Failed to load schema info from DataHub as DataHubGraph is missing.",
                )
        return SchemaResolver(platform=self.platform, env=self.config.env)

    def get_dataplatform_instance_aspect(
        self, dataset_urn: str, project_id: str
    ) -> MetadataWorkUnit:
        aspect = DataPlatformInstanceClass(
            platform=make_data_platform_urn(self.platform),
            instance=make_dataplatform_instance_urn(self.platform, project_id)
            if self.config.include_data_platform_instance
            else None,
        )
        return MetadataChangeProposalWrapper(
            entityUrn=dataset_urn, aspect=aspect
        ).as_workunit()

    def gen_dataset_key(self, db_name: str, schema: str) -> ContainerKey:
        return BigQueryDatasetKey(
            project_id=db_name,
            dataset_id=schema,
            platform=self.platform,
            env=self.config.env,
            backcompat_env_as_instance=True,
        )

    def gen_project_id_key(self, database: str) -> ContainerKey:
        return ProjectIdKey(
            project_id=database,
            platform=self.platform,
            env=self.config.env,
            backcompat_env_as_instance=True,
        )

    def gen_project_id_containers(self, database: str) -> Iterable[MetadataWorkUnit]:
        database_container_key = self.gen_project_id_key(database)

        yield from gen_database_container(
            database=database,
            name=database,
            sub_types=[DatasetContainerSubTypes.BIGQUERY_PROJECT],
            domain_registry=self.domain_registry,
            domain_config=self.config.domain,
            database_container_key=database_container_key,
        )

    def gen_dataset_containers(
        self, dataset: str, project_id: str, tags: Optional[Dict[str, str]] = None
    ) -> Iterable[MetadataWorkUnit]:
        schema_container_key = self.gen_dataset_key(project_id, dataset)

        tags_joined: Optional[List[str]] = None
        if tags and self.config.capture_dataset_label_as_tag:
            tags_joined = [f"{k}:{v}" for k, v in tags.items()]
        database_container_key = self.gen_project_id_key(database=project_id)

        yield from gen_schema_container(
            database=project_id,
            schema=dataset,
            sub_types=[DatasetContainerSubTypes.BIGQUERY_DATASET],
            domain_registry=self.domain_registry,
            domain_config=self.config.domain,
            schema_container_key=schema_container_key,
            database_container_key=database_container_key,
            external_url=BQ_EXTERNAL_DATASET_URL_TEMPLATE.format(
                project=project_id, dataset=dataset
            )
            if self.config.include_external_url
            else None,
            tags=tags_joined,
        )

    def get_workunit_processors(self) -> List[Optional[MetadataWorkUnitProcessor]]:
        return [
            *super().get_workunit_processors(),
            StaleEntityRemovalHandler.create(
                self, self.config, self.ctx
            ).workunit_processor,
        ]

    def get_workunits_internal(self) -> Iterable[MetadataWorkUnit]:
        projects = self._get_projects()
        if not projects:
            return

        for project_id in projects:
            self.report.set_ingestion_stage(project_id.id, METADATA_EXTRACTION)
            logger.info(f"Processing project: {project_id.id}")
            yield from self._process_project(project_id)

        if self.config.include_usage_statistics:
            yield from self.usage_extractor.get_usage_workunits(
                [p.id for p in projects], self.table_refs
            )

        if self.config.include_table_lineage:
            yield from self.lineage_extractor.get_lineage_workunits(
                [p.id for p in projects],
                self.sql_parser_schema_resolver,
                self.view_refs_by_project,
                self.view_definitions,
                self.table_refs,
            )

    def _get_projects(self) -> List[BigqueryProject]:
        logger.info("Getting projects")
        projects = self.get_projects(conn)
        return self.filter_projects(conn, projects)

    def get_projects(self, conn: bigquery.Client) -> List[BigqueryProject]:
        if self.config.project_ids or self.config.project_id:
            project_ids = self.config.project_ids or [self.config.project_id]  # type: ignore
            return [
                BigqueryProject(id=project_id, name=project_id)
                for project_id in project_ids
            ]
        else:
<<<<<<< HEAD
            return list(self._get_project_list(conn))

    def filter_projects(
        self, conn: bigquery.Client, projects: List[BigqueryProject]
    ) -> List[BigqueryProject]:
        filtered_projects = []
        for project in projects:
            project.datasets = self.get_datasets_for_project_id(
                conn=conn, project_id=project.id
            )
            if len(project.datasets) == 0:
                more_info = (
                    "Either there are no datasets in this project or missing bigquery.datasets.get permission. "
                    "You can assign predefined roles/bigquery.metadataViewer role to your service account."
                )
                if self.config.exclude_empty_projects:
                    self.report.report_dropped(project.id)
                    warning_message = f"Excluded project '{project.id}' since no datasets found. {more_info}"
                else:
                    filtered_projects.append(project)
                    warning_message = (
                        f"No datasets found in project '{project.id}'. {more_info}"
                    )
                logger.warning(warning_message)
            else:
                filtered_projects.append(project)
        return filtered_projects

    def _get_project_list(self, conn: bigquery.Client) -> Iterable[BigqueryProject]:
        try:
            projects = BigQueryDataDictionary.get_projects(conn)
        except Exception as e:
            logger.error(f"Error getting projects. {e}", exc_info=True)
            projects = []
=======
            return list(self._query_project_list())
>>>>>>> d33a8531

    def _query_project_list(self) -> Iterable[BigqueryProject]:
        projects = self.bigquery_data_dictionary.get_projects()
        if not projects:  # Report failure on exception and if empty list is returned
            self.report.report_failure(
                "metadata-extraction",
                "Get projects didn't return any project. "
                "Maybe resourcemanager.projects.get permission is missing for the service account. "
                "You can assign predefined roles/bigquery.metadataViewer role to your service account.",
            )
            return []

        for project in projects:
            if self.config.project_id_pattern.allowed(project.id):
                yield project
            else:
                self.report.report_dropped(project.id)

    def _process_project(
        self, bigquery_project: BigqueryProject
    ) -> Iterable[MetadataWorkUnit]:
        db_tables: Dict[str, List[BigqueryTable]] = {}
        db_views: Dict[str, List[BigqueryView]] = {}

        project_id = bigquery_project.id

        yield from self.gen_project_id_containers(project_id)

<<<<<<< HEAD
=======
        try:
            bigquery_project.datasets = (
                self.bigquery_data_dictionary.get_datasets_for_project_id(project_id)
            )
        except Exception as e:
            error_message = f"Unable to get datasets for project {project_id}, skipping. The error was: {e}"
            if self.config.is_profiling_enabled():
                error_message = f"Unable to get datasets for project {project_id}, skipping. Does your service account has bigquery.datasets.get permission? The error was: {e}"
            logger.error(error_message)
            self.report.report_failure(
                "metadata-extraction",
                f"{project_id} - {error_message}",
            )
            return None

        if len(bigquery_project.datasets) == 0:
            logger.warning(
                f"No dataset found in {project_id}. Either there are no datasets in this project or missing bigquery.datasets.get permission. You can assign predefined roles/bigquery.metadataViewer role to your service account."
            )
            return

>>>>>>> d33a8531
        self.report.num_project_datasets_to_scan[project_id] = len(
            bigquery_project.datasets
        )
        for bigquery_dataset in bigquery_project.datasets:
            if not is_schema_allowed(
                self.config.dataset_pattern,
                bigquery_dataset.name,
                project_id,
                self.config.match_fully_qualified_names,
            ):
                self.report.report_dropped(f"{bigquery_dataset.name}.*")
                continue
            try:
                # db_tables and db_views are populated in the this method
                yield from self._process_schema(
                    project_id, bigquery_dataset, db_tables, db_views
                )

            except Exception as e:
                error_message = f"Unable to get tables for dataset {bigquery_dataset.name} in project {project_id}, skipping. Does your service account has bigquery.tables.list, bigquery.routines.get, bigquery.routines.list permission? The error was: {e}"
                if self.config.is_profiling_enabled():
                    error_message = f"Unable to get tables for dataset {bigquery_dataset.name} in project {project_id}, skipping. Does your service account has bigquery.tables.list, bigquery.routines.get, bigquery.routines.list permission, bigquery.tables.getData permission? The error was: {e}"

                trace = traceback.format_exc()
                logger.error(trace)
                logger.error(error_message)
                self.report.report_failure(
                    "metadata-extraction",
                    f"{project_id}.{bigquery_dataset.name} - {error_message} - {trace}",
                )
                continue

        if self.config.is_profiling_enabled():
            logger.info(f"Starting profiling project {project_id}")
            self.report.set_ingestion_stage(project_id, PROFILING)
            yield from self.profiler.get_workunits(
                project_id=project_id,
                tables=db_tables,
            )

<<<<<<< HEAD
    def get_datasets_for_project_id(
        self, conn: bigquery.Client, project_id: str
    ) -> List[BigqueryDataset]:
        try:
            return BigQueryDataDictionary.get_datasets_for_project_id(conn, project_id)
        except Exception as e:
            error_message = f"Unable to get datasets for project {project_id}, skipping. The error was: {e}"
            if self.config.is_profiling_enabled():
                error_message = (
                    f"Unable to get datasets for project {project_id}, skipping. "
                    f"Does your service account has bigquery.datasets.get permission? The error was: {e}"
                )
            logger.error(error_message)
            self.report.report_failure(
                "metadata-extraction",
                f"{project_id} - {error_message}",
            )
            return []

    def generate_lineage(self, project_id: str) -> Iterable[MetadataWorkUnit]:
        logger.info(f"Generate lineage for {project_id}")
        lineage = self.lineage_extractor.calculate_lineage_for_project(
            project_id,
            sql_parser_schema_resolver=self.sql_parser_schema_resolver,
        )

        if self.config.lineage_parse_view_ddl:
            for view in self.view_refs_by_project[project_id]:
                view_definition = self.view_definitions[view]
                raw_view_lineage = sqlglot_lineage(
                    view_definition,
                    schema_resolver=self.sql_parser_schema_resolver,
                    default_db=project_id,
                )
                if raw_view_lineage.debug_info.table_error:
                    logger.debug(
                        f"Failed to parse lineage for view {view}: {raw_view_lineage.debug_info.table_error}"
                    )
                    self.report.num_view_definitions_failed_parsing += 1
                    self.report.view_definitions_parsing_failures.append(
                        f"Table-level sql parsing error for view {view}: {raw_view_lineage.debug_info.table_error}"
                    )
                    continue
                elif raw_view_lineage.debug_info.column_error:
                    self.report.num_view_definitions_failed_column_parsing += 1
                    self.report.view_definitions_parsing_failures.append(
                        f"Column-level sql parsing error for view {view}: {raw_view_lineage.debug_info.column_error}"
                    )
                else:
                    self.report.num_view_definitions_parsed += 1

                # For views, we override the upstreams obtained by parsing audit logs
                # as they may contain indirectly referenced tables.
                ts = datetime.now(timezone.utc)
                lineage[view] = set(
                    make_lineage_edges_from_parsing_result(
                        raw_view_lineage,
                        audit_stamp=ts,
                        lineage_type=DatasetLineageTypeClass.VIEW,
                    )
                )

        for lineage_key in lineage.keys():
            if lineage_key not in self.table_refs:
                continue

            table_ref = BigQueryTableRef.from_string_name(lineage_key)
            dataset_urn = self.gen_dataset_urn(
                project_id=table_ref.table_identifier.project_id,
                dataset_name=table_ref.table_identifier.dataset,
                table=table_ref.table_identifier.get_table_display_name(),
            )

            lineage_info = self.lineage_extractor.get_lineage_for_table(
                bq_table=table_ref,
                bq_table_urn=dataset_urn,
                platform=self.platform,
                lineage_metadata=lineage,
            )

            if lineage_info:
                yield from self.gen_lineage(dataset_urn, lineage_info)

=======
>>>>>>> d33a8531
    def _process_schema(
        self,
        project_id: str,
        bigquery_dataset: BigqueryDataset,
        db_tables: Dict[str, List[BigqueryTable]],
        db_views: Dict[str, List[BigqueryView]],
    ) -> Iterable[MetadataWorkUnit]:
        dataset_name = bigquery_dataset.name

        yield from self.gen_dataset_containers(
            dataset_name, project_id, bigquery_dataset.labels
        )

        columns = None
        if self.config.include_tables or self.config.include_views:
            columns = self.bigquery_data_dictionary.get_columns_for_dataset(
                project_id=project_id,
                dataset_name=dataset_name,
                column_limit=self.config.column_limit,
                run_optimized_column_query=self.config.run_optimized_column_query,
            )

        if self.config.include_tables:
            db_tables[dataset_name] = list(
                self.get_tables_for_dataset(project_id, dataset_name)
            )

            for table in db_tables[dataset_name]:
                table_columns = columns.get(table.name, []) if columns else []
                yield from self._process_table(
                    table=table,
                    columns=table_columns,
                    project_id=project_id,
                    dataset_name=dataset_name,
                )
        elif self.config.include_table_lineage or self.config.include_usage_statistics:
            # Need table_refs to calculate lineage and usage
            for table_item in self.bigquery_data_dictionary.list_tables(
                dataset_name, project_id
            ):
                identifier = BigqueryTableIdentifier(
                    project_id=project_id,
                    dataset=dataset_name,
                    table=table_item.table_id,
                )
                if not self.config.table_pattern.allowed(identifier.raw_table_name()):
                    self.report.report_dropped(identifier.raw_table_name())
                    continue
                try:
                    self.table_refs.add(
                        str(BigQueryTableRef(identifier).get_sanitized_table_ref())
                    )
                except Exception as e:
                    logger.warning(
                        f"Could not create table ref for {table_item.path}: {e}"
                    )

        if self.config.include_views:
            db_views[dataset_name] = list(
                self.bigquery_data_dictionary.get_views_for_dataset(
                    project_id, dataset_name, self.config.is_profiling_enabled()
                )
            )

            for view in db_views[dataset_name]:
                view_columns = columns.get(view.name, []) if columns else []
                yield from self._process_view(
                    view=view,
                    columns=view_columns,
                    project_id=project_id,
                    dataset_name=dataset_name,
                )

    # This method is used to generate the ignore list for datatypes the profiler doesn't support we have to do it here
    # because the profiler doesn't have access to columns
    def generate_profile_ignore_list(self, columns: List[BigqueryColumn]) -> List[str]:
        ignore_list: List[str] = []
        for column in columns:
            if not column.data_type or any(
                word in column.data_type.lower()
                for word in ["array", "struct", "geography", "json"]
            ):
                ignore_list.append(column.field_path)
        return ignore_list

    def _process_table(
        self,
        table: BigqueryTable,
        columns: List[BigqueryColumn],
        project_id: str,
        dataset_name: str,
    ) -> Iterable[MetadataWorkUnit]:
        table_identifier = BigqueryTableIdentifier(project_id, dataset_name, table.name)

        self.report.report_entity_scanned(table_identifier.raw_table_name())

        if not self.config.table_pattern.allowed(table_identifier.raw_table_name()):
            self.report.report_dropped(table_identifier.raw_table_name())
            return

        if self.config.include_table_lineage or self.config.include_usage_statistics:
            self.table_refs.add(
                str(BigQueryTableRef(table_identifier).get_sanitized_table_ref())
            )
        table.column_count = len(columns)

        # We only collect profile ignore list if profiling is enabled and profile_table_level_only is false
        if (
            self.config.is_profiling_enabled()
            and not self.config.profiling.profile_table_level_only
        ):
            table.columns_ignore_from_profiling = self.generate_profile_ignore_list(
                columns
            )

        if not table.column_count:
            logger.warning(
                f"Table doesn't have any column or unable to get columns for table: {table_identifier}"
            )

        # If table has time partitioning, set the data type of the partitioning field
        if table.partition_info:
            table.partition_info.column = next(
                (
                    column
                    for column in columns
                    if column.name == table.partition_info.field
                ),
                None,
            )
        yield from self.gen_table_dataset_workunits(
            table, columns, project_id, dataset_name
        )

    def _process_view(
        self,
        view: BigqueryView,
        columns: List[BigqueryColumn],
        project_id: str,
        dataset_name: str,
    ) -> Iterable[MetadataWorkUnit]:
        table_identifier = BigqueryTableIdentifier(project_id, dataset_name, view.name)

        self.report.report_entity_scanned(table_identifier.raw_table_name(), "view")

        if not self.config.view_pattern.allowed(table_identifier.raw_table_name()):
            self.report.report_dropped(table_identifier.raw_table_name())
            return

        if self.config.include_table_lineage or self.config.include_usage_statistics:
            table_ref = str(
                BigQueryTableRef(table_identifier).get_sanitized_table_ref()
            )
            self.table_refs.add(table_ref)
            if self.config.lineage_parse_view_ddl and view.view_definition:
                self.view_refs_by_project[project_id].add(table_ref)
                self.view_definitions[table_ref] = view.view_definition

        view.column_count = len(columns)
        if not view.column_count:
            logger.warning(
                f"View doesn't have any column or unable to get columns for table: {table_identifier}"
            )

        yield from self.gen_view_dataset_workunits(
            table=view,
            columns=columns,
            project_id=project_id,
            dataset_name=dataset_name,
        )

    def gen_table_dataset_workunits(
        self,
        table: BigqueryTable,
        columns: List[BigqueryColumn],
        project_id: str,
        dataset_name: str,
    ) -> Iterable[MetadataWorkUnit]:
        custom_properties: Dict[str, str] = {}
        if table.expires:
            custom_properties["expiration_date"] = str(table.expires)

        if table.partition_info:
            custom_properties["partition_info"] = str(table.partition_info)

        if table.size_in_bytes:
            custom_properties["size_in_bytes"] = str(table.size_in_bytes)

        if table.active_billable_bytes:
            custom_properties["billable_bytes_active"] = str(
                table.active_billable_bytes
            )

        if table.long_term_billable_bytes:
            custom_properties["billable_bytes_long_term"] = str(
                table.long_term_billable_bytes
            )

        if table.max_partition_id:
            custom_properties["number_of_partitions"] = str(table.num_partitions)
            custom_properties["max_partition_id"] = str(table.max_partition_id)
            custom_properties["is_partitioned"] = str(True)

        sub_types: List[str] = [DatasetSubTypes.TABLE]
        if table.max_shard_id:
            custom_properties["max_shard_id"] = str(table.max_shard_id)
            custom_properties["is_sharded"] = str(True)
            sub_types = ["sharded table"] + sub_types

        tags_to_add = None
        if table.labels and self.config.capture_table_label_as_tag:
            tags_to_add = []
            tags_to_add.extend(
                [make_tag_urn(f"""{k}:{v}""") for k, v in table.labels.items()]
            )

        yield from self.gen_dataset_workunits(
            table=table,
            columns=columns,
            project_id=project_id,
            dataset_name=dataset_name,
            sub_types=sub_types,
            tags_to_add=tags_to_add,
            custom_properties=custom_properties,
        )

    def gen_view_dataset_workunits(
        self,
        table: BigqueryView,
        columns: List[BigqueryColumn],
        project_id: str,
        dataset_name: str,
    ) -> Iterable[MetadataWorkUnit]:
        yield from self.gen_dataset_workunits(
            table=table,
            columns=columns,
            project_id=project_id,
            dataset_name=dataset_name,
            sub_types=[DatasetSubTypes.VIEW],
        )

        view = cast(BigqueryView, table)
        view_definition_string = view.view_definition
        view_properties_aspect = ViewProperties(
            materialized=view.materialized,
            viewLanguage="SQL",
            viewLogic=view_definition_string or "",
        )
        yield MetadataChangeProposalWrapper(
            entityUrn=self.gen_dataset_urn(
                project_id=project_id, dataset_name=dataset_name, table=table.name
            ),
            aspect=view_properties_aspect,
        ).as_workunit()

    def gen_dataset_workunits(
        self,
        table: Union[BigqueryTable, BigqueryView],
        columns: List[BigqueryColumn],
        project_id: str,
        dataset_name: str,
        sub_types: List[str],
        tags_to_add: Optional[List[str]] = None,
        custom_properties: Optional[Dict[str, str]] = None,
    ) -> Iterable[MetadataWorkUnit]:
        dataset_urn = self.gen_dataset_urn(
            project_id=project_id, dataset_name=dataset_name, table=table.name
        )

        status = Status(removed=False)
        yield MetadataChangeProposalWrapper(
            entityUrn=dataset_urn, aspect=status
        ).as_workunit()

        datahub_dataset_name = BigqueryTableIdentifier(
            project_id, dataset_name, table.name
        )

        yield self.gen_schema_metadata(
            dataset_urn, table, columns, str(datahub_dataset_name)
        )

        dataset_properties = DatasetProperties(
            name=datahub_dataset_name.get_table_display_name(),
            description=table.comment,
            qualifiedName=str(datahub_dataset_name),
            created=TimeStamp(time=int(table.created.timestamp() * 1000))
            if table.created is not None
            else None,
            lastModified=TimeStamp(time=int(table.last_altered.timestamp() * 1000))
            if table.last_altered is not None
            else TimeStamp(time=int(table.created.timestamp() * 1000))
            if table.created is not None
            else None,
            externalUrl=BQ_EXTERNAL_TABLE_URL_TEMPLATE.format(
                project=project_id, dataset=dataset_name, table=table.name
            )
            if self.config.include_external_url
            else None,
        )
        if custom_properties:
            dataset_properties.customProperties.update(custom_properties)

        yield MetadataChangeProposalWrapper(
            entityUrn=dataset_urn, aspect=dataset_properties
        ).as_workunit()

        if tags_to_add:
            yield self.gen_tags_aspect_workunit(dataset_urn, tags_to_add)

        yield from add_table_to_schema_container(
            dataset_urn=dataset_urn,
            parent_container_key=self.gen_dataset_key(project_id, dataset_name),
        )
        yield self.get_dataplatform_instance_aspect(
            dataset_urn=dataset_urn, project_id=project_id
        )

        subTypes = SubTypes(typeNames=sub_types)
        yield MetadataChangeProposalWrapper(
            entityUrn=dataset_urn, aspect=subTypes
        ).as_workunit()

        if self.domain_registry:
            yield from get_domain_wu(
                dataset_name=str(datahub_dataset_name),
                entity_urn=dataset_urn,
                domain_registry=self.domain_registry,
                domain_config=self.config.domain,
            )

    def gen_tags_aspect_workunit(
        self, dataset_urn: str, tags_to_add: List[str]
    ) -> MetadataWorkUnit:
        tags = GlobalTagsClass(
            tags=[TagAssociationClass(tag_to_add) for tag_to_add in tags_to_add]
        )
        return MetadataChangeProposalWrapper(
            entityUrn=dataset_urn, aspect=tags
        ).as_workunit()

    def gen_dataset_urn(self, project_id: str, dataset_name: str, table: str) -> str:
        datahub_dataset_name = BigqueryTableIdentifier(project_id, dataset_name, table)
        return make_dataset_urn(
            self.platform,
            str(datahub_dataset_name),
            self.config.env,
        )

    def gen_dataset_urn_from_ref(self, ref: BigQueryTableRef) -> str:
        return self.gen_dataset_urn(
            ref.table_identifier.project_id,
            ref.table_identifier.dataset,
            ref.table_identifier.table,
        )

    def gen_schema_fields(self, columns: List[BigqueryColumn]) -> List[SchemaField]:
        schema_fields: List[SchemaField] = []

        HiveColumnToAvroConverter._STRUCT_TYPE_SEPARATOR = " "
        _COMPLEX_TYPE = re.compile("^(struct|array)")
        last_id = -1
        for col in columns:
            # if col.data_type is empty that means this column is part of a complex type
            if col.data_type is None or _COMPLEX_TYPE.match(col.data_type.lower()):
                # If the we have seen the ordinal position that most probably means we already processed this complex type
                if last_id != col.ordinal_position:
                    schema_fields.extend(
                        get_schema_fields_for_hive_column(
                            col.name, col.data_type.lower(), description=col.comment
                        )
                    )

                # We have to add complex type comments to the correct level
                if col.comment:
                    for idx, field in enumerate(schema_fields):
                        # Remove all the [version=2.0].[type=struct]. tags to get the field path
                        if (
                            re.sub(r"\[.*?\]\.", "", field.fieldPath, 0, re.MULTILINE)
                            == col.field_path
                        ):
                            field.description = col.comment
                            schema_fields[idx] = field
            else:
                tags = []
                if col.is_partition_column:
                    tags.append(
                        TagAssociationClass(make_tag_urn(Constants.TAG_PARTITION_KEY))
                    )

                if col.cluster_column_position is not None:
                    tags.append(
                        TagAssociationClass(
                            make_tag_urn(
                                f"{CLUSTERING_COLUMN_TAG}_{col.cluster_column_position}"
                            )
                        )
                    )

                field = SchemaField(
                    fieldPath=col.name,
                    type=SchemaFieldDataType(
                        self.BIGQUERY_FIELD_TYPE_MAPPINGS.get(col.data_type, NullType)()
                    ),
                    # NOTE: nativeDataType will not be in sync with older connector
                    nativeDataType=col.data_type,
                    description=col.comment,
                    nullable=col.is_nullable,
                    globalTags=GlobalTagsClass(tags=tags),
                )
                schema_fields.append(field)
            last_id = col.ordinal_position
        return schema_fields

    def gen_schema_metadata(
        self,
        dataset_urn: str,
        table: Union[BigqueryTable, BigqueryView],
        columns: List[BigqueryColumn],
        dataset_name: str,
    ) -> MetadataWorkUnit:
        schema_metadata = SchemaMetadata(
            schemaName=dataset_name,
            platform=make_data_platform_urn(self.platform),
            version=0,
            hash="",
            platformSchema=MySqlDDL(tableSchema=""),
            # fields=[],
            fields=self.gen_schema_fields(columns),
        )

        if self.config.lineage_parse_view_ddl or self.config.lineage_use_sql_parser:
            self.sql_parser_schema_resolver.add_schema_metadata(
                dataset_urn, schema_metadata
            )

        return MetadataChangeProposalWrapper(
            entityUrn=dataset_urn, aspect=schema_metadata
        ).as_workunit()

    def get_report(self) -> BigQueryV2Report:
        return self.report

    def get_tables_for_dataset(
        self,
        project_id: str,
        dataset_name: str,
    ) -> Iterable[BigqueryTable]:
        # In bigquery there is no way to query all tables in a Project id
        with PerfTimer() as timer:
            # Partitions view throw exception if we try to query partition info for too many tables
            # so we have to limit the number of tables we query partition info.
            # The conn.list_tables returns table infos that information_schema doesn't contain and this
            # way we can merge that info with the queried one.
            # https://cloud.google.com/bigquery/docs/information-schema-partitions
            max_batch_size: int = (
                self.config.number_of_datasets_process_in_batch
                if not self.config.is_profiling_enabled()
                else self.config.number_of_datasets_process_in_batch_if_profiling_enabled
            )

            # We get the list of tables in the dataset to get core table properties and to be able to process the tables in batches
            # We collect only the latest shards from sharded tables (tables with _YYYYMMDD suffix) and ignore temporary tables
            table_items = self.get_core_table_details(
                dataset_name, project_id, self.config.temp_table_dataset_prefix
            )

            items_to_get: Dict[str, TableListItem] = {}
            for table_item in table_items.keys():
                items_to_get[table_item] = table_items[table_item]
                if len(items_to_get) % max_batch_size == 0:
                    yield from self.bigquery_data_dictionary.get_tables_for_dataset(
                        project_id,
                        dataset_name,
                        items_to_get,
                        with_data_read_permission=self.config.is_profiling_enabled(),
                    )
                    items_to_get.clear()

            if items_to_get:
                yield from self.bigquery_data_dictionary.get_tables_for_dataset(
                    project_id,
                    dataset_name,
                    items_to_get,
                    with_data_read_permission=self.config.is_profiling_enabled(),
                )

        self.report.metadata_extraction_sec[f"{project_id}.{dataset_name}"] = round(
            timer.elapsed_seconds(), 2
        )

    def get_core_table_details(
        self, dataset_name: str, project_id: str, temp_table_dataset_prefix: str
    ) -> Dict[str, TableListItem]:
        table_items: Dict[str, TableListItem] = {}
        # Dict to store sharded table and the last seen max shard id
        sharded_tables: Dict[str, TableListItem] = {}

        for table in self.bigquery_data_dictionary.list_tables(
            dataset_name, project_id
        ):
            table_identifier = BigqueryTableIdentifier(
                project_id=project_id,
                dataset=dataset_name,
                table=table.table_id,
            )

            _, shard = BigqueryTableIdentifier.get_table_and_shard(
                table_identifier.table
            )
            table_name = table_identifier.get_table_name().split(".")[-1]

            # Sharded tables look like: table_20220120
            # For sharded tables we only process the latest shard and ignore the rest
            # to find the latest shard we iterate over the list of tables and store the maximum shard id
            # We only have one special case where the table name is a date `20220110`
            # in this case we merge all these tables under dataset name as table name.
            # For example some_dataset.20220110 will be turned to some_dataset.some_dataset
            # It seems like there are some bigquery user who uses this non-standard way of sharding the tables.
            if shard:
                if table_name not in sharded_tables:
                    sharded_tables[table_name] = table
                    continue

                stored_table_identifier = BigqueryTableIdentifier(
                    project_id=project_id,
                    dataset=dataset_name,
                    table=sharded_tables[table_name].table_id,
                )
                _, stored_shard = BigqueryTableIdentifier.get_table_and_shard(
                    stored_table_identifier.table
                )
                # When table is none, we use dataset_name as table_name
                assert stored_shard
                if stored_shard < shard:
                    sharded_tables[table_name] = table
                continue
            elif str(table_identifier).startswith(temp_table_dataset_prefix):
                logger.debug(f"Dropping temporary table {table_identifier.table}")
                self.report.report_dropped(table_identifier.raw_table_name())
                continue

            table_items[table.table_id] = table
        # Adding maximum shards to the list of tables
        table_items.update({value.table_id: value for value in sharded_tables.values()})

        return table_items

    def add_config_to_report(self):
        self.report.include_table_lineage = self.config.include_table_lineage
        self.report.use_date_sharded_audit_log_tables = (
            self.config.use_date_sharded_audit_log_tables
        )
        self.report.log_page_size = self.config.log_page_size
        self.report.use_exported_bigquery_audit_metadata = (
            self.config.use_exported_bigquery_audit_metadata
        )
        self.report.stateful_lineage_ingestion_enabled = (
            self.config.enable_stateful_lineage_ingestion
        )
        self.report.stateful_usage_ingestion_enabled = (
            self.config.enable_stateful_usage_ingestion
        )
        self.report.window_start_time, self.report.window_end_time = (
            self.config.start_time,
            self.config.end_time,
        )<|MERGE_RESOLUTION|>--- conflicted
+++ resolved
@@ -567,10 +567,6 @@
 
     def _get_projects(self) -> List[BigqueryProject]:
         logger.info("Getting projects")
-        projects = self.get_projects(conn)
-        return self.filter_projects(conn, projects)
-
-    def get_projects(self, conn: bigquery.Client) -> List[BigqueryProject]:
         if self.config.project_ids or self.config.project_id:
             project_ids = self.config.project_ids or [self.config.project_id]  # type: ignore
             return [
@@ -578,44 +574,7 @@
                 for project_id in project_ids
             ]
         else:
-<<<<<<< HEAD
-            return list(self._get_project_list(conn))
-
-    def filter_projects(
-        self, conn: bigquery.Client, projects: List[BigqueryProject]
-    ) -> List[BigqueryProject]:
-        filtered_projects = []
-        for project in projects:
-            project.datasets = self.get_datasets_for_project_id(
-                conn=conn, project_id=project.id
-            )
-            if len(project.datasets) == 0:
-                more_info = (
-                    "Either there are no datasets in this project or missing bigquery.datasets.get permission. "
-                    "You can assign predefined roles/bigquery.metadataViewer role to your service account."
-                )
-                if self.config.exclude_empty_projects:
-                    self.report.report_dropped(project.id)
-                    warning_message = f"Excluded project '{project.id}' since no datasets found. {more_info}"
-                else:
-                    filtered_projects.append(project)
-                    warning_message = (
-                        f"No datasets found in project '{project.id}'. {more_info}"
-                    )
-                logger.warning(warning_message)
-            else:
-                filtered_projects.append(project)
-        return filtered_projects
-
-    def _get_project_list(self, conn: bigquery.Client) -> Iterable[BigqueryProject]:
-        try:
-            projects = BigQueryDataDictionary.get_projects(conn)
-        except Exception as e:
-            logger.error(f"Error getting projects. {e}", exc_info=True)
-            projects = []
-=======
             return list(self._query_project_list())
->>>>>>> d33a8531
 
     def _query_project_list(self) -> Iterable[BigqueryProject]:
         projects = self.bigquery_data_dictionary.get_projects()
@@ -641,11 +600,6 @@
         db_views: Dict[str, List[BigqueryView]] = {}
 
         project_id = bigquery_project.id
-
-        yield from self.gen_project_id_containers(project_id)
-
-<<<<<<< HEAD
-=======
         try:
             bigquery_project.datasets = (
                 self.bigquery_data_dictionary.get_datasets_for_project_id(project_id)
@@ -662,12 +616,23 @@
             return None
 
         if len(bigquery_project.datasets) == 0:
-            logger.warning(
-                f"No dataset found in {project_id}. Either there are no datasets in this project or missing bigquery.datasets.get permission. You can assign predefined roles/bigquery.metadataViewer role to your service account."
-            )
+            more_info = (
+                "Either there are no datasets in this project or missing bigquery.datasets.get permission. "
+                "You can assign predefined roles/bigquery.metadataViewer role to your service account."
+            )
+            if self.config.exclude_empty_projects:
+                self.report.report_dropped(project_id)
+                warning_message = f"Excluded project '{project_id}' since no were datasets found. {more_info}"
+            else:
+                yield from self.gen_project_id_containers(project_id)
+                warning_message = (
+                    f"No datasets found in project '{project_id}'. {more_info}"
+                )
+            logger.warning(warning_message)
             return
 
->>>>>>> d33a8531
+        yield from self.gen_project_id_containers(project_id)
+
         self.report.num_project_datasets_to_scan[project_id] = len(
             bigquery_project.datasets
         )
@@ -708,92 +673,6 @@
                 tables=db_tables,
             )
 
-<<<<<<< HEAD
-    def get_datasets_for_project_id(
-        self, conn: bigquery.Client, project_id: str
-    ) -> List[BigqueryDataset]:
-        try:
-            return BigQueryDataDictionary.get_datasets_for_project_id(conn, project_id)
-        except Exception as e:
-            error_message = f"Unable to get datasets for project {project_id}, skipping. The error was: {e}"
-            if self.config.is_profiling_enabled():
-                error_message = (
-                    f"Unable to get datasets for project {project_id}, skipping. "
-                    f"Does your service account has bigquery.datasets.get permission? The error was: {e}"
-                )
-            logger.error(error_message)
-            self.report.report_failure(
-                "metadata-extraction",
-                f"{project_id} - {error_message}",
-            )
-            return []
-
-    def generate_lineage(self, project_id: str) -> Iterable[MetadataWorkUnit]:
-        logger.info(f"Generate lineage for {project_id}")
-        lineage = self.lineage_extractor.calculate_lineage_for_project(
-            project_id,
-            sql_parser_schema_resolver=self.sql_parser_schema_resolver,
-        )
-
-        if self.config.lineage_parse_view_ddl:
-            for view in self.view_refs_by_project[project_id]:
-                view_definition = self.view_definitions[view]
-                raw_view_lineage = sqlglot_lineage(
-                    view_definition,
-                    schema_resolver=self.sql_parser_schema_resolver,
-                    default_db=project_id,
-                )
-                if raw_view_lineage.debug_info.table_error:
-                    logger.debug(
-                        f"Failed to parse lineage for view {view}: {raw_view_lineage.debug_info.table_error}"
-                    )
-                    self.report.num_view_definitions_failed_parsing += 1
-                    self.report.view_definitions_parsing_failures.append(
-                        f"Table-level sql parsing error for view {view}: {raw_view_lineage.debug_info.table_error}"
-                    )
-                    continue
-                elif raw_view_lineage.debug_info.column_error:
-                    self.report.num_view_definitions_failed_column_parsing += 1
-                    self.report.view_definitions_parsing_failures.append(
-                        f"Column-level sql parsing error for view {view}: {raw_view_lineage.debug_info.column_error}"
-                    )
-                else:
-                    self.report.num_view_definitions_parsed += 1
-
-                # For views, we override the upstreams obtained by parsing audit logs
-                # as they may contain indirectly referenced tables.
-                ts = datetime.now(timezone.utc)
-                lineage[view] = set(
-                    make_lineage_edges_from_parsing_result(
-                        raw_view_lineage,
-                        audit_stamp=ts,
-                        lineage_type=DatasetLineageTypeClass.VIEW,
-                    )
-                )
-
-        for lineage_key in lineage.keys():
-            if lineage_key not in self.table_refs:
-                continue
-
-            table_ref = BigQueryTableRef.from_string_name(lineage_key)
-            dataset_urn = self.gen_dataset_urn(
-                project_id=table_ref.table_identifier.project_id,
-                dataset_name=table_ref.table_identifier.dataset,
-                table=table_ref.table_identifier.get_table_display_name(),
-            )
-
-            lineage_info = self.lineage_extractor.get_lineage_for_table(
-                bq_table=table_ref,
-                bq_table_urn=dataset_urn,
-                platform=self.platform,
-                lineage_metadata=lineage,
-            )
-
-            if lineage_info:
-                yield from self.gen_lineage(dataset_urn, lineage_info)
-
-=======
->>>>>>> d33a8531
     def _process_schema(
         self,
         project_id: str,
