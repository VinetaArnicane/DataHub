import collections
import dataclasses
import logging
from dataclasses import dataclass, field
from datetime import datetime
from typing import Counter, Dict, List, Optional

import pydantic

from datahub.ingestion.source.sql.sql_generic_profiler import ProfilingSqlReport
from datahub.ingestion.source_report.ingestion_stage import IngestionStageReport
from datahub.ingestion.source_report.time_window import BaseTimeWindowReport
from datahub.utilities.lossy_collections import LossyDict, LossyList
from datahub.utilities.stats_collections import TopKDict, int_top_k_dict

logger: logging.Logger = logging.getLogger(__name__)


@dataclass
class BigQueryV2Report(ProfilingSqlReport, IngestionStageReport, BaseTimeWindowReport):
    num_total_lineage_entries: TopKDict[str, int] = field(default_factory=TopKDict)
    num_skipped_lineage_entries_missing_data: TopKDict[str, int] = field(
        default_factory=int_top_k_dict
    )
    num_skipped_lineage_entries_not_allowed: TopKDict[str, int] = field(
        default_factory=int_top_k_dict
    )
    num_lineage_entries_sql_parser_failure: TopKDict[str, int] = field(
        default_factory=int_top_k_dict
    )
    num_skipped_lineage_entries_other: TopKDict[str, int] = field(
        default_factory=int_top_k_dict
    )
    num_total_log_entries: TopKDict[str, int] = field(default_factory=int_top_k_dict)
    num_parsed_log_entries: TopKDict[str, int] = field(default_factory=int_top_k_dict)
    num_lineage_log_parse_failures: TopKDict[str, int] = field(
        default_factory=int_top_k_dict
    )
    bigquery_audit_metadata_datasets_missing: Optional[bool] = None
    lineage_failed_extraction: LossyList[str] = field(default_factory=LossyList)
    lineage_metadata_entries: TopKDict[str, int] = field(default_factory=TopKDict)
    lineage_mem_size: Dict[str, str] = field(default_factory=TopKDict)
    lineage_extraction_sec: Dict[str, float] = field(default_factory=TopKDict)
    usage_extraction_sec: Dict[str, float] = field(default_factory=TopKDict)
    usage_error_count: Dict[str, int] = field(default_factory=int_top_k_dict)
    num_usage_resources_dropped: int = 0
    num_usage_operations_dropped: int = 0
    operation_dropped: LossyList[str] = field(default_factory=LossyList)
    usage_failed_extraction: LossyList[str] = field(default_factory=LossyList)
    num_project_datasets_to_scan: Dict[str, int] = field(default_factory=TopKDict)
    metadata_extraction_sec: Dict[str, float] = field(default_factory=TopKDict)
    include_table_lineage: Optional[bool] = None
    use_date_sharded_audit_log_tables: Optional[bool] = None
    log_page_size: Optional[pydantic.PositiveInt] = None
    use_exported_bigquery_audit_metadata: Optional[bool] = None
    log_entry_start_time: Optional[str] = None
    log_entry_end_time: Optional[str] = None
    audit_start_time: Optional[str] = None
    audit_end_time: Optional[str] = None
    upstream_lineage: LossyDict = field(default_factory=LossyDict)
    partition_info: Dict[str, str] = field(default_factory=TopKDict)
    profile_table_selection_criteria: Dict[str, str] = field(default_factory=TopKDict)
    selected_profile_tables: Dict[str, List[str]] = field(default_factory=TopKDict)
    invalid_partition_ids: Dict[str, str] = field(default_factory=TopKDict)
    allow_pattern: Optional[str] = None
    deny_pattern: Optional[str] = None
    num_usage_workunits_emitted: int = 0
    total_query_log_entries: int = 0
    num_read_events: int = 0
    num_query_events: int = 0
    num_view_query_events: int = 0
    num_view_query_events_failed_sql_parsing: int = 0
    num_view_query_events_failed_table_identification: int = 0
    num_filtered_read_events: int = 0
    num_filtered_query_events: int = 0
    num_usage_query_hash_collisions: int = 0
    num_operational_stats_workunits_emitted: int = 0

    num_view_definitions_parsed: int = 0
    num_view_definitions_failed_parsing: int = 0
    num_view_definitions_failed_column_parsing: int = 0
    view_definitions_parsing_failures: LossyList[str] = field(default_factory=LossyList)

    read_reasons_stat: Counter[str] = dataclasses.field(
        default_factory=collections.Counter
    )
    operation_types_stat: Counter[str] = dataclasses.field(
        default_factory=collections.Counter
    )
    usage_state_size: Optional[str] = None
<<<<<<< HEAD
    ingestion_stage: Optional[str] = None
    ingestion_stage_durations: TopKDict[str, float] = field(default_factory=TopKDict)
    exclude_empty_projects: Optional[bool] = None
=======
>>>>>>> d3089863

    lineage_start_time: Optional[datetime] = None
    lineage_end_time: Optional[datetime] = None
    stateful_lineage_ingestion_enabled: bool = False

    usage_start_time: Optional[datetime] = None
    usage_end_time: Optional[datetime] = None
    stateful_usage_ingestion_enabled: bool = False

    def set_ingestion_stage(self, project_id: str, stage: str) -> None:
        self.report_ingestion_stage_start(f"{project_id}: {stage}")<|MERGE_RESOLUTION|>--- conflicted
+++ resolved
@@ -88,12 +88,8 @@
         default_factory=collections.Counter
     )
     usage_state_size: Optional[str] = None
-<<<<<<< HEAD
-    ingestion_stage: Optional[str] = None
-    ingestion_stage_durations: TopKDict[str, float] = field(default_factory=TopKDict)
+
     exclude_empty_projects: Optional[bool] = None
-=======
->>>>>>> d3089863
 
     lineage_start_time: Optional[datetime] = None
     lineage_end_time: Optional[datetime] = None
