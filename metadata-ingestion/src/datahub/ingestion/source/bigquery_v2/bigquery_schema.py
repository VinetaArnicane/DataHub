import logging
from collections import defaultdict
from dataclasses import dataclass, field
from datetime import datetime, timezone
from typing import Any, Dict, Iterable, Iterator, List, Optional

<<<<<<< HEAD
from google.api_core import retry
from google.cloud import bigquery
=======
from google.cloud import bigquery, datacatalog_v1
>>>>>>> 3479d070
from google.cloud.bigquery.table import (
    RowIterator,
    TableListItem,
    TimePartitioning,
    TimePartitioningType,
)

from datahub.ingestion.source.bigquery_v2.bigquery_audit import BigqueryTableIdentifier
from datahub.ingestion.source.bigquery_v2.bigquery_report import (
    BigQuerySchemaApiPerfReport,
    BigQueryV2Report,
)
from datahub.ingestion.source.bigquery_v2.queries import (
    BigqueryQuery,
    BigqueryTableType,
)
from datahub.ingestion.source.sql.sql_generic import BaseColumn, BaseTable, BaseView
from datahub.utilities.ratelimiter import RateLimiter

logger: logging.Logger = logging.getLogger(__name__)


@dataclass
class BigqueryColumn(BaseColumn):
    field_path: str
    is_partition_column: bool
    cluster_column_position: Optional[int]
    policy_tags: Optional[List[str]] = None


RANGE_PARTITION_NAME: str = "RANGE"


@dataclass
class PartitionInfo:
    field: str
    # Data type is optional as we not have it when we set it from TimePartitioning
    column: Optional[BigqueryColumn] = None
    type: str = TimePartitioningType.DAY
    expiration_ms: Optional[int] = None
    require_partition_filter: bool = False

    # TimePartitioning field doesn't provide data_type so we have to add it afterwards
    @classmethod
    def from_time_partitioning(
        cls, time_partitioning: TimePartitioning
    ) -> "PartitionInfo":
        return cls(
            field=time_partitioning.field
            if time_partitioning.field
            else "_PARTITIONTIME",
            type=time_partitioning.type_,
            expiration_ms=time_partitioning.expiration_ms,
            require_partition_filter=time_partitioning.require_partition_filter,
        )

    @classmethod
    def from_range_partitioning(
        cls, range_partitioning: Dict[str, Any]
    ) -> Optional["PartitionInfo"]:
        field: Optional[str] = range_partitioning.get("field")
        if not field:
            return None

        return cls(
            field=field,
            type=RANGE_PARTITION_NAME,
        )

    @classmethod
    def from_table_info(cls, table_info: TableListItem) -> Optional["PartitionInfo"]:
        RANGE_PARTITIONING_KEY: str = "rangePartitioning"

        if table_info.time_partitioning:
            return PartitionInfo.from_time_partitioning(table_info.time_partitioning)
        elif RANGE_PARTITIONING_KEY in table_info._properties:
            return PartitionInfo.from_range_partitioning(
                table_info._properties[RANGE_PARTITIONING_KEY]
            )
        else:
            return None


@dataclass
class BigqueryTable(BaseTable):
    expires: Optional[datetime] = None
    clustering_fields: Optional[List[str]] = None
    labels: Optional[Dict[str, str]] = None
    num_partitions: Optional[int] = None
    max_partition_id: Optional[str] = None
    max_shard_id: Optional[str] = None
    active_billable_bytes: Optional[int] = None
    long_term_billable_bytes: Optional[int] = None
    partition_info: Optional[PartitionInfo] = None
    columns_ignore_from_profiling: List[str] = field(default_factory=list)


@dataclass
class BigqueryView(BaseView):
    columns: List[BigqueryColumn] = field(default_factory=list)
    materialized: bool = False


@dataclass
class BigqueryTableSnapshot(BaseTable):
    # Upstream table identifier
    base_table_identifier: Optional[BigqueryTableIdentifier] = None
    snapshot_time: Optional[datetime] = None
    columns: List[BigqueryColumn] = field(default_factory=list)


@dataclass
class BigqueryDataset:
    name: str
    labels: Optional[Dict[str, str]] = None
    created: Optional[datetime] = None
    last_altered: Optional[datetime] = None
    location: Optional[str] = None
    comment: Optional[str] = None
    tables: List[BigqueryTable] = field(default_factory=list)
    views: List[BigqueryView] = field(default_factory=list)
    snapshots: List[BigqueryTableSnapshot] = field(default_factory=list)
    columns: List[BigqueryColumn] = field(default_factory=list)


@dataclass
class BigqueryProject:
    id: str
    name: str
    datasets: List[BigqueryDataset] = field(default_factory=list)


class BigQuerySchemaApi:
    def __init__(
        self,
        report: BigQuerySchemaApiPerfReport,
        client: bigquery.Client,
        datacatalog_client: Optional[datacatalog_v1.PolicyTagManagerClient] = None,
    ) -> None:
        self.bq_client = client
        self.report = report
        self.datacatalog_client = datacatalog_client

    def get_query_result(self, query: str) -> RowIterator:
        logger.debug(f"Query : {query}")
        resp = self.bq_client.query(query)
        return resp.result()

    def get_projects(self) -> List[BigqueryProject]:
        def _should_retry(exc: BaseException) -> bool:
            logger.debug(
                f"Exception occured for project.list api. Reason: {exc}. Retrying api request..."
            )
            self.report.num_list_projects_retry_request += 1
            return True

        with self.report.list_projects:
            try:
                # Bigquery API has limit in calling project.list request i.e. 2 request per second.
                # https://cloud.google.com/bigquery/quotas#api_request_quotas
                # Whenever this limit reached an exception occur with msg
                # 'Quota exceeded: Your user exceeded quota for concurrent project.lists requests.'
                # Hence, added the api request retry of 15 min.
                # We already tried adding rate_limit externally, proving max_result and page_size
                # to restrict the request calls inside list_project but issue still occured.
                projects_iterator = self.bq_client.list_projects(
                    retry=retry.Retry(
                        predicate=_should_retry, initial=10, maximum=180, timeout=900
                    )
                )
                projects: List[BigqueryProject] = [
                    BigqueryProject(id=p.project_id, name=p.friendly_name)
                    for p in projects_iterator
                ]
                self.report.num_list_projects = len(projects)
                return projects
            except Exception as e:
                logger.error(f"Error getting projects. {e}", exc_info=True)
                return []

    def get_datasets_for_project_id(
        self, project_id: str, maxResults: Optional[int] = None
    ) -> List[BigqueryDataset]:
        with self.report.list_datasets:
            datasets = self.bq_client.list_datasets(project_id, max_results=maxResults)
            return [
                BigqueryDataset(name=d.dataset_id, labels=d.labels) for d in datasets
            ]

    # This is not used anywhere
    def get_datasets_for_project_id_with_information_schema(
        self, project_id: str
    ) -> List[BigqueryDataset]:
        """
        This method is not used as of now, due to below limitation.
        Current query only fetches datasets in US region
        We'll need Region wise separate queries to fetch all datasets
        https://cloud.google.com/bigquery/docs/information-schema-datasets-schemata
        """
        schemas = self.get_query_result(
            BigqueryQuery.datasets_for_project_id.format(project_id=project_id),
        )
        return [
            BigqueryDataset(
                name=s.table_schema,
                created=s.created,
                location=s.location,
                last_altered=s.last_altered,
                comment=s.comment,
            )
            for s in schemas
        ]

    def list_tables(
        self, dataset_name: str, project_id: str
    ) -> Iterator[TableListItem]:
        with self.report.list_tables as current_timer:
            for table in self.bq_client.list_tables(f"{project_id}.{dataset_name}"):
                with current_timer.pause():
                    yield table

    def get_tables_for_dataset(
        self,
        project_id: str,
        dataset_name: str,
        tables: Dict[str, TableListItem],
        with_data_read_permission: bool = False,
        report: Optional[BigQueryV2Report] = None,
    ) -> Iterator[BigqueryTable]:
        with self.report.get_tables_for_dataset as current_timer:
            filter_clause: str = ", ".join(f"'{table}'" for table in tables.keys())

            if with_data_read_permission:
                # Tables are ordered by name and table suffix to make sure we always process the latest sharded table
                # and skip the others. Sharded tables are tables with suffix _20220102
                cur = self.get_query_result(
                    BigqueryQuery.tables_for_dataset.format(
                        project_id=project_id,
                        dataset_name=dataset_name,
                        table_filter=f" and t.table_name in ({filter_clause})"
                        if filter_clause
                        else "",
                    ),
                )
            else:
                # Tables are ordered by name and table suffix to make sure we always process the latest sharded table
                # and skip the others. Sharded tables are tables with suffix _20220102
                cur = self.get_query_result(
                    BigqueryQuery.tables_for_dataset_without_partition_data.format(
                        project_id=project_id,
                        dataset_name=dataset_name,
                        table_filter=f" and t.table_name in ({filter_clause})"
                        if filter_clause
                        else "",
                    ),
                )

            for table in cur:
                try:
                    with current_timer.pause():
                        yield BigQuerySchemaApi._make_bigquery_table(
                            table, tables.get(table.table_name)
                        )
                except Exception as e:
                    table_name = f"{project_id}.{dataset_name}.{table.table_name}"
                    logger.warning(
                        f"Error while processing table {table_name}",
                        exc_info=True,
                    )
                    if report:
                        report.report_warning(
                            "metadata-extraction",
                            f"Failed to get table {table_name}: {e}",
                        )

    @staticmethod
    def _make_bigquery_table(
        table: bigquery.Row, table_basic: Optional[TableListItem]
    ) -> BigqueryTable:
        # Some properties we want to capture are only available from the TableListItem
        # we get from an earlier query of the list of tables.
        try:
            expiration = table_basic.expires if table_basic else None
        except OverflowError:
            logger.info(f"Invalid expiration time for table {table.table_name}.")
            expiration = None

        _, shard = BigqueryTableIdentifier.get_table_and_shard(table.table_name)
        return BigqueryTable(
            name=table.table_name,
            created=table.created,
            last_altered=datetime.fromtimestamp(
                table.get("last_altered") / 1000, tz=timezone.utc
            )
            if table.get("last_altered") is not None
            else None,
            size_in_bytes=table.get("bytes"),
            rows_count=table.get("row_count"),
            comment=table.comment,
            ddl=table.ddl,
            expires=expiration,
            labels=table_basic.labels if table_basic else None,
            partition_info=PartitionInfo.from_table_info(table_basic)
            if table_basic
            else None,
            clustering_fields=table_basic.clustering_fields if table_basic else None,
            max_partition_id=table.get("max_partition_id"),
            max_shard_id=shard,
            num_partitions=table.get("num_partitions"),
            active_billable_bytes=table.get("active_billable_bytes"),
            long_term_billable_bytes=table.get("long_term_billable_bytes"),
        )

    def get_views_for_dataset(
        self,
        project_id: str,
        dataset_name: str,
        has_data_read: bool,
        report: BigQueryV2Report,
    ) -> Iterator[BigqueryView]:
        with self.report.get_views_for_dataset as current_timer:
            if has_data_read:
                # If profiling is enabled
                cur = self.get_query_result(
                    BigqueryQuery.views_for_dataset.format(
                        project_id=project_id, dataset_name=dataset_name
                    ),
                )
            else:
                cur = self.get_query_result(
                    BigqueryQuery.views_for_dataset_without_data_read.format(
                        project_id=project_id, dataset_name=dataset_name
                    ),
                )

            for table in cur:
                try:
                    with current_timer.pause():
                        yield BigQuerySchemaApi._make_bigquery_view(table)
                except Exception as e:
                    view_name = f"{project_id}.{dataset_name}.{table.table_name}"
                    logger.warning(
                        f"Error while processing view {view_name}",
                        exc_info=True,
                    )
                    report.report_warning(
                        "metadata-extraction",
                        f"Failed to get view {view_name}: {e}",
                    )

    @staticmethod
    def _make_bigquery_view(view: bigquery.Row) -> BigqueryView:
        return BigqueryView(
            name=view.table_name,
            created=view.created,
            last_altered=datetime.fromtimestamp(
                view.get("last_altered") / 1000, tz=timezone.utc
            )
            if view.get("last_altered") is not None
            else None,
            comment=view.comment,
            view_definition=view.view_definition,
            materialized=view.table_type == BigqueryTableType.MATERIALIZED_VIEW,
            size_in_bytes=view.get("size_bytes"),
            rows_count=view.get("row_count"),
        )

    def get_policy_tags_for_column(
        self,
        project_id: str,
        dataset_name: str,
        table_name: str,
        column_name: str,
        report: BigQueryV2Report,
        rate_limiter: Optional[RateLimiter] = None,
    ) -> Iterable[str]:
        assert self.datacatalog_client

        try:
            # Get the table schema
            table_ref = f"{project_id}.{dataset_name}.{table_name}"
            table = self.bq_client.get_table(table_ref)
            schema = table.schema

            # Find the specific field in the schema
            field = next((f for f in schema if f.name == column_name), None)
            if not field or not field.policy_tags:
                return

            # Retrieve policy tag display names
            for policy_tag_name in field.policy_tags.names:
                try:
                    if rate_limiter:
                        with rate_limiter:
                            policy_tag = self.datacatalog_client.get_policy_tag(
                                name=policy_tag_name
                            )
                    else:
                        policy_tag = self.datacatalog_client.get_policy_tag(
                            name=policy_tag_name
                        )
                    yield policy_tag.display_name
                except Exception as e:
                    logger.warning(
                        f"Unexpected error when retrieving policy tag {policy_tag_name} for column {column_name} in table {table_name}: {e}",
                        exc_info=True,
                    )
                    report.report_warning(
                        "metadata-extraction",
                        f"Failed to retrieve policy tag {policy_tag_name} for column {column_name} in table {table_name} due to unexpected error: {e}",
                    )
        except Exception as e:
            logger.error(
                f"Unexpected error retrieving schema for table {table_name} in dataset {dataset_name}, project {project_id}: {e}",
                exc_info=True,
            )
            report.report_warning(
                "metadata-extraction",
                f"Failed to retrieve schema for table {table_name} in dataset {dataset_name}, project {project_id} due to unexpected error: {e}",
            )

    def get_columns_for_dataset(
        self,
        project_id: str,
        dataset_name: str,
        column_limit: int,
        report: BigQueryV2Report,
        run_optimized_column_query: bool = False,
        extract_policy_tags_from_catalog: bool = False,
        rate_limiter: Optional[RateLimiter] = None,
    ) -> Optional[Dict[str, List[BigqueryColumn]]]:
        columns: Dict[str, List[BigqueryColumn]] = defaultdict(list)
        with self.report.get_columns_for_dataset:
            try:
                cur = self.get_query_result(
                    BigqueryQuery.columns_for_dataset.format(
                        project_id=project_id, dataset_name=dataset_name
                    )
                    if not run_optimized_column_query
                    else BigqueryQuery.optimized_columns_for_dataset.format(
                        project_id=project_id,
                        dataset_name=dataset_name,
                        column_limit=column_limit,
                    ),
                )
            except Exception as e:
                logger.warning(f"Columns for dataset query failed with exception: {e}")
                # Error - Information schema query returned too much data.
                # Please repeat query with more selective predicates.
                return None

            last_seen_table: str = ""
            for column in cur:
                if (
                    column_limit
                    and column.table_name in columns
                    and len(columns[column.table_name]) >= column_limit
                ):
                    if last_seen_table != column.table_name:
                        logger.warning(
                            f"{project_id}.{dataset_name}.{column.table_name} contains more than {column_limit} columns, only processing {column_limit} columns"
                        )
                        last_seen_table = column.table_name
                else:
                    columns[column.table_name].append(
                        BigqueryColumn(
                            name=column.column_name,
                            ordinal_position=column.ordinal_position,
                            field_path=column.field_path,
                            is_nullable=column.is_nullable == "YES",
                            data_type=column.data_type,
                            comment=column.comment,
                            is_partition_column=column.is_partitioning_column == "YES",
                            cluster_column_position=column.clustering_ordinal_position,
                            policy_tags=list(
                                self.get_policy_tags_for_column(
                                    project_id,
                                    dataset_name,
                                    column.table_name,
                                    column.column_name,
                                    report,
                                    rate_limiter,
                                )
                            )
                            if extract_policy_tags_from_catalog
                            else [],
                        )
                    )

        return columns

    # This is not used anywhere
    def get_columns_for_table(
        self,
        table_identifier: BigqueryTableIdentifier,
        column_limit: Optional[int],
    ) -> List[BigqueryColumn]:
        cur = self.get_query_result(
            BigqueryQuery.columns_for_table.format(table_identifier=table_identifier),
        )

        columns: List[BigqueryColumn] = []
        last_seen_table: str = ""
        for column in cur:
            if (
                column_limit
                and column.table_name in columns
                and len(columns[column.table_name]) >= column_limit
            ):
                if last_seen_table != column.table_name:
                    logger.warning(
                        f"{table_identifier.project_id}.{table_identifier.dataset}.{column.table_name} contains more than {column_limit} columns, only processing {column_limit} columns"
                    )
            else:
                columns.append(
                    BigqueryColumn(
                        name=column.column_name,
                        ordinal_position=column.ordinal_position,
                        is_nullable=column.is_nullable == "YES",
                        field_path=column.field_path,
                        data_type=column.data_type,
                        comment=column.comment,
                        is_partition_column=column.is_partitioning_column == "YES",
                        cluster_column_position=column.clustering_ordinal_position,
                    )
                )
            last_seen_table = column.table_name

        return columns

    def get_snapshots_for_dataset(
        self,
        project_id: str,
        dataset_name: str,
        has_data_read: bool,
        report: BigQueryV2Report,
    ) -> Iterator[BigqueryTableSnapshot]:
        with self.report.get_snapshots_for_dataset as current_timer:
            if has_data_read:
                # If profiling is enabled
                cur = self.get_query_result(
                    BigqueryQuery.snapshots_for_dataset.format(
                        project_id=project_id, dataset_name=dataset_name
                    ),
                )
            else:
                cur = self.get_query_result(
                    BigqueryQuery.snapshots_for_dataset_without_data_read.format(
                        project_id=project_id, dataset_name=dataset_name
                    ),
                )

            for table in cur:
                try:
                    with current_timer.pause():
                        yield BigQuerySchemaApi._make_bigquery_table_snapshot(table)
                except Exception as e:
                    snapshot_name = f"{project_id}.{dataset_name}.{table.table_name}"
                    logger.warning(
                        f"Error while processing view {snapshot_name}",
                        exc_info=True,
                    )
                    report.report_warning(
                        "metadata-extraction",
                        f"Failed to get view {snapshot_name}: {e}",
                    )

    @staticmethod
    def _make_bigquery_table_snapshot(snapshot: bigquery.Row) -> BigqueryTableSnapshot:
        return BigqueryTableSnapshot(
            name=snapshot.table_name,
            created=snapshot.created,
            last_altered=datetime.fromtimestamp(
                snapshot.get("last_altered") / 1000, tz=timezone.utc
            )
            if snapshot.get("last_altered") is not None
            else None,
            comment=snapshot.comment,
            ddl=snapshot.ddl,
            snapshot_time=snapshot.snapshot_time,
            size_in_bytes=snapshot.get("size_bytes"),
            rows_count=snapshot.get("row_count"),
            base_table_identifier=BigqueryTableIdentifier(
                project_id=snapshot.base_table_catalog,
                dataset=snapshot.base_table_schema,
                table=snapshot.base_table_name,
            ),
        )<|MERGE_RESOLUTION|>--- conflicted
+++ resolved
@@ -4,12 +4,8 @@
 from datetime import datetime, timezone
 from typing import Any, Dict, Iterable, Iterator, List, Optional
 
-<<<<<<< HEAD
 from google.api_core import retry
-from google.cloud import bigquery
-=======
 from google.cloud import bigquery, datacatalog_v1
->>>>>>> 3479d070
 from google.cloud.bigquery.table import (
     RowIterator,
     TableListItem,
