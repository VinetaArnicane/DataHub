--- conflicted
+++ resolved
@@ -1,11 +1,6 @@
 import itertools
 import logging
-<<<<<<< HEAD
-import queue
 from typing import Dict, Iterable, List, Optional, Union
-=======
-from typing import Callable, Dict, Iterable, List, Optional, Union
->>>>>>> 4b83adfa
 
 from datahub.configuration.pattern_utils import is_schema_allowed
 from datahub.emitter.mce_builder import (
