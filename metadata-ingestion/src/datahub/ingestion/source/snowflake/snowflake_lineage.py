import json
import logging
from collections import defaultdict
from dataclasses import dataclass, field
from typing import Dict, FrozenSet, Iterable, List, Optional, Set

from pydantic import Field
from pydantic.error_wrappers import ValidationError
from snowflake.connector import SnowflakeConnection

import datahub.emitter.mce_builder as builder
from datahub.ingestion.api.workunit import MetadataWorkUnit
from datahub.ingestion.source.aws.s3_util import make_s3_urn
from datahub.ingestion.source.snowflake.constants import SnowflakeEdition
from datahub.ingestion.source.snowflake.snowflake_config import SnowflakeV2Config
from datahub.ingestion.source.snowflake.snowflake_query import SnowflakeQuery
from datahub.ingestion.source.snowflake.snowflake_report import SnowflakeV2Report
from datahub.ingestion.source.snowflake.snowflake_usage_v2 import (
    SnowflakeColumnReference,
)
from datahub.ingestion.source.snowflake.snowflake_utils import (
    SnowflakeCommonMixin,
    SnowflakePermissionError,
    SnowflakeQueryMixin,
)
from datahub.metadata.com.linkedin.pegasus2avro.dataset import (
    FineGrainedLineage,
    FineGrainedLineageDownstreamType,
    FineGrainedLineageUpstreamType,
    UpstreamLineage,
)
from datahub.metadata.schema_classes import DatasetLineageTypeClass, UpstreamClass
from datahub.utilities.perf_timer import PerfTimer

logger: logging.Logger = logging.getLogger(__name__)


class SnowflakeColumnWithLineage(SnowflakeColumnReference):
    class Config:
        # This is for backward compatibility and can be removed later
        allow_population_by_field_name = True

    directSourceColumns: Optional[List[SnowflakeColumnReference]] = Field(
        default=None, alias="directSources"
    )


@dataclass(frozen=True)
class SnowflakeColumnId:
    columnName: str
    objectName: str
    objectDomain: Optional[str] = None


@dataclass(frozen=True)
class SnowflakeColumnFineGrainedLineage:
    """
    Fie grained upstream of column,
    which represents a transformation applied on input columns"""

    inputColumns: FrozenSet[SnowflakeColumnId]
    # Transform function, query etc can be added here


@dataclass
class SnowflakeColumnUpstreams:
    """All upstreams of a column"""

    upstreams: Set[SnowflakeColumnFineGrainedLineage] = field(
        default_factory=set, init=False
    )

    def update_column_lineage(
        self, directSourceColumns: List[SnowflakeColumnReference]
    ) -> None:
        input_columns = frozenset(
            [
                SnowflakeColumnId(
                    upstream_col.columnName,
                    upstream_col.objectName,
                    upstream_col.objectDomain,
                )
                for upstream_col in directSourceColumns
                if upstream_col.objectName
            ]
        )
        if not input_columns:
            return
        upstream = SnowflakeColumnFineGrainedLineage(inputColumns=input_columns)
        if upstream not in self.upstreams:
            self.upstreams.add(upstream)


@dataclass
class SnowflakeUpstreamTable:
    upstreamDataset: str
    upstreamColumns: List[SnowflakeColumnReference]
    downstreamColumns: List[SnowflakeColumnWithLineage]

    @classmethod
    def from_dict(
        cls,
        dataset: str,
        upstreams_columns_json: Optional[str],
        downstream_columns_json: Optional[str],
    ) -> "SnowflakeUpstreamTable":
        try:
            upstreams_columns_list = []
            downstream_columns_list = []
            if upstreams_columns_json is not None:
                upstreams_columns_list = json.loads(upstreams_columns_json)
            if downstream_columns_json is not None:
                downstream_columns_list = json.loads(downstream_columns_json)

            table_with_upstreams = cls(
                dataset,
                [
                    SnowflakeColumnReference.parse_obj(col)
                    for col in upstreams_columns_list
                ],
                [
                    SnowflakeColumnWithLineage.parse_obj(col)
                    for col in downstream_columns_list
                ],
            )
        except ValidationError:
            # Earlier versions of column lineage did not include columnName, only columnId
            table_with_upstreams = cls(dataset, [], [])
        return table_with_upstreams


@dataclass
class SnowflakeTableLineage:
    # key: upstream table name
    upstreamTables: Dict[str, SnowflakeUpstreamTable] = field(
        default_factory=dict, init=False
    )

    # key: downstream column name
    columnLineages: Dict[str, SnowflakeColumnUpstreams] = field(
        default_factory=lambda: defaultdict(SnowflakeColumnUpstreams), init=False
    )

    def update_lineage(
        self, table: SnowflakeUpstreamTable, include_column_lineage: bool = True
    ) -> None:
        if table.upstreamDataset not in self.upstreamTables.keys():
            self.upstreamTables[table.upstreamDataset] = table

        if include_column_lineage and table.downstreamColumns:
            for col in table.downstreamColumns:
                if col.directSourceColumns:
                    self.columnLineages[col.columnName].update_column_lineage(
                        col.directSourceColumns
                    )


class SnowflakeLineageExtractor(SnowflakeQueryMixin, SnowflakeCommonMixin):
    def __init__(self, config: SnowflakeV2Config, report: SnowflakeV2Report) -> None:
        self._lineage_map: Dict[str, SnowflakeTableLineage] = defaultdict(
            SnowflakeTableLineage
        )
        self._external_lineage_map: Dict[str, Set[str]] = defaultdict(set)
        self.config = config
        self.platform = "snowflake"
        self.report = report
        self.logger = logger

<<<<<<< HEAD
    def get_workunits(
        self, discovered_tables: List[str], discovered_views: List[str]
    ) -> Iterable[MetadataWorkUnit]:

        try:
            conn = self.get_connection()
        except Exception as e:
            if isinstance(e, SnowflakePermissionError):
                self.report_error("permission-error", str(e))
            else:
                logger.debug(e, exc_info=e)
                self.report_error(
                    "snowflake-connection",
                    f"Failed to connect to snowflake instance due to error {e}.",
                )
            return

        if self.report.edition == SnowflakeEdition.STANDARD:
            logger.info(
                "Snowflake Account is Standard Edition. Table to Table Lineage Feature is not supported."
            )
        else:
=======
    # Rewrite implementation for readability, efficiency and extensibility
    def _get_upstream_lineage_info(
        self, dataset_name: str
    ) -> Optional[Tuple[UpstreamLineage, Dict[str, str]]]:
        if self._lineage_map is None or self._external_lineage_map is None:
            conn = self.config.get_connection()
        if self._lineage_map is None:
>>>>>>> 5584bfb4
            with PerfTimer() as timer:
                self._populate_lineage(conn)
                self.report.table_lineage_query_secs = timer.elapsed_seconds()

        if self.config.include_view_lineage:
            if len(discovered_views) > 0:
                self._populate_view_lineage(conn)
            else:
                logger.info("No views found. Skipping View Lineage Extraction.")

        with PerfTimer() as timer:
            self._populate_external_lineage(conn)
            self.report.external_lineage_queries_secs = timer.elapsed_seconds()

        if (
            len(self._lineage_map.keys()) == 0
            and len(self._external_lineage_map.keys()) == 0
        ):
            logger.debug("No lineage found.")
            return

        yield from self.get_table_upstream_workunits(discovered_tables)
        yield from self.get_view_upstream_workunits(discovered_views)

    def get_table_upstream_workunits(self, discovered_tables):
        if self.config.include_table_lineage:
            for dataset_name in discovered_tables:
                if self._is_dataset_pattern_allowed(dataset_name, "table"):
                    dataset_urn = builder.make_dataset_urn_with_platform_instance(
                        self.platform,
                        dataset_name,
                        self.config.platform_instance,
                        self.config.env,
                    )
                    upstream_lineage = self._get_upstream_lineage_info(dataset_name)
                    if upstream_lineage is not None:
                        yield self.wrap_aspect_as_workunit(
                            "dataset", dataset_urn, "upstreamLineage", upstream_lineage
                        )

    def get_view_upstream_workunits(self, discovered_views):
        if self.config.include_view_lineage:
            for view_name in discovered_views:
                if self._is_dataset_pattern_allowed(view_name, "view"):
                    dataset_urn = builder.make_dataset_urn_with_platform_instance(
                        self.platform,
                        view_name,
                        self.config.platform_instance,
                        self.config.env,
                    )
                    upstream_lineage = self._get_upstream_lineage_info(view_name)
                    if upstream_lineage is not None:
                        yield self.wrap_aspect_as_workunit(
                            "dataset", dataset_urn, "upstreamLineage", upstream_lineage
                        )

    def _get_upstream_lineage_info(
        self, dataset_name: str
    ) -> Optional[UpstreamLineage]:
        lineage = self._lineage_map[dataset_name]
        external_lineage = self._external_lineage_map[dataset_name]
        if not (lineage.upstreamTables or lineage.columnLineages or external_lineage):
            logger.debug(f"No lineage found for {dataset_name}")
            return None

        upstream_tables: List[UpstreamClass] = []
        finegrained_lineages: List[FineGrainedLineage] = []

        dataset_urn = builder.make_dataset_urn_with_platform_instance(
            self.platform,
            dataset_name,
            self.config.platform_instance,
            self.config.env,
        )
        # Populate the table-lineage in aspect
        self.update_upstream_tables_lineage(upstream_tables, lineage)

        # Populate the column-lineage in aspect
        self.update_upstream_columns_lineage(dataset_urn, finegrained_lineages, lineage)

        # Populate the external-table-lineage(s3->snowflake) in aspect
        self.update_external_tables_lineage(upstream_tables, external_lineage)

        if len(upstream_tables) > 0:
            logger.debug(
                f"Upstream lineage of '{dataset_name}': {[u.dataset for u in upstream_tables]}"
            )
            if self.config.upstream_lineage_in_report:
                self.report.upstream_lineage[dataset_name] = [
                    u.dataset for u in upstream_tables
                ]
            return UpstreamLineage(
                upstreams=upstream_tables,
                fineGrainedLineages=sorted(
                    finegrained_lineages, key=lambda x: (x.downstreams, x.upstreams)
                )
                or None,
            )
        else:
            return None

    def _populate_view_lineage(self, conn: SnowflakeConnection) -> None:
        with PerfTimer() as timer:
            self._populate_view_upstream_lineage(conn)
            self.report.view_upstream_lineage_query_secs = timer.elapsed_seconds()
        if self.report.edition == SnowflakeEdition.STANDARD:
            logger.info(
                "Snowflake Account is Standard Edition. View to Table Lineage Feature is not supported."
            )
        else:
            with PerfTimer() as timer:
                self._populate_view_downstream_lineage(conn)
                self.report.view_downstream_lineage_query_secs = timer.elapsed_seconds()

    def _populate_external_lineage(self, conn: SnowflakeConnection) -> None:

        num_edges: int = 0
        if self.report.edition == SnowflakeEdition.STANDARD:
            logger.info(
                "Snowflake Account is Standard Edition. External Lineage Feature via Access History is not supported."
            )
        else:
            self._populate_external_lineage_from_access_history(conn)

        # Handles the case for explicitly created external tables.
        # NOTE: Snowflake does not log this information to the access_history table.
        external_tables_query: str = SnowflakeQuery.show_external_tables()
        try:
            for db_row in self.query(conn, external_tables_query):
                key = self.get_dataset_identifier(
                    db_row["name"], db_row["schema_name"], db_row["database_name"]
                )

                if not self._is_dataset_pattern_allowed(key, "table"):
                    continue
                self._external_lineage_map[key].add(db_row["location"])
                logger.debug(
                    f"ExternalLineage[Table(Down)={key}]:External(Up)={self._external_lineage_map[key]} via show external tables"
                )
                num_edges += 1
        except Exception as e:
            logger.debug(e, exc_info=e)
            self.report_warning(
                "external_lineage",
                f"Populating external table lineage from Snowflake failed due to error {e}.",
            )
        logger.info(f"Found {num_edges} external lineage edges.")
        self.report.num_external_table_edges_scanned = num_edges

    def _populate_external_lineage_from_access_history(self, conn):
        # Handles the case where a table is populated from an external location via copy.
        # Eg: copy into category_english from 's3://acryl-snow-demo-olist/olist_raw_data/category_english'credentials=(aws_key_id='...' aws_secret_key='...')  pattern='.*.csv';
        query: str = SnowflakeQuery.external_table_lineage_history(
            start_time_millis=int(self.config.start_time.timestamp() * 1000)
            if not self.config.ignore_start_time_lineage
            else 0,
            end_time_millis=int(self.config.end_time.timestamp() * 1000),
        )

        try:
            for db_row in self.query(conn, query):
                # key is the down-stream table name
                key: str = self.get_dataset_identifier_from_qualified_name(
                    db_row["DOWNSTREAM_TABLE_NAME"]
                )
                if not self._is_dataset_pattern_allowed(key, "table"):
                    continue
                self._external_lineage_map[key] |= {
                    *json.loads(db_row["UPSTREAM_LOCATIONS"])
                }
                logger.debug(
                    f"ExternalLineage[Table(Down)={key}]:External(Up)={self._external_lineage_map[key]} via access_history"
                )
        except SnowflakePermissionError:
            error_msg = "Failed to get external lineage. Please grant imported privileges on SNOWFLAKE database. "
            self.warn_if_stateful_else_error("lineage-permission-error", error_msg)
        except Exception as e:
            logger.debug(e, exc_info=e)
            self.report_warning(
                "external_lineage",
                f"Populating table external lineage from Snowflake failed due to error {e}.",
            )

    def _populate_lineage(self, conn: SnowflakeConnection) -> None:
        query: str = SnowflakeQuery.table_to_table_lineage_history(
            start_time_millis=int(self.config.start_time.timestamp() * 1000)
            if not self.config.ignore_start_time_lineage
            else 0,
            end_time_millis=int(self.config.end_time.timestamp() * 1000),
            include_column_lineage=self.config.include_column_lineage,
        )
        num_edges: int = 0
        try:
            for db_row in self.query(conn, query):
                # key is the down-stream table name
                key: str = self.get_dataset_identifier_from_qualified_name(
                    db_row["DOWNSTREAM_TABLE_NAME"]
                )
                upstream_table_name = self.get_dataset_identifier_from_qualified_name(
                    db_row["UPSTREAM_TABLE_NAME"]
                )
                if not self._is_dataset_pattern_allowed(key, "table") or not (
                    self._is_dataset_pattern_allowed(upstream_table_name, "table")
                ):
                    continue

                self._lineage_map[key].update_lineage(
                    # (<upstream_table_name>, <json_list_of_upstream_columns>, <json_list_of_downstream_columns>)
                    SnowflakeUpstreamTable.from_dict(
                        upstream_table_name,
                        db_row["UPSTREAM_TABLE_COLUMNS"],
                        db_row["DOWNSTREAM_TABLE_COLUMNS"],
                    ),
                    self.config.include_column_lineage,
                )
                num_edges += 1
                logger.debug(
                    f"Lineage[Table(Down)={key}]:Table(Up)={self._lineage_map[key]}"
                )
        except SnowflakePermissionError:
            error_msg = "Failed to get table to table lineage. Please grant imported privileges on SNOWFLAKE database. "
            self.warn_if_stateful_else_error("lineage-permission-error", error_msg)
        except Exception as e:
            logger.debug(e, exc_info=e)
            self.report_warning(
                "lineage",
                f"Extracting lineage from Snowflake failed due to error {e}.",
            )
        logger.info(
            f"A total of {num_edges} Table->Table edges found"
            f" for {len(self._lineage_map)} downstream tables.",
        )
        self.report.num_table_to_table_edges_scanned = num_edges

    def _populate_view_upstream_lineage(self, conn: SnowflakeConnection) -> None:
        # NOTE: This query captures only the upstream lineage of a view (with no column lineage).
        # For more details see: https://docs.snowflake.com/en/user-guide/object-dependencies.html#object-dependencies
        # and also https://docs.snowflake.com/en/sql-reference/account-usage/access_history.html#usage-notes for current limitations on capturing the lineage for views.
        view_upstream_lineage_query: str = SnowflakeQuery.view_dependencies()

        num_edges: int = 0

        try:
            for db_row in self.query(conn, view_upstream_lineage_query):
                # Process UpstreamTable/View/ExternalTable/Materialized View->View edge.
                view_upstream: str = self.get_dataset_identifier_from_qualified_name(
                    db_row["VIEW_UPSTREAM"]
                )
                view_name: str = self.get_dataset_identifier_from_qualified_name(
                    db_row["DOWNSTREAM_VIEW"]
                )

                if not self._is_dataset_pattern_allowed(
                    dataset_name=view_name,
                    dataset_type=db_row["REFERENCING_OBJECT_DOMAIN"],
                ) or not self._is_dataset_pattern_allowed(
                    view_upstream, db_row["REFERENCED_OBJECT_DOMAIN"]
                ):
                    continue

                # key is the downstream view name
                self._lineage_map[view_name].update_lineage(
                    # (<upstream_table_name>, <empty_json_list_of_upstream_table_columns>, <empty_json_list_of_downstream_view_columns>)
                    SnowflakeUpstreamTable.from_dict(view_upstream, None, None),
                    self.config.include_column_lineage,
                )
                num_edges += 1
                logger.debug(
                    f"Upstream->View: Lineage[View(Down)={view_name}]:Upstream={view_upstream}"
                )
        except SnowflakePermissionError:
            error_msg = "Failed to get table to view lineage. Please grant imported privileges on SNOWFLAKE database."
            self.warn_if_stateful_else_error("lineage-permission-error", error_msg)
        except Exception as e:
            logger.debug(e, exc_info=e)
            self.report_warning(
                "view-upstream-lineage",
                f"Extracting the upstream view lineage from Snowflake failed due to error {e}.",
            )
        else:
            logger.info(f"A total of {num_edges} View upstream edges found.")
        self.report.num_table_to_view_edges_scanned = num_edges

    def _populate_view_downstream_lineage(self, conn: SnowflakeConnection) -> None:
        # This query captures the downstream table lineage for views.
        # See https://docs.snowflake.com/en/sql-reference/account-usage/access_history.html#usage-notes for current limitations on capturing the lineage for views.
        # Eg: For viewA->viewB->ViewC->TableD, snowflake does not yet log intermediate view logs, resulting in only the viewA->TableD edge.
        view_lineage_query: str = SnowflakeQuery.view_lineage_history(
            start_time_millis=int(self.config.start_time.timestamp() * 1000)
            if not self.config.ignore_start_time_lineage
            else 0,
            end_time_millis=int(self.config.end_time.timestamp() * 1000),
            include_column_lineage=self.config.include_column_lineage,
        )

        self.report.num_view_to_table_edges_scanned = 0

        try:
            db_rows = self.query(conn, view_lineage_query)
        except SnowflakePermissionError:
            error_msg = "Failed to get view to table lineage. Please grant imported privileges on SNOWFLAKE database. "
            self.warn_if_stateful_else_error("lineage-permission-error", error_msg)
        except Exception as e:
            logger.debug(e, exc_info=e)
            self.report_warning(
                "view-downstream-lineage",
                f"Extracting the view lineage from Snowflake failed due to error {e}.",
            )
        else:
            for db_row in db_rows:
                view_name: str = self.get_dataset_identifier_from_qualified_name(
                    db_row["VIEW_NAME"]
                )
                downstream_table: str = self.get_dataset_identifier_from_qualified_name(
                    db_row["DOWNSTREAM_TABLE_NAME"]
                )
                if not self._is_dataset_pattern_allowed(
                    view_name, db_row["VIEW_DOMAIN"]
                ) or not self._is_dataset_pattern_allowed(
                    downstream_table, db_row["DOWNSTREAM_TABLE_DOMAIN"]
                ):
                    continue

                # Capture view->downstream table lineage.
                self._lineage_map[downstream_table].update_lineage(
                    # (<upstream_view_name>, <json_list_of_upstream_view_columns>, <json_list_of_downstream_columns>)
                    SnowflakeUpstreamTable.from_dict(
                        view_name,
                        db_row["VIEW_COLUMNS"],
                        db_row["DOWNSTREAM_TABLE_COLUMNS"],
                    ),
                    self.config.include_column_lineage,
                )
                self.report.num_view_to_table_edges_scanned += 1

                logger.debug(
                    f"View->Table: Lineage[Table(Down)={downstream_table}]:View(Up)={self._lineage_map[downstream_table]}"
                )

        logger.info(
            f"Found {self.report.num_view_to_table_edges_scanned} View->Table edges."
        )

    def update_upstream_tables_lineage(self, upstream_tables, lineage):
        for lineage_entry in sorted(
            lineage.upstreamTables.values(), key=lambda x: x.upstreamDataset
        ):
            upstream_table_name = lineage_entry.upstreamDataset
            upstream_table_urn = builder.make_dataset_urn_with_platform_instance(
                self.platform,
                upstream_table_name,
                self.config.platform_instance,
                self.config.env,
            )
            upstream_table = UpstreamClass(
                dataset=upstream_table_urn,
                type=DatasetLineageTypeClass.TRANSFORMED,
            )
            upstream_tables.append(upstream_table)

    def update_upstream_columns_lineage(
        self, dataset_urn, finegrained_lineages, lineage
    ):
        for col, col_upstreams in lineage.columnLineages.items():
            for fine_upstream in col_upstreams.upstreams:
                fieldPath = col
                finegrained_lineage_entry = FineGrainedLineage(
                    upstreamType=FineGrainedLineageUpstreamType.FIELD_SET,
                    upstreams=sorted(
                        [
                            builder.make_schema_field_urn(
                                builder.make_dataset_urn_with_platform_instance(
                                    self.platform,
                                    self.get_dataset_identifier_from_qualified_name(
                                        upstream_col.objectName
                                    ),
                                    self.config.platform_instance,
                                    self.config.env,
                                ),
                                self.snowflake_identifier(upstream_col.columnName),
                            )
                            for upstream_col in fine_upstream.inputColumns
                            if upstream_col.objectName
                            and upstream_col.columnName
                            and self._is_dataset_pattern_allowed(
                                upstream_col.objectName, upstream_col.objectDomain
                            )
                        ]
                    ),
                    downstreamType=FineGrainedLineageDownstreamType.FIELD,
                    downstreams=sorted(
                        [
                            builder.make_schema_field_urn(
                                dataset_urn, self.snowflake_identifier(fieldPath)
                            )
                        ]
                    ),
                )
                if finegrained_lineage_entry.upstreams:
                    finegrained_lineages.append(finegrained_lineage_entry)

    def update_external_tables_lineage(self, upstream_tables, external_lineage):
        for external_lineage_entry in sorted(external_lineage):
            # For now, populate only for S3
            if external_lineage_entry.startswith("s3://"):
                external_upstream_table = UpstreamClass(
                    dataset=make_s3_urn(external_lineage_entry, self.config.env),
                    type=DatasetLineageTypeClass.COPY,
                )
                upstream_tables.append(external_upstream_table)<|MERGE_RESOLUTION|>--- conflicted
+++ resolved
@@ -166,7 +166,6 @@
         self.report = report
         self.logger = logger
 
-<<<<<<< HEAD
     def get_workunits(
         self, discovered_tables: List[str], discovered_views: List[str]
     ) -> Iterable[MetadataWorkUnit]:
@@ -189,15 +188,6 @@
                 "Snowflake Account is Standard Edition. Table to Table Lineage Feature is not supported."
             )
         else:
-=======
-    # Rewrite implementation for readability, efficiency and extensibility
-    def _get_upstream_lineage_info(
-        self, dataset_name: str
-    ) -> Optional[Tuple[UpstreamLineage, Dict[str, str]]]:
-        if self._lineage_map is None or self._external_lineage_map is None:
-            conn = self.config.get_connection()
-        if self._lineage_map is None:
->>>>>>> 5584bfb4
             with PerfTimer() as timer:
                 self._populate_lineage(conn)
                 self.report.table_lineage_query_secs = timer.elapsed_seconds()
