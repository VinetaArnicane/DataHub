import contextlib
import functools
import json
import logging
import os
import os.path
import platform
from dataclasses import dataclass
from typing import Dict, Iterable, List, Optional, Union

from datahub.ingestion.api.common import PipelineContext
from datahub.ingestion.api.decorators import (
    SupportStatus,
    capability,
    config_class,
    platform_name,
    support_status,
)
from datahub.ingestion.api.incremental_lineage_helper import auto_incremental_lineage
from datahub.ingestion.api.incremental_properties_helper import (
    auto_incremental_properties,
)
from datahub.ingestion.api.source import (
    CapabilityReport,
    MetadataWorkUnitProcessor,
    Source,
    SourceCapability,
    SourceReport,
    TestableSource,
    TestConnectionReport,
)
from datahub.ingestion.api.source_helpers import auto_workunit
from datahub.ingestion.api.workunit import MetadataWorkUnit
from datahub.ingestion.source.snowflake.constants import (
    GENERIC_PERMISSION_ERROR_KEY,
    SnowflakeEdition,
)
from datahub.ingestion.source.snowflake.snowflake_assertion import (
    SnowflakeAssertionsHandler,
)
from datahub.ingestion.source.snowflake.snowflake_config import SnowflakeV2Config
from datahub.ingestion.source.snowflake.snowflake_connection import (
    SnowflakeConnection,
    SnowflakeConnectionConfig,
)
from datahub.ingestion.source.snowflake.snowflake_lineage_v2 import (
    SnowflakeLineageExtractor,
)
from datahub.ingestion.source.snowflake.snowflake_profiler import SnowflakeProfiler
from datahub.ingestion.source.snowflake.snowflake_queries import (
    SnowflakeQueriesExtractor,
    SnowflakeQueriesExtractorConfig,
)
from datahub.ingestion.source.snowflake.snowflake_query import SnowflakeQuery
from datahub.ingestion.source.snowflake.snowflake_report import SnowflakeV2Report
from datahub.ingestion.source.snowflake.snowflake_schema import SnowflakeDataDictionary
from datahub.ingestion.source.snowflake.snowflake_schema_gen import (
    SnowflakeSchemaGenerator,
)
from datahub.ingestion.source.snowflake.snowflake_shares import SnowflakeSharesHandler
from datahub.ingestion.source.snowflake.snowflake_usage_v2 import (
    SnowflakeUsageExtractor,
)
from datahub.ingestion.source.snowflake.snowflake_utils import (
    SnowflakeCommonMixin,
    SnowflakeFilter,
    SnowflakeIdentifierBuilder,
    SnowsightUrlBuilder,
)
from datahub.ingestion.source.state.profiling_state_handler import ProfilingHandler
from datahub.ingestion.source.state.redundant_run_skip_handler import (
    RedundantLineageRunSkipHandler,
    RedundantUsageRunSkipHandler,
)
from datahub.ingestion.source.state.stale_entity_removal_handler import (
    StaleEntityRemovalHandler,
)
from datahub.ingestion.source.state.stateful_ingestion_base import (
    StatefulIngestionSourceBase,
)
from datahub.ingestion.source_report.ingestion_stage import (
    LINEAGE_EXTRACTION,
    METADATA_EXTRACTION,
    QUERIES_EXTRACTION,
    VIEW_PARSING,
)
from datahub.sql_parsing.sql_parsing_aggregator import SqlParsingAggregator
from datahub.utilities.registries.domain_registry import DomainRegistry

logger: logging.Logger = logging.getLogger(__name__)


@platform_name("Snowflake", doc_order=1)
@config_class(SnowflakeV2Config)
@support_status(SupportStatus.CERTIFIED)
@capability(SourceCapability.PLATFORM_INSTANCE, "Enabled by default")
@capability(SourceCapability.DOMAINS, "Supported via the `domain` config field")
@capability(SourceCapability.CONTAINERS, "Enabled by default")
@capability(SourceCapability.SCHEMA_METADATA, "Enabled by default")
@capability(
    SourceCapability.DATA_PROFILING,
    "Optionally enabled via configuration `profiling.enabled`",
)
@capability(SourceCapability.DESCRIPTIONS, "Enabled by default")
@capability(
    SourceCapability.LINEAGE_COARSE,
    "Enabled by default, can be disabled via configuration `include_table_lineage`",
)
@capability(
    SourceCapability.LINEAGE_FINE,
    "Enabled by default, can be disabled via configuration `include_column_lineage`",
)
@capability(
    SourceCapability.USAGE_STATS,
    "Enabled by default, can be disabled via configuration `include_usage_stats`",
)
@capability(
    SourceCapability.DELETION_DETECTION,
    "Optionally enabled via `stateful_ingestion.remove_stale_metadata`",
    supported=True,
)
@capability(
    SourceCapability.TAGS,
    "Optionally enabled via `extract_tags`",
    supported=True,
)
@capability(
    SourceCapability.CLASSIFICATION,
    "Optionally enabled via `classification.enabled`",
    supported=True,
)
class SnowflakeV2Source(
    SnowflakeCommonMixin,
    StatefulIngestionSourceBase,
    TestableSource,
):
    def __init__(self, ctx: PipelineContext, config: SnowflakeV2Config):
        super().__init__(config, ctx)
        self.config: SnowflakeV2Config = config
        self.report: SnowflakeV2Report = SnowflakeV2Report()

        self.filters = SnowflakeFilter(
            filter_config=self.config, structured_reporter=self.report
        )
        self.identifiers = SnowflakeIdentifierBuilder(
            identifier_config=self.config, structured_reporter=self.report
        )

        self.domain_registry: Optional[DomainRegistry] = None
        if self.config.domain:
            self.domain_registry = DomainRegistry(
                cached_domains=[k for k in self.config.domain], graph=self.ctx.graph
            )

        # The exit stack helps ensure that we close all the resources we open.
        self._exit_stack = contextlib.ExitStack()

        self.connection: SnowflakeConnection = self._exit_stack.enter_context(
            self.config.get_connection()
        )

        # For database, schema, tables, views, etc
        self.data_dictionary = SnowflakeDataDictionary(connection=self.connection)
        self.lineage_extractor: Optional[SnowflakeLineageExtractor] = None

        self.aggregator: SqlParsingAggregator = self._exit_stack.enter_context(
            SqlParsingAggregator(
                platform=self.identifiers.platform,
                platform_instance=self.config.platform_instance,
                env=self.config.env,
                graph=self.ctx.graph,
                eager_graph_load=(
                    # If we're ingestion schema metadata for tables/views, then we will populate
                    # schemas into the resolver as we go. We only need to do a bulk fetch
                    # if we're not ingesting schema metadata as part of ingestion.
                    not (
                        self.config.include_technical_schema
                        and self.config.include_tables
                        and self.config.include_views
                    )
                    and not self.config.lazy_schema_resolver
                ),
                generate_usage_statistics=False,
                generate_operations=False,
                format_queries=self.config.format_sql_queries,
            )
        )
        self.report.sql_aggregator = self.aggregator.report

        if self.config.include_table_lineage:
            redundant_lineage_run_skip_handler: Optional[
                RedundantLineageRunSkipHandler
            ] = None
            if self.config.enable_stateful_lineage_ingestion:
                redundant_lineage_run_skip_handler = RedundantLineageRunSkipHandler(
                    source=self,
                    config=self.config,
                    pipeline_name=self.ctx.pipeline_name,
                    run_id=self.ctx.run_id,
                )
            self.lineage_extractor = self._exit_stack.enter_context(
                SnowflakeLineageExtractor(
                    config,
                    self.report,
                    connection=self.connection,
                    filters=self.filters,
                    identifiers=self.identifiers,
                    redundant_run_skip_handler=redundant_lineage_run_skip_handler,
                    sql_aggregator=self.aggregator,
                )
            )

        self.usage_extractor: Optional[SnowflakeUsageExtractor] = None
        if self.config.include_usage_stats or self.config.include_operational_stats:
            redundant_usage_run_skip_handler: Optional[
                RedundantUsageRunSkipHandler
            ] = None
            if self.config.enable_stateful_usage_ingestion:
                redundant_usage_run_skip_handler = RedundantUsageRunSkipHandler(
                    source=self,
                    config=self.config,
                    pipeline_name=self.ctx.pipeline_name,
                    run_id=self.ctx.run_id,
                )
            self.usage_extractor = self._exit_stack.enter_context(
                SnowflakeUsageExtractor(
                    config,
                    self.report,
                    connection=self.connection,
                    filter=self.filters,
                    identifiers=self.identifiers,
                    redundant_run_skip_handler=redundant_usage_run_skip_handler,
                )
            )

        self.profiling_state_handler: Optional[ProfilingHandler] = None
        if self.config.enable_stateful_profiling:
            self.profiling_state_handler = ProfilingHandler(
                source=self,
                config=self.config,
                pipeline_name=self.ctx.pipeline_name,
                run_id=self.ctx.run_id,
            )

        # For profiling
        self.profiler: Optional[SnowflakeProfiler] = None
        if config.is_profiling_enabled():
            self.profiler = SnowflakeProfiler(
                config, self.report, self.profiling_state_handler
            )

        self.add_config_to_report()

    @classmethod
    def create(cls, config_dict: dict, ctx: PipelineContext) -> "Source":
        config = SnowflakeV2Config.parse_obj(config_dict)
        return cls(ctx, config)

    @staticmethod
    def test_connection(config_dict: dict) -> TestConnectionReport:
        test_report = TestConnectionReport()

        try:
            connection_conf = SnowflakeConnectionConfig.parse_obj_allow_extras(
                config_dict
            )

            connection: SnowflakeConnection = connection_conf.get_connection()
            assert connection

            test_report.basic_connectivity = CapabilityReport(capable=True)

            test_report.capability_report = SnowflakeV2Source.check_capabilities(
                connection, connection_conf
            )
            connection.close()

        except Exception as e:
            logger.error(f"Failed to test connection due to {e}", exc_info=e)
            if test_report.basic_connectivity is None:
                test_report.basic_connectivity = CapabilityReport(
                    capable=False, failure_reason=f"{e}"
                )
            else:
                test_report.internal_failure = True
                test_report.internal_failure_reason = f"{e}"

        return test_report

    @staticmethod
    def check_capabilities(
        conn: SnowflakeConnection, connection_conf: SnowflakeConnectionConfig
    ) -> Dict[Union[SourceCapability, str], CapabilityReport]:
        # Currently only overall capabilities are reported.
        # Resource level variations in capabilities are not considered.

        @dataclass
        class SnowflakePrivilege:
            privilege: str
            object_name: str
            object_type: str

        _report: Dict[Union[SourceCapability, str], CapabilityReport] = dict()
        privileges: List[SnowflakePrivilege] = []
        capabilities: List[SourceCapability] = [c.capability for c in SnowflakeV2Source.get_capabilities() if c.capability not in (SourceCapability.PLATFORM_INSTANCE, SourceCapability.DOMAINS, SourceCapability.DELETION_DETECTION)]  # type: ignore

        cur = conn.query("select current_role()")
        current_role = [row["CURRENT_ROLE()"] for row in cur][0]

        cur = conn.query("select current_secondary_roles()")
        secondary_roles_str = json.loads(
            [row["CURRENT_SECONDARY_ROLES()"] for row in cur][0]
        )["roles"]
        secondary_roles = (
            [] if secondary_roles_str == "" else secondary_roles_str.split(",")
        )

        roles = [current_role] + secondary_roles

        # PUBLIC role is automatically granted to every role
        if "PUBLIC" not in roles:
            roles.append("PUBLIC")
        i = 0

        while i < len(roles):
            role = roles[i]
            i = i + 1
            # for some roles, quoting is necessary. for example test-role
            cur = conn.query(f'show grants to role "{role}"')
            for row in cur:
                privilege = SnowflakePrivilege(
                    privilege=row["privilege"],
                    object_type=row["granted_on"],
                    object_name=row["name"],
                )
                privileges.append(privilege)

                if privilege.object_type in (
                    "DATABASE",
                    "SCHEMA",
                ) and privilege.privilege in ("OWNERSHIP", "USAGE"):
                    _report[SourceCapability.CONTAINERS] = CapabilityReport(
                        capable=True
                    )
                    _report[SourceCapability.TAGS] = CapabilityReport(capable=True)
                elif privilege.object_type in (
                    "TABLE",
                    "VIEW",
                    "MATERIALIZED_VIEW",
                ):
                    _report[SourceCapability.SCHEMA_METADATA] = CapabilityReport(
                        capable=True
                    )
                    _report[SourceCapability.DESCRIPTIONS] = CapabilityReport(
                        capable=True
                    )

                    # Table level profiling is supported without SELECT access
                    # if privilege.privilege in ("SELECT", "OWNERSHIP"):
                    _report[SourceCapability.DATA_PROFILING] = CapabilityReport(
                        capable=True
                    )
                    _report[SourceCapability.CLASSIFICATION] = CapabilityReport(
                        capable=True
                    )

                    if privilege.object_name.startswith("SNOWFLAKE.ACCOUNT_USAGE."):
                        # if access to "snowflake" shared database, access to all account_usage views is automatically granted
                        # Finer access control is not yet supported for shares
                        # https://community.snowflake.com/s/article/Error-Granting-individual-privileges-on-imported-database-is-not-allowed-Use-GRANT-IMPORTED-PRIVILEGES-instead
                        _report[SourceCapability.LINEAGE_COARSE] = CapabilityReport(
                            capable=True
                        )

                        _report[SourceCapability.LINEAGE_FINE] = CapabilityReport(
                            capable=True
                        )

                        _report[SourceCapability.USAGE_STATS] = CapabilityReport(
                            capable=True
                        )
                        _report[SourceCapability.TAGS] = CapabilityReport(capable=True)

                # If all capabilities supported, no need to continue
                if set(capabilities) == set(_report.keys()):
                    break

                # Due to this, entire role hierarchy is considered
                if (
                    privilege.object_type == "ROLE"
                    and privilege.privilege == "USAGE"
                    and privilege.object_name not in roles
                ):
                    roles.append(privilege.object_name)

        cur = conn.query("select current_warehouse()")
        current_warehouse = [row["CURRENT_WAREHOUSE()"] for row in cur][0]

        default_failure_messages = {
            SourceCapability.SCHEMA_METADATA: "Either no tables exist or current role does not have permissions to access them",
            SourceCapability.DESCRIPTIONS: "Either no tables exist or current role does not have permissions to access them",
            SourceCapability.DATA_PROFILING: "Either no tables exist or current role does not have permissions to access them",
            SourceCapability.CLASSIFICATION: "Either no tables exist or current role does not have permissions to access them",
            SourceCapability.CONTAINERS: "Current role does not have permissions to use any database",
            SourceCapability.LINEAGE_COARSE: "Current role does not have permissions to snowflake account usage views",
            SourceCapability.LINEAGE_FINE: "Current role does not have permissions to snowflake account usage views",
            SourceCapability.USAGE_STATS: "Current role does not have permissions to snowflake account usage views",
            SourceCapability.TAGS: "Either no tags have been applied to objects, or the current role does not have permission to access the objects or to snowflake account usage views ",
        }

        for c in capabilities:  # type:ignore
            # These capabilities do not work without active warehouse
            if current_warehouse is None and c in (
                SourceCapability.SCHEMA_METADATA,
                SourceCapability.DESCRIPTIONS,
                SourceCapability.DATA_PROFILING,
                SourceCapability.CLASSIFICATION,
                SourceCapability.LINEAGE_COARSE,
                SourceCapability.LINEAGE_FINE,
                SourceCapability.USAGE_STATS,
                SourceCapability.TAGS,
            ):
                failure_message = (
                    f"Current role {current_role} does not have permissions to use warehouse {connection_conf.warehouse}. Please check the grants associated with this role."
                    if connection_conf.warehouse is not None
                    else "No default warehouse set for user. Either set default warehouse for user or configure warehouse in recipe"
                )
                _report[c] = CapabilityReport(
                    capable=False,
                    failure_reason=failure_message,
                )

            if c in _report.keys():
                continue

            # If some capabilities are missing, then mark them as not capable
            _report[c] = CapabilityReport(
                capable=False,
                failure_reason=default_failure_messages[c],
            )

        return _report

    def get_workunit_processors(self) -> List[Optional[MetadataWorkUnitProcessor]]:
        return [
            *super().get_workunit_processors(),
            functools.partial(
                auto_incremental_lineage, self.config.incremental_lineage
            ),
            functools.partial(
                auto_incremental_properties, self.config.incremental_properties
            ),
            StaleEntityRemovalHandler.create(
                self, self.config, self.ctx
            ).workunit_processor,
        ]

    def get_workunits_internal(self) -> Iterable[MetadataWorkUnit]:
        self._snowflake_clear_ocsp_cache()

        self.inspect_session_metadata(self.connection)

        snowsight_url_builder = None
        if self.config.include_external_url:
            snowsight_url_builder = self.get_snowsight_url_builder()

        if self.report.default_warehouse is None:
            self.report_warehouse_failure()
            return

        schema_extractor = SnowflakeSchemaGenerator(
            config=self.config,
            report=self.report,
            connection=self.connection,
            domain_registry=self.domain_registry,
            profiler=self.profiler,
            aggregator=self.aggregator,
            snowsight_url_builder=snowsight_url_builder,
            filters=self.filters,
            identifiers=self.identifiers,
        )

        with self.report.new_stage(f"*: {METADATA_EXTRACTION}"):
            yield from schema_extractor.get_workunits_internal()

        databases = schema_extractor.databases

        if self.config.shares:
            yield from SnowflakeSharesHandler(
                self.config, self.report
            ).get_shares_workunits(databases)

        discovered_tables: List[str] = [
            self.identifiers.get_dataset_identifier(table_name, schema.name, db.name)
            for db in databases
            for schema in db.schemas
            for table_name in schema.tables
        ]
        discovered_views: List[str] = [
            self.identifiers.get_dataset_identifier(table_name, schema.name, db.name)
            for db in databases
            for schema in db.schemas
            for table_name in schema.views
        ]

        if len(discovered_tables) == 0 and len(discovered_views) == 0:
            self.structured_reporter.failure(
                GENERIC_PERMISSION_ERROR_KEY,
                "No tables/views found. Please check permissions.",
            )
            return

        discovered_datasets = discovered_tables + discovered_views

        if self.config.use_queries_v2:
<<<<<<< HEAD
            with self.report.new_stage(f"*: {VIEW_PARSING}"):
                yield from auto_workunit(self.aggregator.gen_metadata())
=======
            self.report.set_ingestion_stage("*", VIEW_PARSING)
            yield from auto_workunit(self.aggregator.gen_metadata())

            self.report.set_ingestion_stage("*", QUERIES_EXTRACTION)

            schema_resolver = self.aggregator._schema_resolver

            queries_extractor = SnowflakeQueriesExtractor(
                connection=self.connection,
                config=SnowflakeQueriesExtractorConfig(
                    window=self.config,
                    temporary_tables_pattern=self.config.temporary_tables_pattern,
                    include_lineage=self.config.include_table_lineage,
                    include_usage_statistics=self.config.include_usage_stats,
                    include_operations=self.config.include_operational_stats,
                    include_queries=self.config.include_queries,
                    include_query_usage_statistics=self.config.include_query_usage_statistics,
                    user_email_pattern=self.config.user_email_pattern,
                ),
                structured_report=self.report,
                filters=self.filters,
                identifiers=self.identifiers,
                schema_resolver=schema_resolver,
                discovered_tables=discovered_datasets,
                graph=self.ctx.graph,
            )
>>>>>>> ea4d40e5

            with self.report.new_stage(f"*: {QUERIES_EXTRACTION}"):
                schema_resolver = self.aggregator._schema_resolver

                queries_extractor = SnowflakeQueriesExtractor(
                    connection=self.connection,
                    config=SnowflakeQueriesExtractorConfig(
                        window=self.config,
                        temporary_tables_pattern=self.config.temporary_tables_pattern,
                        include_lineage=self.config.include_table_lineage,
                        include_usage_statistics=self.config.include_usage_stats,
                        include_operations=self.config.include_operational_stats,
                        user_email_pattern=self.config.user_email_pattern,
                    ),
                    structured_report=self.report,
                    filters=self.filters,
                    identifiers=self.identifiers,
                    schema_resolver=schema_resolver,
                    discovered_tables=discovered_datasets,
                    graph=self.ctx.graph,
                )

                # TODO: This is slightly suboptimal because we create two SqlParsingAggregator instances with different configs
                # but a shared schema resolver. That's fine for now though - once we remove the old lineage/usage extractors,
                # it should be pretty straightforward to refactor this and only initialize the aggregator once.
                self.report.queries_extractor = queries_extractor.report
                yield from queries_extractor.get_workunits_internal()
                queries_extractor.close()

        else:
            if self.lineage_extractor:
                with self.report.new_stage(f"*: {LINEAGE_EXTRACTION}"):
                    self.lineage_extractor.add_time_based_lineage_to_aggregator(
                        discovered_tables=discovered_tables,
                        discovered_views=discovered_views,
                    )

            # This would emit view and external table ddl lineage
            # as well as query lineage via lineage_extractor
            for mcp in self.aggregator.gen_metadata():
                yield mcp.as_workunit()

            if self.lineage_extractor:
                self.lineage_extractor.update_state()

            if (
                self.config.include_usage_stats or self.config.include_operational_stats
            ) and self.usage_extractor:
                yield from self.usage_extractor.get_usage_workunits(discovered_datasets)

        if self.config.include_assertion_results:
            yield from SnowflakeAssertionsHandler(
                self.config, self.report, self.connection, self.identifiers
            ).get_assertion_workunits(discovered_datasets)

        self.connection.close()

    def report_warehouse_failure(self) -> None:
        if self.config.warehouse is not None:
            self.structured_reporter.failure(
                GENERIC_PERMISSION_ERROR_KEY,
                f"Current role does not have permissions to use warehouse {self.config.warehouse}. Please update permissions.",
            )
        else:
            self.structured_reporter.failure(
                "Could not use a Snowflake warehouse",
                "No default warehouse set for user. Either set a default warehouse for the user or configure a warehouse in the recipe.",
            )

    def get_report(self) -> SourceReport:
        return self.report

    def add_config_to_report(self) -> None:
        self.report.cleaned_account_id = self.config.get_account()
        self.report.ignore_start_time_lineage = self.config.ignore_start_time_lineage
        self.report.upstream_lineage_in_report = self.config.upstream_lineage_in_report
        self.report.include_technical_schema = self.config.include_technical_schema
        self.report.include_usage_stats = self.config.include_usage_stats
        self.report.include_operational_stats = self.config.include_operational_stats
        self.report.include_column_lineage = self.config.include_column_lineage
        self.report.stateful_lineage_ingestion_enabled = (
            self.config.enable_stateful_lineage_ingestion
        )
        self.report.stateful_usage_ingestion_enabled = (
            self.config.enable_stateful_usage_ingestion
        )
        self.report.window_start_time, self.report.window_end_time = (
            self.config.start_time,
            self.config.end_time,
        )

    def inspect_session_metadata(self, connection: SnowflakeConnection) -> None:
        try:
            logger.info("Checking current version")
            for db_row in connection.query(SnowflakeQuery.current_version()):
                self.report.saas_version = db_row["CURRENT_VERSION()"]
        except Exception as e:
            self.structured_reporter.failure(
                "Could not determine the current Snowflake version",
                exc=e,
            )
        try:
            logger.info("Checking current role")
            for db_row in connection.query(SnowflakeQuery.current_role()):
                self.report.role = db_row["CURRENT_ROLE()"]
        except Exception as e:
            self.structured_reporter.failure(
                "Could not determine the current Snowflake role",
                exc=e,
            )
        try:
            logger.info("Checking current warehouse")
            for db_row in connection.query(SnowflakeQuery.current_warehouse()):
                self.report.default_warehouse = db_row["CURRENT_WAREHOUSE()"]
        except Exception as e:
            self.structured_reporter.failure(
                "Could not determine the current Snowflake warehouse",
                exc=e,
            )

        try:
            logger.info("Checking current edition")
            if self.is_standard_edition():
                self.report.edition = SnowflakeEdition.STANDARD
            else:
                self.report.edition = SnowflakeEdition.ENTERPRISE
        except Exception:
            self.report.edition = None

    def get_snowsight_url_builder(self) -> Optional[SnowsightUrlBuilder]:
        try:
            # See https://docs.snowflake.com/en/user-guide/admin-account-identifier.html#finding-the-region-and-locator-for-an-account
            for db_row in self.connection.query(SnowflakeQuery.current_account()):
                account_locator = db_row["CURRENT_ACCOUNT()"]

            for db_row in self.connection.query(SnowflakeQuery.current_region()):
                region = db_row["CURRENT_REGION()"]

            self.report.account_locator = account_locator
            self.report.region = region

            # Returned region may be in the form <region_group>.<region>, see https://docs.snowflake.com/en/sql-reference/functions/current_region.html
            region = region.split(".")[-1].lower()
            account_locator = account_locator.lower()

            return SnowsightUrlBuilder(
                account_locator,
                region,
                # For privatelink, account identifier ends with .privatelink
                # See https://docs.snowflake.com/en/user-guide/organizations-connect.html#private-connectivity-urls
                privatelink=self.config.account_id.endswith(".privatelink"),
            )

        except Exception as e:
            self.report.warning(
                title="External URL Generation Failed",
                message="We were unable to infer the Snowsight base URL for your Snowflake account. External URLs will not be generated.",
                exc=e,
            )
            return None

    def is_standard_edition(self) -> bool:
        try:
            self.connection.query(SnowflakeQuery.show_tags())
            return False
        except Exception as e:
            if "Unsupported feature 'TAG'" in str(e):
                return True
            raise

    def _snowflake_clear_ocsp_cache(self) -> None:
        # Because of some issues with the Snowflake Python connector, we wipe the OCSP cache.
        #
        # Why is this necessary:
        # 1. Snowflake caches OCSP (certificate revocation) responses in a file on disk.
        #       https://github.com/snowflakedb/snowflake-connector-python/blob/502e49f65368d4eed2d6f543b43139cc96e03c00/src/snowflake/connector/ocsp_snowflake.py#L78-L108
        # 2. It uses pickle to serialize the cache to disk.
        #       https://github.com/snowflakedb/snowflake-connector-python/blob/502e49f65368d4eed2d6f543b43139cc96e03c00/src/snowflake/connector/cache.py#L483-L495
        # 3. In some cases, pyspark objects seem to make their way into the cache. This introduces a hard
        #    dependency on the specific version of pyspark that the cache was written with because of the pickle
        #    serialization process.
        #
        # As an example, if you run snowflake ingestion normally with pyspark v3.2.1, then downgrade pyspark to v3.0.3,
        # and then run ingestion again, you will get an error like this:
        #
        #     error 250001: Could not connect to Snowflake backend after 0 attempt(s).
        #     ModuleNotFoundError: No module named 'pyspark'
        #
        # While ideally the snowflake-connector-python library would be fixed to not serialize pyspark objects,
        # or to handle serde errors gracefully, or to use a robust serialization format instead of pickle,
        # we're stuck with this workaround for now.

        # This file selection logic is mirrored from the snowflake-connector-python library.
        # See https://github.com/snowflakedb/snowflake-connector-python/blob/502e49f65368d4eed2d6f543b43139cc96e03c00/src/snowflake/connector/cache.py#L349-L369
        plat = platform.system().lower()
        if plat == "darwin":
            file_path = os.path.join(
                "~", "Library", "Caches", "Snowflake", "ocsp_response_validation_cache"
            )
        elif plat == "windows":
            file_path = os.path.join(
                "~",
                "AppData",
                "Local",
                "Snowflake",
                "Caches",
                "ocsp_response_validation_cache",
            )
        else:
            # linux is the default fallback for snowflake
            file_path = os.path.join(
                "~", ".cache", "snowflake", "ocsp_response_validation_cache"
            )

        file_path = os.path.expanduser(file_path)
        try:
            if os.path.exists(file_path):
                os.remove(file_path)
        except Exception:
            logger.debug(f'Failed to remove OCSP cache file at "{file_path}"')

    def close(self) -> None:
        super().close()
        StatefulIngestionSourceBase.close(self)
        self._exit_stack.close()<|MERGE_RESOLUTION|>--- conflicted
+++ resolved
@@ -513,37 +513,8 @@
         discovered_datasets = discovered_tables + discovered_views
 
         if self.config.use_queries_v2:
-<<<<<<< HEAD
             with self.report.new_stage(f"*: {VIEW_PARSING}"):
                 yield from auto_workunit(self.aggregator.gen_metadata())
-=======
-            self.report.set_ingestion_stage("*", VIEW_PARSING)
-            yield from auto_workunit(self.aggregator.gen_metadata())
-
-            self.report.set_ingestion_stage("*", QUERIES_EXTRACTION)
-
-            schema_resolver = self.aggregator._schema_resolver
-
-            queries_extractor = SnowflakeQueriesExtractor(
-                connection=self.connection,
-                config=SnowflakeQueriesExtractorConfig(
-                    window=self.config,
-                    temporary_tables_pattern=self.config.temporary_tables_pattern,
-                    include_lineage=self.config.include_table_lineage,
-                    include_usage_statistics=self.config.include_usage_stats,
-                    include_operations=self.config.include_operational_stats,
-                    include_queries=self.config.include_queries,
-                    include_query_usage_statistics=self.config.include_query_usage_statistics,
-                    user_email_pattern=self.config.user_email_pattern,
-                ),
-                structured_report=self.report,
-                filters=self.filters,
-                identifiers=self.identifiers,
-                schema_resolver=schema_resolver,
-                discovered_tables=discovered_datasets,
-                graph=self.ctx.graph,
-            )
->>>>>>> ea4d40e5
 
             with self.report.new_stage(f"*: {QUERIES_EXTRACTION}"):
                 schema_resolver = self.aggregator._schema_resolver
@@ -556,6 +527,8 @@
                         include_lineage=self.config.include_table_lineage,
                         include_usage_statistics=self.config.include_usage_stats,
                         include_operations=self.config.include_operational_stats,
+                        include_queries=self.config.include_queries,
+                        include_query_usage_statistics=self.config.include_query_usage_statistics,
                         user_email_pattern=self.config.user_email_pattern,
                     ),
                     structured_report=self.report,
