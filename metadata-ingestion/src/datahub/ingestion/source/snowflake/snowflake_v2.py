import json
import logging
from dataclasses import dataclass
from typing import Dict, Iterable, List, Optional, Tuple, Union, cast

import pydantic
from snowflake.connector import SnowflakeConnection

from datahub.emitter.mce_builder import (
    make_container_urn,
    make_data_platform_urn,
    make_dataplatform_instance_urn,
    make_dataset_urn,
    make_dataset_urn_with_platform_instance,
    make_domain_urn,
    make_schema_field_urn,
)
from datahub.emitter.mcp import MetadataChangeProposalWrapper
from datahub.emitter.mcp_builder import (
    DatabaseKey,
    PlatformKey,
    SchemaKey,
    add_dataset_to_container,
    add_domain_to_entity_wu,
    gen_containers,
)
from datahub.ingestion.api.common import PipelineContext, WorkUnit
from datahub.ingestion.api.decorators import (
    SupportStatus,
    capability,
    config_class,
    platform_name,
    support_status,
)
from datahub.ingestion.api.source import (
    CapabilityReport,
    Source,
    SourceCapability,
    SourceReport,
    TestableSource,
    TestConnectionReport,
)
from datahub.ingestion.api.workunit import MetadataWorkUnit
from datahub.ingestion.glossary.classification_mixin import ClassificationMixin
from datahub.ingestion.source.snowflake.snowflake_config import SnowflakeV2Config
from datahub.ingestion.source.snowflake.snowflake_lineage import (
    SnowflakeLineageExtractor,
)
from datahub.ingestion.source.snowflake.snowflake_profiler import SnowflakeProfiler
from datahub.ingestion.source.snowflake.snowflake_report import SnowflakeV2Report
from datahub.ingestion.source.snowflake.snowflake_schema import (
    SnowflakeColumn,
    SnowflakeDatabase,
    SnowflakeDataDictionary,
    SnowflakeFK,
    SnowflakePK,
    SnowflakeQuery,
    SnowflakeSchema,
    SnowflakeTable,
    SnowflakeView,
)
from datahub.ingestion.source.snowflake.snowflake_usage_v2 import (
    SnowflakeUsageExtractor,
)
from datahub.ingestion.source.snowflake.snowflake_utils import (
    SnowflakeCommonMixin,
    SnowflakeQueryMixin,
)
from datahub.ingestion.source.sql.sql_common import SqlContainerSubTypes
from datahub.ingestion.source.state.redundant_run_skip_handler import (
    RedundantRunSkipHandler,
)
from datahub.ingestion.source.state.sql_common_state import (
    BaseSQLAlchemyCheckpointState,
)
from datahub.ingestion.source.state.stale_entity_removal_handler import (
    StaleEntityRemovalHandler,
)
from datahub.ingestion.source.state.stateful_ingestion_base import (
    StatefulIngestionSourceBase,
)
from datahub.metadata.com.linkedin.pegasus2avro.common import Status, SubTypes
from datahub.metadata.com.linkedin.pegasus2avro.dataset import (
    DatasetProperties,
    UpstreamLineage,
    ViewProperties,
)
from datahub.metadata.com.linkedin.pegasus2avro.schema import (
    ArrayType,
    BooleanType,
    BytesType,
    DateType,
    ForeignKeyConstraint,
    MySqlDDL,
    NullType,
    NumberType,
    RecordType,
    SchemaField,
    SchemaFieldDataType,
    SchemaMetadata,
    StringType,
    TimeType,
)
from datahub.metadata.schema_classes import ChangeTypeClass, DataPlatformInstanceClass
from datahub.utilities.registries.domain_registry import DomainRegistry
from datahub.utilities.time import datetime_to_ts_millis

logger: logging.Logger = logging.getLogger(__name__)

# https://docs.snowflake.com/en/sql-reference/intro-summary-data-types.html
SNOWFLAKE_FIELD_TYPE_MAPPINGS = {
    "DATE": DateType,
    "BIGINT": NumberType,
    "BINARY": BytesType,
    # 'BIT': BIT,
    "BOOLEAN": BooleanType,
    "CHAR": NullType,
    "CHARACTER": NullType,
    "DATETIME": TimeType,
    "DEC": NumberType,
    "DECIMAL": NumberType,
    "DOUBLE": NumberType,
    "FIXED": NumberType,
    "FLOAT": NumberType,
    "INT": NumberType,
    "INTEGER": NumberType,
    "NUMBER": NumberType,
    # 'OBJECT': ?
    "REAL": NumberType,
    "BYTEINT": NumberType,
    "SMALLINT": NumberType,
    "STRING": StringType,
    "TEXT": StringType,
    "TIME": TimeType,
    "TIMESTAMP": TimeType,
    "TIMESTAMP_TZ": TimeType,
    "TIMESTAMP_LTZ": TimeType,
    "TIMESTAMP_NTZ": TimeType,
    "TINYINT": NumberType,
    "VARBINARY": BytesType,
    "VARCHAR": StringType,
    "VARIANT": RecordType,
    "OBJECT": NullType,
    "ARRAY": ArrayType,
    "GEOGRAPHY": NullType,
}


@platform_name("Snowflake", doc_order=1)
@config_class(SnowflakeV2Config)
@support_status(SupportStatus.CERTIFIED)
@capability(SourceCapability.PLATFORM_INSTANCE, "Enabled by default")
@capability(SourceCapability.DOMAINS, "Supported via the `domain` config field")
@capability(SourceCapability.CONTAINERS, "Enabled by default")
@capability(SourceCapability.SCHEMA_METADATA, "Enabled by default")
@capability(
    SourceCapability.DATA_PROFILING,
    "Optionally enabled via configuration `profiling.enabled`",
)
@capability(SourceCapability.DESCRIPTIONS, "Enabled by default")
@capability(
    SourceCapability.LINEAGE_COARSE,
    "Enabled by default, can be disabled via configuration `include_table_lineage` and `include_view_lineage`",
)
@capability(
    SourceCapability.LINEAGE_FINE,
    "Enabled by default, can be disabled via configuration `include_table_lineage` and `include_view_lineage`",
)
@capability(
    SourceCapability.USAGE_STATS,
    "Enabled by default, can be disabled via configuration `include_usage_stats",
)
@capability(
    SourceCapability.DELETION_DETECTION,
    "Optionally enabled via `stateful_ingestion.remove_stale_metadata`",
    supported=True,
)
class SnowflakeV2Source(
    ClassificationMixin,
    SnowflakeQueryMixin,
    SnowflakeCommonMixin,
    StatefulIngestionSourceBase,
    TestableSource,
):
    def __init__(self, ctx: PipelineContext, config: SnowflakeV2Config):
        super().__init__(config, ctx)
        self.config: SnowflakeV2Config = config
        self.report: SnowflakeV2Report = SnowflakeV2Report()
        self.logger = logger
        # Create and register the stateful ingestion use-case handlers.
        self.stale_entity_removal_handler = StaleEntityRemovalHandler(
            source=self,
            config=self.config,
            state_type_class=BaseSQLAlchemyCheckpointState,
            pipeline_name=self.ctx.pipeline_name,
            run_id=self.ctx.run_id,
        )

        self.redundant_run_skip_handler = RedundantRunSkipHandler(
            source=self,
            config=self.config,
            pipeline_name=self.ctx.pipeline_name,
            run_id=self.ctx.run_id,
        )

        if self.config.domain:
            self.domain_registry = DomainRegistry(
                cached_domains=[k for k in self.config.domain], graph=self.ctx.graph
            )

        # For database, schema, tables, views, etc
        self.data_dictionary = SnowflakeDataDictionary()

        if config.include_table_lineage:
            # For lineage
            self.lineage_extractor = SnowflakeLineageExtractor(config, self.report)

        if config.include_usage_stats or config.include_operational_stats:
            # For usage stats
            self.usage_extractor = SnowflakeUsageExtractor(config, self.report)

        if config.profiling.enabled:
            # For profiling
            self.profiler = SnowflakeProfiler(config, self.report)

        if self.is_classification_enabled():
            self.classifiers = self.get_classifiers()
        # Currently caching using instance variables
        # TODO - rewrite cache for readability or use out of the box solution
        self.db_tables: Dict[str, Optional[Dict[str, List[SnowflakeTable]]]] = {}
        self.db_views: Dict[str, Optional[Dict[str, List[SnowflakeView]]]] = {}

        # For column related queries and constraints, we currently query at schema level
        # TODO: In future, we may consider using queries and caching at database level first
        self.schema_columns: Dict[
            Tuple[str, str], Optional[Dict[str, List[SnowflakeColumn]]]
        ] = {}
        self.schema_pk_constraints: Dict[Tuple[str, str], Dict[str, SnowflakePK]] = {}
        self.schema_fk_constraints: Dict[
            Tuple[str, str], Dict[str, List[SnowflakeFK]]
        ] = {}

    @classmethod
    def create(cls, config_dict: dict, ctx: PipelineContext) -> "Source":
        config = SnowflakeV2Config.parse_obj(config_dict)
        return cls(ctx, config)

    @staticmethod
    def test_connection(config_dict: dict) -> TestConnectionReport:
        test_report = TestConnectionReport()

        try:
            SnowflakeV2Config.Config.extra = (
                pydantic.Extra.allow
            )  # we are okay with extra fields during this stage
            connection_conf = SnowflakeV2Config.parse_obj(config_dict)

            connection: SnowflakeConnection = connection_conf.get_connection()
            assert connection

            test_report.basic_connectivity = CapabilityReport(capable=True)

            test_report.capability_report = SnowflakeV2Source.check_capabilities(
                connection, connection_conf
            )
            connection.close()

        except Exception as e:
            logger.error(f"Failed to test connection due to {e}", exc_info=e)
            if test_report.basic_connectivity is None:
                test_report.basic_connectivity = CapabilityReport(
                    capable=False, failure_reason=f"{e}"
                )
            else:
                test_report.internal_failure = True
                test_report.internal_failure_reason = f"{e}"
        finally:
            SnowflakeV2Config.Config.extra = (
                pydantic.Extra.forbid
            )  # set config flexibility back to strict
            return test_report

    @staticmethod
    def check_capabilities(
        conn: SnowflakeConnection, connection_conf: SnowflakeV2Config
    ) -> Dict[Union[SourceCapability, str], CapabilityReport]:

        # Currently only overall capabilities are reported.
        # Resource level variations in capabilities are not considered.

        @dataclass
        class SnowflakePrivilege:
            privilege: str
            object_name: str
            object_type: str

        def query(query):
            logger.info("Query : {}".format(query))
            resp = conn.cursor().execute(query)
            return resp

        _report: Dict[Union[SourceCapability, str], CapabilityReport] = dict()
        privileges: List[SnowflakePrivilege] = []
        capabilities: List[SourceCapability] = [c.capability for c in SnowflakeV2Source.get_capabilities() if c.capability not in (SourceCapability.PLATFORM_INSTANCE, SourceCapability.DOMAINS, SourceCapability.DELETION_DETECTION)]  # type: ignore

        cur = query("select current_role()")
        current_role = [row[0] for row in cur][0]

        cur = query("select current_secondary_roles()")
        secondary_roles_str = json.loads([row[0] for row in cur][0])["roles"]
        secondary_roles = (
            [] if secondary_roles_str == "" else secondary_roles_str.split(",")
        )

        roles = [current_role] + secondary_roles

        # PUBLIC role is automatically granted to every role
        if "PUBLIC" not in roles:
            roles.append("PUBLIC")
        i = 0

        while i < len(roles):
            role = roles[i]
            i = i + 1
            # for some roles, quoting is necessary. for example test-role
            cur = query(f'show grants to role "{role}"')
            for row in cur:
                privilege = SnowflakePrivilege(
                    privilege=row[1], object_type=row[2], object_name=row[3]
                )
                privileges.append(privilege)

                if privilege.object_type in (
                    "DATABASE",
                    "SCHEMA",
                ) and privilege.privilege in ("OWNERSHIP", "USAGE"):
                    _report[SourceCapability.CONTAINERS] = CapabilityReport(
                        capable=True
                    )
                elif privilege.object_type in (
                    "TABLE",
                    "VIEW",
                    "MATERIALIZED_VIEW",
                ):
                    _report[SourceCapability.SCHEMA_METADATA] = CapabilityReport(
                        capable=True
                    )
                    _report[SourceCapability.DESCRIPTIONS] = CapabilityReport(
                        capable=True
                    )

                    # Table level profiling is supported without SELECT access
                    # if privilege.privilege in ("SELECT", "OWNERSHIP"):
                    _report[SourceCapability.DATA_PROFILING] = CapabilityReport(
                        capable=True
                    )

                    if privilege.object_name.startswith("SNOWFLAKE.ACCOUNT_USAGE."):
                        # if access to "snowflake" shared database, access to all account_usage views is automatically granted
                        # Finer access control is not yet supported for shares
                        # https://community.snowflake.com/s/article/Error-Granting-individual-privileges-on-imported-database-is-not-allowed-Use-GRANT-IMPORTED-PRIVILEGES-instead
                        _report[SourceCapability.LINEAGE_COARSE] = CapabilityReport(
                            capable=True
                        )

                        _report[SourceCapability.LINEAGE_FINE] = CapabilityReport(
                            capable=True
                        )

                        _report[SourceCapability.USAGE_STATS] = CapabilityReport(
                            capable=True
                        )
                # If all capabilities supported, no need to continue
                if set(capabilities) == set(_report.keys()):
                    break

                # Due to this, entire role hierarchy is considered
                if (
                    privilege.object_type == "ROLE"
                    and privilege.privilege == "USAGE"
                    and privilege.object_name not in roles
                ):
                    roles.append(privilege.object_name)

        cur = query("select current_warehouse()")
        current_warehouse = [row[0] for row in cur][0]

        default_failure_messages = {
            SourceCapability.SCHEMA_METADATA: "Either no tables exist or current role does not have permissions to access them",
            SourceCapability.DESCRIPTIONS: "Either no tables exist or current role does not have permissions to access them",
            SourceCapability.DATA_PROFILING: "Either no tables exist or current role does not have permissions to access them",
            SourceCapability.CONTAINERS: "Current role does not have permissions to use any database",
            SourceCapability.LINEAGE_COARSE: "Current role does not have permissions to snowflake account usage views",
            SourceCapability.LINEAGE_FINE: "Current role does not have permissions to snowflake account usage views",
            SourceCapability.USAGE_STATS: "Current role does not have permissions to snowflake account usage views",
        }

        for c in capabilities:  # type:ignore

            # These capabilities do not work without active warehouse
            if current_warehouse is None and c in (
                SourceCapability.SCHEMA_METADATA,
                SourceCapability.DESCRIPTIONS,
                SourceCapability.DATA_PROFILING,
                SourceCapability.LINEAGE_COARSE,
                SourceCapability.LINEAGE_FINE,
                SourceCapability.USAGE_STATS,
            ):
                failure_message = (
                    f"Current role does not have permissions to use warehouse {connection_conf.warehouse}"
                    if connection_conf.warehouse is not None
                    else "No default warehouse set for user. Either set default warehouse for user or configure warehouse in recipe"
                )
                _report[c] = CapabilityReport(
                    capable=False,
                    failure_reason=failure_message,
                )

            if c in _report.keys():
                continue

            # If some capabilities are missing, then mark them as not capable
            _report[c] = CapabilityReport(
                capable=False,
                failure_reason=default_failure_messages[c],
            )

        return _report

    def get_workunits(self) -> Iterable[WorkUnit]:

        conn: SnowflakeConnection = self.config.get_connection()
        self.add_config_to_report()
        self.inspect_session_metadata(conn)

        self.report.include_technical_schema = self.config.include_technical_schema
        databases: List[SnowflakeDatabase] = []

        databases = self.data_dictionary.get_databases(conn)
        for snowflake_db in databases:
            self.report.report_entity_scanned(snowflake_db.name, "database")

            if not self.config.database_pattern.allowed(snowflake_db.name):
                self.report.report_dropped(f"{snowflake_db.name}.*")
                continue

            yield from self._process_database(conn, snowflake_db)

        conn.close()
        # Emit Stale entity workunits
        yield from self.stale_entity_removal_handler.gen_removed_entity_workunits()

        if self.config.profiling.enabled and len(databases) != 0:
            yield from self.profiler.get_workunits(databases)

        if self.config.include_usage_stats or self.config.include_operational_stats:
            if self.redundant_run_skip_handler.should_skip_this_run(
                cur_start_time_millis=datetime_to_ts_millis(self.config.start_time)
            ):
                # Skip this run
                return

            # Update the checkpoint state for this run.
            self.redundant_run_skip_handler.update_state(
                start_time_millis=datetime_to_ts_millis(self.config.start_time),
                end_time_millis=datetime_to_ts_millis(self.config.end_time),
            )

            discovered_datasets: List[str] = [
                self.get_dataset_identifier(table.name, schema.name, db.name)
                for db in databases
                for schema in db.schemas
                for table in schema.tables
            ] + [
                self.get_dataset_identifier(table.name, schema.name, db.name)
                for db in databases
                for schema in db.schemas
                for table in schema.views
            ]
            yield from self.usage_extractor.get_workunits(discovered_datasets)

    def _process_database(
        self, conn: SnowflakeConnection, snowflake_db: SnowflakeDatabase
    ) -> Iterable[MetadataWorkUnit]:
        db_name = snowflake_db.name

        if self.config.include_technical_schema:
            yield from self.gen_database_containers(snowflake_db)

        # Use database and extract metadata from its information_schema
        # If this query fails, it means, user does not have usage access on database
        try:
            self.query(conn, SnowflakeQuery.use_database(db_name))
            snowflake_db.schemas = self.data_dictionary.get_schemas_for_database(
                conn, db_name
            )
        except Exception as e:
            self.warn(
                self.logger,
                db_name,
                f"unable to get metadata information for database {db_name} due to an error -> {e}",
            )
            self.report.report_dropped(f"{db_name}.*")
            return

        for snowflake_schema in snowflake_db.schemas:

            self.report.report_entity_scanned(snowflake_schema.name, "schema")

            if not self.config.schema_pattern.allowed(snowflake_schema.name):
                self.report.report_dropped(f"{db_name}.{snowflake_schema.name}.*")
                continue

            yield from self._process_schema(conn, snowflake_schema, db_name)

    def _process_schema(
        self, conn: SnowflakeConnection, snowflake_schema: SnowflakeSchema, db_name: str
    ) -> Iterable[MetadataWorkUnit]:
        schema_name = snowflake_schema.name
        if self.config.include_technical_schema:
            yield from self.gen_schema_containers(snowflake_schema, db_name)

        if self.config.include_tables:
            snowflake_schema.tables = self.get_tables_for_schema(
                conn, schema_name, db_name
            )

            if self.config.include_technical_schema:
                for table in snowflake_schema.tables:
                    yield from self._process_table(conn, table, schema_name, db_name)

        if self.config.include_views:
            snowflake_schema.views = self.get_views_for_schema(
                conn, schema_name, db_name
            )

            if self.config.include_technical_schema:
                for view in snowflake_schema.views:
                    yield from self._process_view(conn, view, schema_name, db_name)

    def _process_table(
        self,
        conn: SnowflakeConnection,
        table: SnowflakeTable,
        schema_name: str,
        db_name: str,
    ) -> Iterable[MetadataWorkUnit]:
        table_identifier = self.get_dataset_identifier(table.name, schema_name, db_name)

        self.report.report_entity_scanned(table_identifier)

        if not self.config.table_pattern.allowed(table_identifier):
            self.report.report_dropped(table_identifier)
            return

        table.columns = self.get_columns_for_table(
            conn, table.name, schema_name, db_name
        )
        table.pk = self.get_pk_constraints_for_table(
            conn, table.name, schema_name, db_name
        )
        table.foreign_keys = self.get_fk_constraints_for_table(
            conn, table.name, schema_name, db_name
        )
        dataset_name = self.get_dataset_identifier(table.name, schema_name, db_name)

        if self.is_classification_enabled_for_table(dataset_name):
            table.sample_data = self.get_sample_values_for_table(
                conn, table.name, schema_name, db_name
            )

        lineage_info = None
        if self.config.include_table_lineage:
            lineage_info = self.lineage_extractor._get_upstream_lineage_info(
                dataset_name
            )

        yield from self.gen_dataset_workunits(table, schema_name, db_name, lineage_info)

    def _process_view(
        self,
        conn: SnowflakeConnection,
        view: SnowflakeView,
        schema_name: str,
        db_name: str,
    ) -> Iterable[MetadataWorkUnit]:
        view_name = self.get_dataset_identifier(view.name, schema_name, db_name)

        self.report.report_entity_scanned(view_name, "view")

        if not self.config.view_pattern.allowed(view_name):
            self.report.report_dropped(view_name)
            return

        view.columns = self.get_columns_for_table(conn, view.name, schema_name, db_name)
        lineage_info = None
        if self.config.include_view_lineage:
            lineage_info = self.lineage_extractor._get_upstream_lineage_info(view_name)
        yield from self.gen_dataset_workunits(view, schema_name, db_name, lineage_info)

    def gen_dataset_workunits(
        self,
        table: Union[SnowflakeTable, SnowflakeView],
        schema_name: str,
        db_name: str,
        lineage_info: Optional[Tuple[UpstreamLineage, Dict[str, str]]],
    ) -> Iterable[MetadataWorkUnit]:
        dataset_name = self.get_dataset_identifier(table.name, schema_name, db_name)
        dataset_urn = make_dataset_urn_with_platform_instance(
            self.platform,
            dataset_name,
            self.config.platform_instance,
            self.config.env,
        )

        # Add the entity to the state.
        type = "table" if isinstance(table, SnowflakeTable) else "view"
        self.stale_entity_removal_handler.add_entity_to_state(
            type=type, urn=dataset_urn
        )

        if lineage_info is not None:
            upstream_lineage, upstream_column_props = lineage_info
        else:
            upstream_column_props = {}
            upstream_lineage = None

        status = Status(removed=False)
        yield self.wrap_aspect_as_workunit("dataset", dataset_urn, "status", status)

        schema_metadata = self.get_schema_metadata(table, dataset_name, dataset_urn)
        yield self.wrap_aspect_as_workunit(
            "dataset", dataset_urn, "schemaMetadata", schema_metadata
        )

        dataset_properties = DatasetProperties(
            name=table.name,
            description=table.comment,
            qualifiedName=dataset_name,
            customProperties={**upstream_column_props},
        )
        yield self.wrap_aspect_as_workunit(
            "dataset", dataset_urn, "datasetProperties", dataset_properties
        )

        yield from self.add_table_to_schema_container(
            dataset_urn,
            self.snowflake_identifier(db_name),
            self.snowflake_identifier(schema_name),
        )
        dpi_aspect = self.get_dataplatform_instance_aspect(dataset_urn=dataset_urn)
        if dpi_aspect:
            yield dpi_aspect

        subTypes = SubTypes(
            typeNames=["view"] if isinstance(table, SnowflakeView) else ["table"]
        )
        yield self.wrap_aspect_as_workunit("dataset", dataset_urn, "subTypes", subTypes)

        yield from self._get_domain_wu(
            dataset_name=dataset_name,
            entity_urn=dataset_urn,
            entity_type="dataset",
        )

        if upstream_lineage is not None:
            # Emit the lineage work unit
            yield self.wrap_aspect_as_workunit(
                "dataset", dataset_urn, "upstreamLineage", upstream_lineage
            )

        if isinstance(table, SnowflakeView):
            view = cast(SnowflakeView, table)
            view_properties_aspect = ViewProperties(
                materialized=False,
                viewLanguage="SQL",
                viewLogic=view.view_definition,
            )
            yield self.wrap_aspect_as_workunit(
                "dataset",
                dataset_urn,
                "viewProperties",
                view_properties_aspect,
            )

    def get_schema_metadata(
        self,
        table: Union[SnowflakeTable, SnowflakeView],
        dataset_name: str,
        dataset_urn: str,
    ) -> SchemaMetadata:
        foreign_keys: Optional[List[ForeignKeyConstraint]] = None
        if isinstance(table, SnowflakeTable) and len(table.foreign_keys) > 0:
            foreign_keys = []
            for fk in table.foreign_keys:
                foreign_dataset = make_dataset_urn(
                    self.platform,
                    self.get_dataset_identifier(
                        fk.referred_table, fk.referred_schema, fk.referred_database
                    ),
                    self.config.env,
                )
                foreign_keys.append(
                    ForeignKeyConstraint(
                        name=fk.name,
                        foreignDataset=foreign_dataset,
                        foreignFields=[
                            make_schema_field_urn(
                                foreign_dataset,
                                self.snowflake_identifier(col),
                            )
                            for col in fk.referred_column_names
                        ],
                        sourceFields=[
                            make_schema_field_urn(
                                dataset_urn,
                                self.snowflake_identifier(col),
                            )
                            for col in fk.column_names
                        ],
                    )
                )

        schema_metadata = SchemaMetadata(
            schemaName=dataset_name,
            platform=make_data_platform_urn(self.platform),
            version=0,
            hash="",
            platformSchema=MySqlDDL(tableSchema=""),
            fields=[
                SchemaField(
                    fieldPath=self.snowflake_identifier(col.name),
                    type=SchemaFieldDataType(
                        SNOWFLAKE_FIELD_TYPE_MAPPINGS.get(col.data_type, NullType)()
                    ),
                    # NOTE: nativeDataType will not be in sync with older connector
                    nativeDataType=col.get_precise_native_type(),
                    description=col.comment,
                    nullable=col.is_nullable,
                    isPartOfKey=col.name in table.pk.column_names
                    if isinstance(table, SnowflakeTable) and table.pk is not None
                    else None,
                )
                for col in table.columns
            ],
            foreignKeys=foreign_keys,
        )

        if isinstance(
            table, SnowflakeTable
        ) and self.is_classification_enabled_for_table(dataset_name):
            if table.sample_data is not None:
                table.sample_data.columns = [
                    self.snowflake_identifier(col) for col in table.sample_data.columns
                ]
            logger.debug(f"Classifying Table {dataset_name}")
            self.classify_schema_fields(
                dataset_name, schema_metadata, table.sample_data
            )

        return schema_metadata

    def get_report(self) -> SourceReport:
        return self.report

    def get_dataplatform_instance_aspect(
        self, dataset_urn: str
    ) -> Optional[MetadataWorkUnit]:
        # If we are a platform instance based source, emit the instance aspect
        if self.config.platform_instance:
            mcp = MetadataChangeProposalWrapper(
                entityType="dataset",
                changeType=ChangeTypeClass.UPSERT,
                entityUrn=dataset_urn,
                aspectName="dataPlatformInstance",
                aspect=DataPlatformInstanceClass(
                    platform=make_data_platform_urn(self.platform),
                    instance=make_dataplatform_instance_urn(
                        self.platform, self.config.platform_instance
                    ),
                ),
            )
            wu = MetadataWorkUnit(id=f"{dataset_urn}-dataPlatformInstance", mcp=mcp)
            self.report.report_workunit(wu)
            return wu
        else:
            return None

    def _get_domain_wu(
        self,
        dataset_name: str,
        entity_urn: str,
        entity_type: str,
    ) -> Iterable[MetadataWorkUnit]:

        domain_urn = self._gen_domain_urn(dataset_name)
        if domain_urn:
            wus = add_domain_to_entity_wu(
                entity_type=entity_type,
                entity_urn=entity_urn,
                domain_urn=domain_urn,
            )
            for wu in wus:
                self.report.report_workunit(wu)
                yield wu

    def add_table_to_schema_container(
        self, dataset_urn: str, db_name: str, schema: str
    ) -> Iterable[MetadataWorkUnit]:
        schema_container_key = self.gen_schema_key(db_name, schema)
        container_workunits = add_dataset_to_container(
            container_key=schema_container_key,
            dataset_urn=dataset_urn,
        )

        self.stale_entity_removal_handler.add_entity_to_state(
            type="container",
            urn=make_container_urn(
                guid=schema_container_key.guid(),
            ),
        )

        for wu in container_workunits:
            self.report.report_workunit(wu)
            yield wu

    def gen_schema_key(self, db_name: str, schema: str) -> PlatformKey:
        return SchemaKey(
            database=db_name,
            schema=schema,
            platform=self.platform,
            instance=self.config.platform_instance,
            backcompat_instance_for_guid=self.config.env,
        )

    def gen_database_key(self, database: str) -> PlatformKey:
        return DatabaseKey(
            database=database,
            platform=self.platform,
            instance=self.config.platform_instance,
            backcompat_instance_for_guid=self.config.env,
        )

    def _gen_domain_urn(self, dataset_name: str) -> Optional[str]:
        domain_urn: Optional[str] = None

        for domain, pattern in self.config.domain.items():
            if pattern.allowed(dataset_name):
                domain_urn = make_domain_urn(
                    self.domain_registry.get_domain_urn(domain)
                )

        return domain_urn

    def gen_database_containers(
        self, database: SnowflakeDatabase
    ) -> Iterable[MetadataWorkUnit]:

        domain_urn = self._gen_domain_urn(database.name)

        database_container_key = self.gen_database_key(
            self.snowflake_identifier(database.name)
        )
        container_workunits = gen_containers(
            container_key=database_container_key,
            name=database.name,
            description=database.comment,
            sub_types=[SqlContainerSubTypes.DATABASE],
            domain_urn=domain_urn,
        )

        self.stale_entity_removal_handler.add_entity_to_state(
            type="container",
            urn=make_container_urn(
                guid=database_container_key.guid(),
            ),
        )

        for wu in container_workunits:
            self.report.report_workunit(wu)
            yield wu

    def gen_schema_containers(
        self, schema: SnowflakeSchema, db_name: str
    ) -> Iterable[MetadataWorkUnit]:
        schema_container_key = self.gen_schema_key(
            self.snowflake_identifier(db_name),
            self.snowflake_identifier(schema.name),
        )

        database_container_key: Optional[PlatformKey] = None
        if db_name is not None:
            database_container_key = self.gen_database_key(
                database=self.snowflake_identifier(db_name)
            )

        container_workunits = gen_containers(
            container_key=schema_container_key,
            name=schema.name,
            description=schema.comment,
            sub_types=[SqlContainerSubTypes.SCHEMA],
            parent_container_key=database_container_key,
        )

        for wu in container_workunits:
            self.report.report_workunit(wu)
            yield wu

    def get_tables_for_schema(
        self, conn: SnowflakeConnection, schema_name: str, db_name: str
    ) -> List[SnowflakeTable]:

        if db_name not in self.db_tables.keys():
            tables = self.data_dictionary.get_tables_for_database(conn, db_name)
            self.db_tables[db_name] = tables
        else:
            tables = self.db_tables[db_name]

        # get all tables for database failed,
        # falling back to get tables for schema
        if tables is None:
            self.report.num_get_tables_for_schema_queries += 1
            return self.data_dictionary.get_tables_for_schema(
                conn, schema_name, db_name
            )

        # Some schema may not have any table
        return tables.get(schema_name, [])

    def get_views_for_schema(
        self, conn: SnowflakeConnection, schema_name: str, db_name: str
    ) -> List[SnowflakeView]:

        if db_name not in self.db_views.keys():
            views = self.data_dictionary.get_views_for_database(conn, db_name)
            self.db_views[db_name] = views
        else:
            views = self.db_views[db_name]

        # get all views for database failed,
        # falling back to get views for schema
        if views is None:
            self.report.num_get_views_for_schema_queries += 1
            return self.data_dictionary.get_views_for_schema(conn, schema_name, db_name)

        # Some schema may not have any table
        return views.get(schema_name, [])

    def get_columns_for_table(
        self, conn: SnowflakeConnection, table_name: str, schema_name: str, db_name: str
    ) -> List[SnowflakeColumn]:

        if (db_name, schema_name) not in self.schema_columns.keys():
            columns = self.data_dictionary.get_columns_for_schema(
                conn, schema_name, db_name
            )
            self.schema_columns[(db_name, schema_name)] = columns
        else:
            columns = self.schema_columns[(db_name, schema_name)]

        # get all columns for schema failed,
        # falling back to get columns for table
        if columns is None:
            self.report.num_get_columns_for_table_queries += 1
            return self.data_dictionary.get_columns_for_table(
                conn, table_name, schema_name, db_name
            )

        # Access to table but none of its columns - is this possible ?
        return columns.get(table_name, [])

    def get_pk_constraints_for_table(
        self, conn: SnowflakeConnection, table_name: str, schema_name: str, db_name: str
    ) -> Optional[SnowflakePK]:

        if (db_name, schema_name) not in self.schema_pk_constraints.keys():
            constraints = self.data_dictionary.get_pk_constraints_for_schema(
                conn, schema_name, db_name
            )
            self.schema_pk_constraints[(db_name, schema_name)] = constraints
        else:
            constraints = self.schema_pk_constraints[(db_name, schema_name)]

        # Access to table but none of its constraints - is this possible ?
        return constraints.get(table_name)

    def get_fk_constraints_for_table(
        self, conn: SnowflakeConnection, table_name: str, schema_name: str, db_name: str
    ) -> List[SnowflakeFK]:

        if (db_name, schema_name) not in self.schema_fk_constraints.keys():
            constraints = self.data_dictionary.get_fk_constraints_for_schema(
                conn, schema_name, db_name
            )
            self.schema_fk_constraints[(db_name, schema_name)] = constraints
        else:
            constraints = self.schema_fk_constraints[(db_name, schema_name)]

        # Access to table but none of its constraints - is this possible ?
        return constraints.get(table_name, [])

    def add_config_to_report(self):
        self.report.cleaned_account_id = self.config.get_account()
        self.report.ignore_start_time_lineage = self.config.ignore_start_time_lineage
        self.report.upstream_lineage_in_report = self.config.upstream_lineage_in_report
        if not self.report.ignore_start_time_lineage:
            self.report.lineage_start_time = self.config.start_time
        self.report.lineage_end_time = self.config.end_time
        self.report.check_role_grants = self.config.check_role_grants
        self.report.include_usage_stats = self.config.include_usage_stats
        self.report.include_operational_stats = self.config.include_operational_stats
        if self.report.include_usage_stats or self.config.include_operational_stats:
            self.report.window_start_time = self.config.start_time
            self.report.window_end_time = self.config.end_time

    def inspect_session_metadata(self, conn: SnowflakeConnection) -> None:
        try:
            logger.info("Checking current version")
            for db_row in self.query(conn, SnowflakeQuery.current_version()):
                self.report.saas_version = db_row["CURRENT_VERSION()"]
        except Exception as e:
            self.report.report_failure("version", f"Error: {e}")
        try:
            logger.info("Checking current role")
            for db_row in self.query(conn, SnowflakeQuery.current_role()):
                self.report.role = db_row["CURRENT_ROLE()"]
        except Exception as e:
            self.report.report_failure("version", f"Error: {e}")
        try:
            logger.info("Checking current warehouse")
            for db_row in self.query(conn, SnowflakeQuery.current_warehouse()):
                self.report.default_warehouse = db_row["CURRENT_WAREHOUSE()"]
        except Exception as e:
            self.report.report_failure("current_warehouse", f"Error: {e}")

    # Stateful Ingestion Overrides.
    def get_platform_instance_id(self) -> str:
<<<<<<< HEAD
        return self.config.get_account()

    def close(self):
        self.prepare_for_commit()

    # Ideally we do not want null values in sample data for a column.
    # However that would require separate query per column and
    # that would be expensive, hence not done.
    def get_sample_values_for_table(self, conn, table_name, schema_name, db_name):

        # Create a cursor object.
        cur = conn.cursor()

        # Execute a statement that will generate a result set.
        sql = f'select * from "{db_name}"."{schema_name}"."{table_name}" sample (1000 rows);'

        cur.execute(sql)
        # Fetch the result set from the cursor and deliver it as the Pandas DataFrame.
        df = cur.fetch_pandas_all()

        return df
=======
        return self.config.get_account()
>>>>>>> 250f7ce1
<|MERGE_RESOLUTION|>--- conflicted
+++ resolved
@@ -1035,11 +1035,7 @@
 
     # Stateful Ingestion Overrides.
     def get_platform_instance_id(self) -> str:
-<<<<<<< HEAD
         return self.config.get_account()
-
-    def close(self):
-        self.prepare_for_commit()
 
     # Ideally we do not want null values in sample data for a column.
     # However that would require separate query per column and
@@ -1056,7 +1052,4 @@
         # Fetch the result set from the cursor and deliver it as the Pandas DataFrame.
         df = cur.fetch_pandas_all()
 
-        return df
-=======
-        return self.config.get_account()
->>>>>>> 250f7ce1
+        return df