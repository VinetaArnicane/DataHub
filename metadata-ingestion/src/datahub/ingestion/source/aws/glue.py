--- conflicted
+++ resolved
@@ -9,14 +9,13 @@
 import yaml
 from pydantic import validator
 
-<<<<<<< HEAD
-from datahub.configuration.common import ConfigurationError
+from datahub.configuration.common import AllowDenyPattern, ConfigurationError
 from datahub.configuration.source_common import PlatformSourceConfigBase
-=======
-from datahub.configuration.common import AllowDenyPattern, ConfigurationError
->>>>>>> 585aad1a
 from datahub.emitter import mce_builder
-from datahub.emitter.mce_builder import make_dataset_urn, make_domain_urn
+from datahub.emitter.mce_builder import (
+    make_dataset_urn_with_platform_instance,
+    make_domain_urn,
+)
 from datahub.emitter.mcp import MetadataChangeProposalWrapper
 from datahub.emitter.mcp_builder import (
     DatabaseKey,
@@ -273,7 +272,7 @@
                 full_table_name = f"{node_args['database']}.{node_args['table_name']}"
 
                 # we know that the table will already be covered when ingesting Glue tables
-                node_urn = mce_builder.make_dataset_urn_with_platform_instance(
+                node_urn = make_dataset_urn_with_platform_instance(
                     platform=self.platform,
                     name=full_table_name,
                     env=self.env,
@@ -573,7 +572,7 @@
     def gen_database_key(self, database: str) -> DatabaseKey:
         return DatabaseKey(
             database=database,
-            platform=self.get_underlying_platform(),
+            platform=self.platform,
             instance=self.env,
         )
 
@@ -648,8 +647,11 @@
             self.report.report_workunit(workunit)
             yield workunit
 
-            dataset_urn: str = make_dataset_urn(
-                self.get_underlying_platform(), full_table_name, self.env
+            dataset_urn: str = make_dataset_urn_with_platform_instance(
+                platform=self.platform,
+                name=full_table_name,
+                env=self.env,
+                platform_instance=self.source_config.platform_instance,
             )
             yield from self._get_domain_wu(
                 dataset_name=full_table_name,
@@ -670,28 +672,13 @@
         if self.extract_transforms:
             yield from self._transform_extraction()
 
-<<<<<<< HEAD
-            dags = {}
-            flow_names: Dict[str, str] = {}
-
-            for job in self.get_all_jobs():
-
-                flow_urn = mce_builder.make_data_flow_urn(
-                    self.platform, job["Name"], self.env
-                )
-
-                flow_wu = self.get_dataflow_wu(flow_urn, job)
-                self.report.report_workunit(flow_wu)
-                yield flow_wu
-=======
     def _transform_extraction(self) -> Iterable[MetadataWorkUnit]:
         dags: Dict[str, Optional[Dict[str, Any]]] = {}
         flow_names: Dict[str, str] = {}
         for job in self.get_all_jobs():
->>>>>>> 585aad1a
 
             flow_urn = mce_builder.make_data_flow_urn(
-                self.get_underlying_platform(), job["Name"], self.env
+                self.platform, job["Name"], self.env
             )
 
             flow_wu = self.get_dataflow_wu(flow_urn, job)
@@ -803,16 +790,12 @@
             )
 
         dataset_snapshot = DatasetSnapshot(
-<<<<<<< HEAD
-            urn=mce_builder.make_dataset_urn_with_platform_instance(
+            urn=make_dataset_urn_with_platform_instance(
                 platform=self.platform,
                 name=table_name,
                 env=self.env,
                 platform_instance=self.source_config.platform_instance,
             ),
-=======
-            urn=make_dataset_urn(self.get_underlying_platform(), table_name, self.env),
->>>>>>> 585aad1a
             aspects=[],
         )
 
