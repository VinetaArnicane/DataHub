import logging
from typing import Optional

import pydantic
from cached_property import cached_property
from pydantic import Field
from typing_extensions import Literal

from datahub.configuration.common import AllowDenyPattern, ConfigModel
from datahub.configuration.source_common import (
    EnvConfigMixin,
    PlatformInstanceConfigMixin,
)
from datahub.ingestion.source.aws.aws_common import AwsConnectionConfig
from datahub.ingestion.source.aws.s3_util import is_s3_uri
<<<<<<< HEAD
from datahub.ingestion.source.azure.abs_utils import is_abs_uri
from datahub.ingestion.source.azure.azure_common import AzureConnectionConfig
=======
from datahub.ingestion.source.state.stateful_ingestion_base import (
    StatefulIngestionConfigBase,
)
>>>>>>> d1494c22

# hide annoying debug errors from py4j
logging.getLogger("py4j").setLevel(logging.ERROR)
logger: logging.Logger = logging.getLogger(__name__)


class S3(ConfigModel):
    aws_config: Optional[AwsConnectionConfig] = Field(
        default=None, description="AWS configuration"
    )

    # Whether or not to create in datahub from the s3 bucket
    use_s3_bucket_tags: Optional[bool] = Field(
        False, description="Whether or not to create tags in datahub from the s3 bucket"
    )
    # Whether or not to create in datahub from the s3 object
    use_s3_object_tags: Optional[bool] = Field(
        False,
        description="# Whether or not to create tags in datahub from the s3 object",
    )


<<<<<<< HEAD
class Azure(ConfigModel):
    """Azure-specific configuration for Delta Lake"""

    azure_config: Optional[AzureConnectionConfig] = Field(
        default=None, description="Azure configuration"
    )

    use_abs_container_properties: Optional[bool] = Field(
        False,
        description="Whether or not to create properties in datahub from the Azure blob container",
    )
    use_abs_blob_properties: Optional[bool] = Field(
        False,
        description="Whether or not to create properties in datahub from the Azure blob",
    )
    use_abs_blob_tags: Optional[bool] = Field(
        False,
        description="Whether or not to create tags in datahub from Azure blob tags",
    )


class DeltaLakeSourceConfig(PlatformInstanceConfigMixin, EnvConfigMixin):
=======
class DeltaLakeSourceConfig(
    PlatformInstanceConfigMixin,
    EnvConfigMixin,
    StatefulIngestionConfigBase,
):
>>>>>>> d1494c22
    base_path: str = Field(
        description="Path to table (s3 or local file system). If path is not a delta table path "
        "then all subfolders will be scanned to detect and ingest delta tables."
    )
    relative_path: Optional[str] = Field(
        default=None,
        description="If set, delta-tables will be searched at location "
        "'<base_path>/<relative_path>' and URNs will be created using "
        "relative_path only.",
    )
    platform: Literal["delta-lake"] = Field(
        default="delta-lake",
        description="The platform that this source connects to",
    )
    platform_instance: Optional[str] = Field(
        default=None,
        description="The instance of the platform that all assets produced by this recipe belong to",
    )
    table_pattern: AllowDenyPattern = Field(
        default=AllowDenyPattern.allow_all(),
        description="regex patterns for tables to filter in ingestion.",
    )
    version_history_lookback: Optional[int] = Field(
        default=1,
        description="Number of previous version histories to be ingested. Defaults to 1. If set to -1 all version history will be ingested.",
    )

    require_files: Optional[bool] = Field(
        default=True,
        description="Whether DeltaTable should track files. "
        "Consider setting this to `False` for large delta tables, "
        "resulting in significant memory reduction for ingestion process."
        "When set to `False`, number_of_files in delta table can not be reported.",
    )

    s3: Optional[S3] = Field(default=None, description="S3 specific configuration")
    azure: Optional[Azure] = Field(
        default=None, description="Azure specific configuration"
    )

    @cached_property
    def is_s3(self):
        return is_s3_uri(self.base_path or "")

    @cached_property
    def is_azure(self):
        is_abfss = self.base_path.startswith("abfss://")
        is_abs = is_abs_uri(self.base_path or "")
        logger.debug(
            f"Checking if {self.base_path} is Azure path: abfss={is_abfss}, abs={is_abs}"
        )
        return is_abfss or is_abs

    @cached_property
    def complete_path(self):
        complete_path = self.base_path
        if self.relative_path is not None:
            complete_path = (
                f"{complete_path.rstrip('/')}/{self.relative_path.lstrip('/')}"
            )

        return complete_path

    @pydantic.validator("version_history_lookback")
    def negative_version_history_implies_no_limit(cls, v):
        if v and v < 0:
            return None
        return v<|MERGE_RESOLUTION|>--- conflicted
+++ resolved
@@ -13,14 +13,11 @@
 )
 from datahub.ingestion.source.aws.aws_common import AwsConnectionConfig
 from datahub.ingestion.source.aws.s3_util import is_s3_uri
-<<<<<<< HEAD
 from datahub.ingestion.source.azure.abs_utils import is_abs_uri
 from datahub.ingestion.source.azure.azure_common import AzureConnectionConfig
-=======
 from datahub.ingestion.source.state.stateful_ingestion_base import (
     StatefulIngestionConfigBase,
 )
->>>>>>> d1494c22
 
 # hide annoying debug errors from py4j
 logging.getLogger("py4j").setLevel(logging.ERROR)
@@ -43,7 +40,6 @@
     )
 
 
-<<<<<<< HEAD
 class Azure(ConfigModel):
     """Azure-specific configuration for Delta Lake"""
 
@@ -65,14 +61,11 @@
     )
 
 
-class DeltaLakeSourceConfig(PlatformInstanceConfigMixin, EnvConfigMixin):
-=======
 class DeltaLakeSourceConfig(
     PlatformInstanceConfigMixin,
     EnvConfigMixin,
     StatefulIngestionConfigBase,
 ):
->>>>>>> d1494c22
     base_path: str = Field(
         description="Path to table (s3 or local file system). If path is not a delta table path "
         "then all subfolders will be scanned to detect and ingest delta tables."
