import json
import logging
import re
import time
from typing import Any, Dict, Iterable, List

from datahub.configuration import ConfigModel
from datahub.configuration.common import AllowDenyPattern
from datahub.ingestion.api.common import PipelineContext
from datahub.ingestion.api.source import Source, SourceReport
from datahub.ingestion.source.metadata_common import MetadataWorkUnit
from datahub.metadata.com.linkedin.pegasus2avro.common import AuditStamp
from datahub.metadata.com.linkedin.pegasus2avro.dataset import (
    DatasetLineageTypeClass,
    UpstreamClass,
    UpstreamLineage,
)
from datahub.metadata.com.linkedin.pegasus2avro.metadata.snapshot import DatasetSnapshot
from datahub.metadata.com.linkedin.pegasus2avro.mxe import MetadataChangeEvent
from datahub.metadata.com.linkedin.pegasus2avro.schema import (
    BooleanTypeClass,
    DateTypeClass,
    MySqlDDL,
    NullTypeClass,
    NumberTypeClass,
    SchemaField,
    SchemaFieldDataType,
    SchemaMetadata,
    StringTypeClass,
    TimeTypeClass,
)
from datahub.metadata.schema_classes import DatasetPropertiesClass
from src.datahub.ingestion.source.dbt_types import (
    POSTGRES_TYPES_MAP,
    SNOWFLAKE_TYPES_MAP,
    resolve_postgres_modified_type,
)

logger = logging.getLogger(__name__)


class DBTConfig(ConfigModel):
    manifest_path: str
    catalog_path: str
    env: str = "PROD"
    target_platform: str
    load_schemas: bool
    node_type_pattern: AllowDenyPattern = AllowDenyPattern.allow_all()


class DBTColumn:
    name: str
    comment: str
    index: int
    data_type: str

    def __repr__(self):
        fields = tuple("{}={}".format(k, v) for k, v in self.__dict__.items())
        return self.__class__.__name__ + str(tuple(sorted(fields))).replace("'", "")


class DBTNode:
    dbt_name: str
    database: str
    schema: str
    dbt_file_path: str
    node_type: str  # source, model
    materialization: str  # table, view, ephemeral
    name: str  # name, identifier
    columns: List[DBTColumn]
    upstream_urns: List[str]
    datahub_urn: str

    def __repr__(self):
        fields = tuple("{}={}".format(k, v) for k, v in self.__dict__.items())
        return self.__class__.__name__ + str(tuple(sorted(fields))).replace("'", "")


def get_columns(catalog_node: dict) -> List[DBTColumn]:
    columns = []

    raw_columns = catalog_node["columns"]

    for key in raw_columns:
        raw_column = raw_columns[key]

        dbtCol = DBTColumn()
        dbtCol.comment = raw_column["comment"]
        dbtCol.data_type = raw_column["type"]
        dbtCol.index = raw_column["index"]
        dbtCol.name = raw_column["name"]
        columns.append(dbtCol)
    return columns


def extract_dbt_entities(
    nodes: Dict[str, dict],
    catalog: Dict[str, dict],
    load_catalog: bool,
    target_platform: str,
    environment: str,
    node_type_pattern: AllowDenyPattern,
) -> List[DBTNode]:
    dbt_entities = []
    for key, node in nodes.items():
        dbtNode = DBTNode()

<<<<<<< HEAD
        if key not in catalog and not load_catalog:
            continue

        if "identifier" in node and not load_catalog:
            dbtNode.name = node["identifier"]
        else:
            dbtNode.name = node["name"]
=======
        # check if node pattern allowed based on config file
        if not node_type_pattern.allowed(node["resource_type"]):
            continue
>>>>>>> 1efc08d8
        dbtNode.dbt_name = key
        dbtNode.database = node["database"]
        dbtNode.schema = node["schema"]
        dbtNode.dbt_file_path = node["original_file_path"]
        dbtNode.node_type = node["resource_type"]
        if "identifier" in node and load_catalog is False:
            dbtNode.name = node["identifier"]
        else:
            dbtNode.name = node["name"]

        if "materialized" in node["config"].keys():
            # It's a model
            dbtNode.materialization = node["config"]["materialized"]
            dbtNode.upstream_urns = get_upstreams(
                node["depends_on"]["nodes"],
                nodes,
                load_catalog,
                target_platform,
                environment,
            )
        else:
            # It's a source
            dbtNode.materialization = catalog[key]["metadata"][
                "type"
            ]  # get materialization from catalog? required?
            dbtNode.upstream_urns = []

        if (
            dbtNode.materialization != "ephemeral" and load_catalog
        ):  # we don't want columns if platform isn't 'dbt'
            logger.debug("Loading schema info")
            dbtNode.columns = get_columns(catalog[dbtNode.dbt_name])
        else:
            dbtNode.columns = []

        dbtNode.datahub_urn = get_urn_from_dbtNode(
            dbtNode.database,
            dbtNode.schema,
            dbtNode.name,
            target_platform,
            environment,
        )

        dbt_entities.append(dbtNode)

    return dbt_entities


def loadManifestAndCatalog(
    manifest_path: str,
    catalog_path: str,
    load_catalog: bool,
    target_platform: str,
    environment: str,
    node_type_pattern: AllowDenyPattern,
) -> List[DBTNode]:
    with open(manifest_path, "r") as manifest:
        with open(catalog_path, "r") as catalog:
            dbt_manifest_json = json.load(manifest)
            dbt_catalog_json = json.load(catalog)

            manifest_nodes = dbt_manifest_json["nodes"]
            manifest_sources = dbt_manifest_json["sources"]

            all_manifest_entities = {**manifest_nodes, **manifest_sources}

            catalog_nodes = dbt_catalog_json["nodes"]
            catalog_sources = dbt_catalog_json["sources"]

            all_catalog_entities = {**catalog_nodes, **catalog_sources}

            return extract_dbt_entities(
                all_manifest_entities,
                all_catalog_entities,
                load_catalog,
                target_platform,
                environment,
                node_type_pattern,
            )


def get_urn_from_dbtNode(
    database: str, schema: str, name: str, target_platform: str, env: str
) -> str:

    db_fqn = f"{database}.{schema}.{name}".replace('"', "")
    return f"urn:li:dataset:(urn:li:dataPlatform:{target_platform},{db_fqn},{env})"


def get_custom_properties(node: DBTNode) -> Dict[str, str]:
    return {
        "dbt_node_type": node.node_type,
        "materialization": node.materialization,
        "dbt_file_path": node.dbt_file_path,
    }


def get_upstreams(
    upstreams: List[str],
    all_nodes: Dict[str, dict],
    load_catalog: bool,
    target_platform: str,
    environment: str,
) -> List[str]:
    upstream_urns = []

    for upstream in upstreams:
        dbtNode_upstream = DBTNode()

        dbtNode_upstream.database = all_nodes[upstream]["database"]
        dbtNode_upstream.schema = all_nodes[upstream]["schema"]
        if "identifier" in all_nodes[upstream] and not load_catalog:
            dbtNode_upstream.name = all_nodes[upstream]["identifier"]
        else:
            dbtNode_upstream.name = all_nodes[upstream]["name"]

        upstream_urns.append(
            get_urn_from_dbtNode(
                dbtNode_upstream.database,
                dbtNode_upstream.schema,
                dbtNode_upstream.name,
                target_platform,
                environment,
            )
        )

    return upstream_urns


def get_upstream_lineage(upstream_urns: List[str]) -> UpstreamLineage:
    ucl: List[UpstreamClass] = []

    actor, sys_time = "urn:li:corpuser:dbt_executor", int(time.time()) * 1000

    for dep in upstream_urns:
        uc = UpstreamClass(
            dataset=dep,
            auditStamp=AuditStamp(actor=actor, time=sys_time),
            type=DatasetLineageTypeClass.TRANSFORMED,
        )
        ucl.append(uc)

    return UpstreamLineage(upstreams=ucl)


# See https://github.com/fishtown-analytics/dbt/blob/master/core/dbt/adapters/sql/impl.py
_field_type_mapping = {
    "boolean": BooleanTypeClass,
    "date": DateTypeClass,
    "time": TimeTypeClass,
    "numeric": NumberTypeClass,
    "text": StringTypeClass,
    "timestamp with time zone": DateTypeClass,
    "timestamp without time zone": DateTypeClass,
    "integer": NumberTypeClass,
    "float8": NumberTypeClass,
    **POSTGRES_TYPES_MAP,
    **SNOWFLAKE_TYPES_MAP,
}


def get_column_type(
    report: SourceReport, dataset_name: str, column_type: str
) -> SchemaFieldDataType:
    """
    Maps known DBT types to datahub types
    """
    TypeClass: Any = _field_type_mapping.get(column_type)

    if TypeClass is None:

        # attempt Postgres modified type
        TypeClass = resolve_postgres_modified_type(column_type)

    # if still not found, report the warning
    if TypeClass is None:

        report.report_warning(
            dataset_name, f"unable to map type {column_type} to metadata schema"
        )
        TypeClass = NullTypeClass

    return SchemaFieldDataType(type=TypeClass())


def get_schema_metadata(
    report: SourceReport, node: DBTNode, platform: str
) -> SchemaMetadata:
    canonical_schema: List[SchemaField] = []
    for column in node.columns:
        field = SchemaField(
            fieldPath=column.name,
            nativeDataType=column.data_type,
            type=get_column_type(report, node.dbt_name, column.data_type),
            description=column.comment,
            nullable=False,  # TODO: actually autodetect this
            recursive=False,
        )

        canonical_schema.append(field)

    actor, sys_time = "urn:li:corpuser:dbt_executor", int(time.time()) * 1000
    return SchemaMetadata(
        schemaName=node.dbt_name,
        platform=f"urn:li:dataPlatform:{platform}",
        version=0,
        hash="",
        platformSchema=MySqlDDL(tableSchema=""),
        created=AuditStamp(time=sys_time, actor=actor),
        lastModified=AuditStamp(time=sys_time, actor=actor),
        fields=canonical_schema,
    )


class DBTSource(Source):
    """Extract DBT metadata for ingestion to Datahub"""

    @classmethod
    def create(cls, config_dict, ctx):
        config = DBTConfig.parse_obj(config_dict)
        return cls(config, ctx, "dbt")

    def __init__(self, config: DBTConfig, ctx: PipelineContext, platform: str):
        super().__init__(ctx)
        self.config = config
        self.platform = platform
        self.report = SourceReport()

    def get_workunits(self) -> Iterable[MetadataWorkUnit]:
        platform = self.platform
        nodes = loadManifestAndCatalog(
            self.config.manifest_path,
            self.config.catalog_path,
            self.config.load_schemas,
            self.config.target_platform,
            self.config.env,
            self.config.node_type_pattern,
        )

        for node in nodes:

            dataset_snapshot = DatasetSnapshot(
                urn=node.datahub_urn,
                aspects=[],
            )
            custom_properties = get_custom_properties(node)

            dbt_properties = DatasetPropertiesClass(
                description=node.dbt_name,
                customProperties=custom_properties,
                tags=[],
            )
            dataset_snapshot.aspects.append(dbt_properties)

            upstreams = get_upstream_lineage(node.upstream_urns)
            if upstreams is not None:
                dataset_snapshot.aspects.append(upstreams)

            if self.config.load_schemas:
                schema_metadata = get_schema_metadata(self.report, node, platform)
                dataset_snapshot.aspects.append(schema_metadata)

            mce = MetadataChangeEvent(proposedSnapshot=dataset_snapshot)
            wu = MetadataWorkUnit(id=dataset_snapshot.urn, mce=mce)
            self.report.report_workunit(wu)

            yield wu

    def get_report(self):
        return self.report

    def close(self):
        pass<|MERGE_RESOLUTION|>--- conflicted
+++ resolved
@@ -105,19 +105,9 @@
     for key, node in nodes.items():
         dbtNode = DBTNode()
 
-<<<<<<< HEAD
-        if key not in catalog and not load_catalog:
-            continue
-
-        if "identifier" in node and not load_catalog:
-            dbtNode.name = node["identifier"]
-        else:
-            dbtNode.name = node["name"]
-=======
         # check if node pattern allowed based on config file
         if not node_type_pattern.allowed(node["resource_type"]):
             continue
->>>>>>> 1efc08d8
         dbtNode.dbt_name = key
         dbtNode.database = node["database"]
         dbtNode.schema = node["schema"]
