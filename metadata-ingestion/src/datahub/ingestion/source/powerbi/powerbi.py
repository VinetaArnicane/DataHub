#########################################################
#
# Meta Data Ingestion From the Power BI Source
#
#########################################################

import logging
from typing import Iterable, Iterator, List, Optional, Tuple, Union, cast

import datahub.emitter.mce_builder as builder
from datahub.configuration.source_common import DEFAULT_ENV
from datahub.emitter.mcp import MetadataChangeProposalWrapper
from datahub.ingestion.api.common import PipelineContext
from datahub.ingestion.api.decorators import (
    SourceCapability,
    SupportStatus,
    capability,
    config_class,
    platform_name,
    support_status,
)
from datahub.ingestion.api.source import Source, SourceReport
from datahub.ingestion.api.workunit import MetadataWorkUnit
from datahub.ingestion.source.powerbi.config import (
    Constant,
    PlatformDetail,
    PowerBiDashboardSourceConfig,
    PowerBiDashboardSourceReport,
)
from datahub.ingestion.source.powerbi.m_query import parser, resolver
from datahub.ingestion.source.powerbi.proxy import PowerBiAPI
from datahub.ingestion.source.sql.sql_common import SqlWorkUnit
from datahub.metadata.com.linkedin.pegasus2avro.common import ChangeAuditStamps
from datahub.metadata.com.linkedin.pegasus2avro.metadata.snapshot import DatasetSnapshot
from datahub.metadata.com.linkedin.pegasus2avro.mxe import MetadataChangeEvent
from datahub.metadata.com.linkedin.pegasus2avro.schema import (
    MySqlDDL,
    SchemaField,
    SchemaFieldDataType,
    SchemaMetadata,
)
from datahub.metadata.schema_classes import (
    BrowsePathsClass,
    ChangeTypeClass,
    ChartInfoClass,
    ChartKeyClass,
    CorpUserKeyClass,
    DashboardInfoClass,
    DashboardKeyClass,
    DatasetLineageTypeClass,
    DatasetPropertiesClass,
<<<<<<< HEAD
    NullTypeClass,
=======
    GlobalTagsClass,
>>>>>>> bdcc356c
    OwnerClass,
    OwnershipClass,
    OwnershipTypeClass,
    StatusClass,
    SubTypesClass,
    TagAssociationClass,
    UpstreamClass,
    UpstreamLineageClass,
)
from datahub.utilities.dedup_list import deduplicate_list

# Logger instance
logger = logging.getLogger(__name__)


class Mapper:
    """
    Transform PowerBi concepts Dashboard, Dataset and Tile to DataHub concepts Dashboard, Dataset and Chart
    """

    class EquableMetadataWorkUnit(MetadataWorkUnit):
        """
        We can add EquableMetadataWorkUnit to set.
        This will avoid passing same MetadataWorkUnit to DataHub Ingestion framework.
        """

        def __eq__(self, instance):
            return self.id == instance.id

        def __hash__(self):
            return id(self.id)

    def __init__(
        self,
        config: PowerBiDashboardSourceConfig,
        reporter: PowerBiDashboardSourceReport,
    ):
        self.__config = config
        self.__reporter = reporter

    @staticmethod
    def urn_to_lowercase(value: str, flag: bool) -> str:
        if flag is True:
            return value.lower()

        return value

    def lineage_urn_to_lowercase(self, value):
        return Mapper.urn_to_lowercase(
            value, self.__config.convert_lineage_urns_to_lowercase
        )

    def assets_urn_to_lowercase(self, value):
        return Mapper.urn_to_lowercase(value, self.__config.convert_urns_to_lowercase)

    def new_mcp(
        self,
        entity_type,
        entity_urn,
        aspect_name,
        aspect,
        change_type=ChangeTypeClass.UPSERT,
    ):
        """
        Create MCP
        """
        return MetadataChangeProposalWrapper(
            entityType=entity_type,
            changeType=change_type,
            entityUrn=entity_urn,
            aspectName=aspect_name,
            aspect=aspect,
        )

    def _to_work_unit(
        self, mcp: MetadataChangeProposalWrapper
    ) -> EquableMetadataWorkUnit:
        return Mapper.EquableMetadataWorkUnit(
            id="{PLATFORM}-{ENTITY_URN}-{ASPECT_NAME}".format(
                PLATFORM=self.__config.platform_name,
                ENTITY_URN=mcp.entityUrn,
                ASPECT_NAME=mcp.aspectName,
            ),
            mcp=mcp,
        )

    def extract_lineage(
        self, table: PowerBiAPI.Table, ds_urn: str
    ) -> List[MetadataChangeProposalWrapper]:
        mcps: List[MetadataChangeProposalWrapper] = []

        upstreams: List[UpstreamClass] = []
        upstream_tables: List[resolver.DataPlatformTable] = parser.get_upstream_tables(
            table, self.__reporter
        )

        for upstream_table in upstream_tables:
            if (
                upstream_table.data_platform_pair.powerbi_data_platform_name
                not in self.__config.dataset_type_mapping.keys()
            ):
                logger.debug(
                    "Skipping upstream table for %s. The platform (%s) is not part of dataset_type_mapping",
                    ds_urn,
                    upstream_table.data_platform_pair.powerbi_data_platform_name,
                )
                continue

            platform: Union[str, PlatformDetail] = self.__config.dataset_type_mapping[
                upstream_table.data_platform_pair.powerbi_data_platform_name
            ]

            platform_name: str = (
                upstream_table.data_platform_pair.datahub_data_platform_name
            )

            platform_instance_name: Optional[str] = None
            platform_env: str = DEFAULT_ENV
            # Determine if PlatformDetail is provided
            if isinstance(platform, PlatformDetail):
                platform_instance_name = cast(
                    PlatformDetail, platform
                ).platform_instance
                platform_env = cast(PlatformDetail, platform).env

            upstream_urn = builder.make_dataset_urn_with_platform_instance(
                platform=platform_name,
                platform_instance=platform_instance_name,
                env=platform_env,
                name=self.lineage_urn_to_lowercase(upstream_table.full_name),
            )

            upstream_table_class = UpstreamClass(
                upstream_urn,
                DatasetLineageTypeClass.TRANSFORMED,
            )
            upstreams.append(upstream_table_class)

            if len(upstreams) > 0:
                upstream_lineage = UpstreamLineageClass(upstreams=upstreams)
                mcp = MetadataChangeProposalWrapper(
                    entityType="dataset",
                    changeType=ChangeTypeClass.UPSERT,
                    entityUrn=ds_urn,
                    aspect=upstream_lineage,
                )
                mcps.append(mcp)

        return mcps

    def to_datahub_dataset(
        self, dataset: Optional[PowerBiAPI.PowerBIDataset]
    ) -> Tuple[List[MetadataChangeProposalWrapper], List[MetadataChangeEvent]]:
        """
        Map PowerBi dataset to datahub dataset. Here we are mapping each table of PowerBi Dataset to Datahub dataset.
        In PowerBi Tile would be having single dataset, However corresponding Datahub's chart might have many input sources.
        """

        dataset_mcps: List[MetadataChangeProposalWrapper] = []
        dataset_mces: List[MetadataChangeEvent] = []

        if dataset is None:
            return dataset_mcps, dataset_mces

        logger.debug(
            f"Mapping dataset={dataset.name}(id={dataset.id}) to datahub dataset"
        )

        for table in dataset.tables:
            # Create a URN for dataset
            ds_urn = builder.make_dataset_urn(
                platform=self.__config.platform_name,
                name=self.assets_urn_to_lowercase(table.full_name),
                env=self.__config.env,
            )

            logger.debug(f"{Constant.Dataset_URN}={ds_urn}")
            # Create datasetProperties mcp
            ds_properties = DatasetPropertiesClass(
                name=table.name, description=table.name
            )

            info_mcp = self.new_mcp(
                entity_type=Constant.DATASET,
                entity_urn=ds_urn,
                aspect_name=Constant.DATASET_PROPERTIES,
                aspect=ds_properties,
            )

            # Remove status mcp
            status_mcp = self.new_mcp(
                entity_type=Constant.DATASET,
                entity_urn=ds_urn,
                aspect_name=Constant.STATUS,
                aspect=StatusClass(removed=False),
            )
            dataset_mcps.extend([info_mcp, status_mcp])

            if self.__config.extract_lineage is True:
                dataset_mcps.extend(self.extract_lineage(table, ds_urn))

<<<<<<< HEAD
            if table.columns and self.__config.extract_schema_with_dax:
                dataset_mces.extend(self.extract_schema(dataset, table, ds_urn))

        return dataset_mcps, dataset_mces

    def extract_schema(
        self, dataset: PowerBiAPI.PowerBIDataset, table: PowerBiAPI.Table, ds_urn: str
    ) -> List[MetadataChangeEvent]:
        if table.columns:
            dataset_snapshot = DatasetSnapshot(
                urn=ds_urn,
                aspects=[StatusClass(removed=False)],
            )
            fields = [
                SchemaField(
                    fieldPath=column,
                    type=SchemaFieldDataType(type=NullTypeClass()),
                    nativeDataType="unknown",
                    description=None,
                    nullable=False,
                    recursive=False,
                    globalTags=None,
                )
                for column in table.columns
            ]
            schema_metadata = SchemaMetadata(
                schemaName=dataset.name,
                platform=builder.make_data_platform_urn(self.__config.platform_name),
                version=0,
                hash="",
                platformSchema=MySqlDDL(tableSchema=""),
                fields=fields,
            )
            dataset_snapshot.aspects.append(schema_metadata)
            snapshot_mce = MetadataChangeEvent(proposedSnapshot=dataset_snapshot)
            return [snapshot_mce]
        return []
=======
            self.append_tag_mcp(
                dataset_mcps,
                ds_urn,
                Constant.DATASET,
                dataset.tags,
            )

        return dataset_mcps
>>>>>>> bdcc356c

    @staticmethod
    def transform_tags(tags: List[str]) -> GlobalTagsClass:
        return GlobalTagsClass(
            tags=[
                TagAssociationClass(builder.make_tag_urn(tag_to_add))
                for tag_to_add in tags
            ]
        )

    def to_datahub_chart_mcp(
        self, tile: PowerBiAPI.Tile, ds_mcps: List[MetadataChangeProposalWrapper]
    ) -> List[MetadataChangeProposalWrapper]:
        """
        Map PowerBi tile to datahub chart
        """
        logger.info("Converting tile {}(id={}) to chart".format(tile.title, tile.id))
        # Create a URN for chart
        chart_urn = builder.make_chart_urn(
            self.__config.platform_name, tile.get_urn_part()
        )

        logger.info("{}={}".format(Constant.CHART_URN, chart_urn))

        ds_input: List[str] = self.to_urn_set(ds_mcps)

        def tile_custom_properties(tile: PowerBiAPI.Tile) -> dict:
            custom_properties = {
                "datasetId": tile.dataset.id if tile.dataset else "",
                "reportId": tile.report.id if tile.report else "",
                "datasetWebUrl": tile.dataset.webUrl
                if tile.dataset is not None
                else "",
                "createdFrom": tile.createdFrom.value,
            }

            return custom_properties

        # Create chartInfo mcp
        # Set chartUrl only if tile is created from Report
        chart_info_instance = ChartInfoClass(
            title=tile.title or "",
            description=tile.title or "",
            lastModified=ChangeAuditStamps(),
            inputs=ds_input,
            externalUrl=tile.report.webUrl if tile.report else None,
            customProperties={**tile_custom_properties(tile)},
        )

        info_mcp = self.new_mcp(
            entity_type=Constant.CHART,
            entity_urn=chart_urn,
            aspect_name=Constant.CHART_INFO,
            aspect=chart_info_instance,
        )

        # removed status mcp
        status_mcp = self.new_mcp(
            entity_type=Constant.CHART,
            entity_urn=chart_urn,
            aspect_name=Constant.STATUS,
            aspect=StatusClass(removed=False),
        )

        # ChartKey status
        chart_key_instance = ChartKeyClass(
            dashboardTool=self.__config.platform_name,
            chartId=Constant.CHART_ID.format(tile.id),
        )

        chartkey_mcp = self.new_mcp(
            entity_type=Constant.CHART,
            entity_urn=chart_urn,
            aspect_name=Constant.CHART_KEY,
            aspect=chart_key_instance,
        )

        return [info_mcp, status_mcp, chartkey_mcp]

    # written in this style to fix linter error
    def to_urn_set(self, mcps: List[MetadataChangeProposalWrapper]) -> List[str]:
        return deduplicate_list(
            [
                mcp.entityUrn
                for mcp in mcps
                if mcp is not None and mcp.entityUrn is not None
            ]
        )

    def to_datahub_dashboard_mcp(
        self,
        dashboard: PowerBiAPI.Dashboard,
        chart_mcps: List[MetadataChangeProposalWrapper],
        user_mcps: List[MetadataChangeProposalWrapper],
    ) -> List[MetadataChangeProposalWrapper]:
        """
        Map PowerBi dashboard to Datahub dashboard
        """

        dashboard_urn = builder.make_dashboard_urn(
            self.__config.platform_name, dashboard.get_urn_part()
        )

        chart_urn_list: List[str] = self.to_urn_set(chart_mcps)
        user_urn_list: List[str] = self.to_urn_set(user_mcps)

        def chart_custom_properties(dashboard: PowerBiAPI.Dashboard) -> dict:
            return {
                "chartCount": str(len(dashboard.tiles)),
                "workspaceName": dashboard.workspace_name,
                "workspaceId": dashboard.workspace_id,
            }

        # DashboardInfo mcp
        dashboard_info_cls = DashboardInfoClass(
            description=dashboard.displayName or "",
            title=dashboard.displayName or "",
            charts=chart_urn_list,
            lastModified=ChangeAuditStamps(),
            dashboardUrl=dashboard.webUrl,
            customProperties={**chart_custom_properties(dashboard)},
        )

        info_mcp = self.new_mcp(
            entity_type=Constant.DASHBOARD,
            entity_urn=dashboard_urn,
            aspect_name=Constant.DASHBOARD_INFO,
            aspect=dashboard_info_cls,
        )

        # removed status mcp
        removed_status_mcp = self.new_mcp(
            entity_type=Constant.DASHBOARD,
            entity_urn=dashboard_urn,
            aspect_name=Constant.STATUS,
            aspect=StatusClass(removed=False),
        )

        # dashboardKey mcp
        dashboard_key_cls = DashboardKeyClass(
            dashboardTool=self.__config.platform_name,
            dashboardId=Constant.DASHBOARD_ID.format(dashboard.id),
        )

        # Dashboard key
        dashboard_key_mcp = self.new_mcp(
            entity_type=Constant.DASHBOARD,
            entity_urn=dashboard_urn,
            aspect_name=Constant.DASHBOARD_KEY,
            aspect=dashboard_key_cls,
        )

        # Dashboard Ownership
        owners = [
            OwnerClass(owner=user_urn, type=OwnershipTypeClass.NONE)
            for user_urn in user_urn_list
            if user_urn is not None
        ]

        owner_mcp = None
        if len(owners) > 0:
            # Dashboard owner MCP
            ownership = OwnershipClass(owners=owners)
            owner_mcp = self.new_mcp(
                entity_type=Constant.DASHBOARD,
                entity_urn=dashboard_urn,
                aspect_name=Constant.OWNERSHIP,
                aspect=ownership,
            )

        # Dashboard browsePaths
        browse_path = BrowsePathsClass(
            paths=["/powerbi/{}".format(dashboard.workspace_name)]
        )
        browse_path_mcp = self.new_mcp(
            entity_type=Constant.DASHBOARD,
            entity_urn=dashboard_urn,
            aspect_name=Constant.BROWSERPATH,
            aspect=browse_path,
        )

        list_of_mcps = [
            browse_path_mcp,
            info_mcp,
            removed_status_mcp,
            dashboard_key_mcp,
        ]

        if owner_mcp is not None:
            list_of_mcps.append(owner_mcp)

        self.append_tag_mcp(
            list_of_mcps,
            dashboard_urn,
            Constant.DASHBOARD,
            dashboard.tags,
        )

        return list_of_mcps

    def append_tag_mcp(
        self,
        list_of_mcps: List[MetadataChangeProposalWrapper],
        entity_urn: str,
        entity_type: str,
        tags: List[str],
    ) -> None:
        if self.__config.extract_endorsements_to_tags and tags:
            tags_mcp = self.new_mcp(
                entity_type=entity_type,
                entity_urn=entity_urn,
                aspect_name=Constant.GLOBAL_TAGS,
                aspect=self.transform_tags(tags),
            )
            list_of_mcps.append(tags_mcp)

    def to_datahub_user(
        self, user: PowerBiAPI.User
    ) -> List[MetadataChangeProposalWrapper]:
        """
        Map PowerBi user to datahub user
        """

        logger.debug(f"Mapping user {user.displayName}(id={user.id}) to datahub's user")

        # Create an URN for user
        user_urn = builder.make_user_urn(user.get_urn_part())

        user_key = CorpUserKeyClass(username=user.id)

        user_key_mcp = self.new_mcp(
            entity_type=Constant.CORP_USER,
            entity_urn=user_urn,
            aspect_name=Constant.CORP_USER_KEY,
            aspect=user_key,
        )

        return [user_key_mcp]

    def to_datahub_users(
        self, users: List[PowerBiAPI.User]
    ) -> List[MetadataChangeProposalWrapper]:
        user_mcps = []

        for user in users:
            user_mcps.extend(self.to_datahub_user(user))

        return user_mcps

    def to_datahub_chart(
        self, tiles: List[PowerBiAPI.Tile]
    ) -> Tuple[
        List[MetadataChangeProposalWrapper],
        List[MetadataChangeProposalWrapper],
        List[MetadataChangeEvent],
    ]:
        ds_mcps = []
        chart_mcps = []
        ds_mces = []

        # Return empty list if input list is empty
        if not tiles:
            return [], [], []

        logger.info(f"Converting tiles(count={len(tiles)}) to charts")

        for tile in tiles:
            if tile is None:
                continue
            # First convert the dataset to MCP, because dataset mcp is used in input attribute of chart mcp
            dataset_mcps, dataset_mces = self.to_datahub_dataset(tile.dataset)
            # Now convert tile to chart MCP
            chart_mcp = self.to_datahub_chart_mcp(tile, dataset_mcps)

            ds_mcps.extend(dataset_mcps)
            chart_mcps.extend(chart_mcp)
            ds_mces.extend(dataset_mces)

        # Return dataset and chart MCPs
        return ds_mcps, chart_mcps, ds_mces

    def to_datahub_work_units(
        self, dashboard: PowerBiAPI.Dashboard
    ) -> Iterator[MetadataWorkUnit]:
        mcps = []

        logger.info(
            f"Converting dashboard={dashboard.displayName} to datahub dashboard"
        )

        # Convert user to CorpUser
        user_mcps: List[MetadataChangeProposalWrapper] = self.to_datahub_users(
            dashboard.users
        )
        # Convert tiles to charts
        ds_mcps, chart_mcps, ds_mces = self.to_datahub_chart(dashboard.tiles)
        # Lets convert dashboard to datahub dashboard
        dashboard_mcps: List[
            MetadataChangeProposalWrapper
        ] = self.to_datahub_dashboard_mcp(dashboard, chart_mcps, user_mcps)

        # Now add MCPs in sequence
        mcps.extend(ds_mcps)
        mcps.extend(user_mcps)
        mcps.extend(chart_mcps)
        mcps.extend(dashboard_mcps)

        # Convert MCP to work_units
        work_units = map(self._to_work_unit, mcps)
        # Return set of work_unit
        yield from deduplicate_list([wu for wu in work_units if wu is not None])
        for mce in ds_mces:
            yield SqlWorkUnit(
                id=mce.proposedSnapshot.aspects[-1].get("schemaName"), mce=mce
            )

    def dataset_to_datahub_work_units(
        self, dataset: PowerBiAPI.PowerBIDataset
    ) -> Iterator[MetadataWorkUnit]:
        mcps = []

        logger.info(f"Converting dataset={dataset.name} to datahub dataset")

        dataset_mpcs, dataset_mces = self.to_datahub_dataset(dataset)
        mcps.extend(dataset_mpcs)

        # Convert MCP to work_units
        work_units = map(self._to_work_unit, mcps)
        # Return set of work_unit
        yield from deduplicate_list([wu for wu in work_units if wu is not None])

        for mce in dataset_mces:
            yield SqlWorkUnit(id=dataset.name, mce=mce)

    def pages_to_chart(
        self, pages: List[PowerBiAPI.Page], ds_mcps: List[MetadataChangeProposalWrapper]
    ) -> List[MetadataChangeProposalWrapper]:

        chart_mcps = []

        # Return empty list if input list is empty
        if not pages:
            return []

        logger.debug(f"Converting pages(count={len(pages)}) to charts")

        def to_chart_mcps(
            page: PowerBiAPI.Page, ds_mcps: List[MetadataChangeProposalWrapper]
        ) -> List[MetadataChangeProposalWrapper]:
            logger.debug("Converting page {} to chart".format(page.displayName))
            # Create a URN for chart
            chart_urn = builder.make_chart_urn(
                self.__config.platform_name, page.get_urn_part()
            )

            logger.debug("{}={}".format(Constant.CHART_URN, chart_urn))

            ds_input: List[str] = self.to_urn_set(ds_mcps)

            # Create chartInfo mcp
            # Set chartUrl only if tile is created from Report
            chart_info_instance = ChartInfoClass(
                title=page.displayName or "",
                description=page.displayName or "",
                lastModified=ChangeAuditStamps(),
                inputs=ds_input,
                customProperties={"order": str(page.order)},
            )

            info_mcp = self.new_mcp(
                entity_type=Constant.CHART,
                entity_urn=chart_urn,
                aspect_name=Constant.CHART_INFO,
                aspect=chart_info_instance,
            )

            # removed status mcp
            status_mcp = self.new_mcp(
                entity_type=Constant.CHART,
                entity_urn=chart_urn,
                aspect_name=Constant.STATUS,
                aspect=StatusClass(removed=False),
            )

            return [info_mcp, status_mcp]

        for page in pages:
            if page is None:
                continue
            # Now convert tile to chart MCP
            chart_mcp = to_chart_mcps(page, ds_mcps)
            chart_mcps.extend(chart_mcp)

        return chart_mcps

    def report_to_dashboard(
        self,
        workspace_name: str,
        report: PowerBiAPI.Report,
        chart_mcps: List[MetadataChangeProposalWrapper],
        user_mcps: List[MetadataChangeProposalWrapper],
    ) -> List[MetadataChangeProposalWrapper]:
        """
        Map PowerBi report to Datahub dashboard
        """

        dashboard_urn = builder.make_dashboard_urn(
            self.__config.platform_name, report.get_urn_part()
        )

        chart_urn_list: List[str] = self.to_urn_set(chart_mcps)
        user_urn_list: List[str] = self.to_urn_set(user_mcps)

        # DashboardInfo mcp
        dashboard_info_cls = DashboardInfoClass(
            description=report.description or "",
            title=report.name or "",
            charts=chart_urn_list,
            lastModified=ChangeAuditStamps(),
            dashboardUrl=report.webUrl,
        )

        info_mcp = self.new_mcp(
            entity_type=Constant.DASHBOARD,
            entity_urn=dashboard_urn,
            aspect_name=Constant.DASHBOARD_INFO,
            aspect=dashboard_info_cls,
        )

        # removed status mcp
        removed_status_mcp = self.new_mcp(
            entity_type=Constant.DASHBOARD,
            entity_urn=dashboard_urn,
            aspect_name=Constant.STATUS,
            aspect=StatusClass(removed=False),
        )

        # dashboardKey mcp
        dashboard_key_cls = DashboardKeyClass(
            dashboardTool=self.__config.platform_name,
            dashboardId=Constant.DASHBOARD_ID.format(report.id),
        )

        # Dashboard key
        dashboard_key_mcp = self.new_mcp(
            entity_type=Constant.DASHBOARD,
            entity_urn=dashboard_urn,
            aspect_name=Constant.DASHBOARD_KEY,
            aspect=dashboard_key_cls,
        )

        # Dashboard Ownership
        owners = [
            OwnerClass(owner=user_urn, type=OwnershipTypeClass.NONE)
            for user_urn in user_urn_list
            if user_urn is not None
        ]

        owner_mcp = None
        if len(owners) > 0:
            # Dashboard owner MCP
            ownership = OwnershipClass(owners=owners)
            owner_mcp = self.new_mcp(
                entity_type=Constant.DASHBOARD,
                entity_urn=dashboard_urn,
                aspect_name=Constant.OWNERSHIP,
                aspect=ownership,
            )

        # Dashboard browsePaths
        browse_path = BrowsePathsClass(paths=["/powerbi/{}".format(workspace_name)])
        browse_path_mcp = self.new_mcp(
            entity_type=Constant.DASHBOARD,
            entity_urn=dashboard_urn,
            aspect_name=Constant.BROWSERPATH,
            aspect=browse_path,
        )

        sub_type_mcp = self.new_mcp(
            entity_type=Constant.DASHBOARD,
            entity_urn=dashboard_urn,
            aspect_name=SubTypesClass.ASPECT_NAME,
            aspect=SubTypesClass(typeNames=["Report"]),
        )

        list_of_mcps = [
            browse_path_mcp,
            info_mcp,
            removed_status_mcp,
            dashboard_key_mcp,
            sub_type_mcp,
        ]

        if owner_mcp is not None:
            list_of_mcps.append(owner_mcp)

        self.append_tag_mcp(
            list_of_mcps,
            dashboard_urn,
            Constant.DASHBOARD,
            report.tags,
        )

        return list_of_mcps

    def report_to_datahub_work_units(
        self, report: PowerBiAPI.Report, workspace: PowerBiAPI.Workspace
    ) -> Iterable[MetadataWorkUnit]:
        mcps: List[MetadataChangeProposalWrapper] = []

        logger.debug(f"Converting dashboard={report.name} to datahub dashboard")

        # Convert user to CorpUser
        user_mcps = self.to_datahub_users(report.users)
        # Convert pages to charts. A report has single dataset and same dataset used in pages to create visualization
        ds_mcps, ds_mces = self.to_datahub_dataset(report.dataset)
        chart_mcps = self.pages_to_chart(report.pages, ds_mcps)

        # Let's convert report to datahub dashboard
        report_mcps = self.report_to_dashboard(
            workspace.name, report, chart_mcps, user_mcps
        )

        # Now add MCPs in sequence
        mcps.extend(ds_mcps)
        mcps.extend(user_mcps)
        mcps.extend(chart_mcps)
        mcps.extend(report_mcps)

        # Convert MCP to work_units
        work_units = map(self._to_work_unit, mcps)
        yield from work_units
        for mce in ds_mces:
            yield SqlWorkUnit(
                id=mce.proposedSnapshot.aspects[-1].get("schemaName"), mce=mce
            )


@platform_name("PowerBI")
@config_class(PowerBiDashboardSourceConfig)
@support_status(SupportStatus.CERTIFIED)
@capability(
    SourceCapability.OWNERSHIP, "On by default but can disabled by configuration"
)
class PowerBiDashboardSource(Source):
    """
    This plugin extracts the following:
    - Power BI dashboards, tiles and datasets
    - Names, descriptions and URLs of dashboard and tile
    - Owners of dashboards
    """

    source_config: PowerBiDashboardSourceConfig
    reporter: PowerBiDashboardSourceReport
    accessed_dashboards: int = 0

    def __init__(self, config: PowerBiDashboardSourceConfig, ctx: PipelineContext):
        super().__init__(ctx)
        self.source_config = config
        self.reporter = PowerBiDashboardSourceReport()
        self.auth_token = PowerBiAPI(self.source_config).get_access_token()
        self.powerbi_client = PowerBiAPI(self.source_config)
        self.mapper = Mapper(config, self.reporter)

    @classmethod
    def create(cls, config_dict, ctx):
        config = PowerBiDashboardSourceConfig.parse_obj(config_dict)
        return cls(config, ctx)

    def get_workspace_ids(self) -> Iterable[str]:
        all_workspaces = self.powerbi_client.get_workspaces()
        return [
            workspace.id
            for workspace in all_workspaces
            if self.source_config.workspace_id_pattern.allowed(workspace.id)
        ]

    def validate_dataset_type_mapping(self):
        powerbi_data_platforms: List[str] = [
            data_platform.value.powerbi_data_platform_name
            for data_platform in resolver.SupportedDataPlatform
        ]

        for key in self.source_config.dataset_type_mapping.keys():
            if key not in powerbi_data_platforms:
                raise ValueError(f"PowerBI DataPlatform {key} is not supported")

    def get_workunits(self) -> Iterable[MetadataWorkUnit]:
        """
        Datahub Ingestion framework invoke this method
        """
        logger.info("PowerBi plugin execution is started")
        # Validate dataset type mapping
        self.validate_dataset_type_mapping()
        # Fetch PowerBi workspace for given workspace identifier
        for workspace_id in self.get_workspace_ids():
            logger.info(f"Scanning workspace id: {workspace_id}")
            workspace = self.powerbi_client.get_workspace(workspace_id, self.reporter)

            if self.source_config.extract_orphan_datasets:
                for dataset in workspace.datasets.values():
                    workunits = self.mapper.dataset_to_datahub_work_units(dataset)
                    for workunit in workunits:
                        # Add workunit to report
                        self.reporter.report_workunit(workunit)
                        # Return workunit to Datahub Ingestion framework
                        yield workunit

            for dashboard in workspace.dashboards:

                try:
                    # Fetch PowerBi users for dashboards
                    dashboard.users = self.powerbi_client.get_dashboard_users(dashboard)
                    # Increase dashboard and tiles count in report
                    self.reporter.report_dashboards_scanned()
                    self.reporter.report_charts_scanned(count=len(dashboard.tiles))
                except Exception as e:
                    message = f"Error ({e}) occurred while loading dashboard {dashboard.displayName}(id={dashboard.id}) tiles."

                    logger.exception(message, e)
                    self.reporter.report_warning(dashboard.id, message)
                # Convert PowerBi Dashboard and child entities to Datahub work unit to ingest into Datahub
                workunits = self.mapper.to_datahub_work_units(dashboard)
                for workunit in workunits:
                    # Add workunit to report
                    self.reporter.report_workunit(workunit)
                    # Return workunit to Datahub Ingestion framework
                    yield workunit

            if self.source_config.extract_reports:
                for report in self.powerbi_client.get_reports(workspace=workspace):
                    for work_unit in self.mapper.report_to_datahub_work_units(
                        report, workspace
                    ):
                        self.reporter.report_workunit(work_unit)
                        yield work_unit

    def get_report(self) -> SourceReport:
        return self.reporter<|MERGE_RESOLUTION|>--- conflicted
+++ resolved
@@ -49,11 +49,8 @@
     DashboardKeyClass,
     DatasetLineageTypeClass,
     DatasetPropertiesClass,
-<<<<<<< HEAD
+    GlobalTagsClass,
     NullTypeClass,
-=======
-    GlobalTagsClass,
->>>>>>> bdcc356c
     OwnerClass,
     OwnershipClass,
     OwnershipTypeClass,
@@ -255,9 +252,15 @@
             if self.__config.extract_lineage is True:
                 dataset_mcps.extend(self.extract_lineage(table, ds_urn))
 
-<<<<<<< HEAD
             if table.columns and self.__config.extract_schema_with_dax:
                 dataset_mces.extend(self.extract_schema(dataset, table, ds_urn))
+
+            self.append_tag_mcp(
+                dataset_mcps,
+                ds_urn,
+                Constant.DATASET,
+                dataset.tags,
+            )
 
         return dataset_mcps, dataset_mces
 
@@ -293,16 +296,8 @@
             snapshot_mce = MetadataChangeEvent(proposedSnapshot=dataset_snapshot)
             return [snapshot_mce]
         return []
-=======
-            self.append_tag_mcp(
-                dataset_mcps,
-                ds_urn,
-                Constant.DATASET,
-                dataset.tags,
-            )
 
         return dataset_mcps
->>>>>>> bdcc356c
 
     @staticmethod
     def transform_tags(tags: List[str]) -> GlobalTagsClass:
