import logging
import math
from abc import ABC, abstractmethod
from collections import defaultdict
from datetime import datetime, time, timedelta, timezone
from time import sleep
from typing import Any, Dict, List, Optional

import msal
import requests
from requests import Response
from requests.adapters import HTTPAdapter
from urllib3 import Retry

from datahub.configuration.common import ConfigurationError
from datahub.ingestion.source.powerbi.config import (
    POWERBI_USAGE_DATETIME_FORMAT,
    Constant,
)
from datahub.ingestion.source.powerbi.rest_api_wrapper.data_classes import (
    Dashboard,
    Page,
    PowerBIDataset,
    Report,
    Tile,
    UsageStat,
    User,
    UserUsageStat,
    Workspace,
    new_powerbi_dataset,
)

# Logger instance
logger = logging.getLogger(__name__)


def is_permission_error(e: Exception) -> bool:
    if not isinstance(e, requests.exceptions.HTTPError):
        return False

    return e.response.status_code == 401 or e.response.status_code == 403


def is_http_failure(response: Response, message: str) -> bool:
    if response.ok:
        # It is not failure so no need to log the message just return with False
        return False

    logger.info(message)
    logger.debug(f"HTTP Status Code = {response.status_code}")
    logger.debug(f"HTTP Error Message = {response.text}")
    return True


class DataResolverBase(ABC):
    SCOPE: str = "https://analysis.windows.net/powerbi/api/.default"
    BASE_URL: str = "https://api.powerbi.com/v1.0/myorg/groups"
    ADMIN_BASE_URL: str = "https://api.powerbi.com/v1.0/myorg/admin"
    AUTHORITY: str = "https://login.microsoftonline.com/"
    TOP: int = 1000

    def __init__(
        self,
        client_id: str,
        client_secret: str,
        tenant_id: str,
    ):
        self.__access_token: Optional[str] = None
        self.__access_token_expiry_time: Optional[datetime] = None
        self.__tenant_id = tenant_id
        # Test connection by generating access token
        logger.info(f"Trying to connect to {self._get_authority_url()}")
        # Power-Bi Auth (Service Principal Auth)
        self.__msal_client = msal.ConfidentialClientApplication(
            client_id,
            client_credential=client_secret,
            authority=DataResolverBase.AUTHORITY + tenant_id,
        )
        self.get_access_token()

        logger.info(f"Connected to {self._get_authority_url()}")
        self._request_session = requests.Session()
        # set re-try parameter for request_session
        self._request_session.mount(
            "https://",
            HTTPAdapter(
                max_retries=Retry(
                    total=3,
                    backoff_factor=1,
                    allowed_methods=None,
                    status_forcelist=[429, 500, 502, 503, 504],
                )
            ),
        )

    @abstractmethod
    def get_groups_endpoint(self) -> str:
        pass

    @abstractmethod
    def get_dashboards_endpoint(self, workspace: Workspace) -> str:
        pass

    @abstractmethod
    def get_reports_endpoint(self, workspace: Workspace) -> str:
        pass

    @abstractmethod
    def get_tiles_endpoint(self, workspace: Workspace, dashboard_id: str) -> str:
        pass

    @abstractmethod
    def _get_pages_by_report(self, workspace: Workspace, report_id: str) -> List[Page]:
        pass

    @abstractmethod
    def get_dataset(
        self, workspace_id: str, dataset_id: str
    ) -> Optional[PowerBIDataset]:
        pass

    @abstractmethod
    def get_dataset_parameters(
        self, workspace_id: str, dataset_id: str
    ) -> Dict[str, str]:
        pass

    @abstractmethod
    def get_users(self, workspace_id: str, entity: str, entity_id: str) -> List[User]:
        pass

    def _get_authority_url(self):
        return f"{DataResolverBase.AUTHORITY}{self.__tenant_id}"

    def get_authorization_header(self):
        return {Constant.Authorization: self.get_access_token()}

    def get_access_token(self):
        if self.__access_token is not None and not self._is_access_token_expired():
            return self.__access_token

        logger.info("Generating PowerBi access token")

        auth_response = self.__msal_client.acquire_token_for_client(
            scopes=[DataResolverBase.SCOPE]
        )

        if not auth_response.get(Constant.ACCESS_TOKEN):
            logger.warning(
                "Failed to generate the PowerBi access token. Please check input configuration"
            )
            raise ConfigurationError(
                "Failed to retrieve access token for PowerBI principal. Please verify your configuration values"
            )

        logger.info("Generated PowerBi access token")

        self.__access_token = "Bearer {}".format(
            auth_response.get(Constant.ACCESS_TOKEN)
        )
        safety_gap = 300
        self.__access_token_expiry_time = datetime.now() + timedelta(
            seconds=(
                max(auth_response.get(Constant.ACCESS_TOKEN_EXPIRY, 0) - safety_gap, 0)
            )
        )

        logger.debug(f"{Constant.PBIAccessToken}={self.__access_token}")

        return self.__access_token

    def _is_access_token_expired(self) -> bool:
        if not self.__access_token_expiry_time:
            return True
        return self.__access_token_expiry_time < datetime.now()

    def get_dashboards(self, workspace: Workspace) -> List[Dashboard]:
        """
        Get the list of dashboard from PowerBi for the given workspace identifier

        TODO: Pagination. As per REST API doc (https://docs.microsoft.com/en-us/rest/api/power-bi/dashboards/get
        -dashboards), there is no information available on pagination
        """
        dashboard_list_endpoint: str = self.get_dashboards_endpoint(workspace)

        logger.debug(f"Request to URL={dashboard_list_endpoint}")
        response = self._request_session.get(
            dashboard_list_endpoint,
            headers=self.get_authorization_header(),
        )

        response.raise_for_status()

        dashboards_dict: List[Any] = response.json()[Constant.VALUE]

        # Iterate through response and create a list of PowerBiAPI.Dashboard
        dashboards: List[Dashboard] = [
            Dashboard(
                id=instance.get(Constant.ID),
                isReadOnly=instance.get(Constant.IS_READ_ONLY),
                displayName=instance.get(Constant.DISPLAY_NAME),
                description=instance.get(Constant.DESCRIPTION, ""),
                embedUrl=instance.get(Constant.EMBED_URL),
                webUrl=instance.get(Constant.WEB_URL),
                workspace_id=workspace.id,
                workspace_name=workspace.name,
                usageStats=None,
                tiles=[],
                users=[],
                tags=[],
            )
            for instance in dashboards_dict
            if instance is not None
        ]

        return dashboards

    def get_groups(self) -> List[dict]:
        group_endpoint = self.get_groups_endpoint()
        params: dict = {"$top": self.TOP, "$skip": 0, "$filter": "type eq 'Workspace'"}

        def fetch_page(page_number: int) -> dict:
            params["$skip"] = self.TOP * page_number
            logger.debug(f"Query parameters = {params}")
            response = self._request_session.get(
                group_endpoint,
                headers=self.get_authorization_header(),
                params=params,
            )
            response.raise_for_status()
            return response.json()

        # Hit PowerBi
        logger.debug(f"Request to groups endpoint URL={group_endpoint}")
        zeroth_page = fetch_page(0)
        logger.debug(f"Page 0 = {zeroth_page}")
        if zeroth_page.get(Constant.ODATA_COUNT) is None:
            logger.warning(
                "@odata.count field is not present in response. Unable to fetch workspaces."
            )
            return []

        number_of_items = zeroth_page[Constant.ODATA_COUNT]
        number_of_pages = math.ceil(number_of_items / self.TOP)
        output: List[dict] = zeroth_page[Constant.VALUE]
        for page in range(
            1, number_of_pages
        ):  # start from 1 as 0th index already fetched
            page_response = fetch_page(page)
            if len(page_response[Constant.VALUE]) == 0:
                break

            logger.debug(f"Page {page} = {zeroth_page}")

            output.extend(page_response[Constant.VALUE])

        return output

    def get_reports(
        self, workspace: Workspace, _filter: Optional[str] = None
    ) -> List[Report]:
        reports_endpoint = self.get_reports_endpoint(workspace)
        # Hit PowerBi
        logger.debug(f"Request to report URL={reports_endpoint}")
        params: Optional[dict] = None
        if _filter is not None:
            params = {"$filter": _filter}

        def fetch_reports():
            response = self._request_session.get(
                reports_endpoint,
                headers=self.get_authorization_header(),
                params=params,
            )
            response.raise_for_status()
            response_dict = response.json()
            logger.debug(f"Request response = {response_dict}")
            return response_dict.get(Constant.VALUE, [])

        reports: List[Report] = [
            Report(
                id=raw_instance.get(Constant.ID),
                name=raw_instance.get(Constant.NAME),
                webUrl=raw_instance.get(Constant.WEB_URL),
                embedUrl=raw_instance.get(Constant.EMBED_URL),
<<<<<<< HEAD
                description=raw_instance.get(Constant.DESCRIPTION, str()),
                usageStats=None,
=======
                description=raw_instance.get(Constant.DESCRIPTION, ""),
>>>>>>> 40d2ae3b
                pages=self._get_pages_by_report(
                    workspace=workspace, report_id=raw_instance[Constant.ID]
                ),
                users=[],  # It will be fetched using Admin Fetcher based on condition
                tags=[],  # It will be fetched using Admin Fetcher based on condition
                dataset=workspace.datasets.get(raw_instance.get(Constant.DATASET_ID)),
            )
            for raw_instance in fetch_reports()
        ]

        return reports

    def get_report(self, workspace: Workspace, report_id: str) -> Optional[Report]:
        reports: List[Report] = self.get_reports(
            workspace, _filter=f"id eq '{report_id}'"
        )

        if len(reports) == 0:
            return None

        return reports[0]

    def get_report_usage_metrics_from_activity_events(
        self, usage_stats_interval: int
    ) -> Dict[str, Dict[str, UsageStat]]:
        current_date = datetime.combine(datetime.now(timezone.utc), time(0, 0, 0))
        start_date = current_date - timedelta(days=usage_stats_interval)
        end_date = start_date + timedelta(hours=23, minutes=59, seconds=59)
        view_report_activity_events: List[Dict] = list()

        while end_date < current_date:
            param = {
                "startDateTime": f"'{start_date.strftime(f'{POWERBI_USAGE_DATETIME_FORMAT}Z')}'",
                "endDateTime": f"'{end_date.strftime(f'{POWERBI_USAGE_DATETIME_FORMAT}Z')}'",
                "$filter": "Activity eq 'ViewReport'",
            }
            while True:
                response = self._request_session.get(
                    f"{DataResolverBase.ADMIN_BASE_URL}/activityevents",
                    headers=self.get_authorization_header(),
                    params=param,
                )
                response.raise_for_status()
                response_dict = response.json()
                view_report_activity_events.extend(
                    response_dict[Constant.ACTIVITY_EVENT_ENTITIES]
                )
                if response_dict[Constant.CONTINUATION_TOKEN]:
                    param = {
                        "continuationToken": f"'{response.json()[Constant.CONTINUATION_TOKEN]}'",
                    }
                else:
                    break
            start_date = start_date + timedelta(days=1)
            end_date = end_date + timedelta(days=1)

        usage_stats: Dict[str, Dict[str, UsageStat]] = defaultdict()
        for activity_event in view_report_activity_events:
            report_id = activity_event[Constant.ACTIVITY_REPORT_ID]
            date = datetime.combine(
                datetime.strptime(
                    activity_event[Constant.CREATION_TIME],
                    POWERBI_USAGE_DATETIME_FORMAT,
                ),
                time(0, 0, 0),
            ).strftime(POWERBI_USAGE_DATETIME_FORMAT)
            user_id = activity_event[Constant.ACTIVITY_USER_ID]
            if report_id not in usage_stats:
                usage_stats[report_id] = {date: UsageStat({user_id: UserUsageStat(1)})}
            elif date not in usage_stats[report_id]:
                usage_stats[report_id][date] = UsageStat({user_id: UserUsageStat(1)})
            elif user_id not in usage_stats[report_id][date].userUsageStats:
                usage_stats[report_id][date].userUsageStats[user_id] = UserUsageStat(1)
            else:
                usage_stats[report_id][date].userUsageStats[user_id].viewsCount = (
                    usage_stats[report_id][date].userUsageStats[user_id].viewsCount + 1
                )

        return usage_stats

    def parse_usage_metrics_result(
        self, results: List[Dict]
    ) -> Dict[str, Dict[str, UsageStat]]:
        usage_stats: Dict[str, Dict[str, UsageStat]] = defaultdict()
        for row in results:
            entity_id = row[Constant.ENTITY_ID].lower()
            date = row[Constant.DATE]
            user_id = row[Constant.USER_ID].lower()
            views_count = row[Constant.VIEWS_COUNT]

            if entity_id not in usage_stats:
                usage_stats[entity_id] = {
                    date: UsageStat({user_id: UserUsageStat(views_count)})
                }
            elif date not in usage_stats[entity_id]:
                usage_stats[entity_id][date] = UsageStat(
                    {user_id: UserUsageStat(views_count)}
                )
            elif user_id not in usage_stats[entity_id][date].userUsageStats:
                usage_stats[entity_id][date].userUsageStats[user_id] = UserUsageStat(
                    views_count
                )
            else:
                usage_stats[entity_id][date].userUsageStats[user_id].viewsCount = (
                    usage_stats[entity_id][date].userUsageStats[user_id].viewsCount
                    + views_count
                )
        return usage_stats

    def get_report_usage_metrics(
        self, workspace: Workspace, usage_stats_interval: int
    ) -> Dict[str, Dict[str, UsageStat]]:
        """
        Fetch the report usage metrics from semantic model/dataset used by new usage metrics report
        """
        usage_metrics_dataset_id: Optional[str] = None
        for dataset_id, dataset in workspace.datasets.items():
            if dataset.name == Constant.NEW_USAGE_METRICS_MODEL:
                usage_metrics_dataset_id = dataset_id
                break

        if usage_metrics_dataset_id is None:
            logger.debug("New report usage metrics report is not yet created")
            return {}

        dataset_execute_query_endpoint = f"{self.BASE_URL}/{workspace.id}/datasets/{usage_metrics_dataset_id}/executeQueries"
        # get open report count for per date and per user
        response = self._request_session.post(
            dataset_execute_query_endpoint,
            headers=self.get_authorization_header(),
            json={
                "queries": [
                    {
                        "query": f"""EVALUATE
                        SELECTCOLUMNS (
                            SUMMARIZECOLUMNS (
                                'Report views'[ReportId],
                                'Report views'[Date],
                                'Report views'[UserId],
                                FILTER (
                                    'Report views',
                                    'Report views'[Date] > TODAY()-{usage_stats_interval}
                                ),
                                "views_count", COUNTROWS('Report views')
                            ),
                            "entity_id", 'Report views'[ReportId],
                            "date", 'Report views'[Date],
                            "user_id", 'Report views'[UserId],
                            "views_count", [views_count]
                        )"""
                    }
                ]
            },
        )
        response.raise_for_status()
        reports_views_result = response.json()[Constant.RESULTS][0][Constant.TABLES][0][
            Constant.ROWS
        ]
        return self.parse_usage_metrics_result(reports_views_result)

    def get_usage_metrics(
        self, workspace: Workspace, usage_stats_interval: int, entity_type: str
    ) -> Dict[str, Dict[str, UsageStat]]:
        """
        Fetch the usage metrics from semantic model/dataset used by old dashboard/report usage metrics report
        """
        usage_metrics_dataset_id: Optional[str] = None
        for dataset_id, dataset in workspace.datasets.items():
            if dataset.name == Constant.USAGE_METRICS_MODEL.format(entity_type):
                usage_metrics_dataset_id = dataset_id
                break

        if usage_metrics_dataset_id is None:
            logger.debug(f"{entity_type} usage metrics report is not yet created")
            return {}

        dataset_execute_query_endpoint = f"{self.BASE_URL}/{workspace.id}/datasets/{usage_metrics_dataset_id}/executeQueries"
        # get entity view count for per date and per user
        response = self._request_session.post(
            dataset_execute_query_endpoint,
            headers=self.get_authorization_header(),
            json={
                "queries": [
                    {
                        "query": f"""EVALUATE
                        SELECTCOLUMNS (
                            FILTER (
                                'Views',
                                'Views'[Date] > TODAY()-{usage_stats_interval}
                            ),
                            "entity_id", 'Views'[{entity_type}Guid],
                            "date", 'Views'[Date],
                            "user_id", 'Views'[UserGuid],
                            "views_count", 'Views'[GranularViewsCount]
                        )"""
                    }
                ]
            },
        )
        response.raise_for_status()
        entities_views_result = response.json()[Constant.RESULTS][0][Constant.TABLES][
            0
        ][Constant.ROWS]
        return self.parse_usage_metrics_result(entities_views_result)

    def get_tiles(self, workspace: Workspace, dashboard: Dashboard) -> List[Tile]:
        """
        Get the list of tiles from PowerBi for the given workspace identifier

        TODO: Pagination. As per REST API doc (https://docs.microsoft.com/en-us/rest/api/power-bi/dashboards/get
        -tiles), there is no information available on pagination

        """

        def new_dataset_or_report(tile_instance: Any) -> dict:
            """
            Find out which is the data source for tile. It is either REPORT or DATASET
            """
            report_fields = {
                Constant.DATASET: (
                    workspace.datasets.get(tile_instance.get(Constant.DATASET_ID))
                    if tile_instance.get("datasetId") is not None
                    else None
                ),
                Constant.REPORT: (
                    self.get_report(
                        workspace=workspace,
                        report_id=tile_instance.get(Constant.REPORT_ID),
                    )
                    if tile_instance.get(Constant.REPORT_ID) is not None
                    else None
                ),
                Constant.CREATED_FROM: Tile.CreatedFrom.UNKNOWN,
            }

            # reportId and datasetId are exclusive in tile_instance
            # if datasetId is present that means tile is created from dataset
            # if reportId is present that means tile is created from report
            # if both i.e. reportId and datasetId are not present then tile is created from some visualization
            if tile_instance.get(Constant.REPORT_ID) is not None:
                report_fields[Constant.CREATED_FROM] = Tile.CreatedFrom.REPORT
            elif tile_instance.get(Constant.DATASET_ID) is not None:
                report_fields[Constant.CREATED_FROM] = Tile.CreatedFrom.DATASET
            else:
                report_fields[Constant.CREATED_FROM] = Tile.CreatedFrom.VISUALIZATION

            title: Optional[str] = tile_instance.get(Constant.TITLE)
            _id: Optional[str] = tile_instance.get(Constant.ID)
            created_from: Any = report_fields[Constant.CREATED_FROM]
            logger.info(f"Tile {title}({_id}) is created from {created_from}")

            return report_fields

        tile_list_endpoint: str = self.get_tiles_endpoint(
            workspace, dashboard_id=dashboard.id
        )
        # Hit PowerBi
        logger.debug(f"Request to URL={tile_list_endpoint}")
        response = self._request_session.get(
            tile_list_endpoint,
            headers=self.get_authorization_header(),
        )
        logger.debug(f"Request response = {response}")
        response.raise_for_status()

        # Iterate through response and create a list of PowerBiAPI.Dashboard
        tile_dict: List[Any] = response.json().get(Constant.VALUE, [])
        logger.debug(f"Tile Dict = {tile_dict}")
        tiles: List[Tile] = [
            Tile(
                id=instance.get(Constant.ID),
                title=instance.get(Constant.TITLE),
                embedUrl=instance.get(Constant.EMBED_URL),
                dataset_id=instance.get(Constant.DATASET_ID),
                **new_dataset_or_report(instance),
            )
            for instance in tile_dict
            if instance is not None
        ]

        return tiles


class RegularAPIResolver(DataResolverBase):
    # Regular access endpoints
    API_ENDPOINTS = {
        Constant.DASHBOARD_LIST: "{POWERBI_BASE_URL}/{WORKSPACE_ID}/dashboards",
        Constant.TILE_LIST: "{POWERBI_BASE_URL}/{WORKSPACE_ID}/dashboards/{DASHBOARD_ID}/tiles",
        Constant.DATASET_GET: "{POWERBI_BASE_URL}/{WORKSPACE_ID}/datasets/{DATASET_ID}",
        Constant.DATASOURCE_GET: "{POWERBI_BASE_URL}/{WORKSPACE_ID}/datasets/{DATASET_ID}/datasources",
        Constant.REPORT_GET: "{POWERBI_BASE_URL}/{WORKSPACE_ID}/reports/{REPORT_ID}",
        Constant.REPORT_LIST: "{POWERBI_BASE_URL}/{WORKSPACE_ID}/reports",
        Constant.PAGE_BY_REPORT: "{POWERBI_BASE_URL}/{WORKSPACE_ID}/reports/{REPORT_ID}/pages",
    }

    def get_dataset(
        self, workspace_id: str, dataset_id: str
    ) -> Optional[PowerBIDataset]:
        """
        Fetch the dataset from PowerBi for the given dataset identifier
        """
        if workspace_id is None or dataset_id is None:
            logger.debug("Input values are None")
            logger.debug(f"{Constant.WorkspaceId}={workspace_id}")
            logger.debug(f"{Constant.DatasetId}={dataset_id}")
            return None

        dataset_get_endpoint: str = RegularAPIResolver.API_ENDPOINTS[
            Constant.DATASET_GET
        ]
        # Replace place holders
        dataset_get_endpoint = dataset_get_endpoint.format(
            POWERBI_BASE_URL=DataResolverBase.BASE_URL,
            WORKSPACE_ID=workspace_id,
            DATASET_ID=dataset_id,
        )
        # Hit PowerBi
        logger.debug(f"Request to dataset URL={dataset_get_endpoint}")
        response = self._request_session.get(
            dataset_get_endpoint,
            headers=self.get_authorization_header(),
        )
        # Check if we got response from PowerBi
        response.raise_for_status()
        response_dict = response.json()
        logger.debug(f"datasets = {response_dict}")
        # PowerBi Always return the webURL, in-case if it is None then setting complete webURL to None instead of
        # None/details
        return new_powerbi_dataset(workspace_id, response_dict)

    def get_dataset_parameters(
        self, workspace_id: str, dataset_id: str
    ) -> Dict[str, str]:
        dataset_get_endpoint: str = RegularAPIResolver.API_ENDPOINTS[
            Constant.DATASET_GET
        ]
        dataset_get_endpoint = dataset_get_endpoint.format(
            POWERBI_BASE_URL=DataResolverBase.BASE_URL,
            WORKSPACE_ID=workspace_id,
            DATASET_ID=dataset_id,
        )
        logger.debug(f"Request to dataset URL={dataset_get_endpoint}")
        params_get_endpoint = dataset_get_endpoint + "/parameters"

        params_response = self._request_session.get(
            params_get_endpoint,
            headers=self.get_authorization_header(),
        )
        params_response.raise_for_status()
        params_dict = params_response.json()

        params_values: List[dict] = params_dict.get(Constant.VALUE, [])

        logger.debug(f"dataset {dataset_id} parameters = {params_values}")

        return {
            value[Constant.NAME]: value[Constant.CURRENT_VALUE]
            for value in params_values
        }

    def get_groups_endpoint(self) -> str:
        return DataResolverBase.BASE_URL

    def get_dashboards_endpoint(self, workspace: Workspace) -> str:
        dashboards_endpoint: str = RegularAPIResolver.API_ENDPOINTS[
            Constant.DASHBOARD_LIST
        ]
        # Replace place holders
        return dashboards_endpoint.format(
            POWERBI_BASE_URL=DataResolverBase.BASE_URL, WORKSPACE_ID=workspace.id
        )

    def get_reports_endpoint(self, workspace: Workspace) -> str:
        reports_endpoint: str = self.API_ENDPOINTS[Constant.REPORT_LIST]
        return reports_endpoint.format(
            POWERBI_BASE_URL=DataResolverBase.BASE_URL, WORKSPACE_ID=workspace.id
        )

    def get_tiles_endpoint(self, workspace: Workspace, dashboard_id: str) -> str:
        tiles_endpoint: str = self.API_ENDPOINTS[Constant.TILE_LIST]
        # Replace place holders
        return tiles_endpoint.format(
            POWERBI_BASE_URL=DataResolverBase.BASE_URL,
            WORKSPACE_ID=workspace.id,
            DASHBOARD_ID=dashboard_id,
        )

    def _get_pages_by_report(self, workspace: Workspace, report_id: str) -> List[Page]:
        pages_endpoint: str = RegularAPIResolver.API_ENDPOINTS[Constant.PAGE_BY_REPORT]
        # Replace place holders
        pages_endpoint = pages_endpoint.format(
            POWERBI_BASE_URL=DataResolverBase.BASE_URL,
            WORKSPACE_ID=workspace.id,
            REPORT_ID=report_id,
        )
        # Hit PowerBi
        logger.debug(f"Request to pages URL={pages_endpoint}")
        response = self._request_session.get(
            pages_endpoint,
            headers=self.get_authorization_header(),
        )

        if is_http_failure(response, f"Unable to fetch pages for report {report_id}"):
            return []

        response_dict = response.json()
        return [
            Page(
                id="{}.{}".format(
                    report_id, raw_instance[Constant.NAME].replace(" ", "_")
                ),
                name=raw_instance[Constant.NAME],
                displayName=raw_instance.get(Constant.DISPLAY_NAME),
                order=raw_instance.get(Constant.ORDER),
            )
            for raw_instance in response_dict.get(Constant.VALUE, [])
        ]

    def get_users(self, workspace_id: str, entity: str, entity_id: str) -> List[User]:
        return []  # User list is not available in regular access


class AdminAPIResolver(DataResolverBase):
    # Admin access endpoints
    API_ENDPOINTS = {
        Constant.DASHBOARD_LIST: "{POWERBI_ADMIN_BASE_URL}/groups/{WORKSPACE_ID}/dashboards",
        Constant.TILE_LIST: "{POWERBI_ADMIN_BASE_URL}/dashboards/{DASHBOARD_ID}/tiles",
        Constant.REPORT_LIST: "{POWERBI_ADMIN_BASE_URL}/groups/{WORKSPACE_ID}/reports",
        Constant.SCAN_GET: "{POWERBI_ADMIN_BASE_URL}/workspaces/scanStatus/{SCAN_ID}",
        Constant.SCAN_RESULT_GET: "{POWERBI_ADMIN_BASE_URL}/workspaces/scanResult/{SCAN_ID}",
        Constant.SCAN_CREATE: "{POWERBI_ADMIN_BASE_URL}/workspaces/getInfo",
        Constant.ENTITY_USER_LIST: "{POWERBI_ADMIN_BASE_URL}/{ENTITY}/{ENTITY_ID}/users",
        Constant.DATASET_LIST: "{POWERBI_ADMIN_BASE_URL}/groups/{WORKSPACE_ID}/datasets",
        Constant.WORKSPACE_MODIFIED_LIST: "{POWERBI_ADMIN_BASE_URL}/workspaces/modified",
    }

    def create_scan_job(self, workspace_ids: List[str]) -> str:
        """
        Create scan job on PowerBI for the workspace
        """
        request_body = {"workspaces": workspace_ids}

        scan_create_endpoint = AdminAPIResolver.API_ENDPOINTS[Constant.SCAN_CREATE]
        scan_create_endpoint = scan_create_endpoint.format(
            POWERBI_ADMIN_BASE_URL=DataResolverBase.ADMIN_BASE_URL
        )

        logger.debug(
            f"Creating metadata scan job, request body {request_body}",
        )

        res = self._request_session.post(
            scan_create_endpoint,
            data=request_body,
            params={
                "datasetExpressions": True,
                "datasetSchema": True,
                "datasourceDetails": True,
                "getArtifactUsers": True,
                "lineage": True,
            },
            headers=self.get_authorization_header(),
        )

        res.raise_for_status()
        # Return scan_id of Scan created for the given workspace
        scan_id = res.json()["id"]

        logger.debug(f"Scan id({scan_id})")

        return scan_id

    @staticmethod
    def _calculate_max_retry(minimum_sleep: int, timeout: int) -> int:
        if timeout < minimum_sleep:
            logger.info(
                f"Setting timeout to minimum_sleep time {minimum_sleep} seconds"
            )
            timeout = minimum_sleep

        return timeout // minimum_sleep

    def _is_scan_result_ready(
        self,
        scan_get_endpoint: str,
        max_retry: int,
        minimum_sleep_seconds: int,
        scan_id: str,
    ) -> bool:
        logger.debug(f"Hitting URL={scan_get_endpoint}")
        retry = 1
        while True:
            logger.debug(f"retry = {retry}")
            res = self._request_session.get(
                scan_get_endpoint,
                headers=self.get_authorization_header(),
            )

            logger.debug(f"Request response = {res}")

            res.raise_for_status()

            if res.json()[Constant.STATUS].upper() == Constant.SUCCEEDED:
                logger.info(f"Scan result is available for scan id({scan_id})")
                return True

            if retry == max_retry:
                logger.warning(
                    "Max retry reached when polling for scan job (lineage) result. Scan job is not "
                    "available! Try increasing your max retry using config option scan_timeout"
                )
                break

            logger.debug(
                f"Waiting to check for scan job completion for {minimum_sleep_seconds} seconds."
            )
            sleep(minimum_sleep_seconds)
            retry += 1

        return False

    def wait_for_scan_to_complete(self, scan_id: str, timeout: int) -> Any:
        """
        Poll the PowerBi service for workspace scan to complete
        """
        minimum_sleep_seconds = 3
        max_retry: int = AdminAPIResolver._calculate_max_retry(
            minimum_sleep_seconds, timeout
        )
        # logger.info(f"Max trial {max_retry}")

        scan_get_endpoint = AdminAPIResolver.API_ENDPOINTS[Constant.SCAN_GET]
        scan_get_endpoint = scan_get_endpoint.format(
            POWERBI_ADMIN_BASE_URL=DataResolverBase.ADMIN_BASE_URL, SCAN_ID=scan_id
        )

        return self._is_scan_result_ready(
            scan_get_endpoint=scan_get_endpoint,
            max_retry=max_retry,
            minimum_sleep_seconds=minimum_sleep_seconds,
            scan_id=scan_id,
        )

    def get_users(self, workspace_id: str, entity: str, entity_id: str) -> List[User]:
        """
        Get user for the given PowerBi entity
        """

        user_list_endpoint: str = AdminAPIResolver.API_ENDPOINTS[
            Constant.ENTITY_USER_LIST
        ]
        # Replace place holders
        user_list_endpoint = user_list_endpoint.format(
            POWERBI_ADMIN_BASE_URL=DataResolverBase.ADMIN_BASE_URL,
            ENTITY=entity,
            ENTITY_ID=entity_id,
        )
        # Hit PowerBi
        logger.debug(f"Request to URL={user_list_endpoint}")
        response = self._request_session.get(
            user_list_endpoint,
            headers=self.get_authorization_header(),
        )
        logger.debug(f"Response = {response}")

        response.raise_for_status()

        users_dict: List[Any] = response.json().get(Constant.VALUE, [])

        # Iterate through response and create a list of PowerBiAPI.Dashboard
        users: List[User] = [
            User(
                id=instance.get(Constant.IDENTIFIER),
                displayName=instance.get(Constant.DISPLAY_NAME),
                emailAddress=instance.get(Constant.EMAIL_ADDRESS),
                graphId=instance.get(Constant.GRAPH_ID),
                principalType=instance.get(Constant.PRINCIPAL_TYPE),
                datasetUserAccessRight=instance.get(Constant.DATASET_USER_ACCESS_RIGHT),
                reportUserAccessRight=instance.get(Constant.REPORT_USER_ACCESS_RIGHT),
                dashboardUserAccessRight=instance.get(
                    Constant.DASHBOARD_USER_ACCESS_RIGHT
                ),
                groupUserAccessRight=instance.get(Constant.GROUP_USER_ACCESS_RIGHT),
            )
            for instance in users_dict
        ]

        return users

    def get_scan_result(self, scan_id: str) -> Optional[dict]:
        logger.info("Fetching scan result")
        logger.info(f"{Constant.SCAN_ID}={scan_id}")
        scan_result_get_endpoint = AdminAPIResolver.API_ENDPOINTS[
            Constant.SCAN_RESULT_GET
        ]
        scan_result_get_endpoint = scan_result_get_endpoint.format(
            POWERBI_ADMIN_BASE_URL=DataResolverBase.ADMIN_BASE_URL, SCAN_ID=scan_id
        )

        logger.debug(f"Hitting URL={scan_result_get_endpoint}")
        res = self._request_session.get(
            scan_result_get_endpoint,
            headers=self.get_authorization_header(),
        )
        if res.status_code != 200:
            message = f"API({scan_result_get_endpoint}) return error code {res.status_code} for scan id({scan_id})"
            logger.warning(message)
            raise ConnectionError(message)

        if (
            res.json().get("workspaces") is None
            or len(res.json().get("workspaces")) == 0
        ):
            logger.warning(
                f"Scan result is not available for scan identifier = {scan_id}"
            )
            return None

        return res.json()

    def get_groups_endpoint(self) -> str:
        return f"{AdminAPIResolver.ADMIN_BASE_URL}/groups"

    def get_dashboards_endpoint(self, workspace: Workspace) -> str:
        dashboard_list_endpoint: str = self.API_ENDPOINTS[Constant.DASHBOARD_LIST]
        # Replace place holders
        return dashboard_list_endpoint.format(
            POWERBI_ADMIN_BASE_URL=DataResolverBase.ADMIN_BASE_URL,
            WORKSPACE_ID=workspace.id,
        )

    def get_reports_endpoint(self, workspace: Workspace) -> str:
        reports_endpoint: str = self.API_ENDPOINTS[Constant.REPORT_LIST]
        return reports_endpoint.format(
            POWERBI_ADMIN_BASE_URL=DataResolverBase.ADMIN_BASE_URL,
            WORKSPACE_ID=workspace.id,
        )

    def get_tiles_endpoint(self, workspace: Workspace, dashboard_id: str) -> str:
        tiles_endpoint: str = self.API_ENDPOINTS[Constant.TILE_LIST]
        # Replace place holders
        return tiles_endpoint.format(
            POWERBI_ADMIN_BASE_URL=DataResolverBase.ADMIN_BASE_URL,
            DASHBOARD_ID=dashboard_id,
        )

    def get_dataset(
        self, workspace_id: str, dataset_id: str
    ) -> Optional[PowerBIDataset]:
        datasets_endpoint = self.API_ENDPOINTS[Constant.DATASET_LIST].format(
            POWERBI_ADMIN_BASE_URL=DataResolverBase.ADMIN_BASE_URL,
            WORKSPACE_ID=workspace_id,
        )
        # Hit PowerBi
        logger.debug(f"Request to datasets URL={datasets_endpoint}")
        params: dict = {"$filter": f"id eq '{dataset_id}'"}
        logger.debug("params = %s", params)
        response = self._request_session.get(
            datasets_endpoint,
            headers=self.get_authorization_header(),
            params=params,
        )
        response.raise_for_status()
        response_dict = response.json()
        if len(response_dict.get(Constant.VALUE, [])) == 0:
            logger.warning(
                "Dataset not found. workspace_id = %s, dataset_id = %s",
                workspace_id,
                dataset_id,
            )
            return None

        raw_instance: dict = response_dict[Constant.VALUE][0]
        return new_powerbi_dataset(workspace_id, raw_instance)

    def _get_pages_by_report(self, workspace: Workspace, report_id: str) -> List[Page]:
        return []  # Report pages are not available in Admin API

    def get_modified_workspaces(self, modified_since: str) -> List[str]:
        """
        Get list of modified workspaces
        """
        modified_workspaces_endpoint = self.API_ENDPOINTS[
            Constant.WORKSPACE_MODIFIED_LIST
        ].format(
            POWERBI_ADMIN_BASE_URL=DataResolverBase.ADMIN_BASE_URL,
        )
        parameters: Dict[str, Any] = {
            "excludePersonalWorkspaces": True,
            "excludeInActiveWorkspaces": True,
            "modifiedSince": modified_since,
        }

        res = self._request_session.get(
            modified_workspaces_endpoint,
            params=parameters,
            headers=self.get_authorization_header(),
        )
        if res.status_code == 400:
            error_msg_json = res.json()
            if (
                error_msg_json.get("error")
                and error_msg_json["error"]["code"] == "InvalidRequest"
            ):
                raise ConfigurationError(
                    "Please check if modified_since is within last 30 days."
                )
            else:
                raise ConfigurationError(
                    f"Please resolve the following error: {res.text}"
                )
        res.raise_for_status()

        # Return scan_id of Scan created for the given workspace
        workspace_ids = [row["id"] for row in res.json()]
        logger.debug(f"modified workspace_ids: {workspace_ids}")
        return workspace_ids

    def get_dataset_parameters(
        self, workspace_id: str, dataset_id: str
    ) -> Dict[str, str]:
        logger.debug("Get dataset parameter is unsupported in Admin API")
        return {}<|MERGE_RESOLUTION|>--- conflicted
+++ resolved
@@ -283,12 +283,8 @@
                 name=raw_instance.get(Constant.NAME),
                 webUrl=raw_instance.get(Constant.WEB_URL),
                 embedUrl=raw_instance.get(Constant.EMBED_URL),
-<<<<<<< HEAD
-                description=raw_instance.get(Constant.DESCRIPTION, str()),
                 usageStats=None,
-=======
                 description=raw_instance.get(Constant.DESCRIPTION, ""),
->>>>>>> 40d2ae3b
                 pages=self._get_pages_by_report(
                     workspace=workspace, report_id=raw_instance[Constant.ID]
                 ),
