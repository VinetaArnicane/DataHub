--- conflicted
+++ resolved
@@ -29,37 +29,6 @@
     data_platform_pair: DataPlatformPair
 
 
-<<<<<<< HEAD
-=======
-class SupportedDataPlatform(Enum):
-    POSTGRES_SQL = DataPlatformPair(
-        powerbi_data_platform_name="PostgreSQL", datahub_data_platform_name="postgres"
-    )
-
-    ORACLE = DataPlatformPair(
-        powerbi_data_platform_name="Oracle", datahub_data_platform_name="oracle"
-    )
-
-    SNOWFLAKE = DataPlatformPair(
-        powerbi_data_platform_name="Snowflake", datahub_data_platform_name="snowflake"
-    )
-
-    MS_SQL = DataPlatformPair(
-        powerbi_data_platform_name="Sql", datahub_data_platform_name="mssql"
-    )
-
-    GOOGLE_BIGQUERY = DataPlatformPair(
-        powerbi_data_platform_name="GoogleBigQuery",
-        datahub_data_platform_name="bigquery",
-    )
-
-    AMAZON_REDSHIFT = DataPlatformPair(
-        powerbi_data_platform_name="AmazonRedshift",
-        datahub_data_platform_name="redshift",
-    )
-
-
->>>>>>> 3e39b955
 class AbstractTableFullNameCreator(ABC):
     @abstractmethod
     def get_full_table_names(
