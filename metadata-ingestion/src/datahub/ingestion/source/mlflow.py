import json
import os
import time
from dataclasses import dataclass
from typing import Any, Callable, Iterable, List, Optional, Tuple, TypeVar, Union

from mlflow import MlflowClient
from mlflow.entities import Dataset as MlflowDataset, Experiment, Run
from mlflow.entities.model_registry import ModelVersion, RegisteredModel
from mlflow.exceptions import MlflowException
from mlflow.store.entities import PagedList
from pydantic.fields import Field
import requests

import datahub.emitter.mce_builder as builder
from datahub.api.entities.dataprocess.dataprocess_instance import (
    DataProcessInstance,
)
from datahub.configuration.source_common import EnvConfigMixin
from datahub.emitter.mcp import MetadataChangeProposalWrapper
from datahub.emitter.mcp_builder import ExperimentKey
from datahub.ingestion.api.common import PipelineContext
from datahub.ingestion.api.decorators import (
    SupportStatus,
    capability,
    config_class,
    platform_name,
    support_status,
)
from datahub.ingestion.api.source import (
    MetadataWorkUnitProcessor,
    SourceCapability,
    SourceReport,
)
from datahub.ingestion.api.workunit import MetadataWorkUnit
from datahub.ingestion.source.common.data_platforms import KNOWN_VALID_PLATFORM_NAMES
from datahub.ingestion.source.common.subtypes import MLAssetSubTypes
from datahub.ingestion.source.state.stale_entity_removal_handler import (
    StaleEntityRemovalHandler,
    StaleEntityRemovalSourceReport,
    StatefulStaleMetadataRemovalConfig,
)
from datahub.ingestion.source.state.stateful_ingestion_base import (
    StatefulIngestionConfigBase,
    StatefulIngestionSourceBase,
)
from datahub.metadata.schema_classes import (
    AuditStampClass,
    ContainerClass,
    DataPlatformInstanceClass,
    DataProcessInstanceInputClass,
    DataProcessInstanceOutputClass,
    DataProcessInstancePropertiesClass,
    DataProcessInstanceRunEventClass,
    DataProcessInstanceRunResultClass,
    DataProcessRunStatusClass,
    EdgeClass,
    GlobalTagsClass,
    MetadataAttributionClass,
    MLHyperParamClass,
    MLMetricClass,
    MLModelGroupPropertiesClass,
    MLModelPropertiesClass,
    MLTrainingRunPropertiesClass,
    PlatformResourceInfoClass,
    SubTypesClass,
    TagAssociationClass,
    TagPropertiesClass,
    TimeStampClass,
    UpstreamClass,
    UpstreamLineageClass,
    VersionPropertiesClass,
    VersionTagClass,
    _Aspect,
)
from datahub.metadata.urns import DataPlatformUrn, DatasetUrn, MlModelUrn, VersionSetUrn
from datahub.sdk.container import Container
from datahub.sdk.dataset import Dataset

T = TypeVar("T")

import logging

logging.basicConfig(level=logging.DEBUG)
logger = logging.getLogger(__name__)

class MLflowConfig(StatefulIngestionConfigBase, EnvConfigMixin):
    tracking_uri: Optional[str] = Field(
        default=None,
        description=(
            "Tracking server URI. If not set, an MLflow default tracking_uri is used"
            " (local `mlruns/` directory or `MLFLOW_TRACKING_URI` environment variable)"
        ),
    )
    registry_uri: Optional[str] = Field(
        default=None,
        description=(
            "Registry server URI. If not set, an MLflow default registry_uri is used"
            " (value of tracking_uri or `MLFLOW_REGISTRY_URI` environment variable)"
        ),
    )
    model_name_separator: str = Field(
        default="_",
        description="A string which separates model name from its version (e.g. model_1 or model-1)",
    )
    base_external_url: Optional[str] = Field(
        default=None,
        description=(
            "Base URL to use when constructing external URLs to MLflow."
            " If not set, tracking_uri is used if it's an HTTP URL."
            " If neither is set, external URLs are not generated."
        ),
    )
    materialize_dataset_inputs: Optional[bool] = Field(
        default=False,
        description="Whether to materialize dataset inputs for each run",
    )
    source_mapping_to_platform: Optional[dict] = Field(
        default=None, description="Mapping of source type to datahub platform"
    )

    username: Optional[str] = Field(
        default=None, description="Username for MLflow authentication"
    )
    password: Optional[str] = Field(
        default=None, description="Password for MLflow authentication"
    )

    stateful_ingestion: Optional[StatefulStaleMetadataRemovalConfig] = None


@dataclass
class MLflowRegisteredModelStageInfo:
    name: str
    description: str
    color_hex: str


@platform_name("MLflow")
@config_class(MLflowConfig)
@support_status(SupportStatus.TESTING)
@capability(
    SourceCapability.DESCRIPTIONS,
    "Extract descriptions for MLflow Registered Models and Model Versions",
)
@capability(SourceCapability.TAGS, "Extract tags for MLflow Registered Model Stages")
class MLflowSource(StatefulIngestionSourceBase):
    platform = "mlflow"
    registered_model_stages_info = (
        MLflowRegisteredModelStageInfo(
            name="Production",
            description="Production Stage for an ML model in MLflow Model Registry",
            color_hex="#308613",
        ),
        MLflowRegisteredModelStageInfo(
            name="Staging",
            description="Staging Stage for an ML model in MLflow Model Registry",
            color_hex="#FACB66",
        ),
        MLflowRegisteredModelStageInfo(
            name="Archived",
            description="Archived Stage for an ML model in MLflow Model Registry",
            color_hex="#5D7283",
        ),
        MLflowRegisteredModelStageInfo(
            name="None",
            description="None Stage for an ML model in MLflow Model Registry",
            color_hex="#F2F4F5",
        ),
    )

    def __init__(self, ctx: PipelineContext, config: MLflowConfig):
        super().__init__(config, ctx)
        self.ctx = ctx
        self.config = config
        self.report = StaleEntityRemovalSourceReport()
        self.client = self._configure_client()

    def _configure_client(self) -> MlflowClient:
        if bool(self.config.username) != bool(self.config.password):
            raise ValueError("Both username and password must be set together")

        if self.config.username and self.config.password:
            os.environ["MLFLOW_TRACKING_USERNAME"] = self.config.username
            os.environ["MLFLOW_TRACKING_PASSWORD"] = self.config.password

        return MlflowClient(
            tracking_uri=self.config.tracking_uri,
            registry_uri=self.config.registry_uri,
        )

    def get_report(self) -> SourceReport:
        return self.report

    def get_workunit_processors(self) -> List[Optional[MetadataWorkUnitProcessor]]:
        return [
            *super().get_workunit_processors(),
            StaleEntityRemovalHandler.create(
                self, self.config, self.ctx
            ).workunit_processor,
        ]

    def get_workunits_internal(self) -> Iterable[MetadataWorkUnit]:
        # yield from self._get_tags_workunits()
        # yield from self._get_experiment_workunits()
        yield from self._get_ml_model_workunits()

    def _get_tags_workunits(self) -> Iterable[MetadataWorkUnit]:
        """
        Create tags for each Stage in MLflow Model Registry.
        """
        for stage_info in self.registered_model_stages_info:
            tag_urn = self._make_stage_tag_urn(stage_info.name)
            tag_properties = TagPropertiesClass(
                name=self._make_stage_tag_name(stage_info.name),
                description=stage_info.description,
                colorHex=stage_info.color_hex,
            )
            wu = self._create_workunit(urn=tag_urn, aspect=tag_properties)
            yield wu

    def _make_stage_tag_urn(self, stage_name: str) -> str:
        tag_name = self._make_stage_tag_name(stage_name)
        tag_urn = builder.make_tag_urn(tag_name)
        return tag_urn

    def _make_stage_tag_name(self, stage_name: str) -> str:
        return f"{self.platform}_{stage_name.lower()}"

    def _create_workunit(self, urn: str, aspect: _Aspect) -> MetadataWorkUnit:
        """
        Utility to create an MCP workunit.
        """
        return MetadataChangeProposalWrapper(
            entityUrn=urn,
            aspect=aspect,
        ).as_workunit()

    def _get_experiment_workunits(self) -> Iterable[MetadataWorkUnit]:
        experiments = self._get_mlflow_experiments()
        logger.info(f"!!! found {len(list(experiments))} experiments")
        for experiment in experiments:
            # yield from self._get_experiment_container_workunit(experiment)
        
            runs = self._get_mlflow_runs_from_experiment(experiment)
            logger.info(f"!!! experiment name: {experiment.name}")
            logger.info(f"!!! total {len(list(runs))} runs")
            # if runs:
            #     for run in runs:
            #         yield from self._get_run_workunits(experiment, run)
            #         yield from self._get_dataset_input_workunits(run)
        return iter([])  # Return empty iterable instead of yielding it

    def _get_experiment_custom_properties(self, experiment):
        experiment_custom_props = getattr(experiment, "tags", {}) or {}
        experiment_custom_props.pop("mlflow.note.content", None)
        experiment_custom_props["artifacts_location"] = experiment.artifact_location
        return experiment_custom_props

    def _get_experiment_container_workunit(
        self, experiment: Experiment
    ) -> Iterable[MetadataWorkUnit]:
        experiment_container = Container(
            container_key=ExperimentKey(
                platform=str(DataPlatformUrn(platform_name=self.platform)),
                id=experiment.name,
            ),
            subtype=MLAssetSubTypes.MLFLOW_EXPERIMENT,
            display_name=experiment.name,
            description=experiment.tags.get("mlflow.note.content"),
            extra_properties=self._get_experiment_custom_properties(experiment),
        )

        yield from experiment_container.as_workunits()

    def _get_run_metrics(self, run: Run) -> List[MLMetricClass]:
        return [
            MLMetricClass(name=k, value=str(v)) for k, v in run.data.metrics.items()
        ]

    def _get_run_params(self, run: Run) -> List[MLHyperParamClass]:
        return [
            MLHyperParamClass(name=k, value=str(v)) for k, v in run.data.params.items()
        ]

    def _convert_run_result_type(
        self, status: str
    ) -> DataProcessInstanceRunResultClass:
        if status == "FINISHED":
            return DataProcessInstanceRunResultClass(
                type="SUCCESS", nativeResultType=self.platform
            )
        elif status == "FAILED":
            return DataProcessInstanceRunResultClass(
                type="FAILURE", nativeResultType=self.platform
            )
        else:
            return DataProcessInstanceRunResultClass(
                type="SKIPPED", nativeResultType=self.platform
            )

    def _get_dataset_schema(
        self, dataset: MlflowDataset
    ) -> Optional[List[Tuple[str, str]]]:
        try:
            schema_dict = json.loads(dataset.schema)
        except json.JSONDecodeError:
            self.report.warning(
                title="Failed to load dataset schema",
                message="Schema metadata will be missing due to a JSON parsing error.",
                context=f"Dataset: {dataset.name}, Schema: {dataset.schema}",
            )
            return None

        if "mlflow_colspec" in schema_dict:
            try:
                return [
                    (field["name"], field["type"])
                    for field in schema_dict["mlflow_colspec"]
                ]
            except (KeyError, TypeError):
                return None
        # If the schema is not formatted, return None
        return None

    def _get_external_dataset_urn(self, platform: str, dataset_name: str) -> str:
        """
        Get the URN for an external dataset.
        Args:
            platform: The platform of the external dataset (e.g., 's3', 'bigquery')
            dataset: The MLflow dataset
        Returns:
            str: The URN of the external dataset
        """
        return str(DatasetUrn(platform=platform, name=dataset_name))

    def _get_dataset_input_workunits(self, run: Run) -> Iterable[MetadataWorkUnit]:
        """
        Generate workunits for dataset inputs in a run.

        For each dataset input:
        1. If source type is 'local' or 'code':
           - Create a local dataset reference
        2. Otherwise:
           - If materialization is enabled:
             - Create a hosted dataset and a dataset reference with upstream
           - If materialization is not enabled:
             - Create a dataset reference and add upstream if dataset exists
        3. Add all dataset references as upstreams for the run
        """
        run_urn = DataProcessInstance(
            id=run.info.run_id,
            orchestrator=self.platform,
        ).urn

        dataset_reference_urns = []

        for dataset_input in run.inputs.dataset_inputs:
            dataset = dataset_input.dataset
            source_type = dataset.source_type
            dataset_tags = {k[1]: v[1] for k, v in dataset_input.tags}

            # Prepare dataset properties
            custom_properties = dataset_tags
            formatted_schema = self._get_dataset_schema(dataset)
            if formatted_schema is None:
                custom_properties["schema"] = dataset.schema

            # Handle local/code datasets
            if source_type in ("local", "code"):
                local_dataset = Dataset(
                    platform=self.platform,
                    name=dataset.name,
                    schema=formatted_schema,
                    custom_properties=custom_properties,
                )
                yield from local_dataset.as_workunits()
                dataset_reference_urns.append(local_dataset.urn)
                continue

            # Handle hosted datasets
            formatted_platform = self._get_dataset_platform_from_source_type(
                source_type
            )

            # Validate platform if materialization is enabled
            if self.config.materialize_dataset_inputs:
                if not formatted_platform:
                    self.report.failure(
                        title="Unable to materialize dataset inputs",
                        message=f"No mapping dataPlatform found for dataset input source type '{source_type}'",
                        context=f"please add `materialize_dataset_inputs.source_mapping_to_platform` in config "
                        f"(e.g. '{source_type}': 'snowflake')",
                    )
                    continue
                # Create hosted dataset
                hosted_dataset = Dataset(
                    platform=formatted_platform,
                    name=dataset.name,
                    schema=formatted_schema,
                    custom_properties=dataset_tags,
                )
                yield from hosted_dataset.as_workunits()

            # Create dataset reference with upstream
            hosted_dataset_reference = Dataset(
                platform=self.platform,
                name=dataset.name,
                schema=formatted_schema,
                custom_properties=dataset_tags,
                upstreams=UpstreamLineageClass(
                    upstreams=[
                        UpstreamClass(
                            self._get_external_dataset_urn(
                                formatted_platform, dataset.name
                            ),
                            type="COPY",
                        )
                    ]
                )
                if formatted_platform
                else None,
            )
            dataset_reference_urns.append(hosted_dataset_reference.urn)
            yield from hosted_dataset_reference.as_workunits()

        # Add dataset references as upstreams for the run
        if dataset_reference_urns:
            input_edges = [
                EdgeClass(destinationUrn=str(dataset_ref_urn))
                for dataset_ref_urn in dataset_reference_urns
            ]
            yield MetadataChangeProposalWrapper(
                entityUrn=str(run_urn),
                aspect=DataProcessInstanceInputClass(inputs=[], inputEdges=input_edges),
            ).as_workunit()

    def _get_dataset_platform_from_source_type(self, source_type: str) -> Optional[str]:
        """
        Map MLflow source type to DataHub platform.

        Priority:
        1. User-provided mapping in config
        2. Internal mapping
        3. Direct platform match from list of supported platforms
        """
        source_type = source_type.lower()

        # User-provided mapping
        platform = self._get_platform_from_user_mapping(source_type)
        if platform:
            return platform

        # Internal mapping
        if source_type == "gs":
            return "gcs"

        # Check direct platform match
        if self._is_valid_platform(source_type):
            return source_type

        return None

    def _get_platform_from_user_mapping(self, source_type: str) -> Optional[str]:
        """
        Get platform from user-provided mapping in config.
        Returns None if mapping is invalid or platform is not supported.
        """
        source_mapping = self.config.source_mapping_to_platform
        if not source_mapping:
            return None

        platform = source_mapping.get(source_type)
        if not platform:
            return None

        return platform

    def _get_run_workunits(
        self, experiment: Experiment, run: Run
    ) -> Iterable[MetadataWorkUnit]:
        experiment_key = ExperimentKey(
            platform=str(DataPlatformUrn(self.platform)), id=experiment.name
        )

        data_process_instance = DataProcessInstance(
            id=run.info.run_id,
            orchestrator=self.platform,
            template_urn=None,
        )

        created_time = run.info.start_time or int(time.time() * 1000)
        user_id = run.info.user_id if run.info.user_id else "mlflow"
        guid_dict_user = {"platform": self.platform, "user": user_id}
        platform_user_urn = (
            f"urn:li:platformResource:{builder.datahub_guid(guid_dict_user)}"
        )

        yield MetadataChangeProposalWrapper(
            entityUrn=platform_user_urn,
            aspect=PlatformResourceInfoClass(
                resourceType="user",
                primaryKey=user_id,
            ),
        ).as_workunit()

        yield MetadataChangeProposalWrapper(
            entityUrn=str(data_process_instance.urn),
            aspect=DataProcessInstancePropertiesClass(
                name=run.info.run_name or run.info.run_id,
                created=AuditStampClass(
                    time=created_time,
                    actor=platform_user_urn,
                ),
                externalUrl=self._make_external_url_from_run(experiment, run),
                customProperties=getattr(run, "tags", {}) or {},
            ),
        ).as_workunit()

        yield MetadataChangeProposalWrapper(
            entityUrn=str(data_process_instance.urn),
            aspect=ContainerClass(container=experiment_key.as_urn()),
        ).as_workunit()

        model_versions = self.get_mlflow_model_versions_from_run(run.info.run_id)
        if model_versions:
            model_version_urn = self._make_ml_model_urn(model_versions[0])
            yield MetadataChangeProposalWrapper(
                entityUrn=str(data_process_instance.urn),
                aspect=DataProcessInstanceOutputClass(
                    outputs=[],
                    outputEdges=[
                        EdgeClass(destinationUrn=model_version_urn),
                    ],
                ),
            ).as_workunit()

        metrics = self._get_run_metrics(run)
        hyperparams = self._get_run_params(run)
        yield MetadataChangeProposalWrapper(
            entityUrn=str(data_process_instance.urn),
            aspect=MLTrainingRunPropertiesClass(
                hyperParams=hyperparams,
                trainingMetrics=metrics,
                outputUrls=[run.info.artifact_uri],
                id=run.info.run_id,
            ),
        ).as_workunit()

        if run.info.end_time:
            duration_millis = run.info.end_time - run.info.start_time

            yield MetadataChangeProposalWrapper(
                entityUrn=str(data_process_instance.urn),
                aspect=DataProcessInstanceRunEventClass(
                    status=DataProcessRunStatusClass.COMPLETE,
                    timestampMillis=run.info.end_time,
                    result=DataProcessInstanceRunResultClass(
                        type=self._convert_run_result_type(run.info.status).type,
                        nativeResultType=self.platform,
                    ),
                    durationMillis=duration_millis,
                ),
            ).as_workunit()

        yield MetadataChangeProposalWrapper(
            entityUrn=str(data_process_instance.urn),
            aspect=DataPlatformInstanceClass(
                platform=str(DataPlatformUrn(self.platform))
            ),
        ).as_workunit()

        yield MetadataChangeProposalWrapper(
            entityUrn=str(data_process_instance.urn),
            aspect=SubTypesClass(typeNames=[MLAssetSubTypes.MLFLOW_TRAINING_RUN]),
        ).as_workunit()

    def _get_mlflow_registered_models(self) -> Iterable[RegisteredModel]:
        """
        Get all Registered Models in MLflow Model Registry.
        """
        registered_models: Iterable[RegisteredModel] = (
            self._traverse_mlflow_search_func(
                search_func=self.client.search_registered_models,
            )
        )
        return registered_models

    def _get_mlflow_experiments(self) -> Iterable[Experiment]:
        experiments: Iterable[Experiment] = self._traverse_mlflow_search_func(
            search_func=self.client.search_experiments,
        )
        return experiments

    def _get_mlflow_runs_from_experiment(self, experiment: Experiment) -> Iterable[Run]:
        runs: Iterable[Run] = self._traverse_mlflow_search_func(
            search_func=self.client.search_runs,
            experiment_ids=[experiment.experiment_id],
        )
        return runs

    def _traverse_mlflow_search_func(
        self,
        search_func: Callable[..., PagedList[T]],
        **kwargs: Any,
    ) -> Iterable[T]:
        """
        Utility to traverse an MLflow search_* functions which return PagedList.
        """
        logger.info(f"!!! Starting search with function: {search_func.__name__} and kwargs: {kwargs}")
        next_page_token = None
<<<<<<< HEAD
        page_count = 0
        total_items = 0

        logger.info(f"!!! Sending manaul request to search API")
        try:
            response = requests.get(f"{self.client.tracking_uri}/api/2.0/mlflow/registered-models/search")
            logger.info(f"!!! Response: {response.json()}")
            if response.status_code == 200:
                data = response.json()
                registered_models = data.get("registered_models", [])
                logger.info(f"\n✅ Found {len(registered_models)} registered models:")
                for m in registered_models:
                    logger.info(f"- {m.get('name', 'Unnamed')}")
            else:
                logger.info(f"\n❌ Failed to fetch models. Status code: {response.status_code}")
                logger.info(f"Response: {response.text}")

        except Exception as e:
            logger.info(f"\n⚠️ Error occurred: {e}")

        
        try:
            while True:
                page_count += 1
                logger.info(f"!!! Fetching page {page_count} with token: {next_page_token}")
                
                paged_list = search_func(page_token=next_page_token, **kwargs)
                
                items = paged_list.to_list()
                page_items_count = len(items)
                total_items += page_items_count
                
                logger.info(f"!!! Page {page_count} returned {page_items_count} items")
                logger.info(f"!!! First few items: {items[:3] if items else 'None'}")
                
                if items:
                    first_item = items[0]
                    logger.info(f"!!! First item type: {type(first_item)}")
                    if hasattr(first_item, 'name'):
                        logger.info(f"!!! First item name: {first_item.name}")
                    if hasattr(first_item, 'version'):
                        logger.info(f"!!! First item version: {first_item.version}")
                
                yield from items
                
                next_page_token = paged_list.token
                logger.info(f"!!! Next page token: {next_page_token}")
                
                if not next_page_token:
                    logger.info(f"!!! Search complete, found {total_items} total items across {page_count} pages")
                    return
        except Exception as e:
            logger.error(f"!!! Error in search function: {e}")
            import traceback
            logger.error(traceback.format_exc())
=======
        try:
            while True:
                paged_list = search_func(page_token=next_page_token, **kwargs)
                yield from paged_list.to_list()
                next_page_token = paged_list.token
                if not next_page_token:
                    return
        except MlflowException as e:
            if e.error_code == "ENDPOINT_NOT_FOUND":
                self.report.warning(
                    title="MLflow API Endpoint Not Found for Experiments.",
                    message="Please upgrade to version 1.28.0 or higher to ensure compatibility. Skipping ingestion for experiments and runs.",
                    context=None,
                    exc=e,
                )
                return
            else:
                raise  # Only re-raise other exceptions
>>>>>>> 5b1e194a

    def _get_latest_version(self, registered_model: RegisteredModel) -> Optional[str]:
        return (
            str(registered_model.latest_versions[0].version)
            if registered_model.latest_versions
            else None
        )

    def _get_ml_group_workunit(
        self,
        registered_model: RegisteredModel,
    ) -> MetadataWorkUnit:
        """
        Generate an MLModelGroup workunit for an MLflow Registered Model.
        """
        ml_model_group_urn = self._make_ml_model_group_urn(registered_model)
        ml_model_group_properties = MLModelGroupPropertiesClass(
            customProperties=registered_model.tags,
            description=registered_model.description,
            created=TimeStampClass(
                time=registered_model.creation_timestamp, actor=None
            ),
            lastModified=TimeStampClass(
                time=registered_model.last_updated_timestamp,
                actor=None,
            ),
            version=VersionTagClass(
                versionTag=self._get_latest_version(registered_model),
                metadataAttribution=MetadataAttributionClass(
                    time=registered_model.last_updated_timestamp,
                    actor="urn:li:corpuser:datahub",
                ),
            ),
        )
        wu = self._create_workunit(
            urn=ml_model_group_urn,
            aspect=ml_model_group_properties,
        )
        return wu

    def _make_ml_model_group_urn(self, registered_model: RegisteredModel) -> str:
        urn = builder.make_ml_model_group_urn(
            platform=self.platform,
            group_name=registered_model.name,
            env=self.config.env,
        )
        return urn

    def _get_mlflow_model_versions(
        self,
        registered_model: RegisteredModel,
    ) -> Iterable[ModelVersion]:
        """
        Get all Model Versions for each Registered Model.
        """
        filter_string = f"name = '{registered_model.name}'"
        model_versions: Iterable[ModelVersion] = self._traverse_mlflow_search_func(
            search_func=self.client.search_model_versions,
            filter_string=filter_string,
        )
        return model_versions

    def get_mlflow_model_versions_from_run(self, run_id):
        filter_string = f"run_id = '{run_id}'"

        model_versions: Iterable[ModelVersion] = self._traverse_mlflow_search_func(
            search_func=self.client.search_model_versions,
            filter_string=filter_string,
        )

        return list(model_versions)

    def _get_mlflow_run(self, model_version: ModelVersion) -> Union[None, Run]:
        """
        Get a Run associated with a Model Version. Some MVs may exist without Run.
        """
        if model_version.run_id:
            run = self.client.get_run(model_version.run_id)
            return run
        else:
            return None

    def _get_ml_model_workunits(self) -> Iterable[MetadataWorkUnit]:
        """
        Traverse each Registered Model in Model Registry and generate a corresponding workunit.
        """
        registered_models_list = list(self._get_mlflow_registered_models())
        logger.info(f"Found {len(registered_models_list)} registered models")
        
        for i, registered_model in enumerate(registered_models_list):
            logger.info(f"!!! {i+1} registered model name: {registered_model.name}")
            version_set_urn = self._get_version_set_urn(registered_model)
            
            model_versions_list = list(self._get_mlflow_model_versions(registered_model))
            logger.info(f"Found {len(model_versions_list)} versions for model {registered_model.name}")
            
            for model_version in model_versions_list:
                logger.info(f"!!! model version: {model_version.version}")
                run = self._get_mlflow_run(model_version)
                # yield self._get_ml_model_properties_workunit(
                #     registered_model=registered_model,
                #     model_version=model_version,
                #     run=run,
                # )
                # yield self._get_ml_model_version_properties_workunit(
                #     model_version=model_version,
                #     version_set_urn=version_set_urn,
                # )
                # yield self._get_global_tags_workunit(model_version=model_version)
        return iter([])

    def _get_version_set_urn(self, registered_model: RegisteredModel) -> VersionSetUrn:
        guid_dict = {"platform": self.platform, "name": registered_model.name}
        version_set_urn = VersionSetUrn(
            id=builder.datahub_guid(guid_dict),
            entity_type=MlModelUrn.ENTITY_TYPE,
        )

        return version_set_urn

    def _get_ml_model_version_properties_workunit(
        self,
        model_version: ModelVersion,
        version_set_urn: VersionSetUrn,
    ) -> MetadataWorkUnit:
        ml_model_urn = self._make_ml_model_urn(model_version)

        # get mlmodel name from ml model urn
        ml_model_version_properties = VersionPropertiesClass(
            version=VersionTagClass(
                versionTag=str(model_version.version),
                metadataAttribution=MetadataAttributionClass(
                    time=model_version.creation_timestamp,
                    actor="urn:li:corpuser:datahub",
                ),
            ),
            versionSet=str(version_set_urn),
            sortId=str(model_version.version).zfill(10),
            aliases=[
                VersionTagClass(versionTag=alias) for alias in model_version.aliases
            ],
        )

        wu = MetadataChangeProposalWrapper(
            entityUrn=str(ml_model_urn),
            aspect=ml_model_version_properties,
        ).as_workunit()

        return wu

    def _get_ml_model_properties_workunit(
        self,
        registered_model: RegisteredModel,
        model_version: ModelVersion,
        run: Union[None, Run],
    ) -> MetadataWorkUnit:
        """
        Generate an MLModel workunit for an MLflow Model Version.
        Every Model Version is a DataHub MLModel entity associated with an MLModelGroup corresponding to a Registered Model.
        If a model was registered without an associated Run then hyperparams and metrics are not available.
        """
        ml_model_group_urn = self._make_ml_model_group_urn(registered_model)
        ml_model_urn = self._make_ml_model_urn(model_version)

        if run:
            # Use the same metrics and hyperparams from the run
            hyperparams = self._get_run_params(run)
            training_metrics = self._get_run_metrics(run)
            run_urn = DataProcessInstance(
                id=run.info.run_id,
                orchestrator=self.platform,
            ).urn

            training_jobs = [str(run_urn)] if run_urn else []
        else:
            hyperparams = None
            training_metrics = None
            training_jobs = []

        created_time = model_version.creation_timestamp
        created_actor = (
            f"urn:li:platformResource:{model_version.user_id}"
            if model_version.user_id
            else None
        )
        model_version_tags = [f"{k}:{v}" for k, v in model_version.tags.items()]

        ml_model_properties = MLModelPropertiesClass(
            customProperties=model_version.tags,
            externalUrl=self._make_external_url(model_version),
            lastModified=TimeStampClass(
                time=model_version.last_updated_timestamp,
                actor=None,
            ),
            description=model_version.description,
            created=TimeStampClass(
                time=created_time,
                actor=created_actor,
            ),
            hyperParams=hyperparams,
            trainingMetrics=training_metrics,
            tags=model_version_tags,
            groups=[ml_model_group_urn],
            trainingJobs=training_jobs,
        )
        wu = self._create_workunit(urn=ml_model_urn, aspect=ml_model_properties)
        return wu

    def _make_ml_model_urn(self, model_version: ModelVersion) -> str:
        urn = builder.make_ml_model_urn(
            platform=self.platform,
            model_name=f"{model_version.name}{self.config.model_name_separator}{model_version.version}",
            env=self.config.env,
        )
        return urn

    def _get_base_external_url_from_tracking_uri(self) -> Optional[str]:
        if isinstance(
            self.client.tracking_uri, str
        ) and self.client.tracking_uri.startswith("http"):
            return self.client.tracking_uri
        else:
            return None

    def _make_external_url(self, model_version: ModelVersion) -> Optional[str]:
        """
        Generate URL for a Model Version to MLflow UI.
        """
        base_uri = (
            self.config.base_external_url
            or self._get_base_external_url_from_tracking_uri()
        )
        if base_uri:
            return f"{base_uri.rstrip('/')}/#/models/{model_version.name}/versions/{model_version.version}"
        else:
            return None

    def _make_external_url_from_run(
        self, experiment: Experiment, run: Run
    ) -> Union[None, str]:
        base_uri = self.client.tracking_uri
        if base_uri.startswith("http"):
            return f"{base_uri.rstrip('/')}/#/experiments/{experiment.experiment_id}/runs/{run.info.run_id}"
        else:
            return None

    def _get_global_tags_workunit(
        self,
        model_version: ModelVersion,
    ) -> MetadataWorkUnit:
        """
        Associate a Model Version Stage with a corresponding tag.
        """
        global_tags = GlobalTagsClass(
            tags=[
                TagAssociationClass(
                    tag=self._make_stage_tag_urn(model_version.current_stage),
                ),
            ]
        )
        wu = self._create_workunit(
            urn=self._make_ml_model_urn(model_version),
            aspect=global_tags,
        )
        return wu

    def _is_valid_platform(self, platform: Optional[str]) -> bool:
        """Check if platform is registered as a source plugin"""
        return platform in KNOWN_VALID_PLATFORM_NAMES

    @classmethod
    def create(cls, config_dict: dict, ctx: PipelineContext) -> "MLflowSource":
        config = MLflowConfig.parse_obj(config_dict)
        return cls(ctx, config)<|MERGE_RESOLUTION|>--- conflicted
+++ resolved
@@ -609,7 +609,6 @@
         """
         logger.info(f"!!! Starting search with function: {search_func.__name__} and kwargs: {kwargs}")
         next_page_token = None
-<<<<<<< HEAD
         page_count = 0
         total_items = 0
 
@@ -665,26 +664,6 @@
             logger.error(f"!!! Error in search function: {e}")
             import traceback
             logger.error(traceback.format_exc())
-=======
-        try:
-            while True:
-                paged_list = search_func(page_token=next_page_token, **kwargs)
-                yield from paged_list.to_list()
-                next_page_token = paged_list.token
-                if not next_page_token:
-                    return
-        except MlflowException as e:
-            if e.error_code == "ENDPOINT_NOT_FOUND":
-                self.report.warning(
-                    title="MLflow API Endpoint Not Found for Experiments.",
-                    message="Please upgrade to version 1.28.0 or higher to ensure compatibility. Skipping ingestion for experiments and runs.",
-                    context=None,
-                    exc=e,
-                )
-                return
-            else:
-                raise  # Only re-raise other exceptions
->>>>>>> 5b1e194a
 
     def _get_latest_version(self, registered_model: RegisteredModel) -> Optional[str]:
         return (
