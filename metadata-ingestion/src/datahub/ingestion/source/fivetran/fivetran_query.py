--- conflicted
+++ resolved
@@ -79,29 +79,6 @@
     AND end_time IS NOT NULL
 ORDER BY connector_id, end_time DESC
 """
-<<<<<<< HEAD
-
-    def get_table_lineage_query(self) -> str:
-        return f"""\
-SELECT
-    stm.connector_id as connector_id,
-    stm.id as source_table_id,
-    stm.name as source_table_name,
-    ssm.name as source_schema_name,
-    dtm.id as destination_table_id,
-    dtm.name as destination_table_name,
-    dsm.name as destination_schema_name
-FROM {self.db_clause}table_lineage as tl
-JOIN {self.db_clause}source_table_metadata as stm on tl.source_table_id = stm.id
-JOIN {self.db_clause}destination_table_metadata as dtm on tl.destination_table_id = dtm.id
-JOIN {self.db_clause}source_schema_metadata as ssm on stm.schema_id = ssm.id
-JOIN {self.db_clause}destination_schema_metadata as dsm on dtm.schema_id = dsm.id
-QUALIFY ROW_NUMBER() OVER (PARTITION BY stm.connector_id ORDER BY tl.created_at DESC) <= {MAX_TABLE_LINEAGE_PER_CONNECTOR}
-ORDER BY stm.connector_id, tl.created_at DESC
-"""
-
-    def get_column_lineage_query(self) -> str:
-=======
 
     def get_table_lineage_query(self, connector_ids: List[str]) -> str:
         # Format connector_ids as a comma-separated string of quoted IDs
@@ -130,7 +107,6 @@
         # Format connector_ids as a comma-separated string of quoted IDs
         formatted_connector_ids = ", ".join(f"'{id}'" for id in connector_ids)
 
->>>>>>> a1d4a749
         return f"""\
 SELECT
     scm.table_id as source_table_id,
@@ -145,10 +121,7 @@
 -- Only joining source_table_metadata to get the connector_id.
 JOIN {self.db_clause}source_table_metadata as stm
   ON scm.table_id = stm.id
-<<<<<<< HEAD
-=======
 WHERE stm.connector_id IN ({formatted_connector_ids})
->>>>>>> a1d4a749
 QUALIFY ROW_NUMBER() OVER (PARTITION BY stm.connector_id ORDER BY cl.created_at DESC) <= {MAX_COLUMN_LINEAGE_PER_CONNECTOR}
 ORDER BY stm.connector_id, cl.created_at DESC
 """