--- conflicted
+++ resolved
@@ -138,17 +138,10 @@
             )
         return jobs
 
-<<<<<<< HEAD
-    def _get_user_name(self, user_id: str) -> str:
-        user_details = self._query(
-            self.fivetran_log_query.get_user_query(user_id=user_id)
-        )[0]
-=======
     def _get_user_name(self, user_id: Optional[str]) -> Optional[str]:
         if not user_id:
             return None
-        user_details = self._query(FivetranLogQuery.get_user_query(user_id=user_id))[0]
->>>>>>> 4de2c242
+        user_details = self._query(self.fivetran_log_query.get_user_query(user_id=user_id))[0]
         return (
             f"{user_details[Constant.GIVEN_NAME]} {user_details[Constant.FAMILY_NAME]}"
         )
