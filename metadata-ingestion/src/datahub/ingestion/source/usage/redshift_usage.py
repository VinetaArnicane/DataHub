--- conflicted
+++ resolved
@@ -2,11 +2,7 @@
 import dataclasses
 import logging
 from datetime import datetime
-<<<<<<< HEAD
 from typing import Dict, Iterable, List, Optional, Set, Union
-=======
-from typing import Any, Dict, Iterable, List, Optional, Set, Union
->>>>>>> df9e07fd
 
 from pydantic import Field
 from pydantic.main import BaseModel
@@ -202,7 +198,6 @@
     def _make_sql_engine(self) -> Engine:
         url: str = self.config.get_sql_alchemy_url()
         logger.debug(f"sql_alchemy_url = {url}")
-<<<<<<< HEAD
         return create_engine(url, **self.config.options)
 
     def _should_process_row(self, row: RowProxy) -> bool:
@@ -215,68 +210,6 @@
         if missing_props:
             logging.info(
                 f"Access event parameter(s):[{','.join(missing_props)}] missing. Skipping ...."
-=======
-        engine = create_engine(url, **self.config.options)
-        return engine
-
-    def _get_redshift_history(
-        self, query: str, engine: Engine
-    ) -> Optional[Iterable[Any]]:
-        results = engine.execute(query)
-        events = []
-        for row in results:
-            # minor type conversion
-            if hasattr(row, "_asdict"):
-                event_dict = row._asdict()
-            else:
-                event_dict = dict(row)
-
-            # stripping extra spaces caused by above _asdict() conversion
-            for k, v in event_dict.items():
-                if isinstance(v, str):
-                    event_dict[k] = v.strip()
-
-            if event_dict.get("starttime", None):
-                event_dict["starttime"] = event_dict.get("starttime").__str__()
-            if event_dict.get("endtime", None):
-                event_dict["endtime"] = event_dict.get("endtime").__str__()
-
-            logger.debug(f"event_dict: {event_dict}")
-            # filter based on schema and table pattern
-            if (
-                event_dict["schema"]
-                and self.config.schema_pattern.allowed(event_dict["schema"])
-                and event_dict["table"]
-                and self.config.table_pattern.allowed(event_dict["table"])
-            ):
-                events.append(event_dict)
-            else:
-                full_table_name: str = (
-                    f"{row['database']}.{row['schema']}.{row['table']}"
-                )
-                logger.debug(f"Filtering out {full_table_name}")
-                self.report.report_dropped(full_table_name)
-
-        if events:
-            return events
-
-        # SQL results can be empty. If results is empty, the SQL connection closes.
-        # Then, we don't want to proceed ingestion.
-        logging.info("SQL Result is empty")
-        return None
-
-    def _convert_str_to_datetime(self, v):
-        if isinstance(v, str):
-            isodate = parser.parse(v)  # compatible with Python 3.6+
-            return isodate.strftime(redshift_datetime_format)
-
-    def _get_joined_access_event(self, events):
-        joined_access_events = []
-        for event_dict in events:
-
-            event_dict["starttime"] = self._convert_str_to_datetime(
-                event_dict.get("starttime")
->>>>>>> df9e07fd
             )
             return False
         # Check schema/table allow/deny patterns
@@ -297,12 +230,13 @@
     ) -> Iterable[RedshiftAccessEvent]:
         results: ResultProxy = engine.execute(query)
         for row in results:  # type: RowProxy
-            if self._should_process_row(row):
-                access_event = RedshiftAccessEvent(**dict(row.items()))
-                # Replace database name with the alias name if one is provided in the config.
-                if self.config.database_alias:
-                    access_event.database = self.config.database_alias
-                yield access_event
+            if not self._should_process_row(row):
+                continue
+            access_event = RedshiftAccessEvent(**dict(row.items()))
+            # Replace database name with the alias name if one is provided in the config.
+            if self.config.database_alias:
+                access_event.database = self.config.database_alias
+            yield access_event
 
     def _gen_operation_aspect_workunits_by_type_from_access_events(
         self,
