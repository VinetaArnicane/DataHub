import atexit
import collections
import heapq
import json
import logging
import os
import re
import textwrap
from dataclasses import dataclass, field
from datetime import datetime
from typing import Any, Dict, Iterable, List, MutableMapping, Optional, Union, cast

import cachetools
from google.cloud.bigquery import Client as BigQueryClient
from google.cloud.logging_v2.client import Client as GCPLoggingClient
from more_itertools import partition

import datahub.emitter.mce_builder as builder
from datahub.configuration.time_window_config import get_time_bucket
from datahub.emitter.mcp import MetadataChangeProposalWrapper
from datahub.ingestion.api.common import PipelineContext
from datahub.ingestion.api.decorators import (
    SupportStatus,
    config_class,
    platform_name,
    support_status,
)
from datahub.ingestion.api.source import Source
from datahub.ingestion.api.workunit import MetadataWorkUnit
from datahub.ingestion.source.usage.usage_common import GenericAggregatedDataset
from datahub.ingestion.source_config.usage.bigquery_usage import BigQueryUsageConfig
from datahub.ingestion.source_report.usage.bigquery_usage import (
    BigQueryUsageSourceReport,
)
from datahub.metadata.schema_classes import (
    ChangeTypeClass,
    OperationClass,
    OperationTypeClass,
)
from datahub.utilities.delayed_iter import delayed_iter
from datahub.utilities.parsing_util import (
    get_first_missing_key,
    get_first_missing_key_any,
)

logger = logging.getLogger(__name__)

# ProtobufEntry is generated dynamically using a namedtuple, so mypy
# can't really deal with it. As such, we short circuit mypy's typing
# but keep the code relatively clear by retaining dummy types.
#
# from google.cloud.logging_v2 import ProtobufEntry
# AuditLogEntry = ProtobufEntry
AuditLogEntry = Any

# BigQueryAuditMetadata is the v2 format in which audit logs are exported to BigQuery
BigQueryAuditMetadata = Any

DEBUG_INCLUDE_FULL_PAYLOADS = False

# Handle yearly, monthly, daily, or hourly partitioning.
# See https://cloud.google.com/bigquery/docs/partitioned-tables.
# This REGEX handles both Partitioned Tables ($ separator) and Sharded Tables (_ separator)
PARTITIONED_TABLE_REGEX = re.compile(
    r"^(.+)[\$_](\d{4}|\d{6}|\d{8}|\d{10}|__PARTITIONS_SUMMARY__)$"
)

# Handle table snapshots
# See https://cloud.google.com/bigquery/docs/table-snapshots-intro.
SNAPSHOT_TABLE_REGEX = re.compile(r"^(.+)@(\d{13})$")

BQ_DATETIME_FORMAT = "%Y-%m-%dT%H:%M:%SZ"
BQ_DATE_SHARD_FORMAT = "%Y%m%d"
BQ_AUDIT_V1 = {
    "BQ_FILTER_REGEX_ALLOW_TEMPLATE": """
protoPayload.serviceData.jobCompletedEvent.job.jobStatistics.referencedTables.tableId =~ "{allow_pattern}"
""",
    "BQ_FILTER_REGEX_DENY_TEMPLATE": """
{logical_operator}
protoPayload.serviceData.jobCompletedEvent.job.jobStatistics.referencedTables.tableId !~ "{deny_pattern}"
""",
    "BQ_FILTER_RULE_TEMPLATE": """
protoPayload.serviceName="bigquery.googleapis.com"
AND
(
    (
        protoPayload.methodName="jobservice.jobcompleted"
        AND
        protoPayload.serviceData.jobCompletedEvent.eventName="query_job_completed"
        AND
        protoPayload.serviceData.jobCompletedEvent.job.jobStatus.state="DONE"
        AND
        NOT protoPayload.serviceData.jobCompletedEvent.job.jobStatus.error.code:*
    )
    OR
    (
        protoPayload.metadata.tableDataRead:*
    )
)
AND (
    {allow_regex}
    {deny_regex}
    OR
    protoPayload.metadata.tableDataRead.reason = "JOB"
)
AND
timestamp >= "{start_time}"
AND
timestamp < "{end_time}"
""".strip(),
}

BQ_AUDIT_V2 = {
    "BQ_FILTER_REGEX_ALLOW_TEMPLATE": """
protoPayload.metadata.jobChange.job.jobStats.queryStats.referencedTables =~ "projects/.*/datasets/.*/tables/{allow_pattern}"
""",
    "BQ_FILTER_REGEX_DENY_TEMPLATE": """
{logical_operator}
protoPayload.metadata.jobChange.job.jobStats.queryStats.referencedTables !~ "projects/.*/datasets/.*/tables/{deny_pattern}"
""",
    "BQ_FILTER_RULE_TEMPLATE": """
resource.type=("bigquery_project" OR "bigquery_dataset")
AND
(
    (
        protoPayload.methodName=
            (
                "google.cloud.bigquery.v2.JobService.Query"
                OR
                "google.cloud.bigquery.v2.JobService.InsertJob"
            )
        AND
        protoPayload.metadata.jobChange.job.jobStatus.jobState="DONE"
        AND NOT protoPayload.metadata.jobChange.job.jobStatus.errorResult:*
        AND protoPayload.metadata.jobChange.job.jobStats.queryStats.referencedTables:*
         AND (
            {allow_regex}
            {deny_regex}
                OR
            protoPayload.metadata.tableDataRead.reason = "JOB"
        )
    )
    OR
    (
        protoPayload.metadata.tableDataRead:*
    )
)
AND
timestamp >= "{start_time}"
AND
timestamp < "{end_time}"
""".strip(),
}


OPERATION_STATEMENT_TYPES = {
    "INSERT": OperationTypeClass.INSERT,
    "UPDATE": OperationTypeClass.UPDATE,
    "DELETE": OperationTypeClass.DELETE,
    "MERGE": OperationTypeClass.UPDATE,
    "CREATE": OperationTypeClass.CREATE,
    "CREATE_TABLE_AS_SELECT": OperationTypeClass.CREATE,
    "CREATE_SCHEMA": OperationTypeClass.CREATE,
    "DROP_TABLE": OperationTypeClass.DROP,
}


def bigquery_audit_metadata_query_template(
    dataset: str,
    use_date_sharded_tables: bool,
    table_allow_filter: str = None,
) -> str:
    """
    Receives a dataset (with project specified) and returns a query template that is used to query exported
    v2 AuditLogs containing protoPayloads of type BigQueryAuditMetadata.
    :param dataset: the dataset to query against in the form of $PROJECT.$DATASET
    :param use_date_sharded_tables: whether to read from date sharded audit log tables or time partitioned audit log
           tables
    :param table_allow_filter: regex used to filter on log events that contain the wanted datasets
    :return: a query template, when supplied start_time and end_time, can be used to query audit logs from BigQuery
    """
    allow_filter = f"""
      AND EXISTS (SELECT *
              from UNNEST(JSON_EXTRACT_ARRAY(protopayload_auditlog.metadataJson,
                                             "$.jobChange.job.jobStats.queryStats.referencedTables")) AS x
              where REGEXP_CONTAINS(x, r'(projects/.*/datasets/.*/tables/{table_allow_filter if table_allow_filter else ".*"})'))
    """

    query: str
    if use_date_sharded_tables:
        query = (
            f"""
        SELECT
            timestamp,
            logName,
            insertId,
            protopayload_auditlog AS protoPayload,
            protopayload_auditlog.metadataJson AS metadata
        FROM
            `{dataset}.cloudaudit_googleapis_com_data_access_*`
        """
            + """
        WHERE
            _TABLE_SUFFIX BETWEEN "{start_date}" AND "{end_date}" AND
        """
        )
    else:
        query = f"""
        SELECT
            timestamp,
            logName,
            insertId,
            protopayload_auditlog AS protoPayload,
            protopayload_auditlog.metadataJson AS metadata
        FROM
            `{dataset}.cloudaudit_googleapis_com_data_access`
        WHERE 1=1
        """
    audit_log_filter_timestamps = """AND (timestamp >= "{start_time}"
        AND timestamp < "{end_time}"
    );
    """
    audit_log_filter_query_complete = f"""
    AND (
            (
                protopayload_auditlog.serviceName="bigquery.googleapis.com"
                AND JSON_EXTRACT_SCALAR(protopayload_auditlog.metadataJson, "$.jobChange.job.jobStatus.jobState") = "DONE"
                AND JSON_EXTRACT(protopayload_auditlog.metadataJson, "$.jobChange.job.jobConfig.queryConfig") IS NOT NULL
                {allow_filter}
            )
            OR
            JSON_EXTRACT_SCALAR(protopayload_auditlog.metadataJson, "$.tableDataRead.reason") = "JOB"
    )
    """

    query = (
        textwrap.dedent(query)
        + audit_log_filter_query_complete
        + audit_log_filter_timestamps
    )

    return textwrap.dedent(query)


@dataclass(frozen=True, order=True)
class BigQueryTableRef:
    project: str
    dataset: str
    table: str

    @classmethod
    def from_spec_obj(cls, spec: dict) -> "BigQueryTableRef":
        return cls(spec["projectId"], spec["datasetId"], spec["tableId"])

    @classmethod
    def from_string_name(cls, ref: str) -> "BigQueryTableRef":
        parts = ref.split("/")
        if parts[0] != "projects" or parts[2] != "datasets" or parts[4] != "tables":
            raise ValueError(f"invalid BigQuery table reference: {ref}")
        return cls(parts[1], parts[3], parts[5])

    def is_temporary_table(self) -> bool:
        # Temporary tables will have a dataset that begins with an underscore.
        return self.dataset.startswith("_")

    def remove_extras(self) -> "BigQueryTableRef":
        # Handle partitioned and sharded tables.
        matches = PARTITIONED_TABLE_REGEX.match(self.table)
        if matches:
            table_name = matches.group(1)
            logger.debug(
                f"Found partitioned table {self.table}. Using {table_name} as the table name."
            )
            return BigQueryTableRef(self.project, self.dataset, table_name)

        # Handle table snapshots.
        matches = SNAPSHOT_TABLE_REGEX.match(self.table)
        if matches:
            table_name = matches.group(1)
            logger.debug(
                f"Found table snapshot {self.table}. Using {table_name} as the table name."
            )
            return BigQueryTableRef(self.project, self.dataset, table_name)

        # Handle exceptions
        invalid_chars_in_table_name: List[str] = [
            c for c in {"$", "@"} if c in self.table
        ]
        if invalid_chars_in_table_name:
            raise ValueError(
                f"Cannot handle {self} - poorly formatted table name, contains {invalid_chars_in_table_name}"
            )

        return self

    def __str__(self) -> str:
        return f"projects/{self.project}/datasets/{self.dataset}/tables/{self.table}"


AggregatedDataset = GenericAggregatedDataset[BigQueryTableRef]


def _table_ref_to_urn(ref: BigQueryTableRef, env: str) -> str:
    return builder.make_dataset_urn(
        "bigquery", f"{ref.project}.{ref.dataset}.{ref.table}", env
    )


def _job_name_ref(project: str, jobId: str) -> Optional[str]:
    if project and jobId:
        return f"projects/{project}/jobs/{jobId}"
    else:
        return None


@dataclass
class ReadEvent:
    """
    A container class for data from a TableDataRead event.
    See https://cloud.google.com/bigquery/docs/reference/auditlogs/rest/Shared.Types/BigQueryAuditMetadata#BigQueryAuditMetadata.TableDataRead.
    """

    timestamp: datetime
    actor_email: str

    resource: BigQueryTableRef
    fieldsRead: List[str]
    readReason: Optional[str]
    jobName: Optional[str]

    payload: Any

    # We really should use composition here since the query isn't actually
    # part of the read event, but this solution is just simpler.
    query: Optional[str] = None  # populated via join

    @classmethod
    def get_missing_key_entry(cls, entry: AuditLogEntry) -> Optional[str]:
        return (
            get_first_missing_key(
                inp_dict=entry.payload, keys=["metadata", "tableDataRead"]
            )
            or get_first_missing_key(
                inp_dict=entry.payload, keys=["authenticationInfo", "principalEmail"]
            )
            or get_first_missing_key(inp_dict=entry.payload, keys=["resourceName"])
        )

    @staticmethod
    def get_missing_key_exported_bigquery_audit_metadata(
        row: BigQueryAuditMetadata,
    ) -> Optional[str]:
        missing_key = get_first_missing_key_any(dict(row), ["metadata"])
        if not missing_key:
            metadata = json.loads(row["metadata"])
            missing_key = get_first_missing_key_any(metadata, ["tableDataRead"])

        return missing_key

    @classmethod
    def from_entry(cls, entry: AuditLogEntry) -> "ReadEvent":
        user = entry.payload["authenticationInfo"]["principalEmail"]
        resourceName = entry.payload["resourceName"]
        readInfo = entry.payload["metadata"]["tableDataRead"]

        fields = readInfo.get("fields", [])

        # https://cloud.google.com/bigquery/docs/reference/auditlogs/rest/Shared.Types/BigQueryAuditMetadata.TableDataRead.Reason
        readReason = readInfo.get("reason")
        jobName = None
        if readReason == "JOB":
            jobName = readInfo.get("jobName")

        readEvent = ReadEvent(
            actor_email=user,
            timestamp=entry.timestamp,
            resource=BigQueryTableRef.from_string_name(resourceName),
            fieldsRead=fields,
            readReason=readReason,
            jobName=jobName,
            payload=entry.payload if DEBUG_INCLUDE_FULL_PAYLOADS else None,
        )
        if readReason == "JOB" and not jobName:
            logger.debug(
                "jobName from read events is absent when readReason is JOB. "
                "Auditlog entry - {logEntry}".format(logEntry=entry)
            )
        return readEvent

    @classmethod
    def from_exported_bigquery_audit_metadata(
        cls, row: BigQueryAuditMetadata
    ) -> "ReadEvent":
        payload = row["protoPayload"]
        user = payload["authenticationInfo"]["principalEmail"]
        resourceName = payload["resourceName"]
        metadata = json.loads(row["metadata"])
        readInfo = metadata["tableDataRead"]

        fields = readInfo.get("fields", [])

        # https://cloud.google.com/bigquery/docs/reference/auditlogs/rest/Shared.Types/BigQueryAuditMetadata.TableDataRead.Reason
        readReason = readInfo.get("reason")
        jobName = None
        if readReason == "JOB":
            jobName = readInfo.get("jobName")

        readEvent = ReadEvent(
            actor_email=user,
            timestamp=row["timestamp"],
            resource=BigQueryTableRef.from_string_name(resourceName),
            fieldsRead=fields,
            readReason=readReason,
            jobName=jobName,
            payload=payload if DEBUG_INCLUDE_FULL_PAYLOADS else None,
        )
        if readReason == "JOB" and not jobName:
            logger.debug(
                "jobName from read events is absent when readReason is JOB. "
                "Auditlog entry - {logEntry}".format(logEntry=row)
            )
        return readEvent


@dataclass
class QueryEvent:
    """
    A container class for a query job completion event.
    See https://cloud.google.com/bigquery/docs/reference/auditlogs/rest/Shared.Types/AuditData#JobCompletedEvent.
    """

    timestamp: datetime
    actor_email: str
    query: str
    statementType: Optional[str] = None
    destinationTable: Optional[BigQueryTableRef] = None
    referencedTables: List[BigQueryTableRef] = field(default_factory=list)
    referencedViews: List[BigQueryTableRef] = field(default_factory=list)
    jobName: Optional[str] = None
    payload: Optional[Dict] = None

    @staticmethod
    def get_missing_key_entry(entry: AuditLogEntry) -> Optional[str]:
        return get_first_missing_key(
            inp_dict=entry.payload, keys=["serviceData", "jobCompletedEvent", "job"]
        )

    @staticmethod
    def get_missing_key_entry_v2(entry: AuditLogEntry) -> Optional[str]:
        return get_first_missing_key(
            inp_dict=entry.payload, keys=["metadata", "jobChange", "job"]
        )

    @classmethod
    def from_entry(cls, entry: AuditLogEntry) -> "QueryEvent":
        job: Dict = entry.payload["serviceData"]["jobCompletedEvent"]["job"]
        job_query_conf: Dict = job["jobConfiguration"]["query"]
        # basic query_event
        query_event = QueryEvent(
            timestamp=entry.timestamp,
            actor_email=entry.payload["authenticationInfo"]["principalEmail"],
            query=job_query_conf["query"],
        )
        # jobName
        query_event.jobName = _job_name_ref(
            job.get("jobName", {}).get("projectId"), job.get("jobName", {}).get("jobId")
        )
        # destinationTable
        raw_dest_table = job_query_conf.get("destinationTable")
        if raw_dest_table:
            query_event.destinationTable = BigQueryTableRef.from_spec_obj(
                raw_dest_table
            )
        # statementType
        query_event.statementType = job_query_conf.get("statementType")
        # referencedTables
        job_stats: Dict = job["jobStatistics"]
        raw_ref_tables = job_stats.get("referencedTables")
        if raw_ref_tables:
            query_event.referencedTables = [
                BigQueryTableRef.from_spec_obj(spec) for spec in raw_ref_tables
            ]
        # referencedViews
        raw_ref_views = job_stats.get("referencedViews")
        if raw_ref_views:
            query_event.referencedViews = [
                BigQueryTableRef.from_spec_obj(spec) for spec in raw_ref_views
            ]
        # payload
        query_event.payload = entry.payload if DEBUG_INCLUDE_FULL_PAYLOADS else None

        if not query_event.jobName:
            logger.debug(
                "jobName from query events is absent. "
                "Auditlog entry - {logEntry}".format(logEntry=entry)
            )

        return query_event

    @staticmethod
    def get_missing_key_exported_bigquery_audit_metadata(
        row: BigQueryAuditMetadata,
    ) -> Optional[str]:
        missing_key = get_first_missing_key_any(
            row._xxx_field_to_index, ["timestamp", "protoPayload", "metadata"]
        )
        if not missing_key:
            missing_key = get_first_missing_key_any(
                json.loads(row["metadata"]), ["jobChange"]
            )
        return missing_key

    @classmethod
    def from_exported_bigquery_audit_metadata(
        cls, row: BigQueryAuditMetadata
    ) -> "QueryEvent":

        payload: Dict = row["protoPayload"]
        metadata: Dict = json.loads(row["metadata"])
        job: Dict = metadata["jobChange"]["job"]
        query_config: Dict = job["jobConfig"]["queryConfig"]
        # basic query_event
        query_event = QueryEvent(
            timestamp=row["timestamp"],
            actor_email=payload["authenticationInfo"]["principalEmail"],
            query=query_config["query"],
        )
        # jobName
        query_event.jobName = job.get("jobName")
        # destinationTable
        raw_dest_table = query_config.get("destinationTable")
        if raw_dest_table:
            query_event.destinationTable = BigQueryTableRef.from_string_name(
                raw_dest_table
            )
        # referencedTables
        query_stats: Dict = job["jobStats"]["queryStats"]
        raw_ref_tables = query_stats.get("referencedTables")
        if raw_ref_tables:
            query_event.referencedTables = [
                BigQueryTableRef.from_string_name(spec) for spec in raw_ref_tables
            ]
        # referencedViews
        raw_ref_views = query_stats.get("referencedViews")
        if raw_ref_views:
            query_event.referencedViews = [
                BigQueryTableRef.from_string_name(spec) for spec in raw_ref_views
            ]
        # statementType
        query_event.statementType = query_config.get("statementType")
        # payload
        query_event.payload = payload if DEBUG_INCLUDE_FULL_PAYLOADS else None

        if not query_event.jobName:
            logger.debug(
                "jobName from query events is absent. "
                "BigQueryAuditMetadata entry - {logEntry}".format(logEntry=row)
            )

        return query_event

    @classmethod
    def from_entry_v2(cls, row: BigQueryAuditMetadata) -> "QueryEvent":
        payload: Dict = row.payload
        metadata: Dict = payload["metadata"]
        job: Dict = metadata["jobChange"]["job"]
        query_config: Dict = job["jobConfig"]["queryConfig"]
        # basic query_event
        query_event = QueryEvent(
            timestamp=row.timestamp,
            actor_email=payload["authenticationInfo"]["principalEmail"],
            query=query_config["query"],
        )
        query_event.jobName = job.get("jobName")
        # destinationTable
        raw_dest_table = query_config.get("destinationTable")
        if raw_dest_table:
            query_event.destinationTable = BigQueryTableRef.from_string_name(
                raw_dest_table
            )
        # statementType
        query_event.statementType = query_config.get("statementType")
        # referencedTables
        query_stats: Dict = job["jobStats"]["queryStats"]
        raw_ref_tables = query_stats.get("referencedTables")
        if raw_ref_tables:
            query_event.referencedTables = [
                BigQueryTableRef.from_string_name(spec) for spec in raw_ref_tables
            ]
        # referencedViews
        raw_ref_views = query_stats.get("referencedViews")
        if raw_ref_views:
            query_event.referencedViews = [
                BigQueryTableRef.from_string_name(spec) for spec in raw_ref_views
            ]
        # payload
        query_event.payload = payload if DEBUG_INCLUDE_FULL_PAYLOADS else None

        if not query_event.jobName:
            logger.debug(
                "jobName from query events is absent. "
                "BigQueryAuditMetadata entry - {logEntry}".format(logEntry=row)
            )

        return query_event


<<<<<<< HEAD
@platform_name("BigQuery")
@support_status(SupportStatus.CERTIFIED)
@config_class(BigQueryUsageConfig)
=======
# We can't use close as it is not called if the ingestion is not successful
def cleanup(config: BigQueryUsageConfig) -> None:
    if config._credentials_path is not None:
        logger.debug(
            f"Deleting temporary credential file at {config._credentials_path}"
        )
        os.unlink(config._credentials_path)


>>>>>>> 8185ba44
class BigQueryUsageSource(Source):
    """
    This plugin extracts the following:
    * Statistics on queries issued and tables and columns accessed (excludes views)
    * Aggregation of these statistics into buckets, by day or hour granularity

    :::note
    1. This source only does usage statistics. To get the tables, views, and schemas in your BigQuery project, use the `bigquery` plugin.
    2. Depending on the compliance policies setup for the bigquery instance, sometimes logging.read permission is not sufficient. In that case, use either admin or private log viewer permission.
    :::
    """

    def __init__(self, config: BigQueryUsageConfig, ctx: PipelineContext):
        super().__init__(ctx)
        self.config: BigQueryUsageConfig = config
        self.report: BigQueryUsageSourceReport = BigQueryUsageSourceReport()
        atexit.register(cleanup, config)

    @classmethod
    def create(cls, config_dict: dict, ctx: PipelineContext) -> "BigQueryUsageSource":
        config = BigQueryUsageConfig.parse_obj(config_dict)
        return cls(config, ctx)

    # @staticmethod
    # def get_config_class() -> Type[ConfigModel]:
    #    return BigQueryUsageConfig

    def add_config_to_report(self):
        self.report.start_time = self.config.start_time
        self.report.end_time = self.config.end_time
        self.report.use_v2_audit_metadata = self.config.use_v2_audit_metadata
        self.report.query_log_delay = self.config.query_log_delay
        self.report.log_page_size = self.config.log_page_size
        self.report.allow_pattern = self.config.get_allow_pattern_string()
        self.report.deny_pattern = self.config.get_deny_pattern_string()

    def _is_table_allowed(self, table_ref: Optional[BigQueryTableRef]) -> bool:
        return (
            table_ref is not None
            and self.config.dataset_pattern.allowed(table_ref.dataset)
            and self.config.table_pattern.allowed(table_ref.table)
        )

    def get_workunits(self) -> Iterable[MetadataWorkUnit]:
        parsed_bigquery_log_events: Iterable[
            Union[ReadEvent, QueryEvent, MetadataWorkUnit]
        ]
        if self.config.use_exported_bigquery_audit_metadata:
            bigquery_clients: List[BigQueryClient] = self._make_bigquery_clients()
            bigquery_log_entries = (
                self._get_bigquery_log_entries_via_exported_bigquery_audit_metadata(
                    bigquery_clients
                )
            )
            parsed_bigquery_log_events = self._parse_exported_bigquery_audit_metadata(
                bigquery_log_entries
            )
        else:
            logging_clients: List[
                GCPLoggingClient
            ] = self._make_bigquery_logging_clients()
            bigquery_log_entries = self._get_bigquery_log_entries_via_gcp_logging(
                logging_clients
            )
            parsed_bigquery_log_events = self._parse_bigquery_log_entries(
                bigquery_log_entries
            )
        parsed_events_uncasted: Iterable[Union[ReadEvent, QueryEvent, MetadataWorkUnit]]
        last_updated_work_units_uncasted: Iterable[
            Union[ReadEvent, QueryEvent, MetadataWorkUnit]
        ]
        parsed_events_uncasted, last_updated_work_units_uncasted = partition(
            lambda x: isinstance(x, MetadataWorkUnit), parsed_bigquery_log_events
        )
        parsed_events: Iterable[Union[ReadEvent, QueryEvent]] = cast(
            Iterable[Union[ReadEvent, QueryEvent]], parsed_events_uncasted
        )
        last_updated_work_units: Iterable[MetadataWorkUnit] = cast(
            Iterable[MetadataWorkUnit], last_updated_work_units_uncasted
        )
        if self.config.include_operational_stats:
            self.report.num_operational_stats_workunits_emitted = 0
            for wu in last_updated_work_units:
                self.report.report_workunit(wu)
                yield wu
                self.report.num_operational_stats_workunits_emitted += 1

        hydrated_read_events = self._join_events_by_job_id(parsed_events)
        aggregated_info = self._aggregate_enriched_read_events(hydrated_read_events)

        self.report.num_usage_workunits_emitted = 0
        for time_bucket in aggregated_info.values():
            for aggregate in time_bucket.values():
                wu = self._make_usage_stat(aggregate)
                self.report.report_workunit(wu)
                yield wu
                self.report.num_usage_workunits_emitted += 1

    def _make_bigquery_clients(self) -> List[BigQueryClient]:
        if self.config.projects is None:
            return [BigQueryClient()]
        else:
            return [
                BigQueryClient(project=project_id)
                for project_id in self.config.projects
            ]

    def _make_bigquery_logging_clients(self) -> List[GCPLoggingClient]:
        # See https://github.com/googleapis/google-cloud-python/issues/2674 for
        # why we disable gRPC here.
        client_options = self.config.extra_client_options.copy()
        client_options["_use_grpc"] = False
        if self.config.projects is None:
            return [
                GCPLoggingClient(**client_options),
            ]
        else:
            return [
                GCPLoggingClient(**client_options, project=project_id)
                for project_id in self.config.projects
            ]

    def _get_bigquery_log_entries_via_exported_bigquery_audit_metadata(
        self, clients: List[BigQueryClient]
    ) -> Iterable[BigQueryAuditMetadata]:
        list_entry_generators_across_clients: List[Iterable[BigQueryAuditMetadata]] = []
        for client in clients:
            try:
                list_entries: Iterable[
                    BigQueryAuditMetadata
                ] = self._get_exported_bigquery_audit_metadata(
                    client, self.config.get_allow_pattern_string()
                )
                list_entry_generators_across_clients.append(list_entries)
            except Exception as e:
                logger.warning(
                    f"Encountered exception retrieving AuditLogEntries for project {client.project}",
                    e,
                )
                self.report.report_failure(
                    f"{client.project}", f"unable to retrieve log entries {e}"
                )

        i: int = 0
        entry: BigQueryAuditMetadata
        for i, entry in enumerate(
            heapq.merge(
                *list_entry_generators_across_clients,
                key=self._get_entry_timestamp,
            )
        ):
            if i == 0:
                logger.info("Starting log load from BigQuery")
            yield entry
        logger.info(f"Finished loading {i} log entries from BigQuery")

    def _get_exported_bigquery_audit_metadata(
        self, bigquery_client: BigQueryClient, allow_filter: str
    ) -> Iterable[BigQueryAuditMetadata]:
        if self.config.bigquery_audit_metadata_datasets is None:
            return

        start_time: str = (
            self.config.start_time - self.config.max_query_duration
        ).strftime(BQ_DATETIME_FORMAT)
        end_time: str = (
            self.config.end_time + self.config.max_query_duration
        ).strftime(BQ_DATETIME_FORMAT)

        for dataset in self.config.bigquery_audit_metadata_datasets:
            logger.info(
                f"Start loading log entries from BigQueryAuditMetadata in {dataset}"
            )
            query: str
            if self.config.use_date_sharded_audit_log_tables:
                start_date: str = (
                    self.config.start_time - self.config.max_query_duration
                ).strftime(BQ_DATE_SHARD_FORMAT)
                end_date: str = (
                    self.config.end_time + self.config.max_query_duration
                ).strftime(BQ_DATE_SHARD_FORMAT)

                query = bigquery_audit_metadata_query_template(
                    dataset, self.config.use_date_sharded_audit_log_tables, allow_filter
                ).format(
                    start_time=start_time,
                    end_time=end_time,
                    start_date=start_date,
                    end_date=end_date,
                )
            else:
                query = bigquery_audit_metadata_query_template(
                    dataset, self.config.use_date_sharded_audit_log_tables, allow_filter
                ).format(start_time=start_time, end_time=end_time)

            query_job = bigquery_client.query(query)
            logger.info(
                f"Finished loading log entries from BigQueryAuditMetadata in {dataset}"
            )
            yield from query_job

    def _get_entry_timestamp(
        self, entry: Union[AuditLogEntry, BigQueryAuditMetadata]
    ) -> datetime:
        return entry.timestamp

    def _get_bigquery_log_entries_via_gcp_logging(
        self, clients: List[GCPLoggingClient]
    ) -> Iterable[Union[AuditLogEntry, BigQueryAuditMetadata]]:
        self.report.total_log_entries = 0
        audit_templates: Dict[str, str] = BQ_AUDIT_V1
        if self.config.use_v2_audit_metadata:
            audit_templates = BQ_AUDIT_V2

        # We adjust the filter values a bit, since we need to make sure that the join
        # between query events and read events is complete. For example, this helps us
        # handle the case where the read happens within our time range but the query
        # completion event is delayed and happens after the configured end time.

        # Can safely access the first index of the allow list as it by default contains ".*"
        use_allow_filter = self.config.table_pattern and (
            len(self.config.table_pattern.allow) > 1
            or self.config.table_pattern.allow[0] != ".*"
        )
        use_deny_filter = self.config.table_pattern and self.config.table_pattern.deny
        allow_regex = (
            audit_templates["BQ_FILTER_REGEX_ALLOW_TEMPLATE"].format(
                allow_pattern=self.config.get_allow_pattern_string()
            )
            if use_allow_filter
            else ""
        )
        deny_regex = (
            audit_templates["BQ_FILTER_REGEX_DENY_TEMPLATE"].format(
                deny_pattern=self.config.get_deny_pattern_string(),
                logical_operator="AND" if use_allow_filter else "",
            )
            if use_deny_filter
            else ("" if use_allow_filter else "FALSE")
        )

        logger.debug(
            f"use_allow_filter={use_allow_filter}, use_deny_filter={use_deny_filter}, "
            f"allow_regex={allow_regex}, deny_regex={deny_regex}"
        )
        start_time = (self.config.start_time - self.config.max_query_duration).strftime(
            BQ_DATETIME_FORMAT
        )
        self.report.log_entry_start_time = start_time
        end_time = (self.config.end_time + self.config.max_query_duration).strftime(
            BQ_DATETIME_FORMAT
        )
        self.report.log_entry_end_time = end_time
        filter = audit_templates["BQ_FILTER_RULE_TEMPLATE"].format(
            start_time=start_time,
            end_time=end_time,
            allow_regex=allow_regex,
            deny_regex=deny_regex,
        )
        logger.debug(filter)

        list_entry_generators_across_clients: List[
            Iterable[Union[AuditLogEntry, BigQueryAuditMetadata]]
        ] = list()
        for client in clients:
            try:
                list_entries: Iterable[
                    Union[AuditLogEntry, BigQueryAuditMetadata]
                ] = client.list_entries(
                    filter_=filter, page_size=self.config.log_page_size
                )
                list_entry_generators_across_clients.append(list_entries)
            except Exception as e:
                logger.warning(
                    f"Encountered exception retrieving AuditLogEntires for project {client.project}",
                    e,
                )
                self.report.report_failure(
                    f"{client.project}", f"unable to retrive log entrires {e}"
                )

        i: int = 0
        entry: Union[AuditLogEntry, BigQueryAuditMetadata]
        for i, entry in enumerate(
            heapq.merge(
                *list_entry_generators_across_clients,
                key=self._get_entry_timestamp,
            )
        ):
            if i == 0:
                logger.info("Starting log load from GCP Logging")
            self.report.total_log_entries += 1
            yield entry
        logger.info(f"Finished loading {i} log entries from GCP Logging")

    def _create_operation_aspect_work_unit(
        self, event: QueryEvent
    ) -> Optional[MetadataWorkUnit]:
        if event.statementType in OPERATION_STATEMENT_TYPES and event.destinationTable:
            destination_table: BigQueryTableRef
            try:
                destination_table = event.destinationTable.remove_extras()
            except Exception as e:
                self.report.report_warning(
                    str(event.destinationTable),
                    f"Failed to clean up destination table, {e}",
                )
                return None
            last_updated_timestamp: int = int(event.timestamp.timestamp() * 1000)
            affected_datasets = []
            if event.referencedTables:
                for table in event.referencedTables:
                    try:
                        affected_datasets.append(
                            _table_ref_to_urn(
                                table.remove_extras(),
                                self.config.env,
                            )
                        )
                    except Exception as e:
                        self.report.report_warning(
                            str(table),
                            f"Failed to clean up table, {e}",
                        )
            operation_aspect = OperationClass(
                timestampMillis=last_updated_timestamp,
                lastUpdatedTimestamp=last_updated_timestamp,
                actor=builder.make_user_urn(event.actor_email.split("@")[0]),
                operationType=OPERATION_STATEMENT_TYPES[event.statementType],
                affectedDatasets=affected_datasets,
            )
            mcp = MetadataChangeProposalWrapper(
                entityType="dataset",
                aspectName="operation",
                changeType=ChangeTypeClass.UPSERT,
                entityUrn=_table_ref_to_urn(
                    destination_table,
                    env=self.config.env,
                ),
                aspect=operation_aspect,
            )
            return MetadataWorkUnit(
                id=f"{event.timestamp.isoformat()}-operation-aspect-{destination_table}",
                mcp=mcp,
            )
        return None

    def _parse_bigquery_log_entries(
        self, entries: Iterable[Union[AuditLogEntry, BigQueryAuditMetadata]]
    ) -> Iterable[Union[ReadEvent, QueryEvent, MetadataWorkUnit]]:
        self.report.num_read_events = 0
        self.report.num_query_events = 0
        self.report.num_filtered_events = 0
        for entry in entries:
            event: Optional[Union[ReadEvent, QueryEvent]] = None

            missing_read_entry = ReadEvent.get_missing_key_entry(entry)
            if missing_read_entry is None:
                event = ReadEvent.from_entry(entry)
                if not self._is_table_allowed(event.resource):
                    self.report.num_filtered_events += 1
                    continue
                self.report.num_read_events += 1

            missing_query_entry = QueryEvent.get_missing_key_entry(entry)
            if event is None and missing_query_entry is None:
                event = QueryEvent.from_entry(entry)
                if not self._is_table_allowed(event.destinationTable):
                    self.report.num_filtered_events += 1
                    continue
                self.report.num_query_events += 1
                wu = self._create_operation_aspect_work_unit(event)
                if wu:
                    yield wu

            missing_query_entry_v2 = QueryEvent.get_missing_key_entry_v2(entry)

            if event is None and missing_query_entry_v2 is None:
                event = QueryEvent.from_entry_v2(entry)
                if not self._is_table_allowed(event.destinationTable):
                    self.report.num_filtered_events += 1
                    continue
                self.report.num_query_events += 1
                wu = self._create_operation_aspect_work_unit(event)
                if wu:
                    yield wu

            if event is None:
                self.error(
                    logger,
                    f"{entry.log_name}-{entry.insert_id}",
                    f"Unable to parse {type(entry)} missing read {missing_query_entry}, missing query {missing_query_entry} missing v2 {missing_query_entry_v2} for {entry}",
                )
            else:
                yield event

        logger.info(
            f"Parsed {self.report.num_read_events} ReadEvents and {self.report.num_query_events} QueryEvents"
        )

    def _parse_exported_bigquery_audit_metadata(
        self, audit_metadata_rows: Iterable[BigQueryAuditMetadata]
    ) -> Iterable[Union[ReadEvent, QueryEvent, MetadataWorkUnit]]:
        for audit_metadata in audit_metadata_rows:
            event: Optional[Union[QueryEvent, ReadEvent]] = None
            missing_query_event_exported_audit = (
                QueryEvent.get_missing_key_exported_bigquery_audit_metadata(
                    audit_metadata
                )
            )
            if missing_query_event_exported_audit is None:
                event = QueryEvent.from_exported_bigquery_audit_metadata(audit_metadata)
                wu = self._create_operation_aspect_work_unit(event)
                if wu:
                    yield wu

            missing_read_event_exported_audit = (
                ReadEvent.get_missing_key_exported_bigquery_audit_metadata(
                    audit_metadata
                )
            )
            if missing_read_event_exported_audit is None:
                event = ReadEvent.from_exported_bigquery_audit_metadata(audit_metadata)

            if event is not None:
                yield event
            else:
                self.error(
                    logger,
                    f"{audit_metadata['logName']}-{audit_metadata['insertId']}",
                    f"Unable to parse audit metadata missing "
                    f"QueryEvent keys:{str(missing_query_event_exported_audit)},"
                    f" ReadEvent keys: {str(missing_read_event_exported_audit)} for {audit_metadata}",
                )

    def error(self, log: logging.Logger, key: str, reason: str) -> Any:
        self.report.report_failure(key, reason)
        log.error(f"{key} => {reason}")

    def _join_events_by_job_id(
        self, events: Iterable[Union[ReadEvent, QueryEvent]]
    ) -> Iterable[ReadEvent]:
        # If caching eviction is enabled, we only store the most recently used query events,
        # which are used when resolving job information within the read events.
        query_jobs: MutableMapping[str, QueryEvent]
        if self.config.query_log_delay:
            query_jobs = cachetools.LRUCache(maxsize=5 * self.config.query_log_delay)
        else:
            query_jobs = {}

        def event_processor(
            events: Iterable[Union[ReadEvent, QueryEvent]]
        ) -> Iterable[ReadEvent]:
            for event in events:
                if isinstance(event, QueryEvent):
                    if event.jobName:
                        query_jobs[event.jobName] = event
                else:
                    yield event

        # TRICKY: To account for the possibility that the query event arrives after
        # the read event in the audit logs, we wait for at least `query_log_delay`
        # additional events to be processed before attempting to resolve BigQuery
        # job information from the logs. If `query_log_delay` is None, it gets treated
        # as an unlimited delay, which prioritizes correctness at the expense of memory usage.
        original_read_events = event_processor(events)
        delayed_read_events = delayed_iter(
            original_read_events, self.config.query_log_delay
        )

        num_joined: int = 0
        for event in delayed_read_events:
            if (
                event.timestamp < self.config.start_time
                or event.timestamp >= self.config.end_time
                or not self._is_table_allowed(event.resource)
            ):
                continue

            if event.jobName:
                if event.jobName in query_jobs:
                    # Join the query log event into the table read log event.
                    num_joined += 1
                    event.query = query_jobs[event.jobName].query

                    # TODO also join into the query itself for column references
                else:
                    self.report.report_warning(
                        str(event.resource),
                        f"Failed to match table read event {event.jobName} with job; try increasing `query_log_delay` or `max_query_duration`",
                    )
            yield event

        logger.info(f"Number of read events joined with query events: {num_joined}")

    def _aggregate_enriched_read_events(
        self, events: Iterable[ReadEvent]
    ) -> Dict[datetime, Dict[BigQueryTableRef, AggregatedDataset]]:
        # TODO: handle partitioned tables

        # TODO: perhaps we need to continuously prune this, rather than
        # storing it all in one big object.
        datasets: Dict[
            datetime, Dict[BigQueryTableRef, AggregatedDataset]
        ] = collections.defaultdict(dict)

        num_aggregated: int = 0
        for event in events:
            floored_ts = get_time_bucket(event.timestamp, self.config.bucket_duration)
            resource: Optional[BigQueryTableRef] = None
            try:
                resource = event.resource.remove_extras()
            except Exception as e:
                self.report.report_warning(
                    str(event.resource), f"Failed to clean up resource, {e}"
                )
                logger.warning(f"Failed to process event {str(event.resource)}", e)
                continue

            if resource.is_temporary_table():
                logger.debug(f"Dropping temporary table {resource}")
                self.report.report_dropped(str(resource))
                continue

            agg_bucket = datasets[floored_ts].setdefault(
                resource,
                AggregatedDataset(
                    bucket_start_time=floored_ts,
                    resource=resource,
                    user_email_pattern=self.config.user_email_pattern,
                ),
            )
            agg_bucket.add_read_entry(event.actor_email, event.query, event.fieldsRead)
            num_aggregated += 1
        logger.info(f"Total number of events aggregated = {num_aggregated}.")
        bucket_level_stats: str = "\n\t" + "\n\t".join(
            [
                f'bucket:{db.strftime("%m-%d-%Y:%H:%M:%S")}, size={len(ads)}'
                for db, ads in datasets.items()
            ]
        )
        logger.debug(
            f"Number of buckets created = {len(datasets)}. Per-bucket details:{bucket_level_stats}"
        )

        return datasets

    def _make_usage_stat(self, agg: AggregatedDataset) -> MetadataWorkUnit:
        return agg.make_usage_workunit(
            self.config.bucket_duration,
            lambda resource: _table_ref_to_urn(resource, self.config.env),
            self.config.top_n_queries,
            self.config.format_sql_queries,
        )

    def get_report(self) -> BigQueryUsageSourceReport:
        return self.report<|MERGE_RESOLUTION|>--- conflicted
+++ resolved
@@ -604,12 +604,6 @@
 
         return query_event
 
-
-<<<<<<< HEAD
-@platform_name("BigQuery")
-@support_status(SupportStatus.CERTIFIED)
-@config_class(BigQueryUsageConfig)
-=======
 # We can't use close as it is not called if the ingestion is not successful
 def cleanup(config: BigQueryUsageConfig) -> None:
     if config._credentials_path is not None:
@@ -619,7 +613,9 @@
         os.unlink(config._credentials_path)
 
 
->>>>>>> 8185ba44
+@platform_name("BigQuery")
+@support_status(SupportStatus.CERTIFIED)
+@config_class(BigQueryUsageConfig)
 class BigQueryUsageSource(Source):
     """
     This plugin extracts the following:
