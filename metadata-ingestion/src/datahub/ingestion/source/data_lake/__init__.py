--- conflicted
+++ resolved
@@ -428,7 +428,6 @@
         if not self.source_config.profiling.enabled:
             return
 
-<<<<<<< HEAD
         # read in the whole table with Spark for profiling
         table = self.read_file_spark(full_path)
 
@@ -439,14 +438,6 @@
             )
             return
 
-        # init PySpark analysis object
-        logger.debug(
-            f"Profiling {full_path}: reading file and computing nulls+uniqueness {datetime.now().strftime('%d/%m/%Y %H:%M:%S')}"
-        )
-        table_profiler = _SingleTableProfiler(
-            table, self.spark, self.source_config.profiling, self.report, full_path
-        )
-=======
         with PerfTimer() as timer:
             # init PySpark analysis object
             logger.debug(
@@ -459,7 +450,6 @@
                 self.report,
                 full_path,
             )
->>>>>>> c6cb5499
 
             logger.debug(
                 f"Profiling {full_path}: preparing profilers to run {datetime.now().strftime('%d/%m/%Y %H:%M:%S')}"
@@ -508,10 +498,7 @@
 
     def get_workunits_s3(self) -> Iterable[MetadataWorkUnit]:
 
-        for s3_prefix in S3_PREFIXES:
-            if self.source_config.base_path.startswith(s3_prefix):
-                plain_base_path = self.source_config.base_path.lstrip(s3_prefix)
-                break
+        plain_base_path = strip_s3_prefix(self.source_config.base_path)
 
         # append a trailing slash if it's not there so prefix filtering works
         if not plain_base_path.endswith("/"):
@@ -520,12 +507,6 @@
         if self.source_config.aws_config is None:
             raise ValueError("AWS config is required for S3 file sources")
 
-<<<<<<< HEAD
-        # check if file is an s3 object
-        if is_s3_uri(self.source_config.base_path):
-
-            plain_base_path = strip_s3_prefix(self.source_config.base_path)
-=======
         s3 = self.source_config.aws_config.get_s3_resource()
         bucket = s3.Bucket(plain_base_path.split("/")[0])
 
@@ -536,7 +517,6 @@
         ):
 
             s3_path = f"s3://{obj.bucket_name}/{obj.key}"
->>>>>>> c6cb5499
 
             # if table patterns do not allow this file, skip
             if not self.source_config.schema_patterns.allowed(s3_path):
@@ -586,10 +566,7 @@
         with PerfTimer() as timer:
 
             # check if file is an s3 object
-            if any(
-                self.source_config.base_path.startswith(s3_prefix)
-                for s3_prefix in S3_PREFIXES
-            ):
+            if is_s3_uri(self.source_config.base_path):
 
                 yield from self.get_workunits_s3()
 
