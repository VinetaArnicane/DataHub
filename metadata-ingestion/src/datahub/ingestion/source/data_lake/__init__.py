import logging
import os
from datetime import datetime
from math import log10
from typing import Any, Dict, Iterable, List, Optional

import parse
import pydeequ
from pydeequ.analyzers import AnalyzerContext
from pyspark.conf import SparkConf
from pyspark.sql import SparkSession
from pyspark.sql.dataframe import DataFrame
from pyspark.sql.types import (
    ArrayType,
    BinaryType,
    BooleanType,
    ByteType,
    DateType,
    DecimalType,
    DoubleType,
    FloatType,
    IntegerType,
    LongType,
    MapType,
    NullType,
    ShortType,
    StringType,
    StructField,
    StructType,
    TimestampType,
)
from pyspark.sql.utils import AnalysisException
from smart_open import open as smart_open

from datahub.emitter.mce_builder import make_data_platform_urn, make_dataset_urn
from datahub.emitter.mcp import MetadataChangeProposalWrapper
from datahub.ingestion.api.common import PipelineContext
from datahub.ingestion.api.source import Source, SourceReport
from datahub.ingestion.api.workunit import MetadataWorkUnit
from datahub.ingestion.source.aws.s3_util import is_s3_uri, make_s3_urn, strip_s3_prefix
from datahub.ingestion.source.data_lake.config import DataLakeSourceConfig
from datahub.ingestion.source.data_lake.profiling import _SingleTableProfiler
from datahub.ingestion.source.data_lake.report import DataLakeSourceReport
from datahub.ingestion.source.schema_inference import avro, csv_tsv, json, parquet
from datahub.metadata.com.linkedin.pegasus2avro.metadata.snapshot import DatasetSnapshot
from datahub.metadata.com.linkedin.pegasus2avro.mxe import MetadataChangeEvent
from datahub.metadata.com.linkedin.pegasus2avro.schema import (
    BooleanTypeClass,
    BytesTypeClass,
    DateTypeClass,
    NullTypeClass,
    NumberTypeClass,
    RecordTypeClass,
    SchemaFieldDataType,
    SchemaMetadata,
    StringTypeClass,
    TimeTypeClass,
)
from datahub.metadata.schema_classes import (
    ChangeTypeClass,
    DatasetPropertiesClass,
    MapTypeClass,
    OtherSchemaClass,
)
from datahub.telemetry import stats, telemetry
from datahub.utilities.perf_timer import PerfTimer

# hide annoying debug errors from py4j
logging.getLogger("py4j").setLevel(logging.ERROR)
logger: logging.Logger = logging.getLogger(__name__)


# for a list of all types, see https://spark.apache.org/docs/3.0.3/api/python/_modules/pyspark/sql/types.html
_field_type_mapping = {
    NullType: NullTypeClass,
    StringType: StringTypeClass,
    BinaryType: BytesTypeClass,
    BooleanType: BooleanTypeClass,
    DateType: DateTypeClass,
    TimestampType: TimeTypeClass,
    DecimalType: NumberTypeClass,
    DoubleType: NumberTypeClass,
    FloatType: NumberTypeClass,
    ByteType: BytesTypeClass,
    IntegerType: NumberTypeClass,
    LongType: NumberTypeClass,
    ShortType: NumberTypeClass,
    ArrayType: NullTypeClass,
    MapType: MapTypeClass,
    StructField: RecordTypeClass,
    StructType: RecordTypeClass,
}


def get_column_type(
    report: SourceReport, dataset_name: str, column_type: str
) -> SchemaFieldDataType:
    """
    Maps known Spark types to datahub types
    """
    TypeClass: Any = None

    for field_type, type_class in _field_type_mapping.items():
        if isinstance(column_type, field_type):
            TypeClass = type_class
            break

    # if still not found, report the warning
    if TypeClass is None:

        report.report_warning(
            dataset_name, f"unable to map type {column_type} to metadata schema"
        )
        TypeClass = NullTypeClass

    return SchemaFieldDataType(type=TypeClass())


# config flags to emit telemetry for
config_options_to_report = [
    "platform",
    "use_relative_path",
    "ignore_dotfiles",
]

# profiling flags to emit telemetry for
profiling_flags_to_report = [
    "profile_table_level_only",
    "include_field_null_count",
    "include_field_min_value",
    "include_field_max_value",
    "include_field_mean_value",
    "include_field_median_value",
    "include_field_stddev_value",
    "include_field_quantiles",
    "include_field_distinct_value_frequencies",
    "include_field_histogram",
    "include_field_sample_values",
]


S3_PREFIXES = ["s3://", "s3n://", "s3a://"]


class DataLakeSource(Source):
    source_config: DataLakeSourceConfig
    report: DataLakeSourceReport
    profiling_times_taken: List[float]

    def __init__(self, config: DataLakeSourceConfig, ctx: PipelineContext):
        super().__init__(ctx)
        self.source_config = config
        self.report = DataLakeSourceReport()
        self.profiling_times_taken = []

        config_report = {
            config_option: config.dict().get(config_option)
            for config_option in config_options_to_report
        }
        config_report = {**config_report, "profiling_enabled": config.profiling.enabled}

        telemetry.telemetry_instance.ping(
            "data_lake_config",
            config_report,
        )

        if config.profiling.enabled:
<<<<<<< HEAD
            for config_flag in profiling_flags_to_report:
                config_value = getattr(config.profiling, config_flag)
                config_int = (
                    1 if config_value else 0
                )  # convert to int so it can be emitted as a value

                telemetry.telemetry_instance.ping(
                    "data_lake_profiling",
                    "config",
                    config_flag,
                    config_int,
                )
=======
            telemetry.telemetry_instance.ping(
                "data_lake_profiling_config",
                {
                    config_flag: config.profiling.dict().get(config_flag)
                    for config_flag in profiling_flags_to_report
                },
            )
>>>>>>> 3a0fe443

                self.init_spark()

    def init_spark(self):

        conf = SparkConf()

        conf.set(
            "spark.jars.packages",
            ",".join(
                [
                    "org.apache.hadoop:hadoop-aws:3.0.3",
                    "org.apache.spark:spark-avro_2.12:3.0.3",
                    pydeequ.deequ_maven_coord,
                ]
            ),
        )

        if self.source_config.aws_config is not None:

            aws_access_key_id = self.source_config.aws_config.aws_access_key_id
            aws_secret_access_key = self.source_config.aws_config.aws_secret_access_key
            aws_session_token = self.source_config.aws_config.aws_session_token

            aws_provided_credentials = [
                aws_access_key_id,
                aws_secret_access_key,
                aws_session_token,
            ]

            if any(x is not None for x in aws_provided_credentials):

                # see https://hadoop.apache.org/docs/r3.0.3/hadoop-aws/tools/hadoop-aws/index.html#Changing_Authentication_Providers
                if all(x is not None for x in aws_provided_credentials):
                    conf.set(
                        "spark.hadoop.fs.s3a.aws.credentials.provider",
                        "org.apache.hadoop.fs.s3a.TemporaryAWSCredentialsProvider",
                    )

                else:
                    conf.set(
                        "spark.hadoop.fs.s3a.aws.credentials.provider",
                        "org.apache.hadoop.fs.s3a.SimpleAWSCredentialsProvider",
                    )

                if aws_access_key_id is not None:
                    conf.set("spark.hadoop.fs.s3a.access.key", aws_access_key_id)
                if aws_secret_access_key is not None:
                    conf.set(
                        "spark.hadoop.fs.s3a.secret.key",
                        aws_secret_access_key,
                    )
                if aws_session_token is not None:
                    conf.set(
                        "spark.hadoop.fs.s3a.session.token",
                        aws_session_token,
                    )
            else:
                # if no explicit AWS config is provided, use a default AWS credentials provider
                conf.set(
                    "spark.hadoop.fs.s3a.aws.credentials.provider",
                    "org.apache.hadoop.fs.s3a.AnonymousAWSCredentialsProvider",
                )

        conf.set("spark.jars.excludes", pydeequ.f2j_maven_coord)
        conf.set("spark.driver.memory", self.source_config.spark_driver_memory)

        self.spark = SparkSession.builder.config(conf=conf).getOrCreate()

    @classmethod
    def create(cls, config_dict, ctx):
        config = DataLakeSourceConfig.parse_obj(config_dict)

        return cls(config, ctx)

    def read_file_spark(self, file: str) -> Optional[DataFrame]:

        extension = os.path.splitext(file)[1]

        telemetry.telemetry_instance.ping("data_lake_file", {"extension": extension})

        if file.endswith(".parquet"):
            df = self.spark.read.parquet(file)
        elif file.endswith(".csv"):
            # see https://sparkbyexamples.com/pyspark/pyspark-read-csv-file-into-dataframe
            df = self.spark.read.csv(
                file,
                header="True",
                inferSchema="True",
                sep=",",
                ignoreLeadingWhiteSpace=True,
                ignoreTrailingWhiteSpace=True,
            )
        elif file.endswith(".tsv"):
            df = self.spark.read.csv(
                file,
                header="True",
                inferSchema="True",
                sep="\t",
                ignoreLeadingWhiteSpace=True,
                ignoreTrailingWhiteSpace=True,
            )
        elif file.endswith(".json"):
            df = self.spark.read.json(file)
        elif file.endswith(".avro"):
            try:
                df = self.spark.read.format("avro").load(file)
            except AnalysisException:
                self.report.report_warning(
                    file,
                    "To ingest avro files, please install the spark-avro package: https://mvnrepository.com/artifact/org.apache.spark/spark-avro_2.12/3.0.3",
                )
                return None

        # TODO: add support for more file types
        # elif file.endswith(".orc"):
        # df = self.spark.read.orc(file)
        else:
            self.report.report_warning(file, f"file {file} has unsupported extension")
            return None

        # replace periods in names because they break PyDeequ
        # see https://mungingdata.com/pyspark/avoid-dots-periods-column-names/
        return df.toDF(*(c.replace(".", "_") for c in df.columns))

    def get_table_schema(
        self, file_path: str, table_name: str
    ) -> Iterable[MetadataWorkUnit]:

        data_platform_urn = make_data_platform_urn(self.source_config.platform)
        dataset_urn = make_dataset_urn(
            self.source_config.platform, table_name, self.source_config.env
        )

        dataset_name = os.path.basename(file_path)

        # if no path spec is provided and the file is in S3, then use the S3 path to construct an URN
        if is_s3_uri(file_path) and self.source_config.path_spec is None:
            dataset_urn = make_s3_urn(file_path, self.source_config.env)

        dataset_snapshot = DatasetSnapshot(
            urn=dataset_urn,
            aspects=[],
        )

        dataset_properties = DatasetPropertiesClass(
            description="",
            customProperties={},
        )
        dataset_snapshot.aspects.append(dataset_properties)

        if file_path.startswith("s3a://"):
            if self.source_config.aws_config is None:
                raise ValueError("AWS config is required for S3 file sources")

            s3_client = self.source_config.aws_config.get_s3_client()

            file = smart_open(file_path, "rb", transport_params={"client": s3_client})

        else:

            file = open(file_path, "rb")

        fields = []

        try:
            if file_path.endswith(".parquet"):
                fields = parquet.ParquetInferrer().infer_schema(file)
            elif file_path.endswith(".csv"):
                fields = csv_tsv.CsvInferrer(
                    max_rows=self.source_config.max_rows
                ).infer_schema(file)
            elif file_path.endswith(".tsv"):
                fields = csv_tsv.TsvInferrer(
                    max_rows=self.source_config.max_rows
                ).infer_schema(file)
            elif file_path.endswith(".json"):
                fields = json.JsonInferrer().infer_schema(file)
            elif file_path.endswith(".avro"):
                fields = avro.AvroInferrer().infer_schema(file)
            else:
                self.report.report_warning(
                    file_path, f"file {file_path} has unsupported extension"
                )
            file.close()
        except Exception as e:
            self.report.report_warning(
                file_path, f"could not infer schema for file {file_path}: {e}"
            )
            file.close()

        fields = sorted(fields, key=lambda f: f.fieldPath)
        schema_metadata = SchemaMetadata(
            schemaName=dataset_name,
            platform=data_platform_urn,
            version=0,
            hash="",
            fields=fields,
            platformSchema=OtherSchemaClass(rawSchema=""),
        )

        dataset_snapshot.aspects.append(schema_metadata)

        mce = MetadataChangeEvent(proposedSnapshot=dataset_snapshot)
        wu = MetadataWorkUnit(id=file_path, mce=mce)
        self.report.report_workunit(wu)
        yield wu

    def get_table_name(self, relative_path: str, full_path: str) -> str:

        if self.source_config.path_spec is None:
            name, extension = os.path.splitext(full_path)

            if extension != "":
                extension = extension[1:]  # remove the dot
                return f"{name}_{extension}"

            return name

        def warn():
            self.report.report_warning(
                relative_path,
                f"Unable to determine table name from provided path spec {self.source_config.path_spec} for file {relative_path}",
            )

        name_matches = parse.parse(self.source_config.path_spec, relative_path)

        if name_matches is None:
            warn()
            return relative_path

        if "name" not in name_matches:
            warn()
            return relative_path

        name_matches_dict = name_matches["name"]

        # sort the dictionary of matches by key and take the values
        name_components = [
            v for k, v in sorted(name_matches_dict.items(), key=lambda x: int(x[0]))
        ]

        return ".".join(name_components)

    def ingest_table(
        self, full_path: str, relative_path: str
    ) -> Iterable[MetadataWorkUnit]:

        table_name = self.get_table_name(relative_path, full_path)

        # yield the table schema first
        logger.debug(
            f"Ingesting {full_path}: making table schemas {datetime.now().strftime('%d/%m/%Y %H:%M:%S')}"
        )
        yield from self.get_table_schema(full_path, table_name)

        # If profiling is not enabled, skip the rest
        if not self.source_config.profiling.enabled:
            return

        # read in the whole table with Spark for profiling
        table = self.read_file_spark(full_path)

        # if table is not readable, skip
        if table is None:
            self.report.report_warning(
                table_name, f"unable to read table {table_name} from file {full_path}"
            )
            return

        with PerfTimer() as timer:
            # init PySpark analysis object
            logger.debug(
                f"Profiling {full_path}: reading file and computing nulls+uniqueness {datetime.now().strftime('%d/%m/%Y %H:%M:%S')}"
            )
            table_profiler = _SingleTableProfiler(
                table,
                self.spark,
                self.source_config.profiling,
                self.report,
                full_path,
            )

            logger.debug(
                f"Profiling {full_path}: preparing profilers to run {datetime.now().strftime('%d/%m/%Y %H:%M:%S')}"
            )
            # instead of computing each profile individually, we run them all in a single analyzer.run() call
            # we use a single call because the analyzer optimizes the number of calls to the underlying profiler
            # since multiple profiles reuse computations, this saves a lot of time
            table_profiler.prepare_table_profiles()

            # compute the profiles
            logger.debug(
                f"Profiling {full_path}: computing profiles {datetime.now().strftime('%d/%m/%Y %H:%M:%S')}"
            )
            analysis_result = table_profiler.analyzer.run()
            analysis_metrics = AnalyzerContext.successMetricsAsDataFrame(
                self.spark, analysis_result
            )

            logger.debug(
                f"Profiling {full_path}: extracting profiles {datetime.now().strftime('%d/%m/%Y %H:%M:%S')}"
            )
            table_profiler.extract_table_profiles(analysis_metrics)

            time_taken = timer.elapsed_seconds()

            logger.info(
                f"Finished profiling {full_path}; took {time_taken:.3f} seconds"
            )

            self.profiling_times_taken.append(time_taken)

        mcp = MetadataChangeProposalWrapper(
            entityType="dataset",
            entityUrn=make_dataset_urn(
                self.source_config.platform, table_name, self.source_config.env
            ),
            changeType=ChangeTypeClass.UPSERT,
            aspectName="datasetProfile",
            aspect=table_profiler.profile,
        )
        wu = MetadataWorkUnit(
            id=f"profile-{self.source_config.platform}-{full_path}", mcp=mcp
        )
        self.report.report_workunit(wu)
        yield wu

    def get_workunits_s3(self) -> Iterable[MetadataWorkUnit]:

        plain_base_path = strip_s3_prefix(self.source_config.base_path)

        # append a trailing slash if it's not there so prefix filtering works
        if not plain_base_path.endswith("/"):
            plain_base_path = plain_base_path + "/"

        if self.source_config.aws_config is None:
            raise ValueError("AWS config is required for S3 file sources")

        s3 = self.source_config.aws_config.get_s3_resource()
        bucket = s3.Bucket(plain_base_path.split("/")[0])

        unordered_files = []

        for obj in bucket.objects.filter(
            Prefix=plain_base_path.split("/", maxsplit=1)[1]
        ):

            s3_path = f"s3://{obj.bucket_name}/{obj.key}"

            # if table patterns do not allow this file, skip
            if not self.source_config.schema_patterns.allowed(s3_path):
                continue

            # if the file is a directory, skip it
            if obj.key.endswith("/"):
                continue

            file = os.path.basename(obj.key)

            if self.source_config.ignore_dotfiles and file.startswith("."):
                continue

            obj_path = f"s3a://{obj.bucket_name}/{obj.key}"

            unordered_files.append(obj_path)

        for aws_file in sorted(unordered_files):

            relative_path = "./" + aws_file[len(f"s3a://{plain_base_path}") :]

            # pass in the same relative_path as the full_path for S3 files
            yield from self.ingest_table(aws_file, relative_path)

    def get_workunits_local(self) -> Iterable[MetadataWorkUnit]:
        for root, dirs, files in os.walk(self.source_config.base_path):
            for file in sorted(files):

                if self.source_config.ignore_dotfiles and file.startswith("."):
                    continue

                full_path = os.path.join(root, file)

                relative_path = "./" + os.path.relpath(
                    full_path, self.source_config.base_path
                )

                # if table patterns do not allow this file, skip
                if not self.source_config.schema_patterns.allowed(full_path):
                    continue

                yield from self.ingest_table(full_path, relative_path)

    def get_workunits(self) -> Iterable[MetadataWorkUnit]:

        with PerfTimer() as timer:

            # check if file is an s3 object
            if is_s3_uri(self.source_config.base_path):
                yield from self.get_workunits_s3()

            else:
                yield from self.get_workunits_local()

            if not self.source_config.profiling.enabled:
                return

            total_time_taken = timer.elapsed_seconds()

            logger.info(
                f"Profiling {len(self.profiling_times_taken)} table(s) finished in {total_time_taken:.3f} seconds"
            )

            time_percentiles: Dict[str, float] = {}

            if len(self.profiling_times_taken) > 0:
                percentiles = [50, 75, 95, 99]
                percentile_values = stats.calculate_percentiles(
                    self.profiling_times_taken, percentiles
                )

                time_percentiles = {
                    f"table_time_taken_p{percentile}": 10
                    ** int(log10(percentile_values[percentile] + 1))
                    for percentile in percentiles
                }

            telemetry.telemetry_instance.ping(
                "data_lake_profiling_summary",
                # bucket by taking floor of log of time taken
                {
                    "total_time_taken": 10 ** int(log10(total_time_taken + 1)),
                    "count": 10 ** int(log10(len(self.profiling_times_taken) + 1)),
                    "platform": self.source_config.platform,
                    **time_percentiles,
                },
            )

    def get_report(self):
        return self.report

    def close(self):
        pass<|MERGE_RESOLUTION|>--- conflicted
+++ resolved
@@ -165,20 +165,6 @@
         )
 
         if config.profiling.enabled:
-<<<<<<< HEAD
-            for config_flag in profiling_flags_to_report:
-                config_value = getattr(config.profiling, config_flag)
-                config_int = (
-                    1 if config_value else 0
-                )  # convert to int so it can be emitted as a value
-
-                telemetry.telemetry_instance.ping(
-                    "data_lake_profiling",
-                    "config",
-                    config_flag,
-                    config_int,
-                )
-=======
             telemetry.telemetry_instance.ping(
                 "data_lake_profiling_config",
                 {
@@ -186,9 +172,7 @@
                     for config_flag in profiling_flags_to_report
                 },
             )
->>>>>>> 3a0fe443
-
-                self.init_spark()
+            self.init_spark()
 
     def init_spark(self):
 
