--- conflicted
+++ resolved
@@ -11,10 +11,10 @@
 
 import ijson
 from pydantic import validator
+from pydantic.class_validators import root_validator
 from pydantic.fields import Field
 
 from datahub.configuration.common import ConfigEnum, ConfigModel
-from datahub.configuration.validate_field_rename import pydantic_renamed_field
 from datahub.emitter.mcp import MetadataChangeProposalWrapper
 from datahub.ingestion.api.common import PipelineContext
 from datahub.ingestion.api.decorators import (
@@ -72,7 +72,6 @@
     )
     compression: CompressionTypes = CompressionTypes.NONE
 
-<<<<<<< HEAD
     @validator("read_mode", "compression", pre=True)
     def str_to_enum(cls, v):
         if v and isinstance(v, str):
@@ -90,11 +89,6 @@
             )
 
         return values
-=======
-    _filename_populates_path_if_present = pydantic_renamed_field(
-        "filename", "path", print_warning=False
-    )
->>>>>>> 21d9cb62
 
     @validator("file_extension", always=True)
     def add_leading_dot_to_extension(cls, v: str) -> str:
@@ -201,26 +195,37 @@
         config = FileSourceConfig.parse_obj(config_dict)
         return cls(ctx, config)
 
+    def _get_file_pattern(self) -> str:
+        def get_pattern(suffix: Optional[str] = None) -> str:
+            return (
+                f"*{self.config.file_extension}"
+                if suffix is None
+                else f"*{self.config.file_extension}{suffix}"
+            )
+
+        if self.config.compression == CompressionTypes.GZIP:
+            return get_pattern(suffix=".gz")
+
+        return get_pattern()
+
     def get_filenames(self) -> Iterable[str]:
         if self.config.path.is_file():
             self.report.total_num_files = 1
-<<<<<<< HEAD
-            self.report.total_bytes_on_disk = os.path.getsize(Path(self.config.path))
-            return [self.config.path]
-        if is_dir:
-            p = Path(self.config.path)
-=======
+            self.report.total_bytes_on_disk = os.path.getsize(self.config.path)
             return [str(self.config.path)]
-        elif self.config.path.is_dir():
->>>>>>> 21d9cb62
+
+        if self.config.path.is_dir():
+            file_list: List[pathlib.Path] = list(
+                self.config.path.glob(self._get_file_pattern())
+            )
+
             files_and_stats = [
-                (str(x), os.path.getsize(x))
-                for x in list(self.config.path.glob(f"*{self.config.file_extension}"))
-                if x.is_file()
+                (str(x), os.path.getsize(x)) for x in file_list if x.is_file()
             ]
             self.report.total_num_files = len(files_and_stats)
             self.report.total_bytes_on_disk = sum([y for (x, y) in files_and_stats])
             return [x for (x, y) in files_and_stats]
+
         raise Exception(f"Failed to process {self.config.path}")
 
     def get_workunits(self) -> Iterable[Union[MetadataWorkUnit, UsageStatsWorkUnit]]:
@@ -299,8 +304,7 @@
                 yield i, obj
                 self.report.current_file_elements_read += 1
         else:
-<<<<<<< HEAD
-            self.fp = open_func(path, "rb")
+            self.fp = open_func(path, "rb")  # type: ignore
             count_start_time = datetime.datetime.now()
             parse_stream = ijson.parse(self.fp, use_float=True)
             total_elements = 0
@@ -309,20 +313,8 @@
             count_end_time = datetime.datetime.now()
             self.report.add_count_time(count_end_time - count_start_time)
             self.report.current_file_num_elements = total_elements
-=======
-            self.fp = open(path, "rb")
-            if self.config.count_all_before_starting:
-                count_start_time = datetime.datetime.now()
-                parse_stream = ijson.parse(self.fp, use_float=True)
-                total_elements = 0
-                for row in ijson.items(parse_stream, "item", use_float=True):
-                    total_elements += 1
-                count_end_time = datetime.datetime.now()
-                self.report.add_count_time(count_end_time - count_start_time)
-                self.report.current_file_num_elements = total_elements
->>>>>>> 21d9cb62
             self.report.current_file_elements_read = 0
-            self.fp.seek(0)
+            self.fp.seek(0)  # type: ignore
             parse_start_time = datetime.datetime.now()
             parse_stream = ijson.parse(self.fp, use_float=True)
             rows_yielded = 0
