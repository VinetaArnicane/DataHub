--- conflicted
+++ resolved
@@ -58,7 +58,6 @@
     get_key_prefix,
     strip_s3_prefix,
 )
-from datahub.ingestion.source.data_lake.data_lake_utils import ContainerWUCreator
 from datahub.ingestion.source.s3.config import DataLakeSourceConfig, PathSpec
 from datahub.ingestion.source.s3.data_lake_utils import ContainerWUCreator
 from datahub.ingestion.source.s3.profiling import _SingleTableProfiler
@@ -620,11 +619,7 @@
         table_data = None
         table_data = TableData(
             display_name=table_name,
-<<<<<<< HEAD
-            is_s3=path_spec.is_s3(),
-=======
             is_s3=path_spec.is_s3,
->>>>>>> af6a423f
             full_path=path,
             partitions=None,
             timestamp=timestamp,
