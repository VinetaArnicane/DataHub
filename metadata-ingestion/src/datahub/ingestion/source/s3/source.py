--- conflicted
+++ resolved
@@ -446,32 +446,16 @@
         for partition_key in partition_keys:
             fields.append(
                 SchemaField(
-                    fieldPath=(
-                        f"{partition_key[0]}"
+                    fieldPath=f"{partition_key[0]}"
                         if not is_fieldpath_v2
-<<<<<<< HEAD
-                        else f"[version=2.0].[type=string].{partition_key[0]}"
-                    ),
-                    nativeDataType="string",
-                    type=(
-                        SchemaFieldDataType(StringTypeClass())
-                        if not is_fieldpath_v2
-                        else SchemaFieldDataTypeClass(type=StringTypeClass())
-                    ),
-                    isPartitioningKey=True,
-                    nullable=True,
-                    recursive=False,
-=======
-                        else f"[version=2.0].[type=string].{partition_key}",
+                        else f"[version=2.0].[type=string].{partition_key[0]}",
                         nativeDataType="string",
                         type=SchemaFieldDataTypeClass(StringTypeClass()),
                         isPartitioningKey=True,
                         nullable=True,
                         recursive=False,
                     )
->>>>>>> 796483ba
-                )
-            )
+                )
 
     def get_table_profile(
         self, table_data: TableData, dataset_urn: str
