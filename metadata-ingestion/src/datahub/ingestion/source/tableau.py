--- conflicted
+++ resolved
@@ -381,7 +381,6 @@
         description="[Experimental] Whether to extract lineage from unsupported custom sql queries using SQL parsing",
     )
 
-<<<<<<< HEAD
     ignore_upstream_lineage_platforms: Optional[str] = Field(
         default="",
         description="Comma separated list of platforms to not ingest upstream lineage for",
@@ -390,7 +389,8 @@
     upstream_postgres_database_whitelist: Optional[str] = Field(
         default="",
         description="Comma separated list of postgres databases to include in upstream lineage",
-=======
+    )
+
     force_extraction_of_lineage_from_custom_sql_queries: bool = Field(
         default=False,
         description="[Experimental] Force extraction of lineage from custom sql queries using SQL parsing, ignoring Tableau metadata",
@@ -400,7 +400,6 @@
         default=False,
         description="[Experimental] Ignore pre ingested tables schemas during parsing of SQL queries "
         "(allows to workaround ingestion errors when pre ingested schema and queries are out of sync)",
->>>>>>> 2873736e
     )
 
     # pre = True because we want to take some decision before pydantic initialize the configuration to default values
@@ -1507,7 +1506,6 @@
             # Browse path
             if project and datasource_name:
                 browse_paths = BrowsePathsClass(
-<<<<<<< HEAD
                     paths=[
                         f"/{self.config.env.lower()}/{self.platform}"
                         + (
@@ -1517,9 +1515,6 @@
                         )
                         + f"/{project}/{datasource[c.NAME]}"
                     ]
-=======
-                    paths=[f"{self.dataset_browse_prefix}/{project}/{datasource_name}"]
->>>>>>> 2873736e
                 )
                 dataset_snapshot.aspects.append(browse_paths)
             else:
@@ -1989,7 +1984,6 @@
 
         if browse_path:
             browse_paths = BrowsePathsClass(
-<<<<<<< HEAD
                 paths=[
                     f"/{self.config.env.lower()}/{self.platform}"
                     + (
@@ -1999,9 +1993,6 @@
                     )
                     + f"/{browse_path}"
                 ]
-=======
-                paths=[f"{self.dataset_browse_prefix}/{browse_path}"]
->>>>>>> 2873736e
             )
             dataset_snapshot.aspects.append(browse_paths)
 
@@ -2213,7 +2204,6 @@
             # Browse path
             browse_paths = BrowsePathsClass(
                 paths=[
-<<<<<<< HEAD
                     f"/{self.config.env.lower()}/{self.platform}"
                     + (
                         f"/{self.config.platform_instance}"
@@ -2221,9 +2211,6 @@
                         else ""
                     )
                     + f"/{path}"
-=======
-                    f"{self.dataset_browse_prefix}/{path}"
->>>>>>> 2873736e
                     for path in sorted(database_table.paths, key=lambda p: (len(p), p))
                 ]
             )
@@ -2782,7 +2769,6 @@
             if project_luid in self.tableau_project_registry:
                 browse_paths = BrowsePathsClass(
                     paths=[
-<<<<<<< HEAD
                         f"/{self.platform}"
                         + (
                             f"/{self.config.platform_instance}"
@@ -2791,10 +2777,6 @@
                         )
                         + f"/{self._project_luid_to_browse_path_name(project_luid)}"
                         + f"/{workbook[c.NAME].replace('/', REPLACE_SLASH_CHAR)}"
-=======
-                        f"{self.no_env_browse_prefix}/{self._project_luid_to_browse_path_name(project_luid)}"
-                        f"/{workbook[c.NAME].replace('/', REPLACE_SLASH_CHAR)}"
->>>>>>> 2873736e
                     ]
                 )
 
@@ -2802,7 +2784,6 @@
                 # browse path
                 browse_paths = BrowsePathsClass(
                     paths=[
-<<<<<<< HEAD
                         f"/{self.platform}"
                         + (
                             f"/{self.config.platform_instance}"
@@ -2811,10 +2792,6 @@
                         )
                         + f"/{workbook[c.PROJECT_NAME].replace('/', REPLACE_SLASH_CHAR)}"
                         + f"/{workbook[c.NAME].replace('/', REPLACE_SLASH_CHAR)}"
-=======
-                        f"{self.no_env_browse_prefix}/{workbook[c.PROJECT_NAME].replace('/', REPLACE_SLASH_CHAR)}"
-                        f"/{workbook[c.NAME].replace('/', REPLACE_SLASH_CHAR)}"
->>>>>>> 2873736e
                     ]
                 )
 
