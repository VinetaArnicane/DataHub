--- conflicted
+++ resolved
@@ -2877,7 +2877,6 @@
         if self.server is None or not self.server.is_signed_in():
             return
         try:
-<<<<<<< HEAD
             if self.config.ingest_multiple_sites:
                 for site in TSC.Pager(self.server.sites):
                     if (
@@ -2893,32 +2892,6 @@
                 site = self.server.sites.get_by_id(self.server.site_id)
                 self.current_site = site
                 yield from self._ingest_tableau_site()
-=======
-            # Initialise the dictionary to later look-up for chart and dashboard stat
-            if self.config.extract_usage_stats:
-                self._populate_usage_stat_registry()
-
-            # Populate the map of database names and database hostnames to be used later to map
-            # databases to platform instances.
-            if self.config.database_hostname_to_platform_instance_map:
-                self._populate_database_server_hostname_map()
-
-            self._populate_projects_registry()
-            yield from self.emit_project_containers()
-            yield from self.emit_workbooks()
-            if self.sheet_ids:
-                yield from self.emit_sheets()
-            if self.dashboard_ids:
-                yield from self.emit_dashboards()
-            if self.embedded_datasource_ids_being_used:
-                yield from self.emit_embedded_datasources()
-            if self.datasource_ids_being_used:
-                yield from self.emit_published_datasources()
-            if self.custom_sql_ids_being_used:
-                yield from self.emit_custom_sql_datasources()
-            if self.database_tables:
-                yield from self.emit_upstream_tables()
->>>>>>> 648fd459
         except MetadataQueryException as md_exception:
             self.report.failure(
                 key="tableau-metadata",
@@ -2930,7 +2903,14 @@
         # Initialise the dictionary to later look-up for chart and dashboard stat
         if self.config.extract_usage_stats:
             self._populate_usage_stat_registry()
+
+        # Populate the map of database names and database hostnames to be used later to map
+        # databases to platform instances.
+        if self.config.database_hostname_to_platform_instance_map:
+            self._populate_database_server_hostname_map()
+
         self._populate_projects_registry()
+
         if self.config.add_site_container:
             yield from self.emit_site_container()
         yield from self.emit_project_containers()
