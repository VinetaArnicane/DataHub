import json
import logging
from datetime import datetime
from functools import lru_cache
from typing import Any, Dict, Iterable, List, Optional, Tuple, Union

import dateutil.parser as dp
from pydantic import validator
from pydantic.fields import Field
from tableauserverclient import (
    PersonalAccessTokenAuth,
    Server,
    ServerResponseError,
    TableauAuth,
)

import datahub.emitter.mce_builder as builder
from datahub.configuration.common import ConfigModel, ConfigurationError
from datahub.emitter.mcp import MetadataChangeProposalWrapper
from datahub.emitter.mcp_builder import (
    PlatformKey,
    add_entity_to_container,
    gen_containers,
)
from datahub.ingestion.api.common import PipelineContext
from datahub.ingestion.api.decorators import (
    SourceCapability,
    SupportStatus,
    capability,
    config_class,
    platform_name,
    support_status,
)
from datahub.ingestion.api.source import Source, SourceReport
from datahub.ingestion.api.workunit import MetadataWorkUnit
from datahub.ingestion.source.tableau_common import (
    FIELD_TYPE_MAPPING,
    MetadataQueryException,
    clean_query,
    custom_sql_graphql_query,
    get_field_value_in_sheet,
    get_tags_from_params,
    get_unique_custom_sql,
    make_description_from_params,
    make_table_urn,
    published_datasource_graphql_query,
    query_metadata,
    workbook_graphql_query,
)
from datahub.metadata.com.linkedin.pegasus2avro.common import (
    AuditStamp,
    ChangeAuditStamps,
)
from datahub.metadata.com.linkedin.pegasus2avro.dataset import (
    DatasetLineageTypeClass,
    UpstreamClass,
    UpstreamLineage,
)
from datahub.metadata.com.linkedin.pegasus2avro.metadata.snapshot import (
    ChartSnapshot,
    DashboardSnapshot,
    DatasetSnapshot,
)
from datahub.metadata.com.linkedin.pegasus2avro.mxe import MetadataChangeEvent
from datahub.metadata.com.linkedin.pegasus2avro.schema import (
    NullTypeClass,
    OtherSchema,
    SchemaField,
    SchemaFieldDataType,
    SchemaMetadata,
)
from datahub.metadata.schema_classes import (
    BrowsePathsClass,
    ChangeTypeClass,
    ChartInfoClass,
    DashboardInfoClass,
    DatasetPropertiesClass,
    OwnerClass,
    OwnershipClass,
    OwnershipTypeClass,
    SubTypesClass,
    ViewPropertiesClass,
)
from datahub.utilities import config_clean

logger: logging.Logger = logging.getLogger(__name__)

# Replace / with |
REPLACE_SLASH_CHAR = "|"


class TableauConfig(ConfigModel):
<<<<<<< HEAD
    connect_uri: str = Field(description="Tableau host URL.")
    username: Optional[str] = Field(
        default=None,
        description="Tableau username, must be set if authenticating using username/password.",
    )
    password: Optional[str] = Field(
        default=None,
        description="Tableau password, must be set if authenticating using username/password.",
    )
    token_name: Optional[str] = Field(
        default=None,
        description="Tableau token name, must be set if authenticating using a personal access token.",
    )
    token_value: Optional[str] = Field(
        default=None,
        description="Tableau token value, must be set if authenticating using a personal access token.",
    )

    site: str = Field(
        default="",
        description="Tableau Site. Always required for Tableau Online. Use emptystring "
        " to connect with Default site on Tableau Server.",
    )
    projects: Optional[List[str]] = Field(
        default=["default"], description="List of projects"
    )
    default_schema_map: dict = Field(
        default={}, description="Default schema to use when schema is not found."
    )
    ingest_tags: Optional[bool] = Field(
        default=False,
        description="Ingest Tags from source. This will override Tags entered from UI",
    )
    ingest_owner: Optional[bool] = Field(
        default=False,
        description="Ingest Owner from source. This will override Owner info entered from UI",
    )

    workbooks_page_size: int = Field(
        default=10,
        description="Number of workbooks to query at a time using Tableau api.",
    )
    env: str = Field(
        default=builder.DEFAULT_ENV,
        description="Environment to use in namespace when constructing URNs.",
    )
=======
    connect_uri: str
    username: Optional[str] = None
    password: Optional[str] = None
    token_name: Optional[str] = None
    token_value: Optional[str] = None

    site: str = ""
    projects: Optional[List] = ["default"]
    default_schema_map: dict = {}
    ingest_tags: Optional[bool] = False
    ingest_owner: Optional[bool] = False
    ingest_tables_external: bool = False

    workbooks_page_size: int = 10
    env: str = builder.DEFAULT_ENV
>>>>>>> d0eb7723

    @validator("connect_uri")
    def remove_trailing_slash(cls, v):
        return config_clean.remove_trailing_slashes(v)


class WorkbookKey(PlatformKey):
    workbook_id: str


@platform_name("Tableau")
@config_class(TableauConfig)
@support_status(SupportStatus.INCUBATING)
@capability(
    SourceCapability.PLATFORM_INSTANCE,
    "Not applicable to source",
    supported=False,
)
@capability(SourceCapability.DOMAINS, "Requires transformer", supported=False)
@capability(SourceCapability.DATA_PROFILING, "", supported=False)
@capability(SourceCapability.DESCRIPTIONS, "Enabled by default")
@capability(
    SourceCapability.USAGE_STATS,
    "",
    supported=False,
)
@capability(SourceCapability.DELETION_DETECTION, "", supported=False)
@capability(SourceCapability.OWNERSHIP, "Requires recipe configuration")
@capability(SourceCapability.TAGS, "Requires recipe configuration")
@capability(
    SourceCapability.PARTITION_SUPPORT, "Not applicable to source", supported=False
)
@capability(SourceCapability.LINEAGE_COARSE, "Enabled by default")
class TableauSource(Source):
    config: TableauConfig
    report: SourceReport
    platform = "tableau"
    server: Optional[Server]
    upstream_tables: Dict[str, Tuple[Any, Optional[str], bool]] = {}

    def __hash__(self):
        return id(self)

    def __init__(
        self,
        config: TableauConfig,
        ctx: PipelineContext,
    ):
        super().__init__(ctx)

        self.config = config
        self.report = SourceReport()
        self.server = None
        # This list keeps track of datasource being actively used by workbooks so that we only retrieve those
        # when emitting published data sources.
        self.datasource_ids_being_used: List[str] = []
        # This list keeps track of datasource being actively used by workbooks so that we only retrieve those
        # when emitting custom SQL data sources.
        self.custom_sql_ids_being_used: List[str] = []

        self._authenticate()

    def close(self) -> None:
        if self.server is not None:
            self.server.auth.sign_out()

    def _authenticate(self):
        # https://tableau.github.io/server-client-python/docs/api-ref#authentication
        authentication: Optional[Union[TableauAuth, PersonalAccessTokenAuth]] = None
        if self.config.username and self.config.password:
            authentication = TableauAuth(
                username=self.config.username,
                password=self.config.password,
                site_id=self.config.site,
            )
        elif self.config.token_name and self.config.token_value:
            authentication = PersonalAccessTokenAuth(
                self.config.token_name, self.config.token_value, self.config.site
            )
        else:
            raise ConfigurationError(
                "Tableau Source: Either username/password or token_name/token_value must be set"
            )

        try:
            self.server = Server(self.config.connect_uri, use_server_version=True)
            self.server.auth.sign_in(authentication)
        except ServerResponseError as e:
            logger.error(e)
            self.report.report_failure(
                key="tableau-login",
                reason=f"Unable to Login with credentials provided" f"Reason: {str(e)}",
            )
        except Exception as e:
            logger.error(e)
            self.report.report_failure(
                key="tableau-login", reason=f"Unable to Login" f"Reason: {str(e)}"
            )

    def get_connection_object(
        self,
        query: str,
        connection_type: str,
        query_filter: str,
        count: int = 0,
        current_count: int = 0,
    ) -> Tuple[dict, int, int]:
        query_data = query_metadata(
            self.server, query, connection_type, count, current_count, query_filter
        )

        if "errors" in query_data:
            self.report.report_warning(
                key="tableau-metadata",
                reason=f"Connection: {connection_type} Error: {query_data['errors']}",
            )

        connection_object = (
            query_data.get("data").get(connection_type, {})
            if query_data.get("data")
            else {}
        )

        total_count = connection_object.get("totalCount", 0)
        has_next_page = connection_object.get("pageInfo", {}).get("hasNextPage", False)
        return connection_object, total_count, has_next_page

    def emit_workbooks(self, workbooks_page_size: int) -> Iterable[MetadataWorkUnit]:

        projects = (
            f"projectNameWithin: {json.dumps(self.config.projects)}"
            if self.config.projects
            else ""
        )

        workbook_connection, total_count, has_next_page = self.get_connection_object(
            workbook_graphql_query, "workbooksConnection", projects
        )

        current_count = 0
        while has_next_page:
            count = (
                workbooks_page_size
                if current_count + workbooks_page_size < total_count
                else total_count - current_count
            )
            (
                workbook_connection,
                total_count,
                has_next_page,
            ) = self.get_connection_object(
                workbook_graphql_query,
                "workbooksConnection",
                projects,
                count,
                current_count,
            )

            current_count += count

            for workbook in workbook_connection.get("nodes", []):
                yield from self.emit_workbook_as_container(workbook)
                yield from self.emit_sheets_as_charts(workbook)
                yield from self.emit_dashboards(workbook)
                yield from self.emit_embedded_datasource(workbook)
                yield from self.emit_upstream_tables()

    def _track_custom_sql_ids(self, field: dict) -> None:
        # Tableau shows custom sql datasource as a table in ColumnField.
        if field.get("__typename") == "ColumnField":
            for column in field.get("columns", []):
                table_id = (
                    column.get("table", {}).get("id") if column.get("table") else None
                )

                if (
                    table_id is not None
                    and table_id not in self.custom_sql_ids_being_used
                ):
                    self.custom_sql_ids_being_used.append(table_id)

    def _create_upstream_table_lineage(
        self,
        datasource: dict,
        project: str,
        is_custom_sql: bool = False,
        is_embedded_ds: bool = False,
    ) -> List[UpstreamClass]:
        upstream_tables = []

        for ds in datasource.get("upstreamDatasources", []):
            if ds["id"] not in self.datasource_ids_being_used:
                self.datasource_ids_being_used.append(ds["id"])

            datasource_urn = builder.make_dataset_urn(
                self.platform, ds["id"], self.config.env
            )
            upstream_table = UpstreamClass(
                dataset=datasource_urn,
                type=DatasetLineageTypeClass.TRANSFORMED,
            )
            upstream_tables.append(upstream_table)

        # When tableau workbook connects to published datasource, it creates an embedded
        # datasource inside workbook that connects to published datasource. Both embedded
        # and published datasource have same upstreamTables in this case.
        if upstream_tables and is_embedded_ds:
            logger.debug(
                f"Embedded datasource {datasource.get('id')} has upstreamDatasources.\
                Setting only upstreamDatasources lineage. The upstreamTables lineage \
                    will be set via upstream published datasource."
            )
            return upstream_tables

        for table in datasource.get("upstreamTables", []):
            # skip upstream tables when there is no column info when retrieving embedded datasource
            # and when table name is None
            # Schema details for these will be taken care in self.emit_custom_sql_ds()
            if not is_custom_sql and not table.get("columns"):
                continue
            elif table["name"] is None:
                continue

            schema = table.get("schema", "")
            table_name = table.get("name", "")
            full_name = table.get("fullName", "")
            upstream_db = table.get("database", {}).get("name", "")
            logger.debug(
                "Processing Table with Connection Type: {0} and id {1}".format(
                    table.get("connectionType", ""), table.get("id", "")
                )
            )
            schema = self._get_schema(schema, upstream_db, full_name)
            # if the schema is included within the table name we omit it
            if (
                schema
                and table_name
                and full_name
                and table_name == full_name
                and schema in table_name
            ):
                schema = ""
            table_urn = make_table_urn(
                self.config.env,
                upstream_db,
                table.get("connectionType", ""),
                schema,
                table_name,
            )

            upstream_table = UpstreamClass(
                dataset=table_urn,
                type=DatasetLineageTypeClass.TRANSFORMED,
            )
            upstream_tables.append(upstream_table)

            table_path = None
            if project and datasource.get("name"):
                table_name = table.get("name") if table.get("name") else table["id"]
                table_path = f"{project.replace('/', REPLACE_SLASH_CHAR)}/{datasource['name']}/{table_name}"

            self.upstream_tables[table_urn] = (
                table.get("columns", []),
                table_path,
                table.get("isEmbedded") if table.get("isEmbedded") else False,
            )

        return upstream_tables

    def emit_custom_sql_datasources(self) -> Iterable[MetadataWorkUnit]:
        count_on_query = len(self.custom_sql_ids_being_used)
        custom_sql_filter = "idWithin: {}".format(
            json.dumps(self.custom_sql_ids_being_used)
        )
        custom_sql_connection, total_count, has_next_page = self.get_connection_object(
            custom_sql_graphql_query, "customSQLTablesConnection", custom_sql_filter
        )

        current_count = 0
        while has_next_page:
            count = (
                count_on_query
                if current_count + count_on_query < total_count
                else total_count - current_count
            )
            (
                custom_sql_connection,
                total_count,
                has_next_page,
            ) = self.get_connection_object(
                custom_sql_graphql_query,
                "customSQLTablesConnection",
                custom_sql_filter,
                count,
                current_count,
            )
            current_count += count

            unique_custom_sql = get_unique_custom_sql(
                custom_sql_connection.get("nodes", [])
            )
            for csql in unique_custom_sql:
                csql_id: str = csql["id"]
                csql_urn = builder.make_dataset_urn(
                    self.platform, csql_id, self.config.env
                )
                dataset_snapshot = DatasetSnapshot(
                    urn=csql_urn,
                    aspects=[],
                )

                datasource_name = None
                project = None
                if len(csql["datasources"]) > 0:
                    yield from self._create_lineage_from_csql_datasource(
                        csql_urn, csql["datasources"]
                    )

                    # CustomSQLTable id owned by exactly one tableau data source
                    logger.debug(
                        f"Number of datasources referencing CustomSQLTable: {len(csql['datasources'])}"
                    )

                    datasource = csql["datasources"][0]
                    datasource_name = datasource.get("name")
                    if datasource.get(
                        "__typename"
                    ) == "EmbeddedDatasource" and datasource.get("workbook"):
                        datasource_name = (
                            f"{datasource.get('workbook').get('name')}/{datasource_name}"
                            if datasource_name
                            and datasource.get("workbook").get("name")
                            else None
                        )
                        yield from add_entity_to_container(
                            self.gen_workbook_key(datasource["workbook"]),
                            "dataset",
                            dataset_snapshot.urn,
                        )
                    project = self._get_project(datasource)

                # lineage from custom sql -> datasets/tables #
                columns = csql.get("columns", [])
                yield from self._create_lineage_to_upstream_tables(csql_urn, columns)

                #  Schema Metadata
                schema_metadata = self.get_schema_metadata_for_custom_sql(columns)
                if schema_metadata is not None:
                    dataset_snapshot.aspects.append(schema_metadata)

                # Browse path
                csql_name = csql.get("name") if csql.get("name") else csql_id

                if project and datasource_name:
                    browse_paths = BrowsePathsClass(
                        paths=[
                            f"/{self.config.env.lower()}/{self.platform}/{project}/{datasource['name']}/{csql_name}"
                        ]
                    )
                    dataset_snapshot.aspects.append(browse_paths)
                else:
                    logger.debug(f"Browse path not set for Custom SQL table {csql_id}")

                dataset_properties = DatasetPropertiesClass(
                    name=csql.get("name"), description=csql.get("description")
                )

                dataset_snapshot.aspects.append(dataset_properties)

                view_properties = ViewPropertiesClass(
                    materialized=False,
                    viewLanguage="SQL",
                    viewLogic=clean_query(csql.get("query", "")),
                )
                dataset_snapshot.aspects.append(view_properties)

                yield self.get_metadata_change_event(dataset_snapshot)
                yield self.get_metadata_change_proposal(
                    dataset_snapshot.urn,
                    aspect_name="subTypes",
                    aspect=SubTypesClass(typeNames=["View", "Custom SQL"]),
                )

    def get_schema_metadata_for_custom_sql(
        self, columns: List[dict]
    ) -> Optional[SchemaMetadata]:
        schema_metadata = None
        for field in columns:
            # Datasource fields
            fields = []
            nativeDataType = field.get("remoteType", "UNKNOWN")
            TypeClass = FIELD_TYPE_MAPPING.get(nativeDataType, NullTypeClass)
            schema_field = SchemaField(
                fieldPath=field.get("name", ""),
                type=SchemaFieldDataType(type=TypeClass()),
                nativeDataType=nativeDataType,
                description=field.get("description", ""),
            )
            fields.append(schema_field)

            schema_metadata = SchemaMetadata(
                schemaName="test",
                platform=f"urn:li:dataPlatform:{self.platform}",
                version=0,
                fields=fields,
                hash="",
                platformSchema=OtherSchema(rawSchema=""),
            )
        return schema_metadata

    def _create_lineage_from_csql_datasource(
        self, csql_urn: str, csql_datasource: List[dict]
    ) -> Iterable[MetadataWorkUnit]:
        for datasource in csql_datasource:
            datasource_urn = builder.make_dataset_urn(
                self.platform, datasource.get("id", ""), self.config.env
            )
            upstream_csql = UpstreamClass(
                dataset=csql_urn,
                type=DatasetLineageTypeClass.TRANSFORMED,
            )

            upstream_lineage = UpstreamLineage(upstreams=[upstream_csql])
            yield self.get_metadata_change_proposal(
                datasource_urn, aspect_name="upstreamLineage", aspect=upstream_lineage
            )

    def _get_project(self, node):
        if node.get("__typename") == "EmbeddedDatasource" and node.get("workbook"):
            return node["workbook"].get("projectName")
        elif node.get("__typename") == "PublishedDatasource":
            return node.get("projectName")
        return None

    def _create_lineage_to_upstream_tables(
        self, csql_urn: str, columns: List[dict]
    ) -> Iterable[MetadataWorkUnit]:
        used_datasources = []
        # Get data sources from columns' reference fields.
        for field in columns:
            data_sources = [
                reference.get("datasource")
                for reference in field.get("referencedByFields", {})
                if reference.get("datasource") is not None
            ]

            for datasource in data_sources:
                if datasource.get("id", "") in used_datasources:
                    continue
                used_datasources.append(datasource.get("id", ""))
                upstream_tables = self._create_upstream_table_lineage(
                    datasource, self._get_project(datasource), is_custom_sql=True
                )
                if upstream_tables:
                    upstream_lineage = UpstreamLineage(upstreams=upstream_tables)
                    yield self.get_metadata_change_proposal(
                        csql_urn,
                        aspect_name="upstreamLineage",
                        aspect=upstream_lineage,
                    )

    def _get_schema_metadata_for_datasource(
        self, datasource_fields: List[dict]
    ) -> Optional[SchemaMetadata]:
        fields = []
        schema_metadata = None
        for field in datasource_fields:
            # check datasource - custom sql relations from a field being referenced
            self._track_custom_sql_ids(field)

            nativeDataType = field.get("dataType", "UNKNOWN")
            TypeClass = FIELD_TYPE_MAPPING.get(nativeDataType, NullTypeClass)

            schema_field = SchemaField(
                fieldPath=field["name"],
                type=SchemaFieldDataType(type=TypeClass()),
                description=make_description_from_params(
                    field.get("description", ""), field.get("formula")
                ),
                nativeDataType=nativeDataType,
                globalTags=get_tags_from_params(
                    [
                        field.get("role", ""),
                        field.get("__typename", ""),
                        field.get("aggregation", ""),
                    ]
                )
                if self.config.ingest_tags
                else None,
            )
            fields.append(schema_field)

        if fields:
            schema_metadata = SchemaMetadata(
                schemaName="test",
                platform=f"urn:li:dataPlatform:{self.platform}",
                version=0,
                fields=fields,
                hash="",
                platformSchema=OtherSchema(rawSchema=""),
            )

        return schema_metadata

    def get_metadata_change_event(
        self, snap_shot: Union["DatasetSnapshot", "DashboardSnapshot", "ChartSnapshot"]
    ) -> MetadataWorkUnit:
        mce = MetadataChangeEvent(proposedSnapshot=snap_shot)
        work_unit = MetadataWorkUnit(id=snap_shot.urn, mce=mce)
        self.report.report_workunit(work_unit)
        return work_unit

    def get_metadata_change_proposal(
        self,
        urn: str,
        aspect_name: str,
        aspect: Union["UpstreamLineage", "SubTypesClass"],
    ) -> MetadataWorkUnit:
        mcp = MetadataChangeProposalWrapper(
            entityType="dataset",
            changeType=ChangeTypeClass.UPSERT,
            entityUrn=urn,
            aspectName=aspect_name,
            aspect=aspect,
        )
        mcp_workunit = MetadataWorkUnit(
            id=f"tableau-{mcp.entityUrn}-{mcp.aspectName}",
            mcp=mcp,
            treat_errors_as_warnings=True,
        )
        self.report.report_workunit(mcp_workunit)
        return mcp_workunit

    def emit_datasource(
        self, datasource: dict, workbook: dict = None, is_embedded_ds: bool = False
    ) -> Iterable[MetadataWorkUnit]:
        datasource_info = workbook
        if not is_embedded_ds:
            datasource_info = datasource

        project = (
            datasource_info.get("projectName", "").replace("/", REPLACE_SLASH_CHAR)
            if datasource_info
            else ""
        )
        datasource_id = datasource["id"]
        datasource_urn = builder.make_dataset_urn(
            self.platform, datasource_id, self.config.env
        )
        if datasource_id not in self.datasource_ids_being_used:
            self.datasource_ids_being_used.append(datasource_id)

        dataset_snapshot = DatasetSnapshot(
            urn=datasource_urn,
            aspects=[],
        )

        datasource_name = (
            datasource.get("name") if datasource.get("name") else datasource_id
        )
        if is_embedded_ds and workbook and workbook.get("name"):
            datasource_name = f"{workbook['name']}/{datasource_name}"
        # Browse path
        browse_paths = BrowsePathsClass(
            paths=[
                f"/{self.config.env.lower()}/{self.platform}/{project}/{datasource_name}"
            ]
        )
        dataset_snapshot.aspects.append(browse_paths)

        # Ownership
        owner = (
            self._get_ownership(datasource_info.get("owner", {}).get("username", ""))
            if datasource_info
            else None
        )
        if owner is not None:
            dataset_snapshot.aspects.append(owner)

        # Dataset properties
        dataset_props = DatasetPropertiesClass(
            name=datasource.get("name"),
            description=datasource.get("description"),
            customProperties={
                "hasExtracts": str(datasource.get("hasExtracts", "")),
                "extractLastRefreshTime": datasource.get("extractLastRefreshTime", "")
                or "",
                "extractLastIncrementalUpdateTime": datasource.get(
                    "extractLastIncrementalUpdateTime", ""
                )
                or "",
                "extractLastUpdateTime": datasource.get("extractLastUpdateTime", "")
                or "",
                "type": datasource.get("__typename", ""),
            },
        )
        dataset_snapshot.aspects.append(dataset_props)

        # Upstream Tables
        if datasource.get("upstreamTables") or datasource.get("upstreamDatasources"):
            # datasource -> db table relations
            upstream_tables = self._create_upstream_table_lineage(
                datasource, project, is_embedded_ds=is_embedded_ds
            )

            if upstream_tables:
                upstream_lineage = UpstreamLineage(upstreams=upstream_tables)
                yield self.get_metadata_change_proposal(
                    datasource_urn,
                    aspect_name="upstreamLineage",
                    aspect=upstream_lineage,
                )

        # Datasource Fields
        schema_metadata = self._get_schema_metadata_for_datasource(
            datasource.get("fields", [])
        )
        if schema_metadata is not None:
            dataset_snapshot.aspects.append(schema_metadata)

        yield self.get_metadata_change_event(dataset_snapshot)
        yield self.get_metadata_change_proposal(
            dataset_snapshot.urn,
            aspect_name="subTypes",
            aspect=SubTypesClass(
                typeNames=(
                    ["Embedded Data Source"]
                    if is_embedded_ds
                    else ["Published Data Source"]
                )
            ),
        )

        if is_embedded_ds:
            yield from add_entity_to_container(
                self.gen_workbook_key(workbook), "dataset", dataset_snapshot.urn
            )

    def emit_published_datasources(self) -> Iterable[MetadataWorkUnit]:
        count_on_query = len(self.datasource_ids_being_used)
        datasource_filter = "idWithin: {}".format(
            json.dumps(self.datasource_ids_being_used)
        )
        (
            published_datasource_conn,
            total_count,
            has_next_page,
        ) = self.get_connection_object(
            published_datasource_graphql_query,
            "publishedDatasourcesConnection",
            datasource_filter,
        )

        current_count = 0
        while has_next_page:
            count = (
                count_on_query
                if current_count + count_on_query < total_count
                else total_count - current_count
            )
            (
                published_datasource_conn,
                total_count,
                has_next_page,
            ) = self.get_connection_object(
                published_datasource_graphql_query,
                "publishedDatasourcesConnection",
                datasource_filter,
                count,
                current_count,
            )

            current_count += count
            for datasource in published_datasource_conn.get("nodes", []):
                yield from self.emit_datasource(datasource)

    def emit_upstream_tables(self) -> Iterable[MetadataWorkUnit]:
        for (table_urn, (columns, path, is_embedded)) in self.upstream_tables.items():
            if not is_embedded and not self.config.ingest_tables_external:
                logger.error(
                    f"Skipping external table {table_urn} as ingest_tables_external is set to False"
                )
                continue

            dataset_snapshot = DatasetSnapshot(
                urn=table_urn,
                aspects=[],
            )
            if path:
                # Browse path
                browse_paths = BrowsePathsClass(
                    paths=[f"/{self.config.env.lower()}/{self.platform}/{path}"]
                )
                dataset_snapshot.aspects.append(browse_paths)
            else:
                logger.debug(f"Browse path not set for table {table_urn}")
            schema_metadata = None
            if columns:
                fields = []
                for field in columns:
                    nativeDataType = field.get("remoteType", "UNKNOWN")
                    TypeClass = FIELD_TYPE_MAPPING.get(nativeDataType, NullTypeClass)

                    schema_field = SchemaField(
                        fieldPath=field["name"],
                        type=SchemaFieldDataType(type=TypeClass()),
                        description="",
                        nativeDataType=nativeDataType,
                    )

                    fields.append(schema_field)

                schema_metadata = SchemaMetadata(
                    schemaName="test",
                    platform=f"urn:li:dataPlatform:{self.platform}",
                    version=0,
                    fields=fields,
                    hash="",
                    platformSchema=OtherSchema(rawSchema=""),
                )
            if schema_metadata is not None:
                dataset_snapshot.aspects.append(schema_metadata)

            yield self.get_metadata_change_event(dataset_snapshot)

    def get_sheetwise_upstream_datasources(self, sheet: dict) -> set:
        sheet_upstream_datasources = set()

        for field in sheet.get("datasourceFields", ""):
            if field and field.get("datasource"):
                sheet_upstream_datasources.add(field["datasource"]["id"])

        return sheet_upstream_datasources

    def emit_sheets_as_charts(self, workbook: Dict) -> Iterable[MetadataWorkUnit]:
        for sheet in workbook.get("sheets", []):
            chart_snapshot = ChartSnapshot(
                urn=builder.make_chart_urn(self.platform, sheet.get("id")),
                aspects=[],
            )

            creator = workbook.get("owner", {}).get("username", "")
            created_at = sheet.get("createdAt", datetime.now())
            updated_at = sheet.get("updatedAt", datetime.now())
            last_modified = self.get_last_modified(creator, created_at, updated_at)

            if sheet.get("path"):
                site_part = f"/site/{self.config.site}" if self.config.site else ""
                sheet_external_url = (
                    f"{self.config.connect_uri}/#{site_part}/views/{sheet.get('path')}"
                )
            elif sheet.get("containedInDashboards"):
                # sheet contained in dashboard
                site_part = f"/t/{self.config.site}" if self.config.site else ""
                dashboard_path = sheet.get("containedInDashboards")[0].get("path", "")
                sheet_external_url = f"{self.config.connect_uri}{site_part}/authoring/{dashboard_path}/{sheet.get('name', '')}"
            else:
                # hidden or viz-in-tooltip sheet
                sheet_external_url = None
            fields = {}
            for field in sheet.get("datasourceFields", ""):
                description = make_description_from_params(
                    get_field_value_in_sheet(field, "description"),
                    get_field_value_in_sheet(field, "formula"),
                )
                fields[get_field_value_in_sheet(field, "name")] = description

            # datasource urn
            datasource_urn = []
            data_sources = self.get_sheetwise_upstream_datasources(sheet)

            for ds_id in data_sources:
                if ds_id is None or not ds_id:
                    continue
                ds_urn = builder.make_dataset_urn(self.platform, ds_id, self.config.env)
                datasource_urn.append(ds_urn)
                if ds_id not in self.datasource_ids_being_used:
                    self.datasource_ids_being_used.append(ds_id)

            # Chart Info
            chart_info = ChartInfoClass(
                description="",
                title=sheet.get("name", ""),
                lastModified=last_modified,
                externalUrl=sheet_external_url,
                inputs=sorted(datasource_urn),
                customProperties=fields,
            )
            chart_snapshot.aspects.append(chart_info)

            if workbook.get("projectName") and workbook.get("name"):
                sheet_name = sheet.get("name") if sheet.get("name") else sheet["id"]
                # Browse path
                browse_path = BrowsePathsClass(
                    paths=[
                        f"/{self.platform}/{workbook['projectName'].replace('/', REPLACE_SLASH_CHAR)}"
                        f"/{workbook['name']}"
                        f"/{sheet_name.replace('/', REPLACE_SLASH_CHAR)}"
                    ]
                )
                chart_snapshot.aspects.append(browse_path)
            else:
                logger.debug(f"Browse path not set for sheet {sheet['id']}")
            # Ownership
            owner = self._get_ownership(creator)
            if owner is not None:
                chart_snapshot.aspects.append(owner)

            #  Tags
            tag_list = sheet.get("tags", [])
            if tag_list and self.config.ingest_tags:
                tag_list_str = [
                    t.get("name", "").upper() for t in tag_list if t is not None
                ]
                chart_snapshot.aspects.append(
                    builder.make_global_tag_aspect_with_tag_list(tag_list_str)
                )

            yield self.get_metadata_change_event(chart_snapshot)

            yield from add_entity_to_container(
                self.gen_workbook_key(workbook), "chart", chart_snapshot.urn
            )

    def emit_workbook_as_container(self, workbook: Dict) -> Iterable[MetadataWorkUnit]:

        workbook_container_key = self.gen_workbook_key(workbook)
        creator = workbook.get("owner", {}).get("username")

        owner_urn = (
            builder.make_user_urn(creator)
            if (creator and self.config.ingest_owner)
            else None
        )

        site_part = f"/site/{self.config.site}" if self.config.site else ""
        workbook_uri = workbook.get("uri", "")
        workbook_part = (
            workbook_uri[workbook_uri.index("/workbooks/") :]
            if workbook.get("uri")
            else None
        )
        workbook_external_url = (
            f"{self.config.connect_uri}/#{site_part}{workbook_part}"
            if workbook_part
            else None
        )

        tag_list = workbook.get("tags", [])
        tag_list_str = (
            [t.get("name", "").upper() for t in tag_list if t is not None]
            if (tag_list and self.config.ingest_tags)
            else None
        )

        container_workunits = gen_containers(
            container_key=workbook_container_key,
            name=workbook.get("name", ""),
            sub_types=["Workbook"],
            description=workbook.get("description"),
            owner_urn=owner_urn,
            external_url=workbook_external_url,
            tags=tag_list_str,
        )

        for wu in container_workunits:
            self.report.report_workunit(wu)
            yield wu

    def gen_workbook_key(self, workbook):
        return WorkbookKey(
            platform=self.platform, instance=None, workbook_id=workbook["id"]
        )

    def emit_dashboards(self, workbook: Dict) -> Iterable[MetadataWorkUnit]:
        for dashboard in workbook.get("dashboards", []):
            dashboard_snapshot = DashboardSnapshot(
                urn=builder.make_dashboard_urn(self.platform, dashboard["id"]),
                aspects=[],
            )

            creator = workbook.get("owner", {}).get("username", "")
            created_at = dashboard.get("createdAt", datetime.now())
            updated_at = dashboard.get("updatedAt", datetime.now())
            last_modified = self.get_last_modified(creator, created_at, updated_at)

            site_part = f"/site/{self.config.site}" if self.config.site else ""
            dashboard_external_url = f"{self.config.connect_uri}/#{site_part}/views/{dashboard.get('path', '')}"
            title = (
                dashboard["name"].replace("/", REPLACE_SLASH_CHAR)
                if dashboard.get("name")
                else ""
            )
            chart_urns = [
                builder.make_chart_urn(self.platform, sheet.get("id"))
                for sheet in dashboard.get("sheets", [])
            ]
            dashboard_info_class = DashboardInfoClass(
                description="",
                title=title,
                charts=chart_urns,
                lastModified=last_modified,
                dashboardUrl=dashboard_external_url,
                customProperties={},
            )
            dashboard_snapshot.aspects.append(dashboard_info_class)

            if workbook.get("projectName") and workbook.get("name"):
                dashboard_name = title if title else dashboard["id"]
                # browse path
                browse_paths = BrowsePathsClass(
                    paths=[
                        f"/{self.platform}/{workbook['projectName'].replace('/', REPLACE_SLASH_CHAR)}"
                        f"/{workbook['name'].replace('/', REPLACE_SLASH_CHAR)}"
                        f"/{dashboard_name}"
                    ]
                )
                dashboard_snapshot.aspects.append(browse_paths)
            else:
                logger.debug(f"Browse path not set for dashboard {dashboard['id']}")

            # Ownership
            owner = self._get_ownership(creator)
            if owner is not None:
                dashboard_snapshot.aspects.append(owner)

            yield self.get_metadata_change_event(dashboard_snapshot)

            yield from add_entity_to_container(
                self.gen_workbook_key(workbook), "dashboard", dashboard_snapshot.urn
            )

    def emit_embedded_datasource(self, workbook: Dict) -> Iterable[MetadataWorkUnit]:
        for datasource in workbook.get("embeddedDatasources", []):
            yield from self.emit_datasource(datasource, workbook, is_embedded_ds=True)

    @lru_cache(maxsize=None)
    def _get_schema(self, schema_provided: str, database: str, fullName: str) -> str:

        # For some databases, the schema attribute in tableau api does not return
        # correct schema name for the table. For more information, see
        # https://help.tableau.com/current/api/metadata_api/en-us/docs/meta_api_model.html#schema_attribute.
        # Hence we extract schema from fullName whenever fullName is available
        schema = self._extract_schema_from_fullName(fullName) if fullName else ""
        if not schema:
            schema = schema_provided
        elif schema != schema_provided:
            logger.debug(
                "Correcting schema, provided {0}, corrected {1}".format(
                    schema_provided, schema
                )
            )

        if not schema and database in self.config.default_schema_map:
            schema = self.config.default_schema_map[database]

        return schema

    @lru_cache(maxsize=None)
    def _extract_schema_from_fullName(self, fullName: str) -> str:
        # fullName is observed to be in format [schemaName].[tableName]
        # OR simply tableName OR [tableName]
        if fullName.startswith("[") and fullName.find("].[") >= 0:
            return fullName[1 : fullName.index("]")]
        return ""

    @lru_cache(maxsize=None)
    def get_last_modified(
        self, creator: str, created_at: bytes, updated_at: bytes
    ) -> ChangeAuditStamps:
        last_modified = ChangeAuditStamps()
        if creator:
            modified_actor = builder.make_user_urn(creator)
            created_ts = int(dp.parse(created_at).timestamp() * 1000)
            modified_ts = int(dp.parse(updated_at).timestamp() * 1000)
            last_modified = ChangeAuditStamps(
                created=AuditStamp(time=created_ts, actor=modified_actor),
                lastModified=AuditStamp(time=modified_ts, actor=modified_actor),
            )
        return last_modified

    @lru_cache(maxsize=None)
    def _get_ownership(self, user: str) -> Optional[OwnershipClass]:
        if self.config.ingest_owner and user:
            owner_urn = builder.make_user_urn(user)
            ownership: OwnershipClass = OwnershipClass(
                owners=[
                    OwnerClass(
                        owner=owner_urn,
                        type=OwnershipTypeClass.DATAOWNER,
                    )
                ]
            )
            return ownership

        return None

    @classmethod
    def create(cls, config_dict: dict, ctx: PipelineContext) -> Source:
        config = TableauConfig.parse_obj(config_dict)
        return cls(config, ctx)

    def get_workunits(self) -> Iterable[MetadataWorkUnit]:
        if self.server is None or not self.server.is_signed_in():
            return
        try:
            yield from self.emit_workbooks(self.config.workbooks_page_size)
            if self.datasource_ids_being_used:
                yield from self.emit_published_datasources()
            if self.custom_sql_ids_being_used:
                yield from self.emit_custom_sql_datasources()
        except MetadataQueryException as md_exception:
            self.report.report_failure(
                key="tableau-metadata",
                reason=f"Unable to retrieve metadata from tableau. Information: {str(md_exception)}",
            )

    def get_report(self) -> SourceReport:
        return self.report<|MERGE_RESOLUTION|>--- conflicted
+++ resolved
@@ -90,7 +90,6 @@
 
 
 class TableauConfig(ConfigModel):
-<<<<<<< HEAD
     connect_uri: str = Field(description="Tableau host URL.")
     username: Optional[str] = Field(
         default=None,
@@ -128,6 +127,10 @@
         default=False,
         description="Ingest Owner from source. This will override Owner info entered from UI",
     )
+    ingest_tables_external: bool = Field(
+        default=False,
+        description="Ingest details for tables external to (not embedded in) tableau as entities.",
+    )
 
     workbooks_page_size: int = Field(
         default=10,
@@ -137,23 +140,6 @@
         default=builder.DEFAULT_ENV,
         description="Environment to use in namespace when constructing URNs.",
     )
-=======
-    connect_uri: str
-    username: Optional[str] = None
-    password: Optional[str] = None
-    token_name: Optional[str] = None
-    token_value: Optional[str] = None
-
-    site: str = ""
-    projects: Optional[List] = ["default"]
-    default_schema_map: dict = {}
-    ingest_tags: Optional[bool] = False
-    ingest_owner: Optional[bool] = False
-    ingest_tables_external: bool = False
-
-    workbooks_page_size: int = 10
-    env: str = builder.DEFAULT_ENV
->>>>>>> d0eb7723
 
     @validator("connect_uri")
     def remove_trailing_slash(cls, v):
