--- conflicted
+++ resolved
@@ -93,19 +93,9 @@
         default=False,
         description="Disables warnings reported for non-AVRO/Protobuf value or key schemas if set.",
     )
-<<<<<<< HEAD
-    registry_name: str = pydantic.Field(
-        default={},
-        description="The name of the Glue Schema Registry from where the schema metadata will be ingested.",
-    )
-    aws_account_region: str = pydantic.Field(
-        default={},
-        description="The name of the Glue Schema Registry from where the schema metadata will be ingested.",
-=======
     disable_topic_record_naming_strategy: bool = pydantic.Field(
         default=False,
         description="Disables the utilization of the TopicRecordNameStrategy for Schema Registry subjects. For more information, visit: https://docs.confluent.io/platform/current/schema-registry/serdes-develop/index.html#handling-differences-between-preregistered-and-client-derived-schemas:~:text=io.confluent.kafka.serializers.subject.TopicRecordNameStrategy",
->>>>>>> 9a874720
     )
 
 
