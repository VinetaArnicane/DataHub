import json
import logging
from dataclasses import dataclass, field
from hashlib import md5
from typing import Dict, Iterable, List, Optional, Tuple, cast

import confluent_kafka
<<<<<<< HEAD
from confluent_kafka.schema_registry import SchemaRegistryError
from confluent_kafka.schema_registry.schema_registry_client import (
    RegisteredSchema,
    Schema,
    SchemaRegistryClient,
)
=======
from confluent_kafka.schema_registry.schema_registry_client import Schema
>>>>>>> d474387e

from datahub.configuration.common import AllowDenyPattern, ConfigurationError
from datahub.configuration.kafka import KafkaConsumerConnectionConfig
from datahub.configuration.source_common import DatasetSourceConfigBase
from datahub.emitter.mce_builder import (
    DEFAULT_ENV,
    make_data_platform_urn,
    make_dataplatform_instance_urn,
    make_dataset_urn_with_platform_instance,
    make_domain_urn,
)
from datahub.emitter.mcp import MetadataChangeProposalWrapper
from datahub.emitter.mcp_builder import add_domain_to_entity_wu
from datahub.ingestion.api.common import PipelineContext
from datahub.ingestion.api.source import SourceReport
from datahub.ingestion.api.workunit import MetadataWorkUnit
from datahub.ingestion.extractor import schema_util
from datahub.ingestion.source.state.checkpoint import Checkpoint
from datahub.ingestion.source.state.kafka_state import KafkaCheckpointState
from datahub.ingestion.source.state.stateful_ingestion_base import (
    JobId,
    StatefulIngestionConfig,
    StatefulIngestionConfigBase,
    StatefulIngestionSourceBase,
)
from datahub.metadata.com.linkedin.pegasus2avro.common import Status
from datahub.metadata.com.linkedin.pegasus2avro.metadata.snapshot import DatasetSnapshot
from datahub.metadata.com.linkedin.pegasus2avro.mxe import MetadataChangeEvent
from datahub.metadata.com.linkedin.pegasus2avro.schema import (
    KafkaSchema,
    SchemaField,
    SchemaMetadata,
)
from datahub.metadata.schema_classes import (
    BrowsePathsClass,
    ChangeTypeClass,
    DataPlatformInstanceClass,
    JobStatusClass,
)

logger = logging.getLogger(__name__)


class KafkaSourceStatefulIngestionConfig(StatefulIngestionConfig):
    """
    Specialization of the basic StatefulIngestionConfig to add custom config.
    This will be used to override the stateful_ingestion config param of StatefulIngestionConfigBase
    in the KafkaSourceConfig.
    """

    remove_stale_metadata: bool = True


class KafkaSourceConfig(StatefulIngestionConfigBase, DatasetSourceConfigBase):
    env: str = DEFAULT_ENV
    # TODO: inline the connection config
    connection: KafkaConsumerConnectionConfig = KafkaConsumerConnectionConfig()
    topic_patterns: AllowDenyPattern = AllowDenyPattern(allow=[".*"], deny=["^_.*"])
    domain: Dict[str, AllowDenyPattern] = dict()
    topic_subject_map: Dict[str, str] = dict()
    # Custom Stateful Ingestion settings
    stateful_ingestion: Optional[KafkaSourceStatefulIngestionConfig] = None
    ignore_warnings_on_schema_type: bool = False
    ignore_warnings_on_missing_schema: bool = False


@dataclass
class KafkaSourceReport(SourceReport):
    topics_scanned: int = 0
    filtered: List[str] = field(default_factory=list)
    soft_deleted_stale_entities: List[str] = field(default_factory=list)

    def report_topic_scanned(self, topic: str) -> None:
        self.topics_scanned += 1

    def report_dropped(self, topic: str) -> None:
        self.filtered.append(topic)

    def report_stale_entity_soft_deleted(self, urn: str) -> None:
        self.soft_deleted_stale_entities.append(urn)


@dataclass
class KafkaSource(StatefulIngestionSourceBase):
    source_config: KafkaSourceConfig
    consumer: confluent_kafka.Consumer
    report: KafkaSourceReport
    platform: str = "kafka"

    def __init__(self, config: KafkaSourceConfig, ctx: PipelineContext):
        super().__init__(config, ctx)
        self.source_config = config
        if (
            self.is_stateful_ingestion_configured()
            and not self.source_config.platform_instance
        ):
            raise ConfigurationError(
                "Enabling kafka stateful ingestion requires to specify a platform instance."
            )

        self.consumer = confluent_kafka.Consumer(
            {
                "group.id": "test",
                "bootstrap.servers": self.source_config.connection.bootstrap,
                **self.source_config.connection.consumer_config,
            }
        )
        # Use the fully qualified name for SchemaRegistryClient to make it mock patchable for testing.
        self.schema_registry_client = (
            confluent_kafka.schema_registry.schema_registry_client.SchemaRegistryClient(
                {
                    "url": self.source_config.connection.schema_registry_url,
                    **self.source_config.connection.schema_registry_config,
                }
            )
        )
        self.report = KafkaSourceReport()
        self.known_schema_registry_subjects: List[str] = []
        try:
            self.known_schema_registry_subjects.extend(
                self.schema_registry_client.get_subjects()
            )
        except Exception as e:
            logger.warning(f"Failed to get subjects from schema registry: {e}")

    def _get_subject_for_topic(self, topic: str, is_key_schema: bool) -> Optional[str]:
        subject_key_suffix: str = "-key" if is_key_schema else "-value"
        # For details on schema registry subject name strategy,
        # see: https://docs.confluent.io/platform/current/schema-registry/serdes-develop/index.html#how-the-naming-strategies-work

        # User-provided subject for the topic overrides the rest, regardless of the subject name strategy.
        # However, it is a must when the RecordNameStrategy is used as the schema registry subject name strategy.
        # The subject name format for RecordNameStrategy is: <fully-qualified record name>-<key/value> (cannot be inferred from topic name).
        subject_key = topic + subject_key_suffix
        if subject_key in self.source_config.topic_subject_map:
            return self.source_config.topic_subject_map[subject_key]

        # Subject name format when the schema registry subject name strategy is
        #  (a) TopicNameStrategy(default strategy): <topic name>-<key/value>
        #  (b) TopicRecordNameStrategy: <topic name>-<fully-qualified record name>-<key/value>
        for subject in self.known_schema_registry_subjects:
            if subject.startswith(topic) and subject.endswith(subject_key_suffix):
                return subject
        return None

    def is_checkpointing_enabled(self, job_id: JobId) -> bool:
        if (
            job_id == self.get_default_ingestion_job_id()
            and self.is_stateful_ingestion_configured()
            and self.source_config.stateful_ingestion
            and self.source_config.stateful_ingestion.remove_stale_metadata
        ):
            return True

        return False

    def get_default_ingestion_job_id(self) -> JobId:
        """
        Default ingestion job name that kafka provides.
        """
        return JobId("ingest_from_kafka_source")

    def create_checkpoint(self, job_id: JobId) -> Optional[Checkpoint]:
        """
        Create a custom checkpoint with empty state for the job.
        """
        assert self.ctx.pipeline_name is not None
        if job_id == self.get_default_ingestion_job_id():
            return Checkpoint(
                job_name=job_id,
                pipeline_name=self.ctx.pipeline_name,
                platform_instance_id=self.get_platform_instance_id(),
                run_id=self.ctx.run_id,
                config=self.source_config,
                state=KafkaCheckpointState(),
            )
        return None

    def get_platform_instance_id(self) -> str:
        assert self.source_config.platform_instance is not None
        return self.source_config.platform_instance

    @classmethod
    def create(cls, config_dict, ctx):
        config = KafkaSourceConfig.parse_obj(config_dict)
        return cls(config, ctx)

    def gen_removed_entity_workunits(self) -> Iterable[MetadataWorkUnit]:
        last_checkpoint = self.get_last_checkpoint(
            self.get_default_ingestion_job_id(), KafkaCheckpointState
        )
        cur_checkpoint = self.get_current_checkpoint(
            self.get_default_ingestion_job_id()
        )
        if (
            self.source_config.stateful_ingestion
            and self.source_config.stateful_ingestion.remove_stale_metadata
            and last_checkpoint is not None
            and last_checkpoint.state is not None
            and cur_checkpoint is not None
            and cur_checkpoint.state is not None
        ):
            logger.debug("Checking for stale entity removal.")

            def soft_delete_dataset(urn: str, type: str) -> Iterable[MetadataWorkUnit]:
                logger.info(f"Soft-deleting stale entity of type {type} - {urn}.")
                mcp = MetadataChangeProposalWrapper(
                    entityType="dataset",
                    entityUrn=urn,
                    changeType=ChangeTypeClass.UPSERT,
                    aspectName="status",
                    aspect=Status(removed=True),
                )
                wu = MetadataWorkUnit(id=f"soft-delete-{type}-{urn}", mcp=mcp)
                self.report.report_workunit(wu)
                self.report.report_stale_entity_soft_deleted(urn)
                yield wu

            last_checkpoint_state = cast(KafkaCheckpointState, last_checkpoint.state)
            cur_checkpoint_state = cast(KafkaCheckpointState, cur_checkpoint.state)

            for topic_urn in last_checkpoint_state.get_topic_urns_not_in(
                cur_checkpoint_state
            ):
                yield from soft_delete_dataset(topic_urn, "topic")

    def get_workunits(self) -> Iterable[MetadataWorkUnit]:
        topics = self.consumer.list_topics().topics
        for t in topics:
            self.report.report_topic_scanned(t)
            if self.source_config.topic_patterns.allowed(t):
                yield from self._extract_record(t)
                # add topic to checkpoint if stateful ingestion is enabled
                if self.is_stateful_ingestion_configured():
                    self._add_topic_to_checkpoint(t)
            else:
                self.report.report_dropped(t)
        if self.is_stateful_ingestion_configured():
            # Clean up stale entities.
            yield from self.gen_removed_entity_workunits()

    @staticmethod
    def _compact_schema(schema_str: str) -> str:
        # Eliminate all white-spaces for a compact representation.
        return json.dumps(json.loads(schema_str), separators=(",", ":"))

    def get_schema_str_replace_confluent_ref_avro(
        self, schema: Schema, schema_seen: Optional[set] = None
    ) -> str:
        if not schema.references:
            return self._compact_schema(schema.schema_str)

        if schema_seen is None:
            schema_seen = set()
        schema_str = self._compact_schema(schema.schema_str)
        for schema_ref in schema.references:
            ref_subject = schema_ref["subject"]
            if ref_subject in schema_seen:
                continue

            if ref_subject not in self.known_schema_registry_subjects:
                logger.warning(
                    f"{ref_subject} is not present in the list of registered subjects with schema registry!"
                )

            reference_schema = self.schema_registry_client.get_latest_version(
                subject_name=ref_subject
            )
            schema_seen.add(ref_subject)
            logger.debug(
                f"ref for {ref_subject} is {reference_schema.schema.schema_str}"
            )
            # Replace only external type references with the reference schema recursively.
            # NOTE: The type pattern is dependent on _compact_schema.
            avro_type_kwd = '"type"'
            ref_name = schema_ref["name"]
            # Try by name first
            pattern_to_replace = f'{avro_type_kwd}:"{ref_name}"'
            if pattern_to_replace not in schema_str:
                # Try by subject
                pattern_to_replace = f'{avro_type_kwd}:"{ref_subject}"'
                if pattern_to_replace not in schema_str:
                    logger.warning(
                        f"Not match for external schema type: {{name:{ref_name}, subject:{ref_subject}}} in schema:{schema_str}"
                    )
                else:
                    logger.debug(
                        f"External schema matches by subject, {pattern_to_replace}"
                    )
            else:
                logger.debug(f"External schema matches by name, {pattern_to_replace}")
            schema_str = schema_str.replace(
                pattern_to_replace,
                f"{avro_type_kwd}:{self.get_schema_str_replace_confluent_ref_avro(reference_schema.schema, schema_seen)}",
            )
        return schema_str

    def _add_topic_to_checkpoint(self, topic: str) -> None:
        cur_checkpoint = self.get_current_checkpoint(
            self.get_default_ingestion_job_id()
        )
        if cur_checkpoint is not None:
            checkpoint_state = cast(KafkaCheckpointState, cur_checkpoint.state)
            checkpoint_state.add_topic_urn(
                make_dataset_urn_with_platform_instance(
                    platform=self.platform,
                    name=topic,
                    platform_instance=self.source_config.platform_instance,
                    env=self.source_config.env,
                )
            )

<<<<<<< HEAD
    def _extract_schema_metadata(
        self, topic: str, platform_urn: str
    ) -> Optional[SchemaMetadata]:
        def report_schema_type_warnings(schema: Schema) -> None:
            message = f"Parsing kafka schema type {schema.schema_type} is currently not implemented"
            if self.source_config.ignore_warnings_on_schema_type:
                # log debug schema not supported
                logger.debug(message)
            else:
                self.report.report_warning(
                    topic,
                    message,
                )

        schema_metadata: Optional[SchemaMetadata] = None
        schema: Optional[Schema] = None
        try:
            registered_schema: RegisteredSchema = (
                self.schema_registry_client.get_latest_version(topic + "-value")
            )
            schema = registered_schema.schema
        except Exception as e:
            if (
                # this always works because of short-circuit and evaluation
                type(e) is SchemaRegistryError
                and e.http_status_code == 404
                and self.source_config.ignore_warnings_on_missing_schema
            ):
                # do not report warnings because it is okay to not have value schemas
                logger.debug(f"{topic}: no value schema found. {e}")
            else:
                self.report.report_warning(topic, f"failed to get value schema: {e}")
=======
    def _get_schema_and_fields(
        self, topic: str, is_key_schema: bool
    ) -> Tuple[Optional[Schema], List[SchemaField]]:
        schema: Optional[Schema] = None
        schema_type_str: str = "key" if is_key_schema else "value"
        topic_subject: Optional[str] = self._get_subject_for_topic(
            topic=topic, is_key_schema=is_key_schema
        )
        if topic_subject is not None:
            logger.debug(
                f"The {schema_type_str} schema subject:'{topic_subject}' is found for topic:'{topic}'."
            )
            try:
                registered_schema = self.schema_registry_client.get_latest_version(
                    subject_name=topic_subject
                )
                schema = registered_schema.schema
            except Exception as e:
                logger.warning(
                    f"For topic: {topic}, failed to get {schema_type_str} schema from schema registry using subject:'{topic_subject}': {e}."
                )
                self.report.report_warning(
                    topic,
                    f"failed to get {schema_type_str} schema from schema registry using subject:'{topic_subject}': {e}.",
                )
        else:
            logger.debug(
                f"For topic: {topic}, the schema registry subject for the {schema_type_str} schema is not found."
            )
            if not is_key_schema:
                # Value schema is always expected. Report a warning.
                self.report.report_warning(
                    topic,
                    f"The schema registry subject for the {schema_type_str} schema is not found."
                    f" The topic is either schema-less, or no messages have been written to the topic yet.",
                )
>>>>>>> d474387e

        # Obtain the schema fields from schema for the topic.
        fields: List[SchemaField] = []
        if schema is not None:
            fields = self._get_schema_fields(
                topic=topic, schema=schema, is_key_schema=is_key_schema
            )
        return (schema, fields)

    def _get_schema_fields(
        self, topic: str, schema: Schema, is_key_schema: bool
    ) -> List[SchemaField]:
        # Parse the schema and convert it to SchemaFields.
        fields: List[SchemaField] = []
        if schema.schema_type == "AVRO":
            cleaned_str = self.get_schema_str_replace_confluent_ref_avro(schema)
            # "value.id" or "value.[type=string]id"
<<<<<<< HEAD
            fields = schema_util.avro_schema_to_mce_fields(cleaned_str)
        elif schema is not None:
            report_schema_type_warnings(schema)

        # Fetch key schema from the registry
        key_schema: Optional[Schema] = None
        try:
            registered_schema = self.schema_registry_client.get_latest_version(
                topic + "-key"
            )
            key_schema = registered_schema.schema
        except Exception as e:
            # do not report warnings because it is okay to not have key schemas
            logger.debug(f"{topic}: no key schema found. {e}")
            pass

        # Parse the key schema
        key_fields: List[SchemaField] = []
        if key_schema and key_schema.schema_type == "AVRO":
            cleaned_key_str = self.get_schema_str_replace_confluent_ref_avro(key_schema)
            key_fields = schema_util.avro_schema_to_mce_fields(
                cleaned_key_str, is_key_schema=True
            )
        elif key_schema is not None:
            report_schema_type_warnings(schema)

        key_schema_str: Optional[str] = None
=======
            fields = schema_util.avro_schema_to_mce_fields(
                cleaned_str, is_key_schema=is_key_schema
            )
        else:
            self.report.report_warning(
                topic,
                f"Parsing kafka schema type {schema.schema_type} is currently not implemented",
            )
        return fields

    def _get_schema_metadata(
        self, topic: str, platform_urn: str
    ) -> Optional[SchemaMetadata]:
        # Process the value schema
        schema, fields = self._get_schema_and_fields(
            topic=topic, is_key_schema=False
        )  # type: Tuple[Optional[Schema], List[SchemaField]]

        # Process the key schema
        key_schema, key_fields = self._get_schema_and_fields(
            topic=topic, is_key_schema=True
        )  # type:Tuple[Optional[Schema], List[SchemaField]]

        # Create the schemaMetadata aspect.
>>>>>>> d474387e
        if schema is not None or key_schema is not None:
            # create a merged string for the combined schemas and compute an md5 hash across
            schema_as_string = (schema.schema_str if schema is not None else "") + (
                key_schema.schema_str if key_schema is not None else ""
            )
            md5_hash = md5(schema_as_string.encode()).hexdigest()

            return SchemaMetadata(
                schemaName=topic,
                version=0,
                hash=md5_hash,
                platform=platform_urn,
                platformSchema=KafkaSchema(
                    documentSchema=schema.schema_str if schema is not None else "",
                    keySchema=key_schema.schema_str if key_schema else None,
                ),
                fields=key_fields + fields,
            )
<<<<<<< HEAD
        return schema_metadata

    def _extract_record(self, topic: str) -> Iterable[MetadataWorkUnit]:
        logger.debug(f"topic = {topic}")
        dataset_name = topic

=======
        return None

    def _extract_record(self, topic: str) -> Iterable[MetadataWorkUnit]:  # noqa: C901
        logger.debug(f"topic = {topic}")

        # 1. Create the default dataset snapshot for the topic.
        dataset_name = topic
>>>>>>> d474387e
        platform_urn = make_data_platform_urn(self.platform)
        dataset_urn = make_dataset_urn_with_platform_instance(
            platform=self.platform,
            name=dataset_name,
            platform_instance=self.source_config.platform_instance,
            env=self.source_config.env,
        )
        dataset_snapshot = DatasetSnapshot(
            urn=dataset_urn,
<<<<<<< HEAD
            aspects=[],  # we append to this list later on
        )
        dataset_snapshot.aspects.append(Status(removed=False))
        # Fetch schema from the registry.
        schema_metadata: Optional[SchemaMetadata] = self._extract_schema_metadata(
            topic, platform_urn
        )
        if schema_metadata:
=======
            aspects=[Status(removed=False)],  # we append to this list later on
        )

        # 2. Attach schemaMetadata aspect
        schema_metadata = self._get_schema_metadata(topic, platform_urn)
        if schema_metadata is not None:
>>>>>>> d474387e
            dataset_snapshot.aspects.append(schema_metadata)

        # 3. Attach browsePaths aspect
        browse_path_suffix = (
            f"{self.source_config.platform_instance}/{topic}"
            if self.source_config.platform_instance
            else topic
        )
        browse_path = BrowsePathsClass(
            [f"/{self.source_config.env.lower()}/{self.platform}/{browse_path_suffix}"]
        )
        dataset_snapshot.aspects.append(browse_path)

        # 4. Attach dataPlatformInstance aspect.
        if self.source_config.platform_instance:
            dataset_snapshot.aspects.append(
                DataPlatformInstanceClass(
                    platform=platform_urn,
                    instance=make_dataplatform_instance_urn(
                        self.platform, self.source_config.platform_instance
                    ),
                )
            )

        # 4. Emit the datasetSnapshot MCE
        mce = MetadataChangeEvent(proposedSnapshot=dataset_snapshot)
        wu = MetadataWorkUnit(id=f"kafka-{topic}", mce=mce)
        self.report.report_workunit(wu)
        yield wu

        domain_urn: Optional[str] = None

        # 5. Emit domains aspect MCPW
        for domain, pattern in self.source_config.domain.items():
            if pattern.allowed(dataset_name):
                domain_urn = make_domain_urn(domain)

        if domain_urn:
            wus = add_domain_to_entity_wu(
                entity_type="dataset",
                entity_urn=dataset_urn,
                domain_urn=domain_urn,
            )
            for wu in wus:
                self.report.report_workunit(wu)
                yield wu

    def get_report(self):
        return self.report

    def update_default_job_run_summary(self) -> None:
        summary = self.get_job_run_summary(self.get_default_ingestion_job_id())
        if summary is not None:
            # For now just add the config and the report.
            summary.config = self.source_config.json()
            summary.custom_summary = self.report.as_string()
            summary.runStatus = (
                JobStatusClass.FAILED
                if self.get_report().failures
                else JobStatusClass.COMPLETED
            )

    def close(self):
        self.update_default_job_run_summary()
        self.prepare_for_commit()
        if self.consumer:
            self.consumer.close()<|MERGE_RESOLUTION|>--- conflicted
+++ resolved
@@ -5,16 +5,7 @@
 from typing import Dict, Iterable, List, Optional, Tuple, cast
 
 import confluent_kafka
-<<<<<<< HEAD
-from confluent_kafka.schema_registry import SchemaRegistryError
-from confluent_kafka.schema_registry.schema_registry_client import (
-    RegisteredSchema,
-    Schema,
-    SchemaRegistryClient,
-)
-=======
 from confluent_kafka.schema_registry.schema_registry_client import Schema
->>>>>>> d474387e
 
 from datahub.configuration.common import AllowDenyPattern, ConfigurationError
 from datahub.configuration.kafka import KafkaConsumerConnectionConfig
@@ -78,7 +69,6 @@
     # Custom Stateful Ingestion settings
     stateful_ingestion: Optional[KafkaSourceStatefulIngestionConfig] = None
     ignore_warnings_on_schema_type: bool = False
-    ignore_warnings_on_missing_schema: bool = False
 
 
 @dataclass
@@ -327,40 +317,6 @@
                 )
             )
 
-<<<<<<< HEAD
-    def _extract_schema_metadata(
-        self, topic: str, platform_urn: str
-    ) -> Optional[SchemaMetadata]:
-        def report_schema_type_warnings(schema: Schema) -> None:
-            message = f"Parsing kafka schema type {schema.schema_type} is currently not implemented"
-            if self.source_config.ignore_warnings_on_schema_type:
-                # log debug schema not supported
-                logger.debug(message)
-            else:
-                self.report.report_warning(
-                    topic,
-                    message,
-                )
-
-        schema_metadata: Optional[SchemaMetadata] = None
-        schema: Optional[Schema] = None
-        try:
-            registered_schema: RegisteredSchema = (
-                self.schema_registry_client.get_latest_version(topic + "-value")
-            )
-            schema = registered_schema.schema
-        except Exception as e:
-            if (
-                # this always works because of short-circuit and evaluation
-                type(e) is SchemaRegistryError
-                and e.http_status_code == 404
-                and self.source_config.ignore_warnings_on_missing_schema
-            ):
-                # do not report warnings because it is okay to not have value schemas
-                logger.debug(f"{topic}: no value schema found. {e}")
-            else:
-                self.report.report_warning(topic, f"failed to get value schema: {e}")
-=======
     def _get_schema_and_fields(
         self, topic: str, is_key_schema: bool
     ) -> Tuple[Optional[Schema], List[SchemaField]]:
@@ -397,7 +353,6 @@
                     f"The schema registry subject for the {schema_type_str} schema is not found."
                     f" The topic is either schema-less, or no messages have been written to the topic yet.",
                 )
->>>>>>> d474387e
 
         # Obtain the schema fields from schema for the topic.
         fields: List[SchemaField] = []
@@ -415,39 +370,10 @@
         if schema.schema_type == "AVRO":
             cleaned_str = self.get_schema_str_replace_confluent_ref_avro(schema)
             # "value.id" or "value.[type=string]id"
-<<<<<<< HEAD
-            fields = schema_util.avro_schema_to_mce_fields(cleaned_str)
-        elif schema is not None:
-            report_schema_type_warnings(schema)
-
-        # Fetch key schema from the registry
-        key_schema: Optional[Schema] = None
-        try:
-            registered_schema = self.schema_registry_client.get_latest_version(
-                topic + "-key"
-            )
-            key_schema = registered_schema.schema
-        except Exception as e:
-            # do not report warnings because it is okay to not have key schemas
-            logger.debug(f"{topic}: no key schema found. {e}")
-            pass
-
-        # Parse the key schema
-        key_fields: List[SchemaField] = []
-        if key_schema and key_schema.schema_type == "AVRO":
-            cleaned_key_str = self.get_schema_str_replace_confluent_ref_avro(key_schema)
-            key_fields = schema_util.avro_schema_to_mce_fields(
-                cleaned_key_str, is_key_schema=True
-            )
-        elif key_schema is not None:
-            report_schema_type_warnings(schema)
-
-        key_schema_str: Optional[str] = None
-=======
             fields = schema_util.avro_schema_to_mce_fields(
                 cleaned_str, is_key_schema=is_key_schema
             )
-        else:
+        elif not self.source_config.ignore_warnings_on_schema_type:
             self.report.report_warning(
                 topic,
                 f"Parsing kafka schema type {schema.schema_type} is currently not implemented",
@@ -468,7 +394,6 @@
         )  # type:Tuple[Optional[Schema], List[SchemaField]]
 
         # Create the schemaMetadata aspect.
->>>>>>> d474387e
         if schema is not None or key_schema is not None:
             # create a merged string for the combined schemas and compute an md5 hash across
             schema_as_string = (schema.schema_str if schema is not None else "") + (
@@ -487,14 +412,6 @@
                 ),
                 fields=key_fields + fields,
             )
-<<<<<<< HEAD
-        return schema_metadata
-
-    def _extract_record(self, topic: str) -> Iterable[MetadataWorkUnit]:
-        logger.debug(f"topic = {topic}")
-        dataset_name = topic
-
-=======
         return None
 
     def _extract_record(self, topic: str) -> Iterable[MetadataWorkUnit]:  # noqa: C901
@@ -502,7 +419,6 @@
 
         # 1. Create the default dataset snapshot for the topic.
         dataset_name = topic
->>>>>>> d474387e
         platform_urn = make_data_platform_urn(self.platform)
         dataset_urn = make_dataset_urn_with_platform_instance(
             platform=self.platform,
@@ -512,23 +428,12 @@
         )
         dataset_snapshot = DatasetSnapshot(
             urn=dataset_urn,
-<<<<<<< HEAD
-            aspects=[],  # we append to this list later on
-        )
-        dataset_snapshot.aspects.append(Status(removed=False))
-        # Fetch schema from the registry.
-        schema_metadata: Optional[SchemaMetadata] = self._extract_schema_metadata(
-            topic, platform_urn
-        )
-        if schema_metadata:
-=======
             aspects=[Status(removed=False)],  # we append to this list later on
         )
 
         # 2. Attach schemaMetadata aspect
         schema_metadata = self._get_schema_metadata(topic, platform_urn)
         if schema_metadata is not None:
->>>>>>> d474387e
             dataset_snapshot.aspects.append(schema_metadata)
 
         # 3. Attach browsePaths aspect
