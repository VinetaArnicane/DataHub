--- conflicted
+++ resolved
@@ -110,7 +110,10 @@
     endpoints: Optional[List[Endpoint]] = None
 
 
-<<<<<<< HEAD
+class ContainerKeyWithId(ContainerKey):
+    id: str
+
+
 @dataclasses.dataclass
 class PipelineTaskMetadata:
     name: str
@@ -137,10 +140,6 @@
     update_time: Optional[datetime] = None
     duration: Optional[timedelta] = None
     region: Optional[str] = None
-=======
-class ContainerKeyWithId(ContainerKey):
-    id: str
->>>>>>> 952f3cc3
 
 
 @platform_name("Vertex AI", id="vertexai")
