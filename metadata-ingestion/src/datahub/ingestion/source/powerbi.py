--- conflicted
+++ resolved
@@ -175,12 +175,7 @@
         name: str
         state: str
         dashboards: List[Any]
-<<<<<<< HEAD
-        datasets: Dict
-        dataset_instances: List["Dataset"]
-=======
         datasets: Dict[str, "PowerBiAPI.Dataset"]
->>>>>>> 73bf7a81
 
     @dataclass
     class DataSource:
@@ -1093,7 +1088,6 @@
             state=scan_result["state"],
             datasets={},
             dashboards=[],
-            dataset_instances=[],
         )
         # Get workspace dashboards
         workspace.dashboards = self.get_dashboards(workspace)
@@ -1514,7 +1508,6 @@
         # Return set of work_unit
         return deduplicate_list([wu for wu in work_units if wu is not None])
 
-<<<<<<< HEAD
     def dataset_to_datahub_work_units(
         self, dataset: PowerBiAPI.Dataset
     ) -> List[EquableMetadataWorkUnit]:
@@ -1529,7 +1522,7 @@
         work_units = map(self.__to_work_unit, mcps)
         # Return set of work_unit
         return deduplicate_list([wu for wu in work_units if wu is not None])
-=======
+
     def __pages_to_chart(
         self, pages: List[PowerBiAPI.Page], ds_mcps: List[MetadataChangeProposalWrapper]
     ) -> List[MetadataChangeProposalWrapper]:
@@ -1734,7 +1727,6 @@
         # Convert MCP to work_units
         work_units = map(self.__to_work_unit, mcps)
         return work_units
->>>>>>> 73bf7a81
 
 
 @dataclass
@@ -1797,7 +1789,7 @@
         # Fetch PowerBi workspace for given workspace identifier
         workspace = self.powerbi_client.get_workspace(self.source_config.workspace_id)
 
-        for dataset in workspace.dataset_instances:
+        for dataset in workspace.datasets.values():
             workunits = self.mapper.dataset_to_datahub_work_units(dataset)
             for workunit in workunits:
                 # Add workunit to report
