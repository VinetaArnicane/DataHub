import json
import logging
import re
import urllib
from collections import defaultdict
from dataclasses import dataclass, field
from typing import Any, Dict, Generator, Iterable, List

import click
import requests
from pydantic.fields import Field

from datahub.configuration import ConfigModel
from datahub.configuration.common import AllowDenyPattern
from datahub.emitter.mce_builder import make_group_urn, make_user_urn
from datahub.ingestion.api.common import PipelineContext
from datahub.ingestion.api.decorators import (  # SourceCapability,; capability,
    SupportStatus,
    config_class,
    platform_name,
    support_status,
)
from datahub.ingestion.api.source import Source, SourceReport
from datahub.ingestion.api.workunit import MetadataWorkUnit
from datahub.metadata.com.linkedin.pegasus2avro.metadata.snapshot import (
    CorpGroupSnapshot,
    CorpUserSnapshot,
)
from datahub.metadata.com.linkedin.pegasus2avro.mxe import MetadataChangeEvent
from datahub.metadata.schema_classes import (
    CorpGroupInfoClass,
    CorpUserInfoClass,
    GroupMembershipClass,
)

logger = logging.getLogger(__name__)


class AzureADConfig(ConfigModel):
    """Config to create a token and connect to Azure AD instance"""

    # Required
<<<<<<< HEAD
    client_id: str = Field(
        description="Application ID. Found in your app registration on Azure AD Portal"
    )
    tenant_id: str = Field(
        description="Directory ID. Found in your app registration on Azure AD Portal"
    )
    client_secret: str = Field(
        description="Client secret. Found in your app registration on Azure AD Portal"
    )
    redirect: str = Field(
        description="Redirect URI.  Found in your app registration on Azure AD Portal"
    )
    authority: str = Field(
        description="The authority (https://docs.microsoft.com/en-us/azure/active-directory/develop/msal-client-application-configuration) is a URL that indicates a directory that MSAL can request tokens from."
    )
    token_url: str = Field(
        description="The token URL that acquires a token from Azure AD for authorizing requests.  This source will only work with v1.0 endpoint."
    )
    graph_url: str = Field(
        description="[Microsoft Graph API endpoint](https://docs.microsoft.com/en-us/graph/use-the-api)"
    )
=======
    client_id: str
    tenant_id: str
    client_secret: str
    authority: str
    token_url: str

    # Optional: URLs for redirect and hitting the Graph API
    redirect: str = "https://login.microsoftonline.com/common/oauth2/nativeclient"
    graph_url: str = "https://graph.microsoft.com/v1.0"
>>>>>>> d0eb7723

    # Optional: Customize the mapping to DataHub Username from an attribute in the REST API response
    # Reference: https://docs.microsoft.com/en-us/graph/api/user-list?view=graph-rest-1.0&tabs=http#response-1
    azure_ad_response_to_username_attr: str = Field(
        default="userPrincipalName",
        description="Which Azure AD User Response attribute to use as input to DataHub username mapping.",
    )
    azure_ad_response_to_username_regex: str = Field(
        default="(.*)",
        description="A regex used to parse the DataHub username from the attribute specified in `azure_ad_response_to_username_attr`.",
    )

    # Optional: Customize the mapping to DataHub Groupname from an attribute in the REST API response
    # Reference: https://docs.microsoft.com/en-us/graph/api/group-list?view=graph-rest-1.0&tabs=http#response-1
    azure_ad_response_to_groupname_attr: str = Field(
        default="displayName",
        description="Which Azure AD Group Response attribute to use as input to DataHub group name mapping.",
    )
    azure_ad_response_to_groupname_regex: str = Field(
        default="(.*)",
        description="A regex used to parse the DataHub group name from the attribute specified in `azure_ad_response_to_groupname_attr`.",
    )

    # Optional: to ingest users, groups or both
    ingest_users: bool = Field(
        default=True, description="Whether users should be ingested into DataHub."
    )
    ingest_groups: bool = Field(
        default=True, description="Whether groups should be ingested into DataHub."
    )
    ingest_group_membership: bool = Field(
        default=True,
        description="Whether group membership should be ingested into DataHub. ingest_groups must be True if this is True.",
    )

    ingest_groups_users: bool = Field(
        default=True,
        description="This option is useful only when `ingest_users` is set to False and `ingest_group_membership` to True. As effect, only the users which belongs to the selected groups will be ingested.",
    )
    users_pattern: AllowDenyPattern = Field(
        default=AllowDenyPattern.allow_all(),
        description="regex patterns for users to filter in ingestion.",
    )
    groups_pattern: AllowDenyPattern = Field(
        default=AllowDenyPattern.allow_all(),
        description="regex patterns for groups to include in ingestion.",
    )

    # If enabled, report will contain names of filtered users and groups.
    filtered_tracking: bool = Field(
        default=True,
        description="If enabled, report will contain names of filtered users and groups.",
    )

    # Optional: Whether to mask sensitive information from workunit ID's. On by default.
    mask_group_id: bool = True
    mask_user_id: bool = True


@dataclass
class AzureADSourceReport(SourceReport):
    filtered: List[str] = field(default_factory=list)
    filtered_tracking: bool = field(default=True, repr=False)
    filtered_count: int = field(default=0)

    def report_filtered(self, name: str) -> None:
        self.filtered_count += 1
        if self.filtered_tracking:
            self.filtered.append(name)


# Source that extracts Azure AD users, groups and group memberships using Microsoft Graph REST API


@platform_name("Azure AD")
@config_class(AzureADConfig)
@support_status(SupportStatus.CERTIFIED)
class AzureADSource(Source):
    """
    This plugin extracts the following:

    - Users
    - Groups
    - Group Membership

    from your Azure AD instance.

    ### Extracting DataHub Users

    #### Usernames

    Usernames serve as unique identifiers for users on DataHub. This connector extracts usernames using the
    "userPrincipalName" field of an [Azure AD User Response](https://docs.microsoft.com/en-us/graph/api/user-list?view=graph-rest-1.0&tabs=http#response-1),
    which is the unique identifier for your Azure AD users.

    If this is not how you wish to map to DataHub usernames, you can provide a custom mapping using the configurations options detailed below. Namely, `azure_ad_response_to_username_attr`
    and `azure_ad_response_to_username_regex`.

    #### Responses

    This connector also extracts basic user response information from Azure. The following fields of the Azure User Response are extracted
    and mapped to the DataHub `CorpUserInfo` aspect:

    - display name
    - first name
    - last name
    - email
    - title
    - country

    ### Extracting DataHub Groups

    #### Group Names

    Group names serve as unique identifiers for groups on DataHub. This connector extracts group names using the "name" attribute of an Azure Group Response.
    By default, a URL-encoded version of the full group name is used as the unique identifier (CorpGroupKey) and the raw "name" attribute is mapped
    as the display name that will appear in DataHub's UI.

    If this is not how you wish to map to DataHub group names, you can provide a custom mapping using the configurations options detailed below. Namely, `azure_ad_response_to_groupname_attr`
    and `azure_ad_response_to_groupname_regex`.

    #### Responses

    This connector also extracts basic group information from Azure. The following fields of the [Azure AD Group Response](https://docs.microsoft.com/en-us/graph/api/group-list?view=graph-rest-1.0&tabs=http#response-1) are extracted and mapped to the
    DataHub `CorpGroupInfo` aspect:

    - name
    - description

    ### Extracting Group Membership

    This connector additional extracts the edges between Users and Groups that are stored in [Azure AD](https://docs.microsoft.com/en-us/graph/api/group-list-members?view=graph-rest-1.0&tabs=http#response-1). It maps them to the `GroupMembership` aspect
    associated with DataHub users (CorpUsers). Today this has the unfortunate side effect of **overwriting** any Group Membership information that
    was created outside of the connector. That means if you've used the DataHub REST API to assign users to groups, this information will be overridden
    when the Azure AD Source is executed. If you intend to *always* pull users, groups, and their relationships from your Identity Provider, then
    this should not matter.

    This is a known limitation in our data model that is being tracked by [this ticket](https://github.com/datahub-project/datahub/issues/3065).

    ### Prerequisite

    [Create a DataHub Application](https://docs.microsoft.com/en-us/graph/toolkit/get-started/add-aad-app-registration) within the Azure AD Portal with the permissions
    to read your organization's Users and Groups. The following permissions are required, with the `Application` permission type:

    - `Group.Read.All`
    - `GroupMember.Read.All`
    - `User.Read.All`

    """

    @classmethod
    def create(cls, config_dict, ctx):
        config = AzureADConfig.parse_obj(config_dict)
        return cls(config, ctx)

    def __init__(self, config: AzureADConfig, ctx: PipelineContext):
        super().__init__(ctx)
        self.config = config
        self.report = AzureADSourceReport(
            filtered_tracking=self.config.filtered_tracking
        )
        self.token_data = {
            "grant_type": "client_credentials",
            "client_id": self.config.client_id,
            "tenant_id": self.config.tenant_id,
            "client_secret": self.config.client_secret,
            "resource": "https://graph.microsoft.com",
            "scope": "https://graph.microsoft.com/.default",
        }
        self.token = self.get_token()
        self.selected_azure_ad_groups: list = []
        self.azure_ad_groups_users: list = []

    def get_token(self):
        token_response = requests.post(self.config.token_url, data=self.token_data)
        if token_response.status_code == 200:
            token = token_response.json().get("access_token")
            return token
        else:
            error_str = (
                f"Token response status code: {str(token_response.status_code)}. "
                f"Token response content: {str(token_response.content)}"
            )
            logger.error(error_str)
            self.report.report_failure("get_token", error_str)
            click.echo("Error: Token response invalid")
            exit()

    def get_workunits(self) -> Iterable[MetadataWorkUnit]:
        # for future developers: The actual logic of this ingestion wants to be executed, in order:
        # 1) the groups
        # 2) the groups' memberships
        # 3) the users

        # Create MetadataWorkUnits for CorpGroups
        if self.config.ingest_groups:
            # 1) the groups
            for azure_ad_groups in self._get_azure_ad_groups():
                logger.info("Processing another groups batch...")
                datahub_corp_group_snapshots = self._map_azure_ad_groups(
                    azure_ad_groups
                )
                for group_count, datahub_corp_group_snapshot in enumerate(
                    datahub_corp_group_snapshots
                ):
                    mce = MetadataChangeEvent(
                        proposedSnapshot=datahub_corp_group_snapshot
                    )
                    wu_id = (
                        f"group-{group_count + 1}"
                        if self.config.mask_group_id
                        else datahub_corp_group_snapshot.urn
                    )
                    wu = MetadataWorkUnit(id=wu_id, mce=mce)
                    self.report.report_workunit(wu)
                    yield wu

        # Populate GroupMembership Aspects for CorpUsers
        datahub_corp_user_urn_to_group_membership: Dict[
            str, GroupMembershipClass
        ] = defaultdict(lambda: GroupMembershipClass(groups=[]))
        if (
            self.config.ingest_group_membership
            and len(self.selected_azure_ad_groups) > 0
        ):
            # 2) the groups' membership
            for azure_ad_group in self.selected_azure_ad_groups:
                # Azure supports nested groups, but not DataHub.  We need to explode the nested groups into a flat list.
                datahub_corp_group_urn = self._map_azure_ad_group_to_urn(azure_ad_group)
                if not datahub_corp_group_urn:
                    error_str = f"Failed to extract DataHub Group Name from Azure AD Group named {azure_ad_group.get('displayName')}. Skipping..."
                    self.report.report_failure("azure_ad_group_mapping", error_str)
                    continue
                self._add_group_members_to_group_membership(
                    datahub_corp_group_urn,
                    azure_ad_group,
                    datahub_corp_user_urn_to_group_membership,
                )

        if (
            self.config.ingest_groups_users
            and self.config.ingest_group_membership
            and not self.config.ingest_users
        ):
            # 3) the users
            # getting infos about the users belonging to the found groups
            datahub_corp_user_snapshots = self._map_azure_ad_users(
                self.azure_ad_groups_users
            )
            yield from self.ingest_ad_users(
                datahub_corp_user_snapshots, datahub_corp_user_urn_to_group_membership
            )

        # Create MetadataWorkUnits for CorpUsers
        if self.config.ingest_users:
            # 3) the users
            for azure_ad_users in self._get_azure_ad_users():
                # azure_ad_users = next(self._get_azure_ad_users())
                datahub_corp_user_snapshots = self._map_azure_ad_users(azure_ad_users)
                yield from self.ingest_ad_users(
                    datahub_corp_user_snapshots,
                    datahub_corp_user_urn_to_group_membership,
                )

    def _add_group_members_to_group_membership(
        self,
        parent_corp_group_urn: str,
        azure_ad_group: dict,
        user_urn_to_group_membership: Dict[str, GroupMembershipClass],
    ) -> None:
        # Extract and map members for each group
        for azure_ad_group_members in self._get_azure_ad_group_members(azure_ad_group):
            # if group doesn't have any members, continue
            if not azure_ad_group_members:
                continue
            for azure_ad_member in azure_ad_group_members:
                odata_type = azure_ad_member.get("@odata.type")
                if odata_type == "#microsoft.graph.user":
                    self._add_user_to_group_membership(
                        parent_corp_group_urn,
                        azure_ad_member,
                        user_urn_to_group_membership,
                    )
                elif odata_type == "#microsoft.graph.group":
                    # Since DataHub does not support nested group, we add the members to the parent group and not the nested one.
                    self._add_group_members_to_group_membership(
                        parent_corp_group_urn,
                        azure_ad_member,
                        user_urn_to_group_membership,
                    )
                else:
                    # Unless told otherwise, we only care about users and groups.  Silently skip other object types.
                    logger.warning(
                        f"Unsupported @odata.type '{odata_type}' found in Azure group member. Skipping...."
                    )

    def _add_user_to_group_membership(
        self,
        group_urn: str,
        azure_ad_user: dict,
        user_urn_to_group_membership: Dict[str, GroupMembershipClass],
    ) -> None:
        user_urn = self._map_azure_ad_user_to_urn(azure_ad_user)
        if not user_urn:
            error_str = f"Failed to extract DataHub Username from Azure ADUser {azure_ad_user.get('displayName')}. Skipping..."
            self.report.report_failure("azure_ad_user_mapping", error_str)
        else:
            self.azure_ad_groups_users.append(azure_ad_user)
            # update/create the GroupMembership aspect for this group member.
            if group_urn not in user_urn_to_group_membership[user_urn].groups:
                user_urn_to_group_membership[user_urn].groups.append(group_urn)

    def ingest_ad_users(
        self,
        datahub_corp_user_snapshots: Generator[CorpUserSnapshot, Any, None],
        datahub_corp_user_urn_to_group_membership: dict,
    ) -> Generator[MetadataWorkUnit, Any, None]:
        for user_count, datahub_corp_user_snapshot in enumerate(
            datahub_corp_user_snapshots
        ):
            # Add GroupMembership if applicable
            if (
                datahub_corp_user_snapshot.urn
                in datahub_corp_user_urn_to_group_membership.keys()
            ):
                datahub_group_membership = (
                    datahub_corp_user_urn_to_group_membership.get(
                        datahub_corp_user_snapshot.urn
                    )
                )
                assert datahub_group_membership
                datahub_corp_user_snapshot.aspects.append(datahub_group_membership)
            mce = MetadataChangeEvent(proposedSnapshot=datahub_corp_user_snapshot)
            wu_id = (
                f"user-{user_count + 1}"
                if self.config.mask_user_id
                else datahub_corp_user_snapshot.urn
            )
            wu = MetadataWorkUnit(id=wu_id, mce=mce)
            self.report.report_workunit(wu)
            yield wu

    def get_report(self) -> SourceReport:
        return self.report

    def close(self) -> None:
        pass

    def _get_azure_ad_groups(self) -> Iterable[List]:
        yield from self._get_azure_ad_data(kind="/groups")

    def _get_azure_ad_users(self) -> Iterable[List]:
        yield from self._get_azure_ad_data(kind="/users")

    def _get_azure_ad_group_members(self, azure_ad_group: dict) -> Iterable[List]:
        group_id = azure_ad_group.get("id")
        kind = f"/groups/{group_id}/members"
        yield from self._get_azure_ad_data(kind=kind)

    def _get_azure_ad_data(self, kind: str) -> Iterable[List]:
        headers = {"Authorization": "Bearer {}".format(self.token)}
        #           'ConsistencyLevel': 'eventual'}
        url = self.config.graph_url + kind
        while True:
            if not url:
                break
            response = requests.get(url, headers=headers)
            if response.status_code == 200:
                json_data = json.loads(response.text)
                try:
                    url = json_data["@odata.nextLink"]
                except KeyError:
                    # no more data will follow
                    url = False  # type: ignore
                yield json_data["value"]
            else:
                error_str = (
                    f"Response status code: {str(response.status_code)}. "
                    f"Response content: {str(response.content)}"
                )
                logger.error(error_str)
                self.report.report_failure("_get_azure_ad_data_", error_str)
                continue

    def _map_identity_to_urn(self, func, id_to_extract, mapping_identifier, id_type):
        result, error_str = None, None
        try:
            result = func(id_to_extract)
        except Exception as e:
            error_str = "Failed to extract DataHub {} from Azure AD {} with name {} due to '{}'".format(
                id_type, id_type, id_to_extract.get("displayName"), repr(e)
            )
        if not result:
            error_str = "Failed to extract DataHub {} from Azure AD {} with name {} due to unknown reason".format(
                id_type, id_type, id_to_extract.get("displayName")
            )
        if error_str is not None:
            logger.error(error_str)
            self.report.report_failure(mapping_identifier, error_str)
        return result, error_str

    def _map_azure_ad_groups(self, azure_ad_groups):
        for azure_ad_group in azure_ad_groups:
            corp_group_urn, error_str = self._map_identity_to_urn(
                self._map_azure_ad_group_to_urn,
                azure_ad_group,
                "azure_ad_group_mapping",
                "group",
            )
            if error_str is not None:
                continue
            group_name = self._extract_regex_match_from_dict_value(
                azure_ad_group,
                self.config.azure_ad_response_to_groupname_attr,
                self.config.azure_ad_response_to_groupname_regex,
            )
            if not self.config.groups_pattern.allowed(group_name):
                self.report.report_filtered(f"{corp_group_urn}")
                continue
            self.selected_azure_ad_groups.append(azure_ad_group)
            corp_group_snapshot = CorpGroupSnapshot(
                urn=corp_group_urn,
                aspects=[],
            )
            corp_group_info = self._map_azure_ad_group_to_corp_group(azure_ad_group)
            corp_group_snapshot.aspects.append(corp_group_info)
            yield corp_group_snapshot

    # Converts Azure group profile into DataHub CorpGroupInfoClass Aspect
    def _map_azure_ad_group_to_corp_group(self, group):
        return CorpGroupInfoClass(
            displayName=self._map_azure_ad_group_to_group_name(group),
            description=group.get("description"),
            email=group.get("mail"),
            members=[],
            groups=[],
            admins=[],
        )

    # Creates Datahub CorpGroup Urn from Azure AD Group object
    def _map_azure_ad_group_to_urn(self, azure_ad_group):
        group_name = self._map_azure_ad_group_to_group_name(azure_ad_group)
        if not group_name:
            return None
        # decode the group name to deal with URL encoding, and replace spaces with '_'
        url_encoded_group_name = urllib.parse.quote(group_name)
        return make_group_urn(url_encoded_group_name)

    def _map_azure_ad_group_to_group_name(self, azure_ad_group):
        return self._extract_regex_match_from_dict_value(
            azure_ad_group,
            self.config.azure_ad_response_to_groupname_attr,
            self.config.azure_ad_response_to_groupname_regex,
        )

    def _map_azure_ad_users(self, azure_ad_users):
        for user in azure_ad_users:
            corp_user_urn, error_str = self._map_identity_to_urn(
                self._map_azure_ad_user_to_urn, user, "azure_ad_user_mapping", "user"
            )
            if error_str is not None:
                continue
            if not self.config.users_pattern.allowed(corp_user_urn):
                self.report.report_filtered(f"{corp_user_urn}.*")
                continue
            corp_user_snapshot = CorpUserSnapshot(
                urn=corp_user_urn,
                aspects=[],
            )
            corp_user_info = self._map_azure_ad_user_to_corp_user(user)
            corp_user_snapshot.aspects.append(corp_user_info)
            yield corp_user_snapshot

    def _map_azure_ad_user_to_user_name(self, azure_ad_user):
        return self._extract_regex_match_from_dict_value(
            azure_ad_user,
            self.config.azure_ad_response_to_username_attr,
            self.config.azure_ad_response_to_username_regex,
        )

    # Creates DataHub CorpUser Urn from Azure AD User object
    def _map_azure_ad_user_to_urn(self, azure_ad_user):
        user_name = self._map_azure_ad_user_to_user_name(azure_ad_user)
        if not user_name:
            return None
        return make_user_urn(user_name)

    def _map_azure_ad_user_to_corp_user(self, azure_ad_user):
        full_name = (
            str(azure_ad_user.get("givenName", ""))
            + " "
            + str(azure_ad_user.get("surname", ""))
        )
        return CorpUserInfoClass(
            active=True,
            displayName=azure_ad_user.get("displayName", full_name),
            firstName=azure_ad_user.get("givenName", None),
            lastName=azure_ad_user.get("surname", None),
            fullName=full_name,
            email=azure_ad_user.get("mail"),
            title=azure_ad_user.get("jobTitle", None),
            countryCode=azure_ad_user.get("mobilePhone", None),
        )

    def _extract_regex_match_from_dict_value(
        self, str_dict: Dict[str, str], key: str, pattern: str
    ) -> str:
        raw_value = str_dict.get(key)
        if raw_value is None:
            raise ValueError(f"Unable to find the key {key} in Group. Is it wrong?")
        match = re.search(pattern, raw_value)
        if match is None:
            raise ValueError(
                f"Unable to extract a name from {raw_value} with the pattern {pattern}"
            )
        return match.group()<|MERGE_RESOLUTION|>--- conflicted
+++ resolved
@@ -40,7 +40,6 @@
     """Config to create a token and connect to Azure AD instance"""
 
     # Required
-<<<<<<< HEAD
     client_id: str = Field(
         description="Application ID. Found in your app registration on Azure AD Portal"
     )
@@ -50,29 +49,22 @@
     client_secret: str = Field(
         description="Client secret. Found in your app registration on Azure AD Portal"
     )
-    redirect: str = Field(
-        description="Redirect URI.  Found in your app registration on Azure AD Portal"
-    )
     authority: str = Field(
         description="The authority (https://docs.microsoft.com/en-us/azure/active-directory/develop/msal-client-application-configuration) is a URL that indicates a directory that MSAL can request tokens from."
     )
     token_url: str = Field(
         description="The token URL that acquires a token from Azure AD for authorizing requests.  This source will only work with v1.0 endpoint."
     )
+    # Optional: URLs for redirect and hitting the Graph API
+    redirect: str = Field(
+        "https://login.microsoftonline.com/common/oauth2/nativeclient",
+        description="Redirect URI.  Found in your app registration on Azure AD Portal.",
+    )
+
     graph_url: str = Field(
-        description="[Microsoft Graph API endpoint](https://docs.microsoft.com/en-us/graph/use-the-api)"
-    )
-=======
-    client_id: str
-    tenant_id: str
-    client_secret: str
-    authority: str
-    token_url: str
-
-    # Optional: URLs for redirect and hitting the Graph API
-    redirect: str = "https://login.microsoftonline.com/common/oauth2/nativeclient"
-    graph_url: str = "https://graph.microsoft.com/v1.0"
->>>>>>> d0eb7723
+        "https://graph.microsoft.com/v1.0",
+        description="[Microsoft Graph API endpoint](https://docs.microsoft.com/en-us/graph/use-the-api)",
+    )
 
     # Optional: Customize the mapping to DataHub Username from an attribute in the REST API response
     # Reference: https://docs.microsoft.com/en-us/graph/api/user-list?view=graph-rest-1.0&tabs=http#response-1
@@ -128,8 +120,14 @@
     )
 
     # Optional: Whether to mask sensitive information from workunit ID's. On by default.
-    mask_group_id: bool = True
-    mask_user_id: bool = True
+    mask_group_id: bool = Field(
+        True,
+        description="Whether workunit ID's for groups should be masked to avoid leaking sensitive information.",
+    )
+    mask_user_id: bool = Field(
+        True,
+        description="Whether workunit ID's for users should be masked to avoid leaking sensitive information.",
+    )
 
 
 @dataclass
