import itertools
import logging
import re
from abc import abstractmethod
from dataclasses import dataclass, field
from datetime import datetime
from enum import auto
from typing import Any, Dict, Iterable, List, Optional, Tuple

import pydantic
from pydantic import root_validator, validator
from pydantic.fields import Field

from datahub.configuration.common import (
    AllowDenyPattern,
    ConfigEnum,
    ConfigModel,
    ConfigurationError,
    LineageConfig,
)
from datahub.configuration.source_common import DatasetSourceConfigMixin
from datahub.configuration.validate_field_deprecation import pydantic_field_deprecated
from datahub.emitter import mce_builder
from datahub.emitter.mcp import MetadataChangeProposalWrapper
from datahub.ingestion.api.common import PipelineContext
from datahub.ingestion.api.decorators import (
    SourceCapability,
    SupportStatus,
    capability,
    config_class,
    platform_name,
    support_status,
)
from datahub.ingestion.api.source import MetadataWorkUnitProcessor
from datahub.ingestion.api.workunit import MetadataWorkUnit
from datahub.ingestion.source.common.subtypes import DatasetSubTypes
from datahub.ingestion.source.dbt.dbt_tests import (
    DBTTest,
    DBTTestResult,
    make_assertion_from_test,
    make_assertion_result_from_test,
)
from datahub.ingestion.source.sql.sql_types import (
    ATHENA_SQL_TYPES_MAP,
    BIGQUERY_TYPES_MAP,
    POSTGRES_TYPES_MAP,
    SNOWFLAKE_TYPES_MAP,
    SPARK_SQL_TYPES_MAP,
    TRINO_SQL_TYPES_MAP,
    VERTICA_SQL_TYPES_MAP,
    resolve_athena_modified_type,
    resolve_postgres_modified_type,
    resolve_trino_modified_type,
    resolve_vertica_modified_type,
)
from datahub.ingestion.source.state.stale_entity_removal_handler import (
    StaleEntityRemovalHandler,
    StaleEntityRemovalSourceReport,
    StatefulStaleMetadataRemovalConfig,
)
from datahub.ingestion.source.state.stateful_ingestion_base import (
    StatefulIngestionConfigBase,
    StatefulIngestionSourceBase,
)
from datahub.metadata.com.linkedin.pegasus2avro.common import (
    AuditStamp,
    GlossaryTermAssociation,
)
from datahub.metadata.com.linkedin.pegasus2avro.dataset import (
    DatasetLineageTypeClass,
    FineGrainedLineage,
    FineGrainedLineageDownstreamType,
    FineGrainedLineageUpstreamType,
    UpstreamClass,
    UpstreamLineage,
)
from datahub.metadata.com.linkedin.pegasus2avro.metadata.snapshot import DatasetSnapshot
from datahub.metadata.com.linkedin.pegasus2avro.mxe import MetadataChangeEvent
from datahub.metadata.com.linkedin.pegasus2avro.schema import (
    BooleanTypeClass,
    DateTypeClass,
    MySqlDDL,
    NullTypeClass,
    NumberTypeClass,
    RecordType,
    SchemaField,
    SchemaFieldDataType,
    SchemaMetadata,
    StringTypeClass,
    TimeTypeClass,
)
from datahub.metadata.schema_classes import (
    DataPlatformInstanceClass,
    DatasetPropertiesClass,
    GlobalTagsClass,
    GlossaryTermsClass,
    OwnerClass,
    OwnershipClass,
    OwnershipSourceTypeClass,
    OwnershipTypeClass,
    StatusClass,
    SubTypesClass,
    TagAssociationClass,
    UpstreamLineageClass,
    ViewPropertiesClass,
)
from datahub.specific.dataset import DatasetPatchBuilder
from datahub.utilities.mapping import Constants, OperationProcessor
from datahub.utilities.sqlglot_lineage import (
    SchemaResolver,
    SqlParsingDebugInfo,
    SqlParsingResult,
    detach_ctes,
    sqlglot_lineage,
)
from datahub.utilities.time import datetime_to_ts_millis
from datahub.utilities.topological_sort import topological_sort

logger = logging.getLogger(__name__)
DBT_PLATFORM = "dbt"


@dataclass
class DBTSourceReport(StaleEntityRemovalSourceReport):
    pass


class EmitDirective(ConfigEnum):
    """A holder for directives for emission for specific types of entities"""

    YES = auto()  # Okay to emit for this type
    NO = auto()  # Do not emit for this type
    ONLY = auto()  # Only emit metadata for this type and no others


class DBTEntitiesEnabled(ConfigModel):
    """Controls which dbt entities are going to be emitted by this source"""

    models: EmitDirective = Field(
        EmitDirective.YES,
        description="Emit metadata for dbt models when set to Yes or Only",
    )
    sources: EmitDirective = Field(
        EmitDirective.YES,
        description="Emit metadata for dbt sources when set to Yes or Only",
    )
    seeds: EmitDirective = Field(
        EmitDirective.YES,
        description="Emit metadata for dbt seeds when set to Yes or Only",
    )
    snapshots: EmitDirective = Field(
        EmitDirective.YES,
        description="Emit metadata for dbt snapshots when set to Yes or Only",
    )
    test_definitions: EmitDirective = Field(
        EmitDirective.YES,
        description="Emit metadata for test definitions when enabled when set to Yes or Only",
    )

    test_results: EmitDirective = Field(
        EmitDirective.YES,
        description="Emit metadata for test results when set to Yes or Only",
    )

    @root_validator
    def process_only_directive(cls, values):
        # Checks that at most one is set to ONLY, and then sets the others to NO.

        only_values = [k for k in values if values.get(k) == EmitDirective.ONLY]
        if len(only_values) > 1:
            raise ValueError(
                f"Cannot have more than 1 type of entity emission set to ONLY. Found {only_values}"
            )

        if len(only_values) == 1:
            for k in values:
                values[k] = EmitDirective.NO
            values[only_values[0]] = EmitDirective.YES

        return values

    def can_emit_node_type(self, node_type: str) -> bool:
        # Node type comes from dbt's node types.

        node_type_allow_map = {
            "model": self.models,
            "source": self.sources,
            "seed": self.seeds,
            "snapshot": self.snapshots,
            "test": self.test_definitions,
        }
        allowed = node_type_allow_map.get(node_type)
        if allowed is None:
            return False

        return allowed == EmitDirective.YES

    @property
    def can_emit_test_results(self) -> bool:
        return self.test_results == EmitDirective.YES


class DBTCommonConfig(
    StatefulIngestionConfigBase, DatasetSourceConfigMixin, LineageConfig
):
    env: str = Field(
        default=mce_builder.DEFAULT_ENV,
        description="Environment to use in namespace when constructing URNs.",
    )
    target_platform: str = Field(
        description="The platform that dbt is loading onto. (e.g. bigquery / redshift / postgres etc.)",
    )
    target_platform_instance: Optional[str] = Field(
        default=None,
        description="The platform instance for the platform that dbt is operating on. Use this if you have multiple instances of the same platform (e.g. redshift) and need to distinguish between them.",
    )
    use_identifiers: bool = Field(
        default=False,
        description="Use model identifier instead of model name if defined (if not, default to model name).",
    )
    _deprecate_use_identifiers = pydantic_field_deprecated(
        "use_identifiers", warn_if_value_is_not=False
    )

    entities_enabled: DBTEntitiesEnabled = Field(
        DBTEntitiesEnabled(),
        description="Controls for enabling / disabling metadata emission for different dbt entities (models, test definitions, test results, etc.)",
    )
    tag_prefix: str = Field(
        default=f"{DBT_PLATFORM}:", description="Prefix added to tags during ingestion."
    )
    node_name_pattern: AllowDenyPattern = Field(
        default=AllowDenyPattern.allow_all(),
        description="regex patterns for dbt model names to filter in ingestion.",
    )
    meta_mapping: Dict = Field(
        default={},
        description="mapping rules that will be executed against dbt meta properties. Refer to the section below on dbt meta automated mappings.",
    )
    column_meta_mapping: Dict = Field(
        default={},
        description="mapping rules that will be executed against dbt column meta properties. Refer to the section below on dbt meta automated mappings.",
    )
    enable_meta_mapping = Field(
        default=True,
        description="When enabled, applies the mappings that are defined through the meta_mapping directives.",
    )
    query_tag_mapping: Dict = Field(
        default={},
        description="mapping rules that will be executed against dbt query_tag meta properties. Refer to the section below on dbt meta automated mappings.",
    )
    enable_query_tag_mapping = Field(
        default=True,
        description="When enabled, applies the mappings that are defined through the `query_tag_mapping` directives.",
    )
    write_semantics: str = Field(
        # TODO: Replace with the WriteSemantics enum.
        default="PATCH",
        description='Whether the new tags, terms and owners to be added will override the existing ones added only by this source or not. Value for this config can be "PATCH" or "OVERRIDE"',
    )
    strip_user_ids_from_email: bool = Field(
        default=False,
        description="Whether or not to strip email id while adding owners using dbt meta actions.",
    )
    enable_owner_extraction: bool = Field(
        default=True,
        description="When enabled, ownership info will be extracted from the dbt meta",
    )
    owner_extraction_pattern: Optional[str] = Field(
        default=None,
        description='Regex string to extract owner from the dbt node using the `(?P<name>...) syntax` of the [match object](https://docs.python.org/3/library/re.html#match-objects), where the group name must be `owner`. Examples: (1)`r"(?P<owner>(.*)): (\\w+) (\\w+)"` will extract `jdoe` as the owner from `"jdoe: John Doe"` (2) `r"@(?P<owner>(.*))"` will extract `alice` as the owner from `"@alice"`.',
    )

    include_env_in_assertion_guid: bool = Field(
        default=False,
        description="Prior to version 0.9.4.2, the assertion GUIDs did not include the environment. If you're using multiple dbt ingestion "
        "that are only distinguished by env, then you should set this flag to True.",
    )
    stateful_ingestion: Optional[StatefulStaleMetadataRemovalConfig] = pydantic.Field(
        default=None, description="DBT Stateful Ingestion Config."
    )
    convert_column_urns_to_lowercase: bool = Field(
        default=False,
        description="When enabled, converts column URNs to lowercase to ensure cross-platform compatibility. "
        "If `target_platform` is Snowflake, the default is True.",
    )
    use_compiled_code: bool = Field(
        default=False,
        description="When enabled, uses the compiled dbt code instead of the raw dbt node definition.",
    )
    test_warnings_are_errors: bool = Field(
        default=False,
        description="When enabled, dbt test warnings will be treated as failures.",
    )
<<<<<<< HEAD
    infer_dbt_schemas: bool = Field(
        default=False,
        description="When enabled, schemas will be inferred from the dbt node definition.",
    )
    include_column_lineage: bool = Field(
        default=False,
        description="When enabled, column-level lineage will be extracted from the dbt node definition.",
=======
    # override fault value to True.
    incremental_lineage: bool = Field(
        default=True,
        description="When enabled, emits lineage as incremental to existing lineage already in DataHub. When disabled, re-states lineage on each run.",
>>>>>>> 85226797
    )

    @validator("target_platform")
    def validate_target_platform_value(cls, target_platform: str) -> str:
        if target_platform.lower() == DBT_PLATFORM:
            raise ValueError(
                "target_platform cannot be dbt. It should be the platform which dbt is operating on top of. For e.g "
                "postgres."
            )
        return target_platform

    @root_validator(pre=True)
    def set_convert_column_urns_to_lowercase_default_for_snowflake(
        cls, values: dict
    ) -> dict:
        if values.get("target_platform", "").lower() == "snowflake":
            values.setdefault("convert_column_urns_to_lowercase", True)
        return values

    @validator("write_semantics")
    def validate_write_semantics(cls, write_semantics: str) -> str:
        if write_semantics.lower() not in {"patch", "override"}:
            raise ValueError(
                "write_semantics cannot be any other value than PATCH or OVERRIDE. Default value is PATCH. "
                "For PATCH semantics consider using the datahub-rest sink or "
                "provide a datahub_api: configuration on your ingestion recipe"
            )
        return write_semantics

    @validator("meta_mapping")
    def meta_mapping_validator(
        cls, meta_mapping: Dict[str, Any], values: Dict, **kwargs: Any
    ) -> Dict[str, Any]:
        for k, v in meta_mapping.items():
            if "match" not in v:
                raise ValueError(
                    f"meta_mapping section {k} doesn't have a match clause."
                )
            if "operation" not in v:
                raise ValueError(
                    f"meta_mapping section {k} doesn't have an operation clause."
                )
            if v["operation"] == "add_owner":
                owner_category = v["config"].get("owner_category")
                if owner_category:
                    allowed_categories = [
                        value
                        for name, value in vars(OwnershipTypeClass).items()
                        if not name.startswith("_")
                    ]
                    if (owner_category.upper()) not in allowed_categories:
                        raise ValueError(
                            f"Owner category {owner_category} is not one of {allowed_categories}"
                        )
        return meta_mapping


@dataclass
class DBTColumn:
    name: str
    comment: str
    description: str
    index: int
    data_type: str

    meta: Dict[str, Any] = field(default_factory=dict)
    tags: List[str] = field(default_factory=list)

    datahub_data_type: Optional[SchemaFieldDataType] = None


@dataclass
class DBTColumnLineageInfo:
    upstream_dbt_name: str

    upstream_col: str
    downstream_col: str


@dataclass
class DBTNode:
    """
    The DBTNode is generated by joining data from the manifest and catalog files.
    It can contain source/model/seed/test nodes, and models can have a variety of
    materialization types.
    """

    database: Optional[str]
    schema: Optional[str]
    name: str  # name, identifier
    alias: Optional[str]  # alias if present
    comment: str
    description: str
    language: Optional[str]
    raw_code: Optional[str]

    dbt_adapter: str
    dbt_name: str
    dbt_file_path: Optional[str]

    node_type: str  # source, model, snapshot, seed, test, etc
    max_loaded_at: Optional[datetime]
    materialization: Optional[str]  # table, view, ephemeral, incremental, snapshot
    # see https://docs.getdbt.com/reference/artifacts/manifest-json
    catalog_type: Optional[str]

    owner: Optional[str]

    columns: List[DBTColumn] = field(default_factory=list)
    upstream_nodes: List[str] = field(default_factory=list)  # list of upstream dbt_name
    upstream_cll: List[DBTColumnLineageInfo] = field(default_factory=list)
    cll_debug_info: Optional[SqlParsingDebugInfo] = None

    meta: Dict[str, Any] = field(default_factory=dict)
    query_tag: Dict[str, Any] = field(default_factory=dict)

    tags: List[str] = field(default_factory=list)
    compiled_code: Optional[str] = None

    test_info: Optional["DBTTest"] = None  # only populated if node_type == 'test'
    test_result: Optional["DBTTestResult"] = None

    @staticmethod
    def _join_parts(parts: List[Optional[str]]) -> str:
        assert parts
        return ".".join([part for part in parts if part])

    def get_db_fqn(self) -> str:
        # Database might be None, but schema and name should always be present.
        fqn = self._join_parts([self.database, self.schema, self.name])
        return fqn.replace('"', "")

    def get_urn(
        self,
        target_platform: str,
        env: str,
        # If target_platform = dbt, this is the dbt platform instance.
        # Otherwise, it's the target platform instance.
        data_platform_instance: Optional[str],
    ) -> str:
        db_fqn = self.get_db_fqn()
        if target_platform != DBT_PLATFORM:
            db_fqn = db_fqn.lower()
        return mce_builder.make_dataset_urn_with_platform_instance(
            platform=target_platform,
            name=db_fqn,
            platform_instance=data_platform_instance,
            env=env,
        )

    def is_ephemeral_model(self) -> bool:
        return self.materialization == "ephemeral"

    def get_fake_ephemeral_table_name(self) -> str:
        assert self.is_ephemeral_model()

        # Similar to get_db_fqn.
        fqn = self._join_parts(
            [self.database, self.schema, f"__datahub__dbt__ephemeral__{self.name}"]
        )
        return fqn.replace('"', "")

    def get_urn_for_upstream_lineage(
        self,
        dbt_platform_instance: Optional[str],
        target_platform: str,
        target_platform_instance: Optional[str],
        env: str,
    ) -> str:
        """
        Get the urn to use when referencing this node in a dbt node's upstream lineage.

        If the node is a source or an ephemeral dbt node, we should point at the dbt node.
        Otherwise, the node is materialized in the target platform, and so lineage should
        point there.
        """
        # TODO: This logic shouldn't live in the DBTNode class. It should be moved to the source.

        platform_value = DBT_PLATFORM
        platform_instance_value = dbt_platform_instance

        materialized = self.materialization
        if materialized in {"view", "table", "incremental", "snapshot"}:
            # upstream urns point to the target platform
            platform_value = target_platform
            platform_instance_value = target_platform_instance

        return self.get_urn(
            target_platform=platform_value,
            env=env,
            data_platform_instance=platform_instance_value,
        )

    @property
    def exists_in_target_platform(self):
        return not (self.is_ephemeral_model() or self.node_type == "test")

    def merge_schema_fields(self, schema_fields: List[SchemaField]) -> None:
        """
        Merges the schema fields into the DBTNode.

        This will prefer the dbt columns info over the schema metadata info.
        """

        if self.columns:
            # If we already have columns, don't overwrite them.
            return

        self.columns = [
            DBTColumn(
                name=schema_field.fieldPath,
                comment="",
                description="",
                index=i,
                data_type=schema_field.nativeDataType,
                datahub_data_type=schema_field.type,
            )
            for i, schema_field in enumerate(schema_fields)
        ]


def get_custom_properties(node: DBTNode) -> Dict[str, str]:
    # initialize custom properties to node's meta props
    # (dbt-native node properties)
    custom_properties = node.meta

    # additional node attributes to extract to custom properties
    node_attributes = {
        "node_type": node.node_type,
        "materialization": node.materialization,
        "dbt_file_path": node.dbt_file_path,
        "catalog_type": node.catalog_type,
        "language": node.language,
        "dbt_unique_id": node.dbt_name,
    }

    for attribute, node_attribute_value in node_attributes.items():
        if node_attribute_value is not None:
            custom_properties[attribute] = node_attribute_value

    custom_properties = {key: str(value) for key, value in custom_properties.items()}

    return custom_properties


def _get_dbt_cte_names(name: str, target_platform: str) -> List[str]:
    # Match the dbt CTE naming scheme:
    # The default is defined here https://github.com/dbt-labs/dbt-core/blob/4122f6c308c88be4a24c1ea490802239a4c1abb8/core/dbt/adapters/base/relation.py#L222
    # However, since this PR https://github.com/dbt-labs/dbt-core/pull/2712, it's also possible
    # for adapters to override this default. Only a handful actually do though:
    # https://github.com/search?type=code&q=add_ephemeral_prefix+path:/%5Edbt%5C/adapters%5C//

    # Regardless, we need to keep the original name to work with older dbt versions.
    default_cte_name = f"__dbt__cte__{name}"

    adapter_cte_names = {
        "hive": f"tmp__dbt__cte__{name}",
        "oracle": f"dbt__cte__{name}__",
        "netezza": f"dbt__cte__{name}",
        "exasol": f"dbt__CTE__{name}",
        "db2": f"DBT_CTE__{name}",  # ibm db2
    }

    cte_names = [default_cte_name]
    if target_platform in adapter_cte_names:
        cte_names.append(adapter_cte_names[target_platform])

    return cte_names


def get_upstreams(
    upstreams: List[str],
    all_nodes: Dict[str, DBTNode],
    target_platform: str,
    target_platform_instance: Optional[str],
    environment: str,
    platform_instance: Optional[str],
) -> List[str]:
    upstream_urns = []

    for upstream in sorted(upstreams):
        if upstream not in all_nodes:
            logger.debug(
                f"Upstream node - {upstream} not found in all manifest entities."
            )
            continue

        upstream_manifest_node = all_nodes[upstream]

        # This logic creates lineages among dbt nodes.
        upstream_urns.append(
            upstream_manifest_node.get_urn_for_upstream_lineage(
                dbt_platform_instance=platform_instance,
                target_platform=target_platform,
                target_platform_instance=target_platform_instance,
                env=environment,
            )
        )
    return upstream_urns


def get_upstream_lineage(upstream_urns: List[str]) -> UpstreamLineage:
    ucl: List[UpstreamClass] = []

    for dep in upstream_urns:
        uc = UpstreamClass(
            dataset=dep,
            type=DatasetLineageTypeClass.TRANSFORMED,
        )
        uc.auditStamp.time = int(datetime.utcnow().timestamp() * 1000)
        ucl.append(uc)

    return UpstreamLineage(upstreams=ucl)


# See https://github.com/fishtown-analytics/dbt/blob/master/core/dbt/adapters/sql/impl.py
_field_type_mapping = {
    "boolean": BooleanTypeClass,
    "date": DateTypeClass,
    "time": TimeTypeClass,
    "numeric": NumberTypeClass,
    "text": StringTypeClass,
    "timestamp with time zone": DateTypeClass,
    "timestamp without time zone": DateTypeClass,
    "integer": NumberTypeClass,
    "float8": NumberTypeClass,
    "struct": RecordType,
    **POSTGRES_TYPES_MAP,
    **SNOWFLAKE_TYPES_MAP,
    **BIGQUERY_TYPES_MAP,
    **SPARK_SQL_TYPES_MAP,
    **TRINO_SQL_TYPES_MAP,
    **ATHENA_SQL_TYPES_MAP,
    **VERTICA_SQL_TYPES_MAP,
}


def get_column_type(
    report: DBTSourceReport, dataset_name: str, column_type: str, dbt_adapter: str
) -> SchemaFieldDataType:
    """
    Maps known DBT types to datahub types
    """
    TypeClass: Any = _field_type_mapping.get(column_type)

    if TypeClass is None:
        # resolve a modified type
        if dbt_adapter == "trino":
            TypeClass = resolve_trino_modified_type(column_type)
        elif dbt_adapter == "athena":
            TypeClass = resolve_athena_modified_type(column_type)
        elif dbt_adapter == "postgres" or dbt_adapter == "redshift":
            # Redshift uses a variant of Postgres, so we can use the same logic.
            TypeClass = resolve_postgres_modified_type(column_type)
        elif dbt_adapter == "vertica":
            TypeClass = resolve_vertica_modified_type(column_type)

    # if still not found, report the warning
    if TypeClass is None:
        report.report_warning(
            dataset_name, f"unable to map type {column_type} to metadata schema"
        )
        TypeClass = NullTypeClass

    return SchemaFieldDataType(type=TypeClass())


@platform_name("dbt")
@config_class(DBTCommonConfig)
@support_status(SupportStatus.CERTIFIED)
@capability(SourceCapability.DELETION_DETECTION, "Enabled via stateful ingestion")
@capability(SourceCapability.LINEAGE_COARSE, "Enabled by default")
@capability(SourceCapability.LINEAGE_FINE, "Enabled using `include_column_lineage`")
class DBTSourceBase(StatefulIngestionSourceBase):
    def __init__(self, config: DBTCommonConfig, ctx: PipelineContext, platform: str):
        super().__init__(config, ctx)
        self.config = config
        self.platform: str = platform
        self.report: DBTSourceReport = DBTSourceReport()
        self.compiled_owner_extraction_pattern: Optional[Any] = None
        if self.config.owner_extraction_pattern:
            self.compiled_owner_extraction_pattern = re.compile(
                self.config.owner_extraction_pattern
            )
        # Create and register the stateful ingestion use-case handler.
        self.stale_entity_removal_handler = StaleEntityRemovalHandler.create(
            self, self.config, ctx
        )

    def create_test_entity_mcps(
        self,
        test_nodes: List[DBTNode],
        custom_props: Dict[str, str],
        all_nodes_map: Dict[str, DBTNode],
    ) -> Iterable[MetadataWorkUnit]:
        for node in sorted(test_nodes, key=lambda n: n.dbt_name):
            assertion_urn = mce_builder.make_assertion_urn(
                mce_builder.datahub_guid(
                    {
                        k: v
                        for k, v in {
                            "platform": DBT_PLATFORM,
                            "name": node.dbt_name,
                            "instance": self.config.platform_instance,
                            **(
                                # Ideally we'd include the env unconditionally. However, we started out
                                # not including env in the guid, so we need to maintain backwards compatibility
                                # with existing PROD assertions.
                                {"env": self.config.env}
                                if self.config.env != mce_builder.DEFAULT_ENV
                                and self.config.include_env_in_assertion_guid
                                else {}
                            ),
                        }.items()
                        if v is not None
                    }
                )
            )

            if self.config.entities_enabled.can_emit_node_type("test"):
                yield MetadataChangeProposalWrapper(
                    entityUrn=assertion_urn,
                    aspect=DataPlatformInstanceClass(
                        platform=mce_builder.make_data_platform_urn(DBT_PLATFORM)
                    ),
                ).as_workunit()

            upstream_urns = get_upstreams(
                upstreams=node.upstream_nodes,
                all_nodes=all_nodes_map,
                target_platform=self.config.target_platform,
                target_platform_instance=self.config.target_platform_instance,
                environment=self.config.env,
                platform_instance=self.config.platform_instance,
            )

            # In case a dbt test depends on multiple tables, we create separate assertions for each.
            for upstream_urn in sorted(upstream_urns):
                if self.config.entities_enabled.can_emit_node_type("test"):
                    yield make_assertion_from_test(
                        custom_props,
                        node,
                        assertion_urn,
                        upstream_urn,
                    )

                if node.test_result:
                    if self.config.entities_enabled.can_emit_test_results:
                        yield make_assertion_result_from_test(
                            node,
                            assertion_urn,
                            upstream_urn,
                            test_warnings_are_errors=self.config.test_warnings_are_errors,
                        )
                    else:
                        logger.debug(
                            f"Skipping test result {node.name} emission since it is turned off."
                        )

    @abstractmethod
    def load_nodes(self) -> Tuple[List[DBTNode], Dict[str, Optional[str]]]:
        # return dbt nodes + global custom properties
        raise NotImplementedError()

    def get_workunit_processors(self) -> List[Optional[MetadataWorkUnitProcessor]]:
        return [
            *super().get_workunit_processors(),
            self.stale_entity_removal_handler.workunit_processor,
        ]

    def get_workunits_internal(self) -> Iterable[MetadataWorkUnit]:
        if self.config.write_semantics == "PATCH":
            self.ctx.require_graph("Using dbt with write_semantics=PATCH")
        if self.config.infer_dbt_schemas:
            self.ctx.require_graph("Using dbt with infer_dbt_schemas=True")

        all_nodes, additional_custom_props = self.load_nodes()

        all_nodes_map = {node.dbt_name: node for node in all_nodes}
        additional_custom_props_filtered = {
            key: value
            for key, value in additional_custom_props.items()
            if value is not None
        }

        # We need to run this before filtering nodes, because the info generated
        # for a filtered node may be used by an unfiltered node.
        # NOTE: This method mutates the DBTNode objects directly.
        self._infer_schemas_and_update_cll(all_nodes_map)

        nodes = self._filter_nodes(all_nodes)
        non_test_nodes = [
            dataset_node for dataset_node in nodes if dataset_node.node_type != "test"
        ]
        test_nodes = [test_node for test_node in nodes if test_node.node_type == "test"]

        yield from self.create_platform_mces(
            non_test_nodes,
            additional_custom_props_filtered,
            all_nodes_map,
            DBT_PLATFORM,
            self.config.platform_instance,
        )

        yield from self.create_platform_mces(
            non_test_nodes,
            additional_custom_props_filtered,
            all_nodes_map,
            self.config.target_platform,
            self.config.target_platform_instance,
        )

        yield from self.create_test_entity_mcps(
            test_nodes,
            additional_custom_props_filtered,
            all_nodes_map,
        )

    def _filter_nodes(self, all_nodes: List[DBTNode]) -> List[DBTNode]:
        nodes = []
        for node in all_nodes:
            key = node.dbt_name

            if not self.config.node_name_pattern.allowed(key):
                continue

            nodes.append(node)

        return nodes

    def _infer_schemas_and_update_cll(self, all_nodes_map: Dict[str, DBTNode]) -> None:
        if not self.config.infer_dbt_schemas:
            if self.config.include_column_lineage:
                raise ConfigurationError(
                    "`infer_dbt_schemas` must be enabled to use `include_column_lineage`"
                )
            return

        graph = self.ctx.require_graph("Using dbt with infer_dbt_schemas")

        schema_resolver = SchemaResolver(
            platform=self.config.target_platform,
            platform_instance=self.config.target_platform_instance,
            env=self.config.env,
        )

        target_platform_urn_to_dbt_name: Dict[str, str] = {}

        # Iterate over the dbt nodes in topological order.
        # This ensures that we process upstream nodes before downstream nodes.
        for dbt_name in topological_sort(
            list(all_nodes_map.keys()),
            edges=list(
                itertools.chain.from_iterable(
                    [(upstream, node.dbt_name) for upstream in node.upstream_nodes]
                    for node in all_nodes_map.values()
                )
            ),
        ):
            node = all_nodes_map[dbt_name]

            target_node_urn = None
            should_fetch_target_node_schema = False
            if node.exists_in_target_platform:
                target_node_urn = node.get_urn(
                    self.config.target_platform,
                    self.config.env,
                    self.config.target_platform_instance,
                )
                should_fetch_target_node_schema = True
            elif node.is_ephemeral_model():
                # For ephemeral nodes, we "pretend" that they exist in the target platform
                # for schema resolution purposes.
                target_node_urn = mce_builder.make_dataset_urn_with_platform_instance(
                    platform=self.config.target_platform,
                    name=node.get_fake_ephemeral_table_name(),
                    platform_instance=self.config.target_platform_instance,
                    env=self.config.env,
                )
            if target_node_urn:
                target_platform_urn_to_dbt_name[target_node_urn] = node.dbt_name

            # Fetch the schema from the graph if possible.
            schema_fields: Optional[List[SchemaField]] = None
            if target_node_urn and should_fetch_target_node_schema:
                schema_metadata = graph.get_aspect(target_node_urn, SchemaMetadata)
                if schema_metadata:
                    schema_fields = schema_metadata.fields

            # Run sql parser to infer the schema + generate column lineage.
            sql_result = None
            if node.compiled_code:
                try:
                    # Add CTE stops based on the upstreams list.
                    preprocessed_sql = detach_ctes(
                        node.compiled_code,
                        platform=schema_resolver.platform,
                        cte_mapping={
                            cte_name: upstream_node.get_fake_ephemeral_table_name()
                            for upstream_node in [
                                all_nodes_map[upstream_node_name]
                                for upstream_node_name in node.upstream_nodes
                                if upstream_node_name in all_nodes_map
                            ]
                            if upstream_node.is_ephemeral_model()
                            for cte_name in _get_dbt_cte_names(
                                upstream_node.name, schema_resolver.platform
                            )
                        },
                    )
                except Exception as e:
                    sql_result = SqlParsingResult.make_from_error(e)
                else:
                    sql_result = sqlglot_lineage(
                        preprocessed_sql, schema_resolver=schema_resolver
                    )

            # Save the column lineage.
            if self.config.include_column_lineage and sql_result:
                # We only save the debug info here. We're report errors based on it later, after
                # applying the configured node filters.
                node.cll_debug_info = sql_result.debug_info

                if sql_result.column_lineage:
                    node.upstream_cll = [
                        DBTColumnLineageInfo(
                            upstream_dbt_name=target_platform_urn_to_dbt_name[
                                upstream_column.table
                            ],
                            upstream_col=upstream_column.column,
                            downstream_col=column_lineage_info.downstream.column,
                        )
                        for column_lineage_info in sql_result.column_lineage
                        for upstream_column in column_lineage_info.upstreams
                        # Only include the CLL if the table in in the upstream list.
                        if target_platform_urn_to_dbt_name.get(upstream_column.table)
                        and target_platform_urn_to_dbt_name[upstream_column.table]
                        in node.upstream_nodes
                    ]

            # If we didn't fetch the schema from the graph, use the inferred schema.
            if not schema_fields and sql_result and sql_result.column_lineage:
                schema_fields = [
                    SchemaField(
                        fieldPath=column_lineage.downstream.column,
                        type=column_lineage.downstream.column_type
                        or SchemaFieldDataType(type=NullTypeClass()),
                        nativeDataType=column_lineage.downstream.native_column_type
                        or "",
                    )
                    for column_lineage in sql_result.column_lineage
                ]

            # Merge the schema fields into the dbt node.
            if schema_fields:
                node.merge_schema_fields(schema_fields)

            # Add the node to the schema resolver, so that CLL works for
            # downstream nodes.
            if target_node_urn and node.columns:
                schema_resolver.add_raw_schema_info(
                    target_node_urn,
                    {
                        column.name: column.data_type or "unknown"
                        for column in node.columns
                    },
                )

    def create_platform_mces(
        self,
        dbt_nodes: List[DBTNode],
        additional_custom_props_filtered: Dict[str, str],
        all_nodes_map: Dict[str, DBTNode],
        mce_platform: str,
        mce_platform_instance: Optional[str],
    ) -> Iterable[MetadataWorkUnit]:
        """
        This function creates mce based out of dbt nodes. Since dbt ingestion creates "dbt" nodes
        and nodes for underlying platform the function gets called twice based on the mce_platform
        parameter. Further, this function takes specific actions based on the mce_platform passed in.
        It creates platform entities with all metadata information.
        """
        action_processor = OperationProcessor(
            self.config.meta_mapping,
            self.config.tag_prefix,
            "SOURCE_CONTROL",
            self.config.strip_user_ids_from_email,
        )

        action_processor_tag = OperationProcessor(
            self.config.query_tag_mapping,
            self.config.tag_prefix,
            "SOURCE_CONTROL",
            self.config.strip_user_ids_from_email,
        )
        for node in sorted(dbt_nodes, key=lambda n: n.dbt_name):
            is_primary_source = mce_platform == DBT_PLATFORM
            node_datahub_urn = node.get_urn(
                mce_platform,
                self.config.env,
                mce_platform_instance,
            )
            if not self.config.entities_enabled.can_emit_node_type(node.node_type):
                logger.debug(
                    f"Skipping emission of node {node_datahub_urn} because node_type {node.node_type} is disabled"
                )
                continue
            if not is_primary_source:
                # We previously, erroneously added non-dbt nodes to the state object.
                # This call ensures that we don't try to soft-delete them after an
                # upgrade of acryl-datahub.
                self.stale_entity_removal_handler.add_urn_to_skip(node_datahub_urn)

            meta_aspects: Dict[str, Any] = {}
            if self.config.enable_meta_mapping and node.meta:
                meta_aspects = action_processor.process(node.meta)

            if self.config.enable_query_tag_mapping and node.query_tag:
                self.extract_query_tag_aspects(
                    action_processor_tag, meta_aspects, node
                )  # mutates meta_aspects

            if mce_platform == DBT_PLATFORM:
                aspects = self._generate_base_aspects(
                    node, additional_custom_props_filtered, mce_platform, meta_aspects
                )

                # add upstream lineage
                upstream_lineage_class = self._create_lineage_aspect_for_dbt_node(
                    node, all_nodes_map
                )
                if upstream_lineage_class:
                    aspects.append(upstream_lineage_class)

                # add view properties aspect
                view_prop_aspect = self._create_view_properties_aspect(node)
                if view_prop_aspect:
                    aspects.append(view_prop_aspect)

                # emit subtype mcp
                sub_type_wu = self._create_subType_wu(node, node_datahub_urn)
                if sub_type_wu:
                    yield sub_type_wu

            else:
                # We are creating empty node for platform and only add lineage/keyaspect.
                aspects = []
                if not node.exists_in_target_platform:
                    continue

                # This code block is run when we are generating entities of platform type.
                # We will not link the platform not to the dbt node for type "source" because
                # in this case the platform table existed first.
                if node.node_type != "source":
                    upstream_dbt_urn = node.get_urn(
                        DBT_PLATFORM,
                        self.config.env,
                        self.config.platform_instance,
                    )
                    upstreams_lineage_class = get_upstream_lineage([upstream_dbt_urn])
                    if self.config.incremental_lineage:
                        patch_builder: DatasetPatchBuilder = DatasetPatchBuilder(
                            urn=node_datahub_urn
                        )
                        for upstream in upstreams_lineage_class.upstreams:
                            patch_builder.add_upstream_lineage(upstream)

                        for mcp in patch_builder.build():
                            yield MetadataWorkUnit(
                                id=f"upstreamLineage-for-{node_datahub_urn}",
                                mcp_raw=mcp,
                                is_primary_source=is_primary_source,
                            )
                    else:
                        aspects.append(upstreams_lineage_class)

            if len(aspects) == 0:
                continue
            dataset_snapshot = DatasetSnapshot(urn=node_datahub_urn, aspects=aspects)
            mce = MetadataChangeEvent(proposedSnapshot=dataset_snapshot)
            if self.config.write_semantics == "PATCH":
                mce = self.get_patched_mce(mce)
            yield MetadataWorkUnit(
                id=dataset_snapshot.urn, mce=mce, is_primary_source=is_primary_source
            )

    def extract_query_tag_aspects(
        self,
        action_processor_tag: OperationProcessor,
        meta_aspects: Dict[str, Any],
        node: DBTNode,
    ) -> None:
        query_tag_aspects = action_processor_tag.process(node.query_tag)
        if "add_tag" in query_tag_aspects:
            if "add_tag" in meta_aspects:
                meta_aspects["add_tag"].tags.extend(query_tag_aspects["add_tag"].tags)
            else:
                meta_aspects["add_tag"] = query_tag_aspects["add_tag"]

    def get_aspect_from_dataset(
        self, dataset_snapshot: DatasetSnapshot, aspect_type: type
    ) -> Any:
        for aspect in dataset_snapshot.aspects:
            if isinstance(aspect, aspect_type):
                return aspect
        return None

    def get_patched_mce(self, mce):
        owner_aspect = self.get_aspect_from_dataset(
            mce.proposedSnapshot, OwnershipClass
        )
        if owner_aspect:
            transformed_owner_list = self.get_transformed_owners_by_source_type(
                owner_aspect.owners,
                mce.proposedSnapshot.urn,
                str(OwnershipSourceTypeClass.SOURCE_CONTROL),
            )
            owner_aspect.owners = transformed_owner_list

        tag_aspect = self.get_aspect_from_dataset(mce.proposedSnapshot, GlobalTagsClass)
        if tag_aspect:
            transformed_tag_list = self.get_transformed_tags_by_prefix(
                tag_aspect.tags,
                mce.proposedSnapshot.urn,
                mce_builder.make_tag_urn(self.config.tag_prefix),
            )
            tag_aspect.tags = transformed_tag_list

        term_aspect: GlossaryTermsClass = self.get_aspect_from_dataset(
            mce.proposedSnapshot, GlossaryTermsClass
        )
        if term_aspect:
            transformed_terms = self.get_transformed_terms(
                term_aspect.terms, mce.proposedSnapshot.urn
            )
            term_aspect.terms = transformed_terms
        return mce

    def _create_dataset_properties_aspect(
        self, node: DBTNode, additional_custom_props_filtered: Dict[str, str]
    ) -> DatasetPropertiesClass:
        description = node.description

        custom_props = {
            **get_custom_properties(node),
            **additional_custom_props_filtered,
        }
        dbt_properties = DatasetPropertiesClass(
            description=description,
            customProperties=custom_props,
            tags=node.tags,
            name=node.name,
        )
        dbt_properties.externalUrl = self.get_external_url(node)

        return dbt_properties

    @abstractmethod
    def get_external_url(self, node: DBTNode) -> Optional[str]:
        pass

    def _create_view_properties_aspect(
        self, node: DBTNode
    ) -> Optional[ViewPropertiesClass]:
        view_logic = (
            node.compiled_code if self.config.use_compiled_code else node.raw_code
        )

        if node.language != "sql" or not view_logic:
            return None

        materialized = node.materialization in {"table", "incremental", "snapshot"}
        view_properties = ViewPropertiesClass(
            materialized=materialized,
            viewLanguage="SQL",
            viewLogic=view_logic,
        )
        return view_properties

    def _generate_base_aspects(
        self,
        node: DBTNode,
        additional_custom_props_filtered: Dict[str, str],
        mce_platform: str,
        meta_aspects: Dict[str, Any],
    ) -> List[Any]:
        """
        There are some common aspects that get generated for both dbt node and platform node depending on whether dbt
        node creation is enabled or not.
        """

        # create an empty list of aspects and keep adding to it. Initializing with Any to avoid a
        # large union of aspect types.
        aspects: List[Any] = []

        # add dataset properties aspect
        dbt_properties = self._create_dataset_properties_aspect(
            node, additional_custom_props_filtered
        )
        aspects.append(dbt_properties)

        # add status aspect
        status = StatusClass(removed=False)
        aspects.append(status)
        # add owners aspect
        if self.config.enable_owner_extraction:
            # we need to aggregate owners added by meta properties and the owners that are coming from server.
            meta_owner_aspects = meta_aspects.get(Constants.ADD_OWNER_OPERATION)
            aggregated_owners = self._aggregate_owners(node, meta_owner_aspects)
            if aggregated_owners:
                aspects.append(OwnershipClass(owners=aggregated_owners))

        # add tags aspects
        meta_tags_aspect = meta_aspects.get(Constants.ADD_TAG_OPERATION)
        aggregated_tags = self._aggregate_tags(node, meta_tags_aspect)
        if aggregated_tags:
            aspects.append(
                mce_builder.make_global_tag_aspect_with_tag_list(aggregated_tags)
            )

        # add meta term aspects
        if (
            meta_aspects.get(Constants.ADD_TERM_OPERATION)
            and self.config.enable_meta_mapping
        ):
            aspects.append(meta_aspects.get(Constants.ADD_TERM_OPERATION))

        # add meta links aspect
        meta_links_aspect = meta_aspects.get(Constants.ADD_DOC_LINK_OPERATION)
        if meta_links_aspect and self.config.enable_meta_mapping:
            aspects.append(meta_links_aspect)

        # add schema metadata aspect
        schema_metadata = self.get_schema_metadata(self.report, node, mce_platform)
        aspects.append(schema_metadata)

        return aspects

    def get_schema_metadata(
        self, report: DBTSourceReport, node: DBTNode, platform: str
    ) -> SchemaMetadata:
        action_processor = OperationProcessor(
            self.config.column_meta_mapping,
            self.config.tag_prefix,
            "SOURCE_CONTROL",
            self.config.strip_user_ids_from_email,
        )

        # TODO if infer_dbt_schemas, load from saved schemas too

        canonical_schema: List[SchemaField] = []
        for column in node.columns:
            description = None

            if (
                column.comment
                and column.description
                and column.comment != column.description
            ):
                description = f"{platform} comment: {column.comment}\n\ndbt model description: {column.description}"
            elif column.comment:
                description = column.comment
            elif column.description:
                description = column.description

            meta_aspects: Dict[str, Any] = {}
            if self.config.enable_meta_mapping and column.meta:
                meta_aspects = action_processor.process(column.meta)

            if meta_aspects.get(Constants.ADD_OWNER_OPERATION):
                logger.warning("The add_owner operation is not supported for columns.")

            meta_tags: Optional[GlobalTagsClass] = meta_aspects.get(
                Constants.ADD_TAG_OPERATION
            )
            globalTags = None
            if meta_tags or column.tags:
                # Merge tags from meta mapping and column tags.
                globalTags = GlobalTagsClass(
                    tags=(meta_tags.tags if meta_tags else [])
                    + [
                        TagAssociationClass(mce_builder.make_tag_urn(tag))
                        for tag in column.tags
                    ]
                )

            glossaryTerms = None
            if meta_aspects.get(Constants.ADD_TERM_OPERATION):
                glossaryTerms = meta_aspects.get(Constants.ADD_TERM_OPERATION)

            field_name = column.name
            if self.config.convert_column_urns_to_lowercase:
                field_name = field_name.lower()

            field = SchemaField(
                fieldPath=field_name,
                nativeDataType=column.data_type,
                type=column.datahub_data_type
                or get_column_type(
                    report, node.dbt_name, column.data_type, node.dbt_adapter
                ),
                description=description,
                nullable=False,  # TODO: actually autodetect this
                recursive=False,
                globalTags=globalTags,
                glossaryTerms=glossaryTerms,
            )

            canonical_schema.append(field)

        last_modified = None
        if node.max_loaded_at is not None:
            actor = mce_builder.make_user_urn("dbt_executor")
            last_modified = AuditStamp(
                time=datetime_to_ts_millis(node.max_loaded_at),
                actor=actor,
            )

        return SchemaMetadata(
            schemaName=node.dbt_name,
            platform=mce_builder.make_data_platform_urn(platform),
            version=0,
            hash="",
            platformSchema=MySqlDDL(tableSchema=""),
            lastModified=last_modified,
            fields=canonical_schema,
        )

    def _aggregate_owners(
        self, node: DBTNode, meta_owner_aspects: Any
    ) -> List[OwnerClass]:
        owner_list: List[OwnerClass] = []
        if meta_owner_aspects and self.config.enable_meta_mapping:
            # we disregard owners generated from node.owner because that is also coming from the meta section
            owner_list = meta_owner_aspects.owners
        elif node.owner:
            owner: str = node.owner
            if self.compiled_owner_extraction_pattern:
                match: Optional[Any] = re.match(
                    self.compiled_owner_extraction_pattern, owner
                )
                if match:
                    owner = match.group("owner")
                    logger.debug(
                        f"Owner after applying owner extraction pattern:'{self.config.owner_extraction_pattern}' is '{owner}'."
                    )
            if self.config.strip_user_ids_from_email:
                owner = owner.split("@")[0]
                logger.debug(f"Owner (after stripping email):{owner}")

            owner_list.append(
                OwnerClass(
                    owner=mce_builder.make_user_urn(owner),
                    type=OwnershipTypeClass.DATAOWNER,
                )
            )

        owner_list = sorted(owner_list, key=lambda x: x.owner)
        return owner_list

    def _aggregate_tags(self, node: DBTNode, meta_tag_aspect: Any) -> List[str]:
        tags_list: List[str] = []
        if node.tags:
            tags_list = tags_list + node.tags
        if meta_tag_aspect and self.config.enable_meta_mapping:
            tags_list = tags_list + [
                tag_association.tag[len("urn:li:tag:") :]
                for tag_association in meta_tag_aspect.tags
            ]
        return sorted(tags_list)

    def _create_subType_wu(
        self, node: DBTNode, node_datahub_urn: str
    ) -> Optional[MetadataWorkUnit]:
        if not node.node_type:
            return None

        subtypes: List[str] = [node.node_type.capitalize()]
        if node.node_type == "source":
            # In the siblings association hook, we previously looked for an exact
            # match of "source" to determine if a node was a source. While we now
            # also check for a capitalized "Source" subtype, this maintains compatibility
            # with older GMS versions.
            subtypes.append("source")
        if node.materialization == "table":
            subtypes.append(DatasetSubTypes.TABLE)

        if node.node_type == "model" or node.node_type == "snapshot":
            # We need to add the view subtype so that the view properties tab shows up in the UI.
            subtypes.append(DatasetSubTypes.VIEW)

        return MetadataChangeProposalWrapper(
            entityUrn=node_datahub_urn,
            aspect=SubTypesClass(typeNames=subtypes),
        ).as_workunit()

    def _create_lineage_aspect_for_dbt_node(
        self,
        node: DBTNode,
        all_nodes_map: Dict[str, DBTNode],
    ) -> Optional[UpstreamLineageClass]:
        """
        This method creates lineage amongst dbt nodes. A dbt node can be linked to other dbt nodes or a platform node.
        """

        # if a node is of type source in dbt, its upstream lineage should have the corresponding table/view
        # from the platform. This code block is executed when we are generating entities of type "dbt".
        if node.node_type == "source":
            upstream_urns = [
                node.get_urn(
                    self.config.target_platform,
                    self.config.env,
                    self.config.target_platform_instance,
                )
            ]
            cll = None
        else:
            upstream_urns = get_upstreams(
                node.upstream_nodes,
                all_nodes_map,
                self.config.target_platform,
                self.config.target_platform_instance,
                self.config.env,
                self.config.platform_instance,
            )

            node_urn = node.get_urn(
                target_platform=DBT_PLATFORM,
                env=self.config.env,
                data_platform_instance=self.config.platform_instance,
            )

            def _translate_dbt_name_to_upstream_urn(dbt_name: str) -> str:
                return all_nodes_map[dbt_name].get_urn_for_upstream_lineage(
                    dbt_platform_instance=self.config.platform_instance,
                    target_platform=self.config.target_platform,
                    target_platform_instance=self.config.target_platform_instance,
                    env=self.config.env,
                )

            if node.cll_debug_info and node.cll_debug_info.error:
                self.report.report_warning(
                    node.dbt_name,
                    f"Error parsing column lineage: {node.cll_debug_info.error}",
                )
            cll = [
                FineGrainedLineage(
                    upstreamType=FineGrainedLineageUpstreamType.FIELD_SET,
                    downstreamType=FineGrainedLineageDownstreamType.FIELD_SET,
                    upstreams=[
                        mce_builder.make_schema_field_urn(
                            _translate_dbt_name_to_upstream_urn(
                                upstream_column.upstream_dbt_name
                            ),
                            upstream_column.upstream_col,
                        )
                        for upstream_column in upstreams
                    ],
                    downstreams=[
                        mce_builder.make_schema_field_urn(node_urn, downstream)
                    ],
                    confidenceScore=node.cll_debug_info.confidence
                    if node.cll_debug_info
                    else None,
                )
                for downstream, upstreams in itertools.groupby(
                    node.upstream_cll, lambda x: x.downstream_col
                )
            ]

        if upstream_urns:
            upstreams_lineage_class = get_upstream_lineage(upstream_urns)

            if self.config.include_column_lineage and cll:
                upstreams_lineage_class.fineGrainedLineages = cll

            return upstreams_lineage_class
        return None

    # This method attempts to read-modify and return the owners of a dataset.
    # From the existing owners it will remove the owners that are of the source_type_filter and
    # then add all the new owners to that list.
    def get_transformed_owners_by_source_type(
        self, owners: List[OwnerClass], entity_urn: str, source_type_filter: str
    ) -> List[OwnerClass]:
        transformed_owners: List[OwnerClass] = []
        if owners:
            transformed_owners += owners
        if self.ctx.graph:
            existing_ownership = self.ctx.graph.get_ownership(entity_urn)
            if not existing_ownership or not existing_ownership.owners:
                return transformed_owners

            for existing_owner in existing_ownership.owners:
                if (
                    existing_owner.source
                    and existing_owner.source.type != source_type_filter
                ):
                    transformed_owners.append(existing_owner)
        return sorted(transformed_owners, key=self.owner_sort_key)

    def owner_sort_key(self, owner_class: OwnerClass) -> str:
        return str(owner_class)

    # This method attempts to read-modify and return the tags of a dataset.
    # From the existing tags it will remove the tags that have a prefix tags_prefix_filter and
    # then add all the new tags to that list.
    def get_transformed_tags_by_prefix(
        self,
        new_tags: List[TagAssociationClass],
        entity_urn: str,
        tags_prefix_filter: str,
    ) -> List[TagAssociationClass]:
        tag_set = set([new_tag.tag for new_tag in new_tags])

        if self.ctx.graph:
            existing_tags_class = self.ctx.graph.get_tags(entity_urn)
            if existing_tags_class and existing_tags_class.tags:
                for exiting_tag in existing_tags_class.tags:
                    if not exiting_tag.tag.startswith(tags_prefix_filter):
                        tag_set.add(exiting_tag.tag)
        return [TagAssociationClass(tag) for tag in sorted(tag_set)]

    # This method attempts to read-modify and return the glossary terms of a dataset.
    # This will combine all new and existing terms and return the final deduped list.
    def get_transformed_terms(
        self, new_terms: List[GlossaryTermAssociation], entity_urn: str
    ) -> List[GlossaryTermAssociation]:
        term_id_set = set([term.urn for term in new_terms])
        if self.ctx.graph:
            existing_terms_class = self.ctx.graph.get_glossary_terms(entity_urn)
            if existing_terms_class and existing_terms_class.terms:
                for existing_term in existing_terms_class.terms:
                    term_id_set.add(existing_term.urn)
        return [GlossaryTermAssociation(term_urn) for term_urn in sorted(term_id_set)]

    def get_report(self):
        return self.report<|MERGE_RESOLUTION|>--- conflicted
+++ resolved
@@ -292,7 +292,6 @@
         default=False,
         description="When enabled, dbt test warnings will be treated as failures.",
     )
-<<<<<<< HEAD
     infer_dbt_schemas: bool = Field(
         default=False,
         description="When enabled, schemas will be inferred from the dbt node definition.",
@@ -300,12 +299,11 @@
     include_column_lineage: bool = Field(
         default=False,
         description="When enabled, column-level lineage will be extracted from the dbt node definition.",
-=======
-    # override fault value to True.
+    )
+    # override default value to True.
     incremental_lineage: bool = Field(
         default=True,
         description="When enabled, emits lineage as incremental to existing lineage already in DataHub. When disabled, re-states lineage on each run.",
->>>>>>> 85226797
     )
 
     @validator("target_platform")
