import datetime
import os
from typing import Any, Dict, List, Optional

import pydantic
from pydantic.fields import Field

from datahub.configuration.common import AllowDenyPattern, ConfigModel


class GEProfilingConfig(ConfigModel):
    enabled: bool = Field(
        default=False, description="Whether profiling should be done."
    )
    limit: Optional[int] = Field(
        default=None,
        description="Max number of documents to profile. By default, profiles all documents.",
    )
    offset: Optional[int] = Field(
        default=None,
        description="Offset in documents to profile. By default, uses no offset.",
    )
    report_dropped_profiles: bool = Field(
        default=False,
        description="Whether to report datasets or dataset columns which were not profiled. Set to `True` for debugging purposes.",
    )

    # These settings will override the ones below.
    turn_off_expensive_profiling_metrics: bool = Field(
        default=False,
        description="Whether to turn off expensive profiling or not. This turns off profiling for quantiles, distinct_value_frequencies, histogram & sample_values. This also limits maximum number of fields being profiled to 10.",
    )
    profile_table_level_only: bool = Field(
        default=False,
        description="Whether to perform profiling at table-level only, or include column-level profiling as well.",
    )

    include_field_null_count: bool = Field(
        default=True,
        description="Whether to profile for the number of nulls for each column.",
    )
    include_field_min_value: bool = Field(
        default=True,
        description="Whether to profile for the min value of numeric columns.",
    )
    include_field_max_value: bool = Field(
        default=True,
        description="Whether to profile for the max value of numeric columns.",
    )
    include_field_mean_value: bool = Field(
        default=True,
        description="Whether to profile for the mean value of numeric columns.",
    )
    include_field_median_value: bool = Field(
        default=True,
        description="Whether to profile for the median value of numeric columns.",
    )
    include_field_stddev_value: bool = Field(
        default=True,
        description="Whether to profile for the standard deviation of numeric columns.",
    )
    include_field_quantiles: bool = Field(
        default=False,
        description="Whether to profile for the quantiles of numeric columns.",
    )
    include_field_distinct_value_frequencies: bool = Field(
        default=False, description="Whether to profile for distinct value frequencies."
    )
    include_field_histogram: bool = Field(
        default=False,
        description="Whether to profile for the histogram for numeric fields.",
    )
    include_field_sample_values: bool = Field(
        default=True,
        description="Whether to profile for the sample values for all columns.",
    )

    _allow_deny_patterns: AllowDenyPattern = pydantic.PrivateAttr(
        default=AllowDenyPattern.allow_all(),
    )
    max_number_of_fields_to_profile: Optional[pydantic.PositiveInt] = Field(
        default=None,
        description="A positive integer that specifies the maximum number of columns to profile for any table. `None` implies all columns. The cost of profiling goes up significantly as the number of columns to profile goes up.",
    )

    profile_if_updated_since_days: Optional[pydantic.PositiveFloat] = Field(
        default=1,
<<<<<<< HEAD
        description="Profile table only if it has been updated since these many number of days. If set to `null`, no constraint of last modified time for tables to profile. Supported only in `Snowflake` and `BigQuery`.",
=======
        description="Profile table only if it has been updated since these many number of days. If set to `null`, no constraint of last modified time for tables to profile. Supported only in `snowflake`, `snowflake-beta` and `BigQuery`.",
>>>>>>> af6a423f
    )

    profile_table_size_limit: Optional[int] = Field(
        default=1,
<<<<<<< HEAD
        description="Profile tables only if their size is less then specified GBs. If set to `null`, no limit on the size of tables to profile. Supported only in `BigQuery`",
=======
        description="Profile tables only if their size is less then specified GBs. If set to `null`, no limit on the size of tables to profile. Supported only in `snowflake-beta` and `BigQuery`",
>>>>>>> af6a423f
    )

    profile_table_row_limit: Optional[int] = Field(
        default=50000,
<<<<<<< HEAD
        description="Profile tables only if their row count is less then specified count. If set to `null`, no limit on the row count of tables to profile. Supported only in `BigQuery`",
=======
        description="Profile tables only if their row count is less then specified count. If set to `null`, no limit on the row count of tables to profile. Supported only in `snowflake-beta` and `BigQuery`",
>>>>>>> af6a423f
    )

    # The default of (5 * cpu_count) is adopted from the default max_workers
    # parameter of ThreadPoolExecutor. Given that profiling is often an I/O-bound
    # task, it may make sense to increase this default value in the future.
    # https://docs.python.org/3/library/concurrent.futures.html#concurrent.futures.ThreadPoolExecutor
    max_workers: int = Field(
        default=5 * (os.cpu_count() or 4),
        description="Number of worker threads to use for profiling. Set to 1 to disable.",
    )

    # The query combiner enables us to combine multiple queries into a single query,
    # reducing the number of round-trips to the database and speeding up profiling.
    query_combiner_enabled: bool = Field(
        default=True,
        description="*This feature is still experimental and can be disabled if it causes issues.* Reduces the total number of queries issued and speeds up profiling by dynamically combining SQL queries where possible.",
    )

    # Hidden option - used for debugging purposes.
    catch_exceptions: bool = Field(default=True, description="")

    partition_profiling_enabled: bool = Field(default=True, description="")
    bigquery_temp_table_schema: Optional[str] = Field(
        default=None,
        description="On bigquery for profiling partitioned tables needs to create temporary views. You have to define a dataset where these will be created. Views will be cleaned up after profiler runs. (Great expectation tech details about this (https://legacy.docs.greatexpectations.io/en/0.9.0/reference/integrations/bigquery.html#custom-queries-with-sql-datasource).",
    )
    partition_datetime: Optional[datetime.datetime] = Field(
        default=None,
        description="For partitioned datasets profile only the partition which matches the datetime or profile the latest one if not set. Only Bigquery supports this.",
    )

    @pydantic.root_validator()
    def ensure_field_level_settings_are_normalized(
        cls: "GEProfilingConfig", values: Dict[str, Any]
    ) -> Dict[str, Any]:
        max_num_fields_to_profile_key = "max_number_of_fields_to_profile"
        table_level_profiling_only_key = "profile_table_level_only"
        max_num_fields_to_profile = values.get(max_num_fields_to_profile_key)
        if values.get(table_level_profiling_only_key):
            all_field_level_metrics: List[str] = [
                "include_field_null_count",
                "include_field_min_value",
                "include_field_max_value",
                "include_field_mean_value",
                "include_field_median_value",
                "include_field_stddev_value",
                "include_field_quantiles",
                "include_field_distinct_value_frequencies",
                "include_field_histogram",
                "include_field_sample_values",
            ]
            # Suppress all field-level metrics
            for field_level_metric in all_field_level_metrics:
                values[field_level_metric] = False
            assert (
                max_num_fields_to_profile is None
            ), f"{max_num_fields_to_profile_key} should be set to None"

        if values.get("turn_off_expensive_profiling_metrics"):
            if not values.get(table_level_profiling_only_key):
                expensive_field_level_metrics: List[str] = [
                    "include_field_quantiles",
                    "include_field_distinct_value_frequencies",
                    "include_field_histogram",
                    "include_field_sample_values",
                ]
                for expensive_field_metric in expensive_field_level_metrics:
                    values[expensive_field_metric] = False
            if max_num_fields_to_profile is None:
                # We currently profile up to 10 non-filtered columns in this mode by default.
                values[max_num_fields_to_profile_key] = 10

        return values<|MERGE_RESOLUTION|>--- conflicted
+++ resolved
@@ -85,29 +85,17 @@
 
     profile_if_updated_since_days: Optional[pydantic.PositiveFloat] = Field(
         default=1,
-<<<<<<< HEAD
-        description="Profile table only if it has been updated since these many number of days. If set to `null`, no constraint of last modified time for tables to profile. Supported only in `Snowflake` and `BigQuery`.",
-=======
         description="Profile table only if it has been updated since these many number of days. If set to `null`, no constraint of last modified time for tables to profile. Supported only in `snowflake`, `snowflake-beta` and `BigQuery`.",
->>>>>>> af6a423f
     )
 
     profile_table_size_limit: Optional[int] = Field(
         default=1,
-<<<<<<< HEAD
-        description="Profile tables only if their size is less then specified GBs. If set to `null`, no limit on the size of tables to profile. Supported only in `BigQuery`",
-=======
         description="Profile tables only if their size is less then specified GBs. If set to `null`, no limit on the size of tables to profile. Supported only in `snowflake-beta` and `BigQuery`",
->>>>>>> af6a423f
     )
 
     profile_table_row_limit: Optional[int] = Field(
         default=50000,
-<<<<<<< HEAD
-        description="Profile tables only if their row count is less then specified count. If set to `null`, no limit on the row count of tables to profile. Supported only in `BigQuery`",
-=======
         description="Profile tables only if their row count is less then specified count. If set to `null`, no limit on the row count of tables to profile. Supported only in `snowflake-beta` and `BigQuery`",
->>>>>>> af6a423f
     )
 
     # The default of (5 * cpu_count) is adopted from the default max_workers
