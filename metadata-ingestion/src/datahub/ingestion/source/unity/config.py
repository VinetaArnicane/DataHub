--- conflicted
+++ resolved
@@ -1,12 +1,8 @@
 import logging
 import os
 from datetime import datetime, timedelta, timezone
-<<<<<<< HEAD
-from typing import Any, Dict, Optional, Union
+from typing import Any, Dict, List, Optional, Union
 from urllib.parse import urlparse
-=======
-from typing import Any, Dict, List, Optional
->>>>>>> c0ef7288
 
 import pydantic
 from pydantic import Field
@@ -179,8 +175,6 @@
         default=AllowDenyPattern.allow_all(),
         description="Regex patterns for tables to filter in ingestion. Specify regex to match the entire table name in `catalog.schema.table` format. e.g. to match all tables starting with customer in Customer catalog and public schema, use the regex `Customer\\.public\\.customer.*`.",
     )
-<<<<<<< HEAD
-=======
 
     notebook_pattern: AllowDenyPattern = Field(
         default=AllowDenyPattern.allow_all(),
@@ -195,7 +189,6 @@
         default=dict(),
         description='Attach domains to catalogs, schemas or tables during ingestion using regex patterns. Domain key can be a guid like *urn:li:domain:ec428203-ce86-4db3-985d-5a8ee6df32ba* or a string like "Marketing".) If you provide strings, then datahub will attempt to resolve this name to a guid, and will error out if this fails. There can be multiple domain keys specified.',
     )
->>>>>>> c0ef7288
 
     include_table_lineage: bool = pydantic.Field(
         default=True,
