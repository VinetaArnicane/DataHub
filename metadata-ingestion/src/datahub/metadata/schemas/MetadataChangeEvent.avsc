--- conflicted
+++ resolved
@@ -3358,11 +3358,7 @@
                         "default": []
                       },
                       {
-<<<<<<< HEAD
                         "name": "endpoints",
-=======
-                        "name": "trainingJobs",
->>>>>>> 44ed2f36
                         "type": [
                           "null",
                           {
@@ -3370,20 +3366,31 @@
                             "items": "string"
                           }
                         ],
-<<<<<<< HEAD
                         "doc": "Deployments for the MLModel",
-=======
-                        "doc": "List of jobs (if any) used to train the model",
->>>>>>> 44ed2f36
                         "default": null,
                         "Relationship": {
                           "/*": {
                             "entityTypes": [
-<<<<<<< HEAD
                               "mlModelEndpoint"
                             ],
                             "name": "DeployedTo"
-=======
+                          }
+                        }
+                      },
+                      {
+                        "name": "trainingJobs",
+                        "type": [
+                          "null",
+                          {
+                            "type": "array",
+                            "items": "string"
+                          }
+                        ],
+                        "doc": "List of jobs (if any) used to train the model",
+                        "default": null,
+                        "Relationship": {
+                          "/*": {
+                            "entityTypes": [
                               "dataJob"
                             ],
                             "name": "TrainedBy"
@@ -3407,7 +3414,6 @@
                               "dataJob"
                             ],
                             "name": "UsedBy"
->>>>>>> 44ed2f36
                           }
                         }
                       }
