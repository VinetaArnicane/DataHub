import logging
from contextlib import contextmanager
from enum import Enum
from pathlib import Path
from typing import Generator, List, Optional

import yaml
from pydantic import validator
from ruamel.yaml import YAML

from datahub.configuration.common import ConfigModel
from datahub.emitter.mcp import MetadataChangeProposalWrapper
from datahub.ingestion.graph.client import DataHubGraph, get_default_graph
from datahub.metadata.schema_classes import (
    PropertyValueClass,
    StructuredPropertyDefinitionClass,
)
from datahub.utilities.urns.urn import Urn

logging.basicConfig(level=logging.INFO)
logger = logging.getLogger(__name__)


class StructuredPropertiesConfig:
    """Configuration class to hold the graph client"""

    _graph: Optional[DataHubGraph] = None

    @classmethod
    @contextmanager
    def use_graph(cls, graph: DataHubGraph) -> Generator[None, None, None]:
        """Context manager to temporarily set a custom graph"""
        previous_graph = cls._graph
        cls._graph = graph
        try:
            yield
        finally:
            cls._graph = previous_graph

    @classmethod
    def get_graph(cls) -> DataHubGraph:
        """Get the current graph, falling back to default if none set"""
        return cls._graph if cls._graph is not None else get_default_graph()


class AllowedTypes(Enum):
    STRING = "string"
    RICH_TEXT = "rich_text"
    NUMBER = "number"
    DATE = "date"
    URN = "urn"

    @staticmethod
    def check_allowed_type(value: str) -> bool:
        return value in [allowed_type.value for allowed_type in AllowedTypes]

    @staticmethod
    def values():
        return ", ".join([allowed_type.value for allowed_type in AllowedTypes])


class AllowedValue(ConfigModel):
    value: str
    description: Optional[str] = None


VALID_ENTITY_TYPES_PREFIX_STRING = ", ".join(
    [
        f"urn:li:entityType:datahub.{x}"
        for x in ["dataset", "dashboard", "dataFlow", "schemaField"]
    ]
)
VALID_ENTITY_TYPES_STRING = f"Valid entity type urns are {VALID_ENTITY_TYPES_PREFIX_STRING}, etc... Ensure that the entity type is valid."


class TypeQualifierAllowedTypes(ConfigModel):
    allowed_types: List[str]

    @validator("allowed_types", each_item=True)
    def validate_allowed_types(cls, v):
        if v:
            graph = StructuredPropertiesConfig.get_graph()
            validated_urn = Urn.make_entity_type_urn(v)
            if not graph.exists(validated_urn):
                raise ValueError(
                    f"Input {v} is not a valid entity type urn. {VALID_ENTITY_TYPES_STRING}"
                )
            v = str(validated_urn)
        return v


class StructuredProperties(ConfigModel):
    id: Optional[str] = None
    urn: Optional[str] = None
    qualified_name: Optional[str] = None
    type: str
    value_entity_types: Optional[List[str]] = None
    description: Optional[str] = None
    display_name: Optional[str] = None
    entity_types: Optional[List[str]] = None
    cardinality: Optional[str] = None
    allowed_values: Optional[List[AllowedValue]] = None
    type_qualifier: Optional[TypeQualifierAllowedTypes] = None
    immutable: Optional[bool] = False

    @validator("entity_types", each_item=True)
    def validate_entity_types(cls, v):
        if v:
            graph = StructuredPropertiesConfig.get_graph()
            validated_urn = Urn.make_entity_type_urn(v)
            if not graph.exists(validated_urn):
                raise ValueError(
                    f"Input {v} is not a valid entity type urn. {VALID_ENTITY_TYPES_STRING}"
                )
            v = str(validated_urn)
        return v

    @property
    def fqn(self) -> str:
        assert self.urn is not None
        return (
            self.qualified_name
            or self.id
            or Urn.create_from_string(self.urn).get_entity_id()[0]
        )

    @validator("urn", pre=True, always=True)
    def urn_must_be_present(cls, v, values):
        if not v:
            if "id" not in values:
                raise ValueError("id must be present if urn is not")
            return f"urn:li:structuredProperty:{values['id']}"
        return v

    @staticmethod
    def create(file: str, graph: Optional[DataHubGraph] = None) -> None:
        emitter: DataHubGraph = graph if graph else get_default_graph()
        with StructuredPropertiesConfig.use_graph(emitter):
            print("Using graph")
            with open(file) as fp:
                structuredproperties: List[dict] = yaml.safe_load(fp)
                for structuredproperty_raw in structuredproperties:
                    structuredproperty = StructuredProperties.parse_obj(
                        structuredproperty_raw
                    )
                    if not structuredproperty.type.islower():
                        structuredproperty.type = structuredproperty.type.lower()
                        logger.warn(
                            f"Structured property type should be lowercase. Updated to {structuredproperty.type}"
                        )
                    if not AllowedTypes.check_allowed_type(structuredproperty.type):
                        raise ValueError(
                            f"Type {structuredproperty.type} is not allowed. Allowed types are {AllowedTypes.values()}"
                        )
                    mcp = MetadataChangeProposalWrapper(
                        entityUrn=structuredproperty.urn,
                        aspect=StructuredPropertyDefinitionClass(
                            qualifiedName=structuredproperty.fqn,
                            valueType=Urn.make_data_type_urn(structuredproperty.type),
                            displayName=structuredproperty.display_name,
                            description=structuredproperty.description,
                            entityTypes=[
                                Urn.make_entity_type_urn(entity_type)
                                for entity_type in structuredproperty.entity_types or []
                            ],
                            cardinality=structuredproperty.cardinality,
                            immutable=structuredproperty.immutable,
                            allowedValues=(
                                [
                                    PropertyValueClass(
                                        value=v.value, description=v.description
                                    )
                                    for v in structuredproperty.allowed_values
                                ]
                                if structuredproperty.allowed_values
                                else None
                            ),
                            typeQualifier=(
                                {
                                    "allowedTypes": structuredproperty.type_qualifier.allowed_types
                                }
                                if structuredproperty.type_qualifier
                                else None
                            ),
                        ),
                    )
                    emitter.emit_mcp(mcp)

                    logger.info(f"Created structured property {structuredproperty.urn}")

    @classmethod
    def from_datahub(cls, graph: DataHubGraph, urn: str) -> "StructuredProperties":
<<<<<<< HEAD
        structured_property: Optional[
            StructuredPropertyDefinitionClass
        ] = graph.get_aspect(urn, StructuredPropertyDefinitionClass)
        if structured_property is None:
            raise Exception(
                "StructuredPropertyDefinition aspect is None. Unable to create structured property."
=======

        with StructuredPropertiesConfig.use_graph(graph):
            structured_property: Optional[
                StructuredPropertyDefinitionClass
            ] = graph.get_aspect(urn, StructuredPropertyDefinitionClass)
            if structured_property is None:
                raise Exception(
                    "StructuredPropertyDefinition aspect is None. Unable to create structured property."
                )
            return StructuredProperties(
                urn=urn,
                qualified_name=structured_property.qualifiedName,
                display_name=structured_property.displayName,
                type=structured_property.valueType,
                description=structured_property.description,
                entity_types=structured_property.entityTypes,
                cardinality=structured_property.cardinality,
                allowed_values=(
                    [
                        AllowedValue(
                            value=av.value,
                            description=av.description,
                        )
                        for av in structured_property.allowedValues or []
                    ]
                    if structured_property.allowedValues is not None
                    else None
                ),
                type_qualifier=(
                    {
                        "allowed_types": structured_property.typeQualifier.get(
                            "allowedTypes"
                        )
                    }
                    if structured_property.typeQualifier
                    else None
                ),
>>>>>>> 77394bec
            )

    def to_yaml(
        self,
        file: Path,
    ) -> None:
        with open(file, "w") as fp:
            yaml = YAML(typ="rt")  # default, if not specfied, is 'rt' (round-trip)
            yaml.indent(mapping=2, sequence=4, offset=2)
            yaml.default_flow_style = False
            yaml.dump(self.dict(), fp)<|MERGE_RESOLUTION|>--- conflicted
+++ resolved
@@ -190,14 +190,6 @@
 
     @classmethod
     def from_datahub(cls, graph: DataHubGraph, urn: str) -> "StructuredProperties":
-<<<<<<< HEAD
-        structured_property: Optional[
-            StructuredPropertyDefinitionClass
-        ] = graph.get_aspect(urn, StructuredPropertyDefinitionClass)
-        if structured_property is None:
-            raise Exception(
-                "StructuredPropertyDefinition aspect is None. Unable to create structured property."
-=======
 
         with StructuredPropertiesConfig.use_graph(graph):
             structured_property: Optional[
@@ -235,7 +227,6 @@
                     if structured_property.typeQualifier
                     else None
                 ),
->>>>>>> 77394bec
             )
 
     def to_yaml(
