import collections
import logging
import pathlib
import pickle
import sqlite3
import tempfile
from dataclasses import dataclass, field
from datetime import datetime
from types import TracebackType
from typing import (
    Any,
    Callable,
    Dict,
    Generic,
    Iterable,
    Iterator,
    List,
    MutableMapping,
    Optional,
    OrderedDict,
    Sequence,
    Tuple,
    Type,
    TypeVar,
    Union,
)

from datahub.ingestion.api.closeable import Closeable

logger: logging.Logger = logging.getLogger(__name__)

_DEFAULT_FILE_NAME = "sqlite.db"
_DEFAULT_TABLE_NAME = "data"
_DEFAULT_MEMORY_CACHE_MAX_SIZE = 2000
_DEFAULT_MEMORY_CACHE_EVICTION_BATCH_SIZE = 200

# https://docs.python.org/3/library/sqlite3.html#sqlite-and-python-types
# Datetimes get converted to strings
SqliteValue = Union[int, float, str, bytes, datetime, None]

_VT = TypeVar("_VT")


class ConnectionWrapper:
    """
    Wraps a SQlite connection, allowing connection reuse across multiple FileBacked* objects.

    This is necessary because we're using exclusive locking mode.
    It's useful to keep data from multiple FileBacked* objects in the same
    SQLite database because it allows us to perform queries across multiple tables.

    Also provides file cleanup using TemporaryDirectory, query debug logging, and
    a context manager interface.
    """

    conn: sqlite3.Connection
    filename: pathlib.Path
    _directory: Optional[tempfile.TemporaryDirectory]

    def __init__(self, filename: Optional[pathlib.Path] = None):
        self._directory = None
        # Warning: If filename is provided, the file will not be automatically cleaned up
        if not filename:
            self._directory = tempfile.TemporaryDirectory()
            filename = pathlib.Path(self._directory.name) / _DEFAULT_FILE_NAME

        self.conn = sqlite3.connect(filename, isolation_level=None)
        self.filename = filename

        # These settings are optimized for performance.
        # See https://www.sqlite.org/pragma.html for more information.
        # Because we're only using these dbs to offload data from memory, we don't need
        # to worry about data integrity too much.
        self.conn.execute('PRAGMA locking_mode = "EXCLUSIVE"')
        self.conn.execute('PRAGMA synchronous = "OFF"')
        self.conn.execute('PRAGMA journal_mode = "MEMORY"')
        self.conn.execute(f"PRAGMA journal_size_limit = {100 * 1024 * 1024}")  # 100MB

    def execute(
        self, sql: str, parameters: Union[Dict[str, Any], Sequence[Any]] = ()
    ) -> sqlite3.Cursor:
        logger.debug(f"Executing <{sql}> ({parameters})")
        return self.conn.execute(sql, parameters)

    def executemany(
        self, sql: str, parameters: Union[Dict[str, Any], Sequence[Any]] = ()
    ) -> sqlite3.Cursor:
        logger.debug(f"Executing many <{sql}> ({parameters})")
        return self.conn.executemany(sql, parameters)

    def close(self) -> None:
        self.conn.close()
        if self._directory:
            self._directory.cleanup()

    def __enter__(self) -> "ConnectionWrapper":
        return self

    def __exit__(
        self,
        exc_type: Optional[Type[BaseException]],
        exc_val: Optional[BaseException],
        exc_tb: Optional[TracebackType],
    ) -> None:
        self.close()

    def __del__(self) -> None:
        self.close()


# DESIGN: Why is pickle the default serializer/deserializer?
#
# Benefits:
# (1) In my comparisons of pickle vs manually generating a Python object
#     and then calling json.dumps on it, pickle was consistently slightly faster
#     for both reads and writes.
# (2) The interface is simpler - you don't have to write a custom serializer.
#     This is especially useful when dealing with non-standard types like
#     collections.Counter or datetime.
# (3) Pickle is built-in to Python and requires no additional dependencies.
#     It's true that we might be able to eek out a bit more performance by
#     using a faster serializer like msgpack or cbor.
#
# Downsides:
# (1) The serialized data is not human-readable.
# (2) For simple types like ints, it has slightly worse performance.
#
# Overall, pickle seems like the right default choice.
def _default_serializer(value: Any) -> SqliteValue:
    return pickle.dumps(value)


def _default_deserializer(value: Any) -> Any:
    return pickle.loads(value)


@dataclass(eq=False)
class FileBackedDict(MutableMapping[str, _VT], Generic[_VT], Closeable):
    """
    A dict-like object that stores its data in a temporary SQLite database.
    This is useful for storing large amounts of data that don't fit in memory.

    This class is not thread-safe.
    """

    # Use a predefined connection, able to be shared across multiple FileBacked* objects
    shared_connection: Optional[ConnectionWrapper] = None
    tablename: str = _DEFAULT_TABLE_NAME

    serializer: Callable[[_VT], SqliteValue] = _default_serializer
    deserializer: Callable[[Any], _VT] = _default_deserializer
    extra_columns: Dict[str, Callable[[_VT], SqliteValue]] = field(default_factory=dict)

    cache_max_size: int = _DEFAULT_MEMORY_CACHE_MAX_SIZE
    cache_eviction_batch_size: int = _DEFAULT_MEMORY_CACHE_EVICTION_BATCH_SIZE

    _conn: ConnectionWrapper = field(init=False, repr=False)

    # To improve performance, we maintain an in-memory LRU cache using an OrderedDict.
    # Maintains a dirty bit marking whether the value has been modified since it was persisted.
    _active_object_cache: OrderedDict[str, Tuple[_VT, bool]] = field(
        init=False, repr=False
    )

    def __post_init__(self) -> None:
        assert (
            self.cache_eviction_batch_size > 0
        ), "cache_eviction_batch_size must be positive"

        assert "key" not in self.extra_columns, '"key" is a reserved column name'
        assert "value" not in self.extra_columns, '"value" is a reserved column name'

        if self.shared_connection:
            self._conn = self.shared_connection
        else:
            self._conn = ConnectionWrapper()

        # We keep a small cache in memory to avoid having to serialize/deserialize
        # data from the database too often. We use an OrderedDict to build
        # a poor-man's LRU cache.
        self._active_object_cache = collections.OrderedDict()

        # Create the table. We're not using "IF NOT EXISTS" because creating
        # the same table twice indicates a client usage error.
        self._conn.execute(
            f"""CREATE TABLE {self.tablename} (
                key TEXT PRIMARY KEY,
                value BLOB
                {''.join(f', {column_name} BLOB' for column_name in self.extra_columns.keys())}
            )"""
        )

        # The key column will automatically be indexed, but we need indexes
        # for the extra columns.
        for column_name in self.extra_columns.keys():
            self._conn.execute(
                f"CREATE INDEX {self.tablename}_{column_name} ON {self.tablename} ({column_name})"
            )

    def _add_to_cache(self, key: str, value: _VT, dirty: bool) -> None:
        self._active_object_cache[key] = value, dirty

        if len(self._active_object_cache) > self.cache_max_size:
            # Try to prune in batches rather than one at a time.
            num_items_to_prune = min(
                len(self._active_object_cache), self.cache_eviction_batch_size
            )
            self._prune_cache(num_items_to_prune)

    def _prune_cache(self, num_items_to_prune: int) -> None:
        items_to_write: List[Tuple[SqliteValue, ...]] = []
        for _ in range(num_items_to_prune):
            key, (value, dirty) = self._active_object_cache.popitem(last=False)
            if dirty:
                values = [key, self.serializer(value)]
                for column_serializer in self.extra_columns.values():
                    values.append(column_serializer(value))
                items_to_write.append(tuple(values))

        if items_to_write:
            self._conn.executemany(
                f"""INSERT OR REPLACE INTO {self.tablename} (
                    key,
                    value
                    {''.join(f', {column_name}' for column_name in self.extra_columns.keys())}
                )
                VALUES ({', '.join(['?'] *(2 + len(self.extra_columns)))})""",
                items_to_write,
            )

    def flush(self) -> None:
        self._prune_cache(len(self._active_object_cache))

    def __getitem__(self, key: str) -> _VT:
        if key in self._active_object_cache:
            self._active_object_cache.move_to_end(key)
            return self._active_object_cache[key][0]

        cursor = self._conn.execute(
            f"SELECT value FROM {self.tablename} WHERE key = ?", (key,)
        )
        result: Sequence[SqliteValue] = cursor.fetchone()
        if result is None:
            raise KeyError(key)

        deserialized_result = self.deserializer(result[0])
        self._add_to_cache(key, deserialized_result, False)
        return deserialized_result

    def __setitem__(self, key: str, value: _VT) -> None:
        self._add_to_cache(key, value, True)

    def __delitem__(self, key: str) -> None:
        in_cache = False
        if key in self._active_object_cache:
            del self._active_object_cache[key]
            in_cache = True

        n_deleted = self._conn.execute(
            f"DELETE FROM {self.tablename} WHERE key = ?", (key,)
        ).rowcount
        if not in_cache and not n_deleted:
            raise KeyError(key)

<<<<<<< HEAD
    def _iter_db(self, select_stmt: str) -> Iterator[str]:
        cursor = self._conn.execute(select_stmt)
=======
    def mark_dirty(self, key: str) -> None:
        if key in self._active_object_cache and not self._active_object_cache[key][1]:
            self._active_object_cache[key] = self._active_object_cache[key][0], True

    def __iter__(self) -> Iterator[str]:
        # Cache should be small, so safe list cast to avoid mutation during iteration
        cache_keys = set(self._active_object_cache.keys())
        yield from cache_keys

        cursor = self._conn.execute(f"SELECT key FROM {self.tablename}")
>>>>>>> c7d35ffd
        for row in cursor:
            if row[0] not in cache_keys:
                yield row[0]

    def items_snapshot(
        self, cond_sql: Optional[str] = None
    ) -> Iterator[Tuple[str, _VT]]:
        """
        Return a fixed snapshot, rather than a view, of the dictionary's items.

        Flushes the cache and provides the option to filter the results.
        Provides better performance over standard `items()` method.

<<<<<<< HEAD
    def __iter__(self) -> Iterator[str]:
        # Cache should be small, so safe list cast to avoid mutation during iteration
        for key in list(self._active_object_cache):
            yield key
=======
        Args:
            cond_sql: Conditional expression for WHERE statement, e.g. `x = 0 AND y = "value"`

        Returns:
            Iterator of filtered (key, value) pairs.
        """
        self.flush()
        sql = f"SELECT key, value FROM {self.tablename}"
        if cond_sql:
            sql += f" WHERE {cond_sql}"

        cursor = self._conn.execute(sql)
        for row in cursor:
            yield row[0], self.deserializer(row[1])
>>>>>>> c7d35ffd

        yield from self._iter_db(f"SELECT key FROM {self.tablename}")

    def filtered_items(self, cond_sql: str) -> Iterator[Tuple[str, _VT]]:
        """
        Flush the cache and iterate through a filtered list of the dictionary's items.

        Args:
            cond_sql: Conditional expression for WHERE statement, e.g. `x = 0 AND y = "value"`

        Returns:
            Iterator of filtered (key, value) pairs.
        """
        self.flush()
        for key in self._iter_db(f"SELECT key FROM {self.tablename} WHERE {cond_sql}"):
            yield key, self[key]

    def __len__(self) -> int:
        cursor = self._conn.execute(
            # Binding a list of values in SQLite: https://stackoverflow.com/a/1310001/5004662.
            f"SELECT COUNT(*) FROM {self.tablename} WHERE key NOT IN ({','.join('?' * len(self._active_object_cache))})",
            (*self._active_object_cache.keys(),),
        )
        row = cursor.fetchone()

        return row[0] + len(self._active_object_cache)

    def _sql_query(
        self,
        query: str,
        params: Tuple[Any, ...] = (),
        refs: Optional[List[Union["FileBackedList", "FileBackedDict"]]] = None,
<<<<<<< HEAD
=======
    ) -> List[Tuple[Any, ...]]:
        return self._sql_query(query, params, refs).fetchall()

    def sql_query_iterator(
        self,
        query: str,
        params: Tuple[Any, ...] = (),
        refs: Optional[List[Union["FileBackedList", "FileBackedDict"]]] = None,
    ) -> Iterator[Tuple[Any, ...]]:
        return self._sql_query(query, params, refs)

    def _sql_query(
        self,
        query: str,
        params: Tuple[Any, ...] = (),
        refs: Optional[List[Union["FileBackedList", "FileBackedDict"]]] = None,
>>>>>>> c7d35ffd
    ) -> sqlite3.Cursor:
        # We need to flush object and any objects the query references to ensure
        # that we don't miss objects that have been modified but not yet flushed.
        self.flush()
        if refs is not None:
            for referenced_table in refs:
                referenced_table.flush()

        return self._conn.execute(query, params)
<<<<<<< HEAD

    def sql_query(
        self,
        query: str,
        params: Tuple[Any, ...] = (),
        refs: Optional[List[Union["FileBackedList", "FileBackedDict"]]] = None,
    ) -> List[Tuple[Any, ...]]:
        return self._sql_query(query, params, refs).fetchall()

    def sql_query_iterator(
        self,
        query: str,
        params: Tuple[Any, ...] = (),
        refs: Optional[List[Union["FileBackedList", "FileBackedDict"]]] = None,
    ) -> Iterable[Tuple[Any, ...]]:
        return self._sql_query(query, params, refs)
=======
>>>>>>> c7d35ffd

    def close(self) -> None:
        if self._conn:
            if self.shared_connection:  # Connection not owned by this object
                self.flush()  # Ensure everything is written out
            else:
                self._conn.close()

            # This forces all writes to go directly to the DB so they fail immediately.
            self.cache_max_size = 0
            self._conn = None  # type: ignore

    def __del__(self) -> None:
        self.close()

    def __enter__(self) -> "FileBackedDict":
        return self

    def __exit__(
        self,
        exc_type: Optional[Type[BaseException]],
        exc_val: Optional[BaseException],
        exc_tb: Optional[TracebackType],
    ) -> None:
        self.close()


class FileBackedList(Generic[_VT]):
    """
    An append-only, list-like object that stores its contents in a SQLite database.

    This class is not thread-safe.
    """

    _len: int = field(default=0)
    _dict: FileBackedDict[_VT] = field(init=False)

    def __init__(
        self,
        connection: Optional[ConnectionWrapper] = None,
        tablename: str = _DEFAULT_TABLE_NAME,
        serializer: Callable[[_VT], SqliteValue] = _default_serializer,
        deserializer: Callable[[Any], _VT] = _default_deserializer,
        extra_columns: Optional[Dict[str, Callable[[_VT], SqliteValue]]] = None,
        cache_max_size: Optional[int] = None,
        cache_eviction_batch_size: Optional[int] = None,
    ) -> None:
        self._len = 0
        self._dict = FileBackedDict(
            shared_connection=connection,
            serializer=serializer,
            deserializer=deserializer,
            tablename=tablename,
            extra_columns=extra_columns or {},
            cache_max_size=cache_max_size or _DEFAULT_MEMORY_CACHE_MAX_SIZE,
            cache_eviction_batch_size=cache_eviction_batch_size
            or _DEFAULT_MEMORY_CACHE_EVICTION_BATCH_SIZE,
        )

    @property
    def tablename(self) -> str:
        return self._dict.tablename

    def __getitem__(self, index: int) -> _VT:
        if index < 0 or index >= self._len:
            raise IndexError(f"list index {index} out of range")

        return self._dict[str(index)]

    def __setitem__(self, index: int, value: _VT) -> None:
        if index < 0 or index >= self._len:
            raise IndexError(f"list index {index} out of range")

        self._dict[str(index)] = value

    def append(self, value: _VT) -> None:
        self._dict[str(self._len)] = value
        self._len += 1

    def __len__(self) -> int:
        return self._len

    def __iter__(self) -> Iterator[_VT]:
        for index in range(self._len):
            yield self[index]

    def flush(self) -> None:
        self._dict.flush()

    def sql_query(
        self,
        query: str,
        params: Tuple[Any, ...] = (),
        refs: Optional[List[Union["FileBackedList", "FileBackedDict"]]] = None,
    ) -> List[Tuple[Any, ...]]:
        return self._dict.sql_query(query, params, refs=refs)

    def close(self) -> None:
        self._dict.close()

    def __del__(self) -> None:
        self.close()<|MERGE_RESOLUTION|>--- conflicted
+++ resolved
@@ -12,7 +12,6 @@
     Callable,
     Dict,
     Generic,
-    Iterable,
     Iterator,
     List,
     MutableMapping,
@@ -262,10 +261,6 @@
         if not in_cache and not n_deleted:
             raise KeyError(key)
 
-<<<<<<< HEAD
-    def _iter_db(self, select_stmt: str) -> Iterator[str]:
-        cursor = self._conn.execute(select_stmt)
-=======
     def mark_dirty(self, key: str) -> None:
         if key in self._active_object_cache and not self._active_object_cache[key][1]:
             self._active_object_cache[key] = self._active_object_cache[key][0], True
@@ -276,7 +271,6 @@
         yield from cache_keys
 
         cursor = self._conn.execute(f"SELECT key FROM {self.tablename}")
->>>>>>> c7d35ffd
         for row in cursor:
             if row[0] not in cache_keys:
                 yield row[0]
@@ -290,12 +284,6 @@
         Flushes the cache and provides the option to filter the results.
         Provides better performance over standard `items()` method.
 
-<<<<<<< HEAD
-    def __iter__(self) -> Iterator[str]:
-        # Cache should be small, so safe list cast to avoid mutation during iteration
-        for key in list(self._active_object_cache):
-            yield key
-=======
         Args:
             cond_sql: Conditional expression for WHERE statement, e.g. `x = 0 AND y = "value"`
 
@@ -310,23 +298,6 @@
         cursor = self._conn.execute(sql)
         for row in cursor:
             yield row[0], self.deserializer(row[1])
->>>>>>> c7d35ffd
-
-        yield from self._iter_db(f"SELECT key FROM {self.tablename}")
-
-    def filtered_items(self, cond_sql: str) -> Iterator[Tuple[str, _VT]]:
-        """
-        Flush the cache and iterate through a filtered list of the dictionary's items.
-
-        Args:
-            cond_sql: Conditional expression for WHERE statement, e.g. `x = 0 AND y = "value"`
-
-        Returns:
-            Iterator of filtered (key, value) pairs.
-        """
-        self.flush()
-        for key in self._iter_db(f"SELECT key FROM {self.tablename} WHERE {cond_sql}"):
-            yield key, self[key]
 
     def __len__(self) -> int:
         cursor = self._conn.execute(
@@ -338,13 +309,11 @@
 
         return row[0] + len(self._active_object_cache)
 
-    def _sql_query(
+    def sql_query(
         self,
         query: str,
         params: Tuple[Any, ...] = (),
         refs: Optional[List[Union["FileBackedList", "FileBackedDict"]]] = None,
-<<<<<<< HEAD
-=======
     ) -> List[Tuple[Any, ...]]:
         return self._sql_query(query, params, refs).fetchall()
 
@@ -361,7 +330,6 @@
         query: str,
         params: Tuple[Any, ...] = (),
         refs: Optional[List[Union["FileBackedList", "FileBackedDict"]]] = None,
->>>>>>> c7d35ffd
     ) -> sqlite3.Cursor:
         # We need to flush object and any objects the query references to ensure
         # that we don't miss objects that have been modified but not yet flushed.
@@ -371,25 +339,6 @@
                 referenced_table.flush()
 
         return self._conn.execute(query, params)
-<<<<<<< HEAD
-
-    def sql_query(
-        self,
-        query: str,
-        params: Tuple[Any, ...] = (),
-        refs: Optional[List[Union["FileBackedList", "FileBackedDict"]]] = None,
-    ) -> List[Tuple[Any, ...]]:
-        return self._sql_query(query, params, refs).fetchall()
-
-    def sql_query_iterator(
-        self,
-        query: str,
-        params: Tuple[Any, ...] = (),
-        refs: Optional[List[Union["FileBackedList", "FileBackedDict"]]] = None,
-    ) -> Iterable[Tuple[Any, ...]]:
-        return self._sql_query(query, params, refs)
-=======
->>>>>>> c7d35ffd
 
     def close(self) -> None:
         if self._conn:
@@ -403,17 +352,6 @@
             self._conn = None  # type: ignore
 
     def __del__(self) -> None:
-        self.close()
-
-    def __enter__(self) -> "FileBackedDict":
-        return self
-
-    def __exit__(
-        self,
-        exc_type: Optional[Type[BaseException]],
-        exc_val: Optional[BaseException],
-        exc_tb: Optional[TracebackType],
-    ) -> None:
         self.close()
 
 
