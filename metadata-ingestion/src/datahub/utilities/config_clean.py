import re


<<<<<<< HEAD
def remove_trailing_slashes(url: str) -> str:
    while url.endswith("/"):
        url = url[:-1]
    return url
=======
def remove_suffix(inp: str, suffix: str, remove_all: bool = False) -> str:
    while suffix and inp.endswith(suffix):
        inp = inp[: -len(suffix)]
        if not remove_all:
            break
    return inp


def remove_trailing_slashes(url: str) -> str:
    return remove_suffix(url, "/", remove_all=True)
>>>>>>> 0c8e26a1


def remove_protocol(url: str) -> str:
    pattern = re.compile(r"https?://")

    return pattern.sub(
        "",
        url,
    )<|MERGE_RESOLUTION|>--- conflicted
+++ resolved
@@ -1,12 +1,6 @@
 import re
 
 
-<<<<<<< HEAD
-def remove_trailing_slashes(url: str) -> str:
-    while url.endswith("/"):
-        url = url[:-1]
-    return url
-=======
 def remove_suffix(inp: str, suffix: str, remove_all: bool = False) -> str:
     while suffix and inp.endswith(suffix):
         inp = inp[: -len(suffix)]
@@ -17,7 +11,6 @@
 
 def remove_trailing_slashes(url: str) -> str:
     return remove_suffix(url, "/", remove_all=True)
->>>>>>> 0c8e26a1
 
 
 def remove_protocol(url: str) -> str:
