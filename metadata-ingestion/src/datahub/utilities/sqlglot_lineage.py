import contextlib
import enum
import functools
import itertools
import logging
import pathlib
from collections import defaultdict
from typing import Any, Dict, Iterable, List, Optional, Set, Tuple, Union

import pydantic.dataclasses
import sqlglot
import sqlglot.errors
import sqlglot.lineage
import sqlglot.optimizer.annotate_types
import sqlglot.optimizer.optimizer
import sqlglot.optimizer.qualify
from pydantic import BaseModel
from typing_extensions import TypedDict

from datahub.configuration.pydantic_migration_helpers import PYDANTIC_VERSION_2
from datahub.emitter.mce_builder import (
    DEFAULT_ENV,
    make_dataset_urn_with_platform_instance,
)
from datahub.ingestion.api.closeable import Closeable
from datahub.ingestion.graph.client import DataHubGraph
from datahub.ingestion.source.bigquery_v2.bigquery_audit import BigqueryTableIdentifier
from datahub.metadata.schema_classes import (
    ArrayTypeClass,
    BooleanTypeClass,
    DateTypeClass,
    NumberTypeClass,
    OperationTypeClass,
    SchemaFieldDataTypeClass,
    SchemaMetadataClass,
    StringTypeClass,
    TimeTypeClass,
)
from datahub.utilities.file_backed_collections import ConnectionWrapper, FileBackedDict
from datahub.utilities.urns.field_paths import get_simple_field_path_from_v2_field_path

logger = logging.getLogger(__name__)

Urn = str

# A lightweight table schema: column -> type mapping.
SchemaInfo = Dict[str, str]

SQL_PARSE_RESULT_CACHE_SIZE = 1000


RULES_BEFORE_TYPE_ANNOTATION: tuple = tuple(
    filter(
        lambda func: func.__name__
        not in {
            # Skip pushdown_predicates because it sometimes throws exceptions, and we
            # don't actually need it for anything.
            "pushdown_predicates",
            # Skip normalize because it can sometimes be expensive.
            "normalize",
        },
        itertools.takewhile(
            lambda func: func != sqlglot.optimizer.annotate_types.annotate_types,
            sqlglot.optimizer.optimizer.RULES,
        ),
    )
)
# Quick check that the rules were loaded correctly.
assert 0 < len(RULES_BEFORE_TYPE_ANNOTATION) < len(sqlglot.optimizer.optimizer.RULES)


class GraphQLSchemaField(TypedDict):
    fieldPath: str
    nativeDataType: str


class GraphQLSchemaMetadata(TypedDict):
    fields: List[GraphQLSchemaField]


class QueryType(enum.Enum):
    CREATE = "CREATE"
    SELECT = "SELECT"
    INSERT = "INSERT"
    UPDATE = "UPDATE"
    DELETE = "DELETE"
    MERGE = "MERGE"

    UNKNOWN = "UNKNOWN"

    def to_operation_type(self) -> Optional[str]:
        if self == QueryType.CREATE:
            return OperationTypeClass.CREATE
        elif self == QueryType.INSERT:
            return OperationTypeClass.INSERT
        elif self == QueryType.UPDATE:
            return OperationTypeClass.UPDATE
        elif self == QueryType.DELETE:
            return OperationTypeClass.DELETE
        elif self == QueryType.MERGE:
            return OperationTypeClass.UPDATE
        elif self == QueryType.SELECT:
            return None
        else:
            return OperationTypeClass.UNKNOWN


def get_query_type_of_sql(expression: sqlglot.exp.Expression) -> QueryType:
    # UPGRADE: Once we use Python 3.10, replace this with a match expression.
    mapping = {
        sqlglot.exp.Create: QueryType.CREATE,
        sqlglot.exp.Select: QueryType.SELECT,
        sqlglot.exp.Insert: QueryType.INSERT,
        sqlglot.exp.Update: QueryType.UPDATE,
        sqlglot.exp.Delete: QueryType.DELETE,
        sqlglot.exp.Merge: QueryType.MERGE,
        sqlglot.exp.Subqueryable: QueryType.SELECT,  # unions, etc. are also selects
    }

    for cls, query_type in mapping.items():
        if isinstance(expression, cls):
            return query_type
    return QueryType.UNKNOWN


class _ParserBaseModel(
    BaseModel,
    arbitrary_types_allowed=True,
    json_encoders={
        SchemaFieldDataTypeClass: lambda v: v.to_obj(),
    },
):
    def json(self, *args: Any, **kwargs: Any) -> str:
        if PYDANTIC_VERSION_2:
            return super().model_dump_json(*args, **kwargs)  # type: ignore
        else:
            return super().json(*args, **kwargs)


@functools.total_ordering
class _FrozenModel(_ParserBaseModel, frozen=True):
    def __lt__(self, other: "_FrozenModel") -> bool:
        # TODO: The __fields__ attribute is deprecated in Pydantic v2.
        for field in self.__fields__:
            self_v = getattr(self, field)
            other_v = getattr(other, field)
            if self_v != other_v:
                return self_v < other_v

        return False


class _TableName(_FrozenModel):
    database: Optional[str] = None
    db_schema: Optional[str] = None
    table: str

    def as_sqlglot_table(self) -> sqlglot.exp.Table:
        return sqlglot.exp.Table(
            catalog=sqlglot.exp.Identifier(this=self.database)
            if self.database
            else None,
            db=sqlglot.exp.Identifier(this=self.db_schema) if self.db_schema else None,
            this=sqlglot.exp.Identifier(this=self.table),
        )

    def qualified(
        self,
        dialect: sqlglot.Dialect,
        default_db: Optional[str] = None,
        default_schema: Optional[str] = None,
    ) -> "_TableName":
        database = self.database or default_db
        db_schema = self.db_schema or default_schema

        return _TableName(
            database=database,
            db_schema=db_schema,
            table=self.table,
        )

    @classmethod
    def from_sqlglot_table(
        cls,
        table: sqlglot.exp.Table,
        default_db: Optional[str] = None,
        default_schema: Optional[str] = None,
    ) -> "_TableName":
        return cls(
            database=table.catalog or default_db,
            db_schema=table.db or default_schema,
            table=table.this.name,
        )


class _ColumnRef(_FrozenModel):
    table: _TableName
    column: str


class ColumnRef(_FrozenModel):
    table: Urn
    column: str


class _DownstreamColumnRef(_ParserBaseModel):
    table: Optional[_TableName] = None
    column: str
    column_type: Optional[sqlglot.exp.DataType] = None


class DownstreamColumnRef(_ParserBaseModel):
    table: Optional[Urn] = None
    column: str
    column_type: Optional[SchemaFieldDataTypeClass] = None
    native_column_type: Optional[str] = None

    @pydantic.validator("column_type", pre=True)
    def _load_column_type(
        cls, v: Optional[Union[dict, SchemaFieldDataTypeClass]]
    ) -> Optional[SchemaFieldDataTypeClass]:
        if v is None:
            return None
        if isinstance(v, SchemaFieldDataTypeClass):
            return v
        return SchemaFieldDataTypeClass.from_obj(v)


class _ColumnLineageInfo(_ParserBaseModel):
    downstream: _DownstreamColumnRef
    upstreams: List[_ColumnRef]

    logic: Optional[str] = None


class ColumnLineageInfo(_ParserBaseModel):
    downstream: DownstreamColumnRef
    upstreams: List[ColumnRef]

    # Logic for this column, as a SQL expression.
    logic: Optional[str] = pydantic.Field(default=None, exclude=True)


class SqlParsingDebugInfo(_ParserBaseModel):
    confidence: float = 0.0

    tables_discovered: int = 0
    table_schemas_resolved: int = 0

    table_error: Optional[Exception] = None
    column_error: Optional[Exception] = None

    @property
    def error(self) -> Optional[Exception]:
        return self.table_error or self.column_error


class SqlParsingResult(_ParserBaseModel):
    query_type: QueryType = QueryType.UNKNOWN

    in_tables: List[Urn]
    out_tables: List[Urn]

    column_lineage: Optional[List[ColumnLineageInfo]] = None

    # TODO include formatted original sql logic
    # TODO include list of referenced columns

    debug_info: SqlParsingDebugInfo = pydantic.Field(
        default_factory=lambda: SqlParsingDebugInfo(),
        exclude=True,
    )

    @classmethod
    def make_from_error(cls, error: Exception) -> "SqlParsingResult":
        return cls(
            in_tables=[],
            out_tables=[],
            debug_info=SqlParsingDebugInfo(
                table_error=error,
            ),
        )


def _parse_statement(
    sql: sqlglot.exp.ExpOrStr, dialect: sqlglot.Dialect
) -> sqlglot.Expression:
    statement: sqlglot.Expression = sqlglot.maybe_parse(
        sql, dialect=dialect, error_level=sqlglot.ErrorLevel.RAISE
    )
    return statement


def _table_level_lineage(
    statement: sqlglot.Expression, dialect: sqlglot.Dialect
) -> Tuple[Set[_TableName], Set[_TableName]]:
    # Generate table-level lineage.
    modified = {
        _TableName.from_sqlglot_table(expr.this)
        for expr in statement.find_all(
            sqlglot.exp.Create,
            sqlglot.exp.Insert,
            sqlglot.exp.Update,
            sqlglot.exp.Delete,
            sqlglot.exp.Merge,
        )
        # In some cases like "MERGE ... then INSERT (col1, col2) VALUES (col1, col2)",
        # the `this` on the INSERT part isn't a table.
        if isinstance(expr.this, sqlglot.exp.Table)
    } | {
        # For CREATE DDL statements, the table name is nested inside
        # a Schema object.
        _TableName.from_sqlglot_table(expr.this.this)
        for expr in statement.find_all(sqlglot.exp.Create)
        if isinstance(expr.this, sqlglot.exp.Schema)
        and isinstance(expr.this.this, sqlglot.exp.Table)
    }

    tables = (
        {
            _TableName.from_sqlglot_table(table)
            for table in statement.find_all(sqlglot.exp.Table)
        }
        # ignore references created in this query
        - modified
        # ignore CTEs created in this statement
        - {
            _TableName(database=None, db_schema=None, table=cte.alias_or_name)
            for cte in statement.find_all(sqlglot.exp.CTE)
        }
    )
    # TODO: If a CTAS has "LIMIT 0", it's not really lineage, just copying the schema.

    # Update statements implicitly read from the table being updated, so add those back in.
    if isinstance(statement, sqlglot.exp.Update):
        tables = tables | modified

    return tables, modified


TABLE_CASE_SENSITIVE_PLATFORMS = {"bigquery"}


class SchemaResolver(Closeable):
    def __init__(
        self,
        *,
        platform: str,
        platform_instance: Optional[str] = None,
        env: str = DEFAULT_ENV,
        graph: Optional[DataHubGraph] = None,
        _cache_filename: Optional[pathlib.Path] = None,
    ):
        # TODO handle platforms when prefixed with urn:li:dataPlatform:
        self.platform = platform
        self.platform_instance = platform_instance
        self.env = env

        self.graph = graph

        # Init cache, potentially restoring from a previous run.
        shared_conn = None
        if _cache_filename:
            shared_conn = ConnectionWrapper(filename=_cache_filename)
        self._schema_cache: FileBackedDict[Optional[SchemaInfo]] = FileBackedDict(
            shared_connection=shared_conn,
        )

    def get_urns(self) -> Set[str]:
        return set(self._schema_cache.keys())

    def get_urn_for_table(self, table: _TableName, lower: bool = False) -> str:
        # TODO: Validate that this is the correct 2/3 layer hierarchy for the platform.

        table_name = ".".join(
            filter(None, [table.database, table.db_schema, table.table])
        )

        platform_instance = self.platform_instance

        if lower:
            table_name = table_name.lower()
            platform_instance = platform_instance.lower() if platform_instance else None

        if self.platform == "bigquery":
            # Normalize shard numbers and other BigQuery weirdness.
            with contextlib.suppress(IndexError):
                table_name = BigqueryTableIdentifier.from_string_name(
                    table_name
                ).get_table_name()

        urn = make_dataset_urn_with_platform_instance(
            platform=self.platform,
            platform_instance=platform_instance,
            env=self.env,
            name=table_name,
        )
        return urn

    def resolve_table(self, table: _TableName) -> Tuple[str, Optional[SchemaInfo]]:
        urn = self.get_urn_for_table(table)

        schema_info = self._resolve_schema_info(urn)
        if schema_info:
            return urn, schema_info

        urn_lower = self.get_urn_for_table(table, lower=True)
        if urn_lower != urn:
            schema_info = self._resolve_schema_info(urn_lower)
            if schema_info:
                return urn_lower, schema_info

        if self.platform in TABLE_CASE_SENSITIVE_PLATFORMS:
            return urn, None
        else:
            return urn_lower, None

    def _resolve_schema_info(self, urn: str) -> Optional[SchemaInfo]:
        if urn in self._schema_cache:
            return self._schema_cache[urn]

        # TODO: For bigquery partitioned tables, add the pseudo-column _PARTITIONTIME
        # or _PARTITIONDATE where appropriate.

        if self.graph:
            schema_info = self._fetch_schema_info(self.graph, urn)
            if schema_info:
                self._save_to_cache(urn, schema_info)
                return schema_info

        self._save_to_cache(urn, None)
        return None

    def add_schema_metadata(
        self, urn: str, schema_metadata: SchemaMetadataClass
    ) -> None:
        schema_info = self._convert_schema_aspect_to_info(schema_metadata)
        self._save_to_cache(urn, schema_info)

    def add_raw_schema_info(self, urn: str, schema_info: SchemaInfo) -> None:
        self._save_to_cache(urn, schema_info)

    def add_graphql_schema_metadata(
        self, urn: str, schema_metadata: GraphQLSchemaMetadata
    ) -> None:
        schema_info = self.convert_graphql_schema_metadata_to_info(schema_metadata)
        self._save_to_cache(urn, schema_info)

    def _save_to_cache(self, urn: str, schema_info: Optional[SchemaInfo]) -> None:
        self._schema_cache[urn] = schema_info

    def _fetch_schema_info(self, graph: DataHubGraph, urn: str) -> Optional[SchemaInfo]:
        aspect = graph.get_aspect(urn, SchemaMetadataClass)
        if not aspect:
            return None

        return self._convert_schema_aspect_to_info(aspect)

    @classmethod
    def _convert_schema_aspect_to_info(
        cls, schema_metadata: SchemaMetadataClass
    ) -> SchemaInfo:
        return {
            get_simple_field_path_from_v2_field_path(col.fieldPath): (
                # The actual types are more of a "nice to have".
                col.nativeDataType
                or "str"
            )
            for col in schema_metadata.fields
            # TODO: We can't generate lineage to columns nested within structs yet.
            if "." not in get_simple_field_path_from_v2_field_path(col.fieldPath)
        }

    @classmethod
    def convert_graphql_schema_metadata_to_info(
        cls, schema: GraphQLSchemaMetadata
    ) -> SchemaInfo:
        return {
            get_simple_field_path_from_v2_field_path(field["fieldPath"]): (
                # The actual types are more of a "nice to have".
                field["nativeDataType"]
                or "str"
            )
            for field in schema["fields"]
            # TODO: We can't generate lineage to columns nested within structs yet.
            if "." not in get_simple_field_path_from_v2_field_path(field["fieldPath"])
        }

    def close(self) -> None:
        self._schema_cache.close()


# TODO: Once PEP 604 is supported (Python 3.10), we can unify these into a
# single type. See https://peps.python.org/pep-0604/#isinstance-and-issubclass.
_SupportedColumnLineageTypes = Union[
    # Note that Select and Union inherit from Subqueryable.
    sqlglot.exp.Subqueryable,
    # For actual subqueries, the statement type might also be DerivedTable.
    sqlglot.exp.DerivedTable,
]
_SupportedColumnLineageTypesTuple = (sqlglot.exp.Subqueryable, sqlglot.exp.DerivedTable)

DIALECTS_WITH_CASE_INSENSITIVE_COLS = {
    # Column identifiers are case-insensitive in BigQuery, so we need to
    # do a normalization step beforehand to make sure it's resolved correctly.
    "bigquery",
    # Our snowflake source lowercases column identifiers, so we are forced
    # to do fuzzy (case-insensitive) resolution instead of exact resolution.
    "snowflake",
    # Teradata column names are case-insensitive.
    # A name, even when enclosed in double quotation marks, is not case sensitive. For example, CUSTOMER and Customer are the same.
    # See more below:
    # https://documentation.sas.com/doc/en/pgmsascdc/9.4_3.5/acreldb/n0ejgx4895bofnn14rlguktfx5r3.htm
    "teradata",
}
DIALECTS_WITH_DEFAULT_UPPERCASE_COLS = {
    # In some dialects, column identifiers are effectively case insensitive
    # because they are automatically converted to uppercase. Most other systems
    # automatically lowercase unquoted identifiers.
    "snowflake",
}


class UnsupportedStatementTypeError(TypeError):
    pass


class SqlUnderstandingError(Exception):
    # Usually hit when we need schema info for a given statement but don't have it.
    pass


# TODO: Break this up into smaller functions.
def _column_level_lineage(  # noqa: C901
    statement: sqlglot.exp.Expression,
    dialect: sqlglot.Dialect,
    table_schemas: Dict[_TableName, SchemaInfo],
    output_table: Optional[_TableName],
    default_db: Optional[str],
    default_schema: Optional[str],
) -> List[_ColumnLineageInfo]:
    is_create_ddl = _is_create_table_ddl(statement)
    if (
        not isinstance(
            statement,
            _SupportedColumnLineageTypesTuple,
        )
        and not is_create_ddl
    ):
        raise UnsupportedStatementTypeError(
            f"Can only generate column-level lineage for select-like inner statements, not {type(statement)}"
        )

    column_lineage: List[_ColumnLineageInfo] = []

    use_case_insensitive_cols = _is_dialect_instance(
        dialect, DIALECTS_WITH_CASE_INSENSITIVE_COLS
    )

    sqlglot_db_schema = sqlglot.MappingSchema(
        dialect=dialect,
        # We do our own normalization, so don't let sqlglot do it.
        normalize=False,
    )
    table_schema_normalized_mapping: Dict[_TableName, Dict[str, str]] = defaultdict(
        dict
    )
    for table, table_schema in table_schemas.items():
        normalized_table_schema: SchemaInfo = {}
        for col, col_type in table_schema.items():
            if use_case_insensitive_cols:
                col_normalized = (
                    # This is required to match Sqlglot's behavior.
                    col.upper()
                    if _is_dialect_instance(
                        dialect, DIALECTS_WITH_DEFAULT_UPPERCASE_COLS
                    )
                    else col.lower()
                )
            else:
                col_normalized = col

            table_schema_normalized_mapping[table][col_normalized] = col
            normalized_table_schema[col_normalized] = col_type

        sqlglot_db_schema.add_table(
            table.as_sqlglot_table(),
            column_mapping=normalized_table_schema,
        )

    if use_case_insensitive_cols:

        def _sqlglot_force_column_normalizer(
            node: sqlglot.exp.Expression,
        ) -> sqlglot.exp.Expression:
            if isinstance(node, sqlglot.exp.Column):
                node.this.set("quoted", False)

            return node

        # logger.debug(
        #     "Prior to case normalization sql %s",
        #     statement.sql(pretty=True, dialect=dialect),
        # )
        statement = statement.transform(_sqlglot_force_column_normalizer, copy=False)
        # logger.debug(
        #     "Sql after casing normalization %s",
        #     statement.sql(pretty=True, dialect=dialect),
        # )

    def _schema_aware_fuzzy_column_resolve(
        table: Optional[_TableName], sqlglot_column: str
    ) -> str:
        default_col_name = (
            sqlglot_column.lower() if use_case_insensitive_cols else sqlglot_column
        )
        if table:
            return table_schema_normalized_mapping[table].get(
                sqlglot_column, default_col_name
            )
        else:
            return default_col_name

    # Optimize the statement + qualify column references.
    logger.debug(
        "Prior to column qualification sql %s",
        statement.sql(pretty=True, dialect=dialect),
    )
    try:
        # Second time running qualify, this time with:
        # - the select instead of the full outer statement
        # - schema info
        # - column qualification enabled
        # - running the full pre-type annotation optimizer

        # logger.debug("Schema: %s", sqlglot_db_schema.mapping)
        statement = sqlglot.optimizer.optimizer.optimize(
            statement,
            dialect=dialect,
            schema=sqlglot_db_schema,
            qualify_columns=True,
            validate_qualify_columns=False,
            identify=True,
            # sqlglot calls the db -> schema -> table hierarchy "catalog", "db", "table".
            catalog=default_db,
            db=default_schema,
            rules=RULES_BEFORE_TYPE_ANNOTATION,
        )
    except (sqlglot.errors.OptimizeError, ValueError) as e:
        raise SqlUnderstandingError(
            f"sqlglot failed to map columns to their source tables; likely missing/outdated table schema info: {e}"
        ) from e
    logger.debug("Qualified sql %s", statement.sql(pretty=True, dialect=dialect))

    # Handle the create DDL case.
    if is_create_ddl:
        assert (
            output_table is not None
        ), "output_table must be set for create DDL statements"

        create_schema: sqlglot.exp.Schema = statement.this
        sqlglot_columns = create_schema.expressions

        for column_def in sqlglot_columns:
            if not isinstance(column_def, sqlglot.exp.ColumnDef):
                # Ignore things like constraints.
                continue

            output_col = _schema_aware_fuzzy_column_resolve(
                output_table, column_def.name
            )
            output_col_type = column_def.args.get("kind")

            column_lineage.append(
                _ColumnLineageInfo(
                    downstream=_DownstreamColumnRef(
                        table=output_table,
                        column=output_col,
                        column_type=output_col_type,
                    ),
                    upstreams=[],
                )
            )

        return column_lineage

    # Try to figure out the types of the output columns.
    try:
        statement = sqlglot.optimizer.annotate_types.annotate_types(
            statement, schema=sqlglot_db_schema
        )
    except (sqlglot.errors.OptimizeError, sqlglot.errors.ParseError) as e:
        # This is not a fatal error, so we can continue.
        logger.debug("sqlglot failed to annotate or parse types: %s", e)

    try:
        assert isinstance(statement, _SupportedColumnLineageTypesTuple)

        # List output columns.
        output_columns = [
            (select_col.alias_or_name, select_col) for select_col in statement.selects
        ]
        logger.debug("output columns: %s", [col[0] for col in output_columns])
        for output_col, original_col_expression in output_columns:
            if output_col == "*":
                # If schema information is available, the * will be expanded to the actual columns.
                # Otherwise, we can't process it.
                continue

            if _is_dialect_instance(dialect, "bigquery") and output_col.lower() in {
                "_partitiontime",
                "_partitiondate",
            }:
                # These are not real columns, just a way to filter by partition.
                # TODO: We should add these columns to the schema info instead.
                # Once that's done, we should actually generate lineage for these
                # if they appear in the output.
                continue

            lineage_node = sqlglot.lineage.lineage(
                output_col,
                statement,
                dialect=dialect,
                schema=sqlglot_db_schema,
            )
            # pathlib.Path("sqlglot.html").write_text(
            #     str(lineage_node.to_html(dialect=dialect))
            # )

            # Generate SELECT lineage.
            # Using a set here to deduplicate upstreams.
            direct_raw_col_upstreams: Set[_ColumnRef] = set()
            for node in lineage_node.walk():
                if node.downstream:
                    # We only want the leaf nodes.
                    pass

                elif isinstance(node.expression, sqlglot.exp.Table):
                    table_ref = _TableName.from_sqlglot_table(node.expression)

                    # Parse the column name out of the node name.
                    # Sqlglot calls .sql(), so we have to do the inverse.
                    normalized_col = sqlglot.parse_one(node.name).this.name
                    if node.subfield:
                        normalized_col = f"{normalized_col}.{node.subfield}"

                    direct_raw_col_upstreams.add(
                        _ColumnRef(table=table_ref, column=normalized_col)
                    )
                else:
                    # This branch doesn't matter. For example, a count(*) column would go here, and
                    # we don't get any column-level lineage for that.
                    pass

            # column_logic = lineage_node.source

            if output_col.startswith("_col_"):
                # This is the format sqlglot uses for unnamed columns e.g. 'count(id)' -> 'count(id) AS _col_0'
                # This is a bit jank since we're relying on sqlglot internals, but it seems to be
                # the best way to do it.
                output_col = original_col_expression.this.sql(dialect=dialect)

            output_col = _schema_aware_fuzzy_column_resolve(output_table, output_col)

            # Guess the output column type.
            output_col_type = None
            if original_col_expression.type:
                output_col_type = original_col_expression.type

            # Fuzzy resolve upstream columns.
            direct_resolved_col_upstreams = {
                _ColumnRef(
                    table=edge.table,
                    column=_schema_aware_fuzzy_column_resolve(edge.table, edge.column),
                )
                for edge in direct_raw_col_upstreams
            }

            if not direct_resolved_col_upstreams:
                logger.debug(f'  "{output_col}" has no upstreams')
            column_lineage.append(
                _ColumnLineageInfo(
                    downstream=_DownstreamColumnRef(
                        table=output_table,
                        column=output_col,
                        column_type=output_col_type,
                    ),
                    upstreams=sorted(direct_resolved_col_upstreams),
                    # logic=column_logic.sql(pretty=True, dialect=dialect),
                )
            )

        # TODO: Also extract referenced columns (aka auxillary / non-SELECT lineage)
    except (sqlglot.errors.OptimizeError, ValueError) as e:
        raise SqlUnderstandingError(
            f"sqlglot failed to compute some lineage: {e}"
        ) from e

    return column_lineage


def _extract_select_from_create(
    statement: sqlglot.exp.Create,
) -> sqlglot.exp.Expression:
    # TODO: Validate that this properly includes WITH clauses in all dialects.
    inner = statement.expression

    if inner:
        return inner
    else:
        return statement


_UPDATE_ARGS_NOT_SUPPORTED_BY_SELECT: Set[str] = set(
    sqlglot.exp.Update.arg_types.keys()
) - set(sqlglot.exp.Select.arg_types.keys())
_UPDATE_FROM_TABLE_ARGS_TO_MOVE = {"joins", "laterals", "pivot"}


def _extract_select_from_update(
    statement: sqlglot.exp.Update,
) -> sqlglot.exp.Select:
    statement = statement.copy()

    # The "SET" expressions need to be converted.
    # For the update command, it'll be a list of EQ expressions, but the select
    # should contain aliased columns.
    new_expressions = []
    for expr in statement.expressions:
        if isinstance(expr, sqlglot.exp.EQ) and isinstance(
            expr.left, sqlglot.exp.Column
        ):
            new_expressions.append(
                sqlglot.exp.Alias(
                    this=expr.right,
                    alias=expr.left.this,
                )
            )
        else:
            # If we don't know how to convert it, just leave it as-is. If this causes issues,
            # they'll get caught later.
            new_expressions.append(expr)

    # Special translation for the `from` clause.
    extra_args = {}
    original_from = statement.args.get("from")
    if original_from and isinstance(original_from.this, sqlglot.exp.Table):
        # Move joins, laterals, and pivots from the Update->From->Table->field
        # to the top-level Select->field.

        for k in _UPDATE_FROM_TABLE_ARGS_TO_MOVE:
            if k in original_from.this.args:
                # Mutate the from table clause in-place.
                extra_args[k] = original_from.this.args.pop(k)

    select_statement = sqlglot.exp.Select(
        **{
            **{
                k: v
                for k, v in statement.args.items()
                if k not in _UPDATE_ARGS_NOT_SUPPORTED_BY_SELECT
            },
            **extra_args,
            "expressions": new_expressions,
        }
    )

    # Update statements always implicitly have the updated table in context.
    # TODO: Retain table name alias, if one was present.
    if select_statement.args.get("from"):
        select_statement = select_statement.join(
            statement.this, append=True, join_kind="cross"
        )
    else:
        select_statement = select_statement.from_(statement.this)

    return select_statement


def _is_create_table_ddl(statement: sqlglot.exp.Expression) -> bool:
    return isinstance(statement, sqlglot.exp.Create) and isinstance(
        statement.this, sqlglot.exp.Schema
    )


def _try_extract_select(
    statement: sqlglot.exp.Expression,
) -> sqlglot.exp.Expression:
    # Try to extract the core select logic from a more complex statement.
    # If it fails, just return the original statement.

    if isinstance(statement, sqlglot.exp.Merge):
        # TODO Need to map column renames in the expressions part of the statement.
        # Likely need to use the named_selects attr.
        statement = statement.args["using"]
        if isinstance(statement, sqlglot.exp.Table):
            # If we're querying a table directly, wrap it in a SELECT.
            statement = sqlglot.exp.Select().select("*").from_(statement)
    elif isinstance(statement, sqlglot.exp.Insert):
        # TODO Need to map column renames in the expressions part of the statement.
        statement = statement.expression
    elif isinstance(statement, sqlglot.exp.Update):
        # Assumption: the output table is already captured in the modified tables list.
        statement = _extract_select_from_update(statement)
    elif isinstance(statement, sqlglot.exp.Create):
        # TODO May need to map column renames.
        # Assumption: the output table is already captured in the modified tables list.
        statement = _extract_select_from_create(statement)

    if isinstance(statement, sqlglot.exp.Subquery):
        statement = statement.unnest()

    return statement


def _translate_sqlglot_type(
    sqlglot_type: sqlglot.exp.DataType.Type,
) -> Optional[SchemaFieldDataTypeClass]:
    TypeClass: Any
    if sqlglot_type in sqlglot.exp.DataType.TEXT_TYPES:
        TypeClass = StringTypeClass
    elif sqlglot_type in sqlglot.exp.DataType.NUMERIC_TYPES or sqlglot_type in {
        sqlglot.exp.DataType.Type.DECIMAL,
    }:
        TypeClass = NumberTypeClass
    elif sqlglot_type in {
        sqlglot.exp.DataType.Type.BOOLEAN,
        sqlglot.exp.DataType.Type.BIT,
    }:
        TypeClass = BooleanTypeClass
    elif sqlglot_type in {
        sqlglot.exp.DataType.Type.DATE,
    }:
        TypeClass = DateTypeClass
    elif sqlglot_type in sqlglot.exp.DataType.TEMPORAL_TYPES:
        TypeClass = TimeTypeClass
    elif sqlglot_type in {
        sqlglot.exp.DataType.Type.ARRAY,
    }:
        TypeClass = ArrayTypeClass
    elif sqlglot_type in {
        sqlglot.exp.DataType.Type.UNKNOWN,
        sqlglot.exp.DataType.Type.NULL,
    }:
        return None
    else:
        logger.debug("Unknown sqlglot type: %s", sqlglot_type)
        return None

    return SchemaFieldDataTypeClass(type=TypeClass())


def _translate_internal_column_lineage(
    table_name_urn_mapping: Dict[_TableName, str],
    raw_column_lineage: _ColumnLineageInfo,
    dialect: sqlglot.Dialect,
) -> ColumnLineageInfo:
    downstream_urn = None
    if raw_column_lineage.downstream.table:
        downstream_urn = table_name_urn_mapping[raw_column_lineage.downstream.table]
    return ColumnLineageInfo(
        downstream=DownstreamColumnRef(
            table=downstream_urn,
            column=raw_column_lineage.downstream.column,
            column_type=_translate_sqlglot_type(
                raw_column_lineage.downstream.column_type.this
            )
            if raw_column_lineage.downstream.column_type
            else None,
            native_column_type=raw_column_lineage.downstream.column_type.sql(
                dialect=dialect
            )
            if raw_column_lineage.downstream.column_type
            and raw_column_lineage.downstream.column_type.this
            != sqlglot.exp.DataType.Type.UNKNOWN
            else None,
        ),
        upstreams=[
            ColumnRef(
                table=table_name_urn_mapping[upstream.table],
                column=upstream.column,
            )
            for upstream in raw_column_lineage.upstreams
        ],
        logic=raw_column_lineage.logic,
    )


def _get_dialect_str(platform: str) -> str:
    # TODO: convert datahub platform names to sqlglot dialect
    if platform == "presto-on-hive":
        return "hive"
    elif platform == "mssql":
        return "tsql"
    elif platform == "athena":
        return "trino"
    elif platform == "mysql":
        # In sqlglot v20+, MySQL is now case-sensitive by default, which is the
        # default behavior on Linux. However, MySQL's default case sensitivity
        # actually depends on the underlying OS.
        # For us, it's simpler to just assume that it's case-insensitive, and
        # let the fuzzy resolution logic handle it.
        return "mysql, normalization_strategy = lowercase"
    else:
        return platform


def _get_dialect(platform: str) -> sqlglot.Dialect:
    return sqlglot.Dialect.get_or_raise(_get_dialect_str(platform))


def _is_dialect_instance(
    dialect: sqlglot.Dialect, platforms: Union[str, Iterable[str]]
) -> bool:
    if isinstance(platforms, str):
        platforms = [platforms]
    else:
        platforms = list(platforms)

    dialects = [sqlglot.Dialect.get_or_raise(platform) for platform in platforms]

    if any(isinstance(dialect, dialect_class.__class__) for dialect_class in dialects):
        return True
    return False


def get_query_type(
    sql: str,
    platform: str,
) -> QueryType:

    dialect = _get_dialect(platform)

    statement = _parse_statement(sql, dialect=dialect)

    return get_query_type_of_sql(statement)


def _sqlglot_lineage_inner(
    sql: sqlglot.exp.ExpOrStr,
    schema_resolver: SchemaResolver,
    default_db: Optional[str] = None,
    default_schema: Optional[str] = None,
) -> SqlParsingResult:
    dialect = _get_dialect(schema_resolver.platform)
    if _is_dialect_instance(dialect, "snowflake"):
        # in snowflake, table identifiers must be uppercased to match sqlglot's behavior.
        if default_db:
            default_db = default_db.upper()
        if default_schema:
            default_schema = default_schema.upper()
    if _is_dialect_instance(dialect, "redshift") and not default_schema:
        # On Redshift, there's no "USE SCHEMA <schema>" command. The default schema
        # is public, and "current schema" is the one at the front of the search path.
        # See https://docs.aws.amazon.com/redshift/latest/dg/r_search_path.html
        # and https://stackoverflow.com/questions/9067335/how-does-the-search-path-influence-identifier-resolution-and-the-current-schema?noredirect=1&lq=1
        # default_schema = "public"
        # TODO: Re-enable this.
        pass

    logger.debug("Parsing lineage from sql statement: %s", sql)
    statement = _parse_statement(sql, dialect=dialect)

    original_statement = statement.copy()
    # logger.debug(
    #     "Formatted sql statement: %s",
    #     original_statement.sql(pretty=True, dialect=dialect),
    # )

    # Make sure the tables are resolved with the default db / schema.
    # This only works for Unionable statements. For other types of statements,
    # we have to do it manually afterwards, but that's slightly lower accuracy
    # because of CTEs.
    statement = sqlglot.optimizer.qualify.qualify(
        statement,
        dialect=dialect,
        # sqlglot calls the db -> schema -> table hierarchy "catalog", "db", "table".
        catalog=default_db,
        db=default_schema,
        # At this stage we only want to qualify the table names. The columns will be dealt with later.
        qualify_columns=False,
        validate_qualify_columns=False,
        # Only insert quotes where necessary.
        identify=False,
    )

    # Generate table-level lineage.
    tables, modified = _table_level_lineage(statement, dialect=dialect)

    # Prep for generating column-level lineage.
    downstream_table: Optional[_TableName] = None
    if len(modified) == 1:
        downstream_table = next(iter(modified))

    # Fetch schema info for the relevant tables.
    table_name_urn_mapping: Dict[_TableName, str] = {}
    table_name_schema_mapping: Dict[_TableName, SchemaInfo] = {}
    for table in tables | modified:
        # For select statements, qualification will be a no-op. For other statements, this
        # is where the qualification actually happens.
        qualified_table = table.qualified(
            dialect=dialect, default_db=default_db, default_schema=default_schema
        )

        urn, schema_info = schema_resolver.resolve_table(qualified_table)

        table_name_urn_mapping[qualified_table] = urn
        if schema_info:
            table_name_schema_mapping[qualified_table] = schema_info

        # Also include the original, non-qualified table name in the urn mapping.
        table_name_urn_mapping[table] = urn

    total_tables_discovered = len(tables | modified)
    total_schemas_resolved = len(table_name_schema_mapping)
    debug_info = SqlParsingDebugInfo(
        confidence=0.9 if total_tables_discovered == total_schemas_resolved
        # If we're missing any schema info, our confidence will be in the 0.2-0.5 range depending
        # on how many tables we were able to resolve.
        else 0.2 + 0.3 * total_schemas_resolved / total_tables_discovered,
        tables_discovered=total_tables_discovered,
        table_schemas_resolved=total_schemas_resolved,
    )
    logger.debug(
        f"Resolved {total_schemas_resolved} of {total_tables_discovered} table schemas"
    )

    # Simplify the input statement for column-level lineage generation.
    try:
        select_statement = _try_extract_select(statement)
    except Exception as e:
        logger.debug(f"Failed to extract select from statement: {e}", exc_info=True)
        debug_info.column_error = e
        select_statement = None

    # Generate column-level lineage.
    column_lineage: Optional[List[_ColumnLineageInfo]] = None
    try:
        if select_statement is not None:
            column_lineage = _column_level_lineage(
                select_statement,
                dialect=dialect,
                table_schemas=table_name_schema_mapping,
                output_table=downstream_table,
                default_db=default_db,
                default_schema=default_schema,
            )
    except UnsupportedStatementTypeError as e:
        # Inject details about the outer statement type too.
        e.args = (f"{e.args[0]} (outer statement type: {type(statement)})",)
        debug_info.column_error = e
        logger.debug(debug_info.column_error)
    except SqlUnderstandingError as e:
        logger.debug(f"Failed to generate column-level lineage: {e}", exc_info=True)
        debug_info.column_error = e

    # TODO: Can we generate a common JOIN tables / keys section?
    # TODO: Can we generate a common WHERE clauses section?

    # Convert TableName to urns.
    in_urns = sorted(set(table_name_urn_mapping[table] for table in tables))
    out_urns = sorted(set(table_name_urn_mapping[table] for table in modified))
    column_lineage_urns = None
    if column_lineage:
        column_lineage_urns = [
            _translate_internal_column_lineage(
                table_name_urn_mapping, internal_col_lineage, dialect=dialect
            )
            for internal_col_lineage in column_lineage
        ]

    return SqlParsingResult(
        query_type=get_query_type_of_sql(original_statement),
        in_tables=in_urns,
        out_tables=out_urns,
        column_lineage=column_lineage_urns,
        debug_info=debug_info,
    )


@functools.lru_cache(maxsize=SQL_PARSE_RESULT_CACHE_SIZE)
def sqlglot_lineage(
    sql: str,
    schema_resolver: SchemaResolver,
    default_db: Optional[str] = None,
    default_schema: Optional[str] = None,
) -> SqlParsingResult:
    """Parse a SQL statement and generate lineage information.

    This is a schema-aware lineage generator, meaning that it will use the
    schema information for the tables involved to generate lineage information
    for the columns involved. The schema_resolver is responsible for providing
    the table schema information. In most cases, the DataHubGraph can be used
    to construct a schema_resolver that will fetch schemas from DataHub.

    The parser supports most types of DML statements (SELECT, INSERT, UPDATE,
    DELETE, MERGE) as well as CREATE TABLE AS SELECT (CTAS) statements. It
    does not support DDL statements (CREATE TABLE, ALTER TABLE, etc.).

    The table-level lineage tends to be fairly reliable, while column-level
    can be brittle with respect to missing schema information and complex
    SQL logic like UNNESTs.

    The SQL dialect is inferred from the schema_resolver's platform. The
    set of supported dialects is the same as sqlglot's. See their
    `documentation <https://sqlglot.com/sqlglot/dialects/dialect.html#Dialects>`_
    for the full list.

    The default_db and default_schema parameters are used to resolve unqualified
    table names. For example, the statement "SELECT * FROM my_table" would be
    converted to "SELECT * FROM default_db.default_schema.my_table".

    Args:
        sql: The SQL statement to parse. This should be a single statement, not
            a multi-statement string.
        schema_resolver: The schema resolver to use for resolving table schemas.
        default_db: The default database to use for unqualified table names.
        default_schema: The default schema to use for unqualified table names.

    Returns:
        A SqlParsingResult object containing the parsed lineage information.

        The in_tables and out_tables fields contain the input and output tables
        for the statement, respectively. These are represented as urns.
        The out_tables field will be empty for SELECT statements.

        The column_lineage field contains the column-level lineage information
        for the statement. This is a list of ColumnLineageInfo objects, each
        representing the lineage for a single output column. The downstream
        field contains the output column, and the upstreams field contains the
        (urn, column) pairs for the input columns.

        The debug_info field contains debug information about the parsing. If
        table_error or column_error are set, then the parsing failed and the
        other fields may be incomplete.
    """
    try:
        return _sqlglot_lineage_inner(
            sql=sql,
            schema_resolver=schema_resolver,
            default_db=default_db,
            default_schema=default_schema,
        )
    except Exception as e:
        return SqlParsingResult.make_from_error(e)


def detach_ctes(
    sql: sqlglot.exp.ExpOrStr, platform: str, cte_mapping: Dict[str, str]
) -> sqlglot.exp.Expression:
    """Replace CTE references with table references.

    For example, with cte_mapping = {"__cte_0": "_my_cte_table"}, the following SQL

    WITH __cte_0 AS (SELECT * FROM table1) SELECT * FROM table2 JOIN __cte_0 ON table2.id = __cte_0.id

    is transformed into

    WITH __cte_0 AS (SELECT * FROM table1) SELECT * FROM table2 JOIN _my_cte_table ON table2.id = _my_cte_table.id

    Note that the original __cte_0 definition remains in the query, but is simply not referenced.
    The query optimizer should be able to remove it.

    This method makes a major assumption: that no other table/column has the same name as a
    key in the cte_mapping.
    """

    dialect = _get_dialect(platform)
    statement = _parse_statement(sql, dialect=dialect)

    def replace_cte_refs(node: sqlglot.exp.Expression) -> sqlglot.exp.Expression:
        if (
            isinstance(node, sqlglot.exp.Identifier)
            and node.parent
            and not isinstance(node.parent.parent, sqlglot.exp.CTE)
            and node.name in cte_mapping
        ):
            full_new_name = cte_mapping[node.name]
            table_expr = sqlglot.maybe_parse(
                full_new_name, dialect=dialect, into=sqlglot.exp.Table
            )

            parent = node.parent

            # We expect node.parent to be a Table or Column, both of which support catalog/db/name.
            # However, we check the parent's arg_types to be safe.
            if "catalog" in parent.arg_types and table_expr.catalog:
                parent.set("catalog", table_expr.catalog)
            if "db" in parent.arg_types and table_expr.db:
                parent.set("db", table_expr.db)

            new_node = sqlglot.exp.Identifier(this=table_expr.name)

            return new_node
        else:
            return node

    return statement.transform(replace_cte_refs, copy=False)


def create_lineage_sql_parsed_result(
    query: str,
    default_db: Optional[str],
    platform: str,
    platform_instance: Optional[str],
    env: str,
    default_schema: Optional[str] = None,
    graph: Optional[DataHubGraph] = None,
) -> SqlParsingResult:
<<<<<<< HEAD

    needs_close = False
    try:
        if graph:
            schema_resolver = graph._make_schema_resolver(
                platform=platform,
                platform_instance=platform_instance,
                env=env,
            )
        else:
            needs_close = True
            schema_resolver = SchemaResolver(
                platform=platform,
                platform_instance=platform_instance,
                env=env,
                graph=None,
            )
=======
    if graph:
        needs_close = False
        schema_resolver = graph._make_schema_resolver(
            platform=platform,
            platform_instance=platform_instance,
            env=env,
        )
    else:
        needs_close = True
        schema_resolver = SchemaResolver(
            platform=platform,
            platform_instance=platform_instance,
            env=env,
            graph=None,
        )
>>>>>>> f7f0b14f

    try:
        return sqlglot_lineage(
            query,
            schema_resolver=schema_resolver,
            default_db=default_db,
            default_schema=default_schema,
        )
    except Exception as e:
        return SqlParsingResult.make_from_error(e)
    finally:
        if needs_close:
            schema_resolver.close()


def view_definition_lineage_helper(
    result: SqlParsingResult, view_urn: str
) -> SqlParsingResult:
    if result.query_type is QueryType.SELECT:
        # Some platforms (e.g. postgres) store only <select statement> from view definition
        # `create view V as <select statement>` . For such view definitions, `result.out_tables` and
        # `result.column_lineage[].downstream` are empty in `sqlglot_lineage` response, whereas upstream
        # details and downstream column details are extracted correctly.
        # Here, we inject view V's urn in `result.out_tables` and `result.column_lineage[].downstream`
        # to get complete lineage result.
        result.out_tables = [view_urn]
        if result.column_lineage:
            for col_result in result.column_lineage:
                col_result.downstream.table = view_urn
    return result<|MERGE_RESOLUTION|>--- conflicted
+++ resolved
@@ -1307,25 +1307,6 @@
     default_schema: Optional[str] = None,
     graph: Optional[DataHubGraph] = None,
 ) -> SqlParsingResult:
-<<<<<<< HEAD
-
-    needs_close = False
-    try:
-        if graph:
-            schema_resolver = graph._make_schema_resolver(
-                platform=platform,
-                platform_instance=platform_instance,
-                env=env,
-            )
-        else:
-            needs_close = True
-            schema_resolver = SchemaResolver(
-                platform=platform,
-                platform_instance=platform_instance,
-                env=env,
-                graph=None,
-            )
-=======
     if graph:
         needs_close = False
         schema_resolver = graph._make_schema_resolver(
@@ -1341,7 +1322,6 @@
             env=env,
             graph=None,
         )
->>>>>>> f7f0b14f
 
     try:
         return sqlglot_lineage(
