--- conflicted
+++ resolved
@@ -3,12 +3,8 @@
 import logging
 import operator
 import re
-<<<<<<< HEAD
+from functools import reduce
 from typing import cast, Any, Dict, List, Match, Optional, Union
-=======
-from functools import reduce
-from typing import Any, Dict, List, Match, Optional, Union
->>>>>>> 874109f7
 
 from datahub.emitter import mce_builder
 from datahub.emitter.mce_builder import OwnerType
