--- conflicted
+++ resolved
@@ -19,14 +19,9 @@
     PATCH = "PATCH"  # Only apply differences from what exists already on the server
 
 
-<<<<<<< HEAD
-class SemanticsTransformerConfigModel(ConfigModel):
-    semantics: Semantics = Semantics.OVERWRITE
-    replace_existing: bool = False
-=======
 class TransformerSemanticsConfigModel(ConfigModel):
     semantics: TransformerSemantics = TransformerSemantics.OVERWRITE
->>>>>>> 66fd5c66
+    replace_existing: bool = False
 
     @validator("semantics", pre=True)
     def ensure_semantics_is_upper_case(cls, v: str) -> str:
