from typing import Dict, Iterable, List, Optional, Type, TypeVar

from pydantic.fields import Field
from pydantic.main import BaseModel

from datahub.emitter.mce_builder import (
    Aspect,
    datahub_guid,
    make_container_urn,
    make_data_platform_urn,
    make_dataplatform_instance_urn,
    make_dataset_urn_with_platform_instance,
)
from datahub.emitter.mcp import MetadataChangeProposalWrapper
from datahub.ingestion.api.workunit import MetadataWorkUnit
from datahub.metadata.com.linkedin.pegasus2avro.common import (
    DataPlatformInstance,
    TimeStamp,
)
from datahub.metadata.com.linkedin.pegasus2avro.container import ContainerProperties
from datahub.metadata.schema_classes import (
    KEY_ASPECTS,
    ContainerClass,
    DomainsClass,
    EmbedClass,
    FabricTypeClass,
    GlobalTagsClass,
    MetadataChangeEventClass,
    OwnerClass,
    OwnershipClass,
    OwnershipTypeClass,
    StatusClass,
    SubTypesClass,
    TagAssociationClass,
)


class DatahubKey(BaseModel):
    def guid_dict(self) -> Dict[str, str]:
        return self.dict(by_alias=True, exclude_none=True)

    def guid(self) -> str:
        bag = self.guid_dict()
        return datahub_guid(bag)


class ContainerKey(DatahubKey):
    """Base class for container guid keys. Most users should use one of the subclasses instead."""

    platform: str
    instance: Optional[str] = None

    env: Optional[str] = None

    # BUG: In some of our sources, we incorrectly set the platform instance
    # to the env if the platform instance was not specified. Now, we have to maintain
    # backwards compatibility with this bug, which means generating our GUIDs
    # in the same way.
    backcompat_env_as_instance: bool = Field(default=False, exclude=True)

    def guid_dict(self) -> Dict[str, str]:
        bag = self.dict(by_alias=True, exclude_none=True, exclude={"env"})

        if (
            self.backcompat_env_as_instance
            and self.instance is None
            and self.env is not None
        ):
            bag["instance"] = self.env

        return bag

    def property_dict(self) -> Dict[str, str]:
        return self.dict(by_alias=True, exclude_none=True)

    def as_urn(self) -> str:
        return make_container_urn(guid=self.guid())


# DEPRECATION: Keeping the `PlatformKey` name around for backwards compatibility.
PlatformKey = ContainerKey


class DatabaseKey(ContainerKey):
    database: str


class SchemaKey(DatabaseKey):
    db_schema: str = Field(alias="schema")


class ProjectIdKey(ContainerKey):
    project_id: str


class MetastoreKey(ContainerKey):
    metastore: str


class CatalogKeyWithMetastore(MetastoreKey):
    catalog: str


class UnitySchemaKeyWithMetastore(CatalogKeyWithMetastore):
    unity_schema: str


class CatalogKey(ContainerKey):
    catalog: str


class UnitySchemaKey(CatalogKey):
    unity_schema: str


class BigQueryDatasetKey(ProjectIdKey):
    dataset_id: str


class FolderKey(ContainerKey):
    folder_abs_path: str


class BucketKey(ContainerKey):
    bucket_name: str


class NotebookKey(DatahubKey):
    notebook_id: int
    platform: str
    instance: Optional[str] = None

    def as_urn(self) -> str:
        return make_dataset_urn_with_platform_instance(
            platform=self.platform, platform_instance=self.instance, name=self.guid()
        )


KeyType = TypeVar("KeyType", bound=ContainerKey)


def add_domain_to_entity_wu(
    entity_urn: str, domain_urn: str
) -> Iterable[MetadataWorkUnit]:
    yield MetadataChangeProposalWrapper(
        entityUrn=f"{entity_urn}",
        aspect=DomainsClass(domains=[domain_urn]),
    ).as_workunit()


def add_owner_to_entity_wu(
    entity_type: str, entity_urn: str, owner_urn: str
) -> Iterable[MetadataWorkUnit]:
    yield MetadataChangeProposalWrapper(
        entityUrn=f"{entity_urn}",
        aspect=OwnershipClass(
            owners=[
                OwnerClass(
                    owner=owner_urn,
                    type=OwnershipTypeClass.DATAOWNER,
                )
            ]
        ),
    ).as_workunit()


def add_tags_to_entity_wu(
    entity_type: str, entity_urn: str, tags: List[str]
) -> Iterable[MetadataWorkUnit]:
    yield MetadataChangeProposalWrapper(
        entityType=entity_type,
        entityUrn=f"{entity_urn}",
        aspect=GlobalTagsClass(
            tags=[TagAssociationClass(f"urn:li:tag:{tag}") for tag in tags]
        ),
    ).as_workunit()


def gen_containers(
    container_key: KeyType,
    name: str,
    sub_types: List[str],
    parent_container_key: Optional[ContainerKey] = None,
    extra_properties: Optional[Dict[str, str]] = None,
    domain_urn: Optional[str] = None,
    description: Optional[str] = None,
    owner_urn: Optional[str] = None,
    external_url: Optional[str] = None,
    tags: Optional[List[str]] = None,
    qualified_name: Optional[str] = None,
    created: Optional[int] = None,
    last_modified: Optional[int] = None,
) -> Iterable[MetadataWorkUnit]:
    # because of backwards compatibility with a past issue, container_key.env may be a valid env or an instance name
    env = (
        container_key.env
        if container_key.env in vars(FabricTypeClass).values()
        else None
    )
    container_urn = container_key.as_urn()
    yield MetadataChangeProposalWrapper(
        entityUrn=f"{container_urn}",
        # entityKeyAspect=ContainerKeyClass(guid=parent_container_key.guid()),
        aspect=ContainerProperties(
            name=name,
            description=description,
            customProperties={
                **container_key.property_dict(),
                **(extra_properties or {}),
            },
            externalUrl=external_url,
            qualifiedName=qualified_name,
            created=TimeStamp(time=created) if created is not None else None,
<<<<<<< HEAD
            lastModified=TimeStamp(time=last_modified)
            if last_modified is not None
            else None,
            env=env if env is not None else None,
=======
            lastModified=(
                TimeStamp(time=last_modified) if last_modified is not None else None
            ),
>>>>>>> dc354657
        ),
    ).as_workunit()

    # add status
    yield MetadataChangeProposalWrapper(
        entityUrn=f"{container_urn}",
        aspect=StatusClass(removed=False),
    ).as_workunit()

    yield MetadataChangeProposalWrapper(
        entityUrn=f"{container_urn}",
        aspect=DataPlatformInstance(
            platform=f"{make_data_platform_urn(container_key.platform)}",
            instance=(
                f"{make_dataplatform_instance_urn(container_key.platform, container_key.instance)}"
                if container_key.instance
                else None
            ),
        ),
    ).as_workunit()

    # Set subtype
    yield MetadataChangeProposalWrapper(
        entityUrn=f"{container_urn}",
        aspect=SubTypesClass(typeNames=sub_types),
    ).as_workunit()

    if domain_urn:
        yield from add_domain_to_entity_wu(
            entity_urn=container_urn,
            domain_urn=domain_urn,
        )

    if owner_urn:
        yield from add_owner_to_entity_wu(
            entity_type="container",
            entity_urn=container_urn,
            owner_urn=owner_urn,
        )

    if tags:
        yield from add_tags_to_entity_wu(
            entity_type="container",
            entity_urn=container_urn,
            tags=sorted(tags),
        )

    if parent_container_key:
        parent_container_urn = make_container_urn(
            guid=parent_container_key.guid(),
        )

        # Set database container
        parent_container_mcp = MetadataChangeProposalWrapper(
            entityUrn=f"{container_urn}",
            aspect=ContainerClass(container=parent_container_urn),
        )
        yield parent_container_mcp.as_workunit()


def add_dataset_to_container(
    container_key: KeyType, dataset_urn: str
) -> Iterable[MetadataWorkUnit]:
    container_urn = make_container_urn(
        guid=container_key.guid(),
    )

    yield MetadataChangeProposalWrapper(
        entityUrn=f"{dataset_urn}",
        aspect=ContainerClass(container=f"{container_urn}"),
    ).as_workunit()


def add_entity_to_container(
    container_key: KeyType, entity_type: str, entity_urn: str
) -> Iterable[MetadataWorkUnit]:
    container_urn = make_container_urn(
        guid=container_key.guid(),
    )
    yield MetadataChangeProposalWrapper(
        entityType=entity_type,
        entityUrn=entity_urn,
        aspect=ContainerClass(container=f"{container_urn}"),
    ).as_workunit()


def mcps_from_mce(
    mce: MetadataChangeEventClass,
) -> Iterable[MetadataChangeProposalWrapper]:
    for aspect in mce.proposedSnapshot.aspects:
        yield MetadataChangeProposalWrapper(
            entityUrn=mce.proposedSnapshot.urn,
            auditHeader=mce.auditHeader,
            aspect=aspect,
            systemMetadata=mce.systemMetadata,
        )


def create_embed_mcp(urn: str, embed_url: str) -> MetadataChangeProposalWrapper:
    return MetadataChangeProposalWrapper(
        entityUrn=urn,
        aspect=EmbedClass(renderUrl=embed_url),
    )


def entity_supports_aspect(entity_type: str, aspect_type: Type[Aspect]) -> bool:
    entity_key_aspect = KEY_ASPECTS[entity_type]
    aspect_name = aspect_type.get_aspect_name()

    supported_aspects = entity_key_aspect.ASPECT_INFO["entityAspects"]

    return aspect_name in supported_aspects<|MERGE_RESOLUTION|>--- conflicted
+++ resolved
@@ -211,16 +211,10 @@
             externalUrl=external_url,
             qualifiedName=qualified_name,
             created=TimeStamp(time=created) if created is not None else None,
-<<<<<<< HEAD
-            lastModified=TimeStamp(time=last_modified)
-            if last_modified is not None
-            else None,
-            env=env if env is not None else None,
-=======
             lastModified=(
                 TimeStamp(time=last_modified) if last_modified is not None else None
             ),
->>>>>>> dc354657
+            env=env if env is not None else None,
         ),
     ).as_workunit()
 
