from typing import Dict, Iterable, List, Optional, TypeVar

from pydantic.fields import Field
from pydantic.main import BaseModel

from datahub.emitter.mce_builder import (
    datahub_guid,
    make_container_urn,
    make_data_platform_urn,
    make_dataplatform_instance_urn,
    make_dataset_urn_with_platform_instance,
)
from datahub.emitter.mcp import MetadataChangeProposalWrapper
from datahub.ingestion.api.workunit import MetadataWorkUnit
from datahub.metadata.com.linkedin.pegasus2avro.common import (
    DataPlatformInstance,
    TimeStamp,
)
from datahub.metadata.com.linkedin.pegasus2avro.container import ContainerProperties
from datahub.metadata.schema_classes import (
    ContainerClass,
    DomainsClass,
    EmbedClass,
    GlobalTagsClass,
    MetadataChangeEventClass,
    OwnerClass,
    OwnershipClass,
    OwnershipTypeClass,
    StatusClass,
    SubTypesClass,
    TagAssociationClass,
)


class DatahubKey(BaseModel):
    def guid_dict(self) -> Dict[str, str]:
        return self.dict(by_alias=True, exclude_none=True)

    def guid(self) -> str:
        bag = self.guid_dict()
        return datahub_guid(bag)


class ContainerKey(DatahubKey):
    """Base class for container guid keys. Most users should use one of the subclasses instead."""

    platform: str
    instance: Optional[str] = None

    env: Optional[str] = None

    # BUG: In some of our sources, we incorrectly set the platform instance
    # to the env if the platform instance was not specified. Now, we have to maintain
    # backwards compatibility with this bug, which means generating our GUIDs
    # in the same way.
    backcompat_env_as_instance: bool = Field(default=False, exclude=True)

    def guid_dict(self) -> Dict[str, str]:
        bag = self.dict(by_alias=True, exclude_none=True, exclude={"env"})

        if (
            self.backcompat_env_as_instance
            and self.instance is None
            and self.env is not None
        ):
            bag["instance"] = self.env

        return bag

    def property_dict(self) -> Dict[str, str]:
        return self.dict(by_alias=True, exclude_none=True)

    def as_urn(self) -> str:
        return make_container_urn(guid=self.guid())


# DEPRECATION: Keeping the `PlatformKey` name around for backwards compatibility.
PlatformKey = ContainerKey


class DatabaseKey(ContainerKey):
    database: str


class SchemaKey(DatabaseKey):
    db_schema: str = Field(alias="schema")


class ProjectIdKey(ContainerKey):
    project_id: str


class MetastoreKey(ContainerKey):
    metastore: str


class CatalogKey(MetastoreKey):
    catalog: str


class UnitySchemaKey(CatalogKey):
    unity_schema: str


class BigQueryDatasetKey(ProjectIdKey):
    dataset_id: str


class FolderKey(ContainerKey):
    folder_abs_path: str


class BucketKey(ContainerKey):
    bucket_name: str


<<<<<<< HEAD
=======
class NotebookKey(DatahubKey):
    notebook_id: int
    platform: str
    instance: Optional[str]

    def as_urn(self) -> str:
        return make_dataset_urn_with_platform_instance(
            platform=self.platform, platform_instance=self.instance, name=self.guid()
        )


class DatahubKeyJSONEncoder(json.JSONEncoder):
    # overload method default
    def default(self, obj: Any) -> Any:
        if hasattr(obj, "guid"):
            return obj.guid()
        # Call the default method for other types
        return json.JSONEncoder.default(self, obj)


>>>>>>> 165aa54d
KeyType = TypeVar("KeyType", bound=ContainerKey)


def add_domain_to_entity_wu(
    entity_urn: str, domain_urn: str
) -> Iterable[MetadataWorkUnit]:
    yield MetadataChangeProposalWrapper(
        entityUrn=f"{entity_urn}",
        aspect=DomainsClass(domains=[domain_urn]),
    ).as_workunit()


def add_owner_to_entity_wu(
    entity_type: str, entity_urn: str, owner_urn: str
) -> Iterable[MetadataWorkUnit]:
    yield MetadataChangeProposalWrapper(
        entityUrn=f"{entity_urn}",
        aspect=OwnershipClass(
            owners=[
                OwnerClass(
                    owner=owner_urn,
                    type=OwnershipTypeClass.DATAOWNER,
                )
            ]
        ),
    ).as_workunit()


def add_tags_to_entity_wu(
    entity_type: str, entity_urn: str, tags: List[str]
) -> Iterable[MetadataWorkUnit]:
    yield MetadataChangeProposalWrapper(
        entityType=entity_type,
        entityUrn=f"{entity_urn}",
        aspect=GlobalTagsClass(
            tags=[TagAssociationClass(f"urn:li:tag:{tag}") for tag in tags]
        ),
    ).as_workunit()


def gen_containers(
    container_key: KeyType,
    name: str,
    sub_types: List[str],
    parent_container_key: Optional[ContainerKey] = None,
    extra_properties: Optional[Dict[str, str]] = None,
    domain_urn: Optional[str] = None,
    description: Optional[str] = None,
    owner_urn: Optional[str] = None,
    external_url: Optional[str] = None,
    tags: Optional[List[str]] = None,
    qualified_name: Optional[str] = None,
    created: Optional[int] = None,
    last_modified: Optional[int] = None,
) -> Iterable[MetadataWorkUnit]:
    container_urn = container_key.as_urn()
    yield MetadataChangeProposalWrapper(
        entityUrn=f"{container_urn}",
        # entityKeyAspect=ContainerKeyClass(guid=parent_container_key.guid()),
        aspect=ContainerProperties(
            name=name,
            description=description,
            customProperties={
                **container_key.property_dict(),
                **(extra_properties or {}),
            },
            externalUrl=external_url,
            qualifiedName=qualified_name,
            created=TimeStamp(time=created) if created is not None else None,
            lastModified=TimeStamp(time=last_modified)
            if last_modified is not None
            else None,
        ),
    ).as_workunit()

    # add status
    yield MetadataChangeProposalWrapper(
        entityUrn=f"{container_urn}",
        aspect=StatusClass(removed=False),
    ).as_workunit()

    yield MetadataChangeProposalWrapper(
        entityUrn=f"{container_urn}",
        aspect=DataPlatformInstance(
            platform=f"{make_data_platform_urn(container_key.platform)}",
            instance=f"{make_dataplatform_instance_urn(container_key.platform, container_key.instance)}"
            if container_key.instance
            else None,
        ),
    ).as_workunit()

    # Set subtype
    yield MetadataChangeProposalWrapper(
        entityUrn=f"{container_urn}",
        aspect=SubTypesClass(typeNames=sub_types),
    ).as_workunit()

    if domain_urn:
        yield from add_domain_to_entity_wu(
            entity_urn=container_urn,
            domain_urn=domain_urn,
        )

    if owner_urn:
        yield from add_owner_to_entity_wu(
            entity_type="container",
            entity_urn=container_urn,
            owner_urn=owner_urn,
        )

    if tags:
        yield from add_tags_to_entity_wu(
            entity_type="container",
            entity_urn=container_urn,
            tags=sorted(tags),
        )

    if parent_container_key:
        parent_container_urn = make_container_urn(
            guid=parent_container_key.guid(),
        )

        # Set database container
        parent_container_mcp = MetadataChangeProposalWrapper(
            entityUrn=f"{container_urn}",
            aspect=ContainerClass(container=parent_container_urn),
        )
        yield parent_container_mcp.as_workunit()


def add_dataset_to_container(
    container_key: KeyType, dataset_urn: str
) -> Iterable[MetadataWorkUnit]:
    container_urn = make_container_urn(
        guid=container_key.guid(),
    )

    yield MetadataChangeProposalWrapper(
        entityUrn=f"{dataset_urn}",
        aspect=ContainerClass(container=f"{container_urn}"),
    ).as_workunit()


def add_entity_to_container(
    container_key: KeyType, entity_type: str, entity_urn: str
) -> Iterable[MetadataWorkUnit]:
    container_urn = make_container_urn(
        guid=container_key.guid(),
    )
    yield MetadataChangeProposalWrapper(
        entityType=entity_type,
        entityUrn=entity_urn,
        aspect=ContainerClass(container=f"{container_urn}"),
    ).as_workunit()


def mcps_from_mce(
    mce: MetadataChangeEventClass,
) -> Iterable[MetadataChangeProposalWrapper]:
    for aspect in mce.proposedSnapshot.aspects:
        yield MetadataChangeProposalWrapper(
            entityUrn=mce.proposedSnapshot.urn,
            auditHeader=mce.auditHeader,
            aspect=aspect,
            systemMetadata=mce.systemMetadata,
        )


def create_embed_mcp(urn: str, embed_url: str) -> MetadataChangeProposalWrapper:
    return MetadataChangeProposalWrapper(
        entityUrn=urn,
        aspect=EmbedClass(renderUrl=embed_url),
    )<|MERGE_RESOLUTION|>--- conflicted
+++ resolved
@@ -114,8 +114,6 @@
     bucket_name: str
 
 
-<<<<<<< HEAD
-=======
 class NotebookKey(DatahubKey):
     notebook_id: int
     platform: str
@@ -127,16 +125,6 @@
         )
 
 
-class DatahubKeyJSONEncoder(json.JSONEncoder):
-    # overload method default
-    def default(self, obj: Any) -> Any:
-        if hasattr(obj, "guid"):
-            return obj.guid()
-        # Call the default method for other types
-        return json.JSONEncoder.default(self, obj)
-
-
->>>>>>> 165aa54d
 KeyType = TypeVar("KeyType", bound=ContainerKey)
 
 
