--- conflicted
+++ resolved
@@ -2,17 +2,10 @@
 import json
 from typing import Any, Iterable, List, Optional, TypeVar, Union
 
-<<<<<<< HEAD
-from datahub.emitter.mce_builder import (
-    make_container_urn,
-    make_dataplatform_instance_urn,
-)
-=======
 from pydantic.fields import Field
 from pydantic.main import BaseModel
 
 from datahub.emitter.mce_builder import make_container_urn, make_data_platform_urn
->>>>>>> 2d82531a
 from datahub.emitter.mcp import MetadataChangeProposalWrapper
 from datahub.ingestion.api.workunit import MetadataWorkUnit
 from datahub.metadata.com.linkedin.pegasus2avro.common import DataPlatformInstance
@@ -150,16 +143,9 @@
         aspectName="containerProperties",
         aspect=ContainerProperties(
             name=name,
-<<<<<<< HEAD
-            customProperties=dataclasses.asdict(
-                container_key,
-                dict_factory=lambda x: {k: v for (k, v) in x if v is not None},
-            ),
-=======
             description=description,
             customProperties=container_key.dict(exclude_none=True, by_alias=True),
             externalUrl=external_url,
->>>>>>> 2d82531a
         ),
     )
     wu = MetadataWorkUnit(id=f"container-info-{name}-{container_urn}", mcp=mcp)
