import dataclasses
import json
from typing import TYPE_CHECKING, Union

from datahub.emitter.serialization_helper import pre_json_transform
from datahub.metadata.schema_classes import (
    ChangeTypeClass,
    DictWrapper,
    GenericAspectClass,
    KafkaAuditHeaderClass,
    MetadataChangeProposalClass,
    SystemMetadataClass,
    _Aspect,
)
from datahub.utilities.urns.urn import guess_entity_type

if TYPE_CHECKING:
    from datahub.ingestion.api.workunit import MetadataWorkUnit

_ENTITY_TYPE_UNSET = "ENTITY_TYPE_UNSET"


def _make_generic_aspect(codegen_obj: DictWrapper) -> GenericAspectClass:
    serialized = json.dumps(pre_json_transform(codegen_obj.to_obj()))
    return GenericAspectClass(
        value=serialized.encode(),
        contentType="application/json",
    )


@dataclasses.dataclass
class MetadataChangeProposalWrapper:
<<<<<<< HEAD
    # TODO: remove manually aspectName from the codebase
    # TODO: (after) remove aspectName field from this class
    # TODO: infer entityType from entityUrn
    # TODO: set changeType's default to UPSERT

    entityType: str
    changeType: Union[str, ChangeTypeClass]
=======
    # TODO: remove manually set aspectName from the codebase
    # TODO: (after) remove aspectName field from this class
    # TODO: remove manually set entityType from the codebase

    entityType: str = _ENTITY_TYPE_UNSET
    changeType: Union[str, ChangeTypeClass] = ChangeTypeClass.UPSERT
>>>>>>> af6a423f
    entityUrn: Union[None, str] = None
    entityKeyAspect: Union[None, _Aspect] = None
    auditHeader: Union[None, KafkaAuditHeaderClass] = None
    aspectName: Union[None, str] = None
    aspect: Union[None, _Aspect] = None
    systemMetadata: Union[None, SystemMetadataClass] = None

    def __post_init__(self) -> None:
<<<<<<< HEAD
=======
        if self.entityUrn and self.entityType == _ENTITY_TYPE_UNSET:
            self.entityType = guess_entity_type(self.entityUrn)
        elif self.entityUrn and self.entityType:
            guessed_entity_type = guess_entity_type(self.entityUrn).lower()
            # Entity type checking is actually case insensitive.
            # Note that urns are case sensitive, but entity types are not.
            if self.entityType.lower() != guessed_entity_type:
                raise ValueError(
                    f"entityType {self.entityType} does not match the entity type {guessed_entity_type} from entityUrn {self.entityUrn}",
                )
        elif self.entityType == _ENTITY_TYPE_UNSET:
            raise ValueError("entityType must be set if entityUrn is not set")

        if not self.entityUrn and not self.entityKeyAspect:
            raise ValueError("entityUrn or entityKeyAspect must be set")

>>>>>>> af6a423f
        if not self.aspectName and self.aspect:
            self.aspectName = self.aspect.get_aspect_name()
        elif (
            self.aspectName
            and self.aspect
            and self.aspectName != self.aspect.get_aspect_name()
        ):
            raise ValueError(
                f"aspectName {self.aspectName} does not match aspect type {type(self.aspect)} with name {self.aspect.get_aspect_name()}"
            )

    def make_mcp(self) -> MetadataChangeProposalClass:
        serializedEntityKeyAspect: Union[None, GenericAspectClass] = None
        if isinstance(self.entityKeyAspect, DictWrapper):
            serializedEntityKeyAspect = _make_generic_aspect(self.entityKeyAspect)

        serializedAspect = None
        if self.aspect is not None:
            serializedAspect = _make_generic_aspect(self.aspect)

        return MetadataChangeProposalClass(
            entityType=self.entityType,
            entityUrn=self.entityUrn,
            entityKeyAspect=serializedEntityKeyAspect,
            changeType=self.changeType,
            auditHeader=self.auditHeader,
            aspectName=self.aspectName,
            aspect=serializedAspect,
            systemMetadata=self.systemMetadata,
        )

    def validate(self) -> bool:
        if self.entityUrn is None and self.entityKeyAspect is None:
            return False
        if self.entityUrn is not None and self.entityKeyAspect is not None:
            return False
        if self.entityKeyAspect is not None and not self.entityKeyAspect.validate():
            return False
        if self.aspect and not self.aspect.validate():
            return False
        if not self.make_mcp().validate():
            return False
        return True

    def to_obj(self, tuples: bool = False) -> dict:
        return self.make_mcp().to_obj(tuples=tuples)

    # TODO: add a from_obj method. Implementing this would require us to
    # inspect the aspectName field to determine which class to deserialize into.

    def as_workunit(self) -> "MetadataWorkUnit":
        from datahub.ingestion.api.workunit import MetadataWorkUnit

        # TODO: If the aspect is a timeseries aspect, we should do some
        # customization of the ID here.

        return MetadataWorkUnit(id=f"{self.entityUrn}-{self.aspectName}", mcp=self)<|MERGE_RESOLUTION|>--- conflicted
+++ resolved
@@ -30,22 +30,12 @@
 
 @dataclasses.dataclass
 class MetadataChangeProposalWrapper:
-<<<<<<< HEAD
-    # TODO: remove manually aspectName from the codebase
-    # TODO: (after) remove aspectName field from this class
-    # TODO: infer entityType from entityUrn
-    # TODO: set changeType's default to UPSERT
-
-    entityType: str
-    changeType: Union[str, ChangeTypeClass]
-=======
     # TODO: remove manually set aspectName from the codebase
     # TODO: (after) remove aspectName field from this class
     # TODO: remove manually set entityType from the codebase
 
     entityType: str = _ENTITY_TYPE_UNSET
     changeType: Union[str, ChangeTypeClass] = ChangeTypeClass.UPSERT
->>>>>>> af6a423f
     entityUrn: Union[None, str] = None
     entityKeyAspect: Union[None, _Aspect] = None
     auditHeader: Union[None, KafkaAuditHeaderClass] = None
@@ -54,8 +44,6 @@
     systemMetadata: Union[None, SystemMetadataClass] = None
 
     def __post_init__(self) -> None:
-<<<<<<< HEAD
-=======
         if self.entityUrn and self.entityType == _ENTITY_TYPE_UNSET:
             self.entityType = guess_entity_type(self.entityUrn)
         elif self.entityUrn and self.entityType:
@@ -72,7 +60,6 @@
         if not self.entityUrn and not self.entityKeyAspect:
             raise ValueError("entityUrn or entityKeyAspect must be set")
 
->>>>>>> af6a423f
         if not self.aspectName and self.aspect:
             self.aspectName = self.aspect.get_aspect_name()
         elif (
