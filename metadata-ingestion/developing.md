--- conflicted
+++ resolved
@@ -94,17 +94,10 @@
 pip install -e '.[dev]'
 
 # Run unit tests.
-<<<<<<< HEAD
-pytest -m 'not slow'
-
-# Run Docker-based integration tests.
-pytest -m 'slow'
-=======
 pytest -m 'not integration'
 
 # Run Docker-based integration tests.
 pytest -m 'integration'
->>>>>>> f7df6959
 ```
 
 ### Sanity check code before committing
