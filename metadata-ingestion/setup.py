--- conflicted
+++ resolved
@@ -81,6 +81,7 @@
     },
     "ldap": {"python-ldap>=2.4"},
     "looker": {"looker-sdk==21.6.0"},
+    "lookml": {"lkml>=1.1.0", "sql-metadata==1.12.0"},
     "mongodb": {"pymongo>=3.11"},
     "mssql": sql_common | {"sqlalchemy-pytds>=0.3"},
     "mysql": sql_common | {"pymysql>=1.0.2"},
@@ -88,15 +89,6 @@
     "postgres": sql_common | {"psycopg2-binary", "GeoAlchemy2"},
     "redshift": sql_common | {"psycopg2-binary", "GeoAlchemy2"},
     "snowflake": sql_common | {"snowflake-sqlalchemy"},
-<<<<<<< HEAD
-=======
-    "oracle": sql_common | {"cx_Oracle"},
-    "ldap": {"python-ldap>=2.4"},
-    "looker": {"looker-sdk==21.6.0"},
-    "lookml": {"lkml>=1.1.0", "sql-metadata==1.12.0"},
-    "druid": sql_common | {"pydruid>=0.6.2"},
-    "mongodb": {"pymongo>=3.11"},
->>>>>>> 2a547399
     "superset": {"requests"},
 }
 
