--- conflicted
+++ resolved
@@ -168,16 +168,11 @@
 snowflake_common = {
     # Snowflake plugin utilizes sql common
     *sql_common,
-<<<<<<< HEAD
-    # Required for all Snowflake sources
-    "snowflake-sqlalchemy<=1.2.4",
-    "snowflake-connector-python[pandas]",
-    "acryl-datahub-classify",
-=======
     # Required for all Snowflake sources.
     # See https://github.com/snowflakedb/snowflake-sqlalchemy/issues/234 for why 1.2.5 is blocked.
     "snowflake-sqlalchemy>=1.2.4, !=1.2.5",
->>>>>>> c6eff28f
+    "snowflake-connector-python[pandas]",
+    "acryl-datahub-classify",
     "cryptography",
     "msal",
 }
