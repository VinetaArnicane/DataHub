from typing import Dict, Set

import setuptools

package_metadata: dict = {}
with open("./src/datahub/__init__.py") as fp:
    exec(fp.read(), package_metadata)

_version: str = package_metadata["__version__"]
_self_pin = (
    f"=={_version}" if not (_version.endswith("dev0") or "docker" in _version) else ""
)

base_requirements = {
    # Typing extension should be >=3.10.0.2 ideally but we can't restrict due to a Airflow 2.1 dependency conflict.
    "typing_extensions>=3.7.4.3",
    # Actual dependencies.
    "typing-inspect",
    # pydantic 1.8.2 is incompatible with mypy 0.910.
    # See https://github.com/samuelcolvin/pydantic/pull/3175#issuecomment-995382910.
    # pydantic 1.10.3 is incompatible with typing-extensions 4.1.1 - https://github.com/pydantic/pydantic/issues/4885
    "pydantic>=1.10.0,!=1.10.3",
    "mixpanel>=4.9.0",
    # Airflow depends on fairly old versions of sentry-sdk, so we want to be loose with our constraints.
    "sentry-sdk",
}

framework_common = {
    "click>=7.1.2",
    "click-default-group",
    "PyYAML",
    "toml>=0.10.0",
    # In Python 3.10+, importlib_metadata is included in the standard library.
    "importlib_metadata>=4.0.0; python_version < '3.10'",
    "docker",
    "expandvars>=0.6.5",
    "avro-gen3==0.7.12",
    # "avro-gen3 @ git+https://github.com/acryldata/avro_gen@master#egg=avro-gen3",
    "avro>=1.11.3,<1.12",
    "python-dateutil>=2.8.0",
    "tabulate",
    "progressbar2",
    "termcolor>=1.0.0",
    "psutil>=5.8.0",
    "Deprecated",
    "humanfriendly",
    "packaging",
    "aiohttp<4",
    "cached_property",
    "ijson",
    "click-spinner",
    "requests_file",
    "jsonref",
    "jsonschema",
    "ruamel.yaml",
}

pydantic_no_v2 = {
    # pydantic 2 makes major, backwards-incompatible changes - https://github.com/pydantic/pydantic/issues/4887
    # Tags sources that require the pydantic v2 API.
    "pydantic<2",
}

plugin_common = {
    # While pydantic v2 support is experimental, require that all plugins
    # continue to use v1. This will ensure that no ingestion recipes break.
    *pydantic_no_v2,
}

rest_common = {"requests", "requests_file"}

kafka_common = {
    # Note that confluent_kafka 1.9.0 introduced a hard compatibility break, and
    # requires librdkafka >=1.9.0. This is generally not an issue, since they
    # now provide prebuilt wheels for most platforms, including M1 Macs and
    # Linux aarch64 (e.g. Docker's linux/arm64). Installing confluent_kafka
    # from source remains a pain.
    "confluent_kafka>=1.9.0",
    # We currently require both Avro libraries. The codegen uses avro-python3 (above)
    # schema parsers at runtime for generating and reading JSON into Python objects.
    # At the same time, we use Kafka's AvroSerializer, which internally relies on
    # fastavro for serialization. We do not use confluent_kafka[avro], since it
    # is incompatible with its own dep on avro-python3.
    "fastavro>=1.2.0",
}

kafka_protobuf = {
    "networkx>=2.6.2",
    # Required to generate protobuf python modules from the schema downloaded from the schema registry
    # NOTE: potential conflict with feast also depending on grpcio
    "grpcio>=1.44.0,<2",
    "grpcio-tools>=1.44.0,<2",
}

usage_common = {
    "sqlparse",
}

sqlglot_lib = {
    # Using an Acryl fork of sqlglot.
    # https://github.com/tobymao/sqlglot/compare/main...hsheth2:sqlglot:hsheth?expand=1
    "acryl-sqlglot==23.11.2.dev2",
}

classification_lib = {
    "acryl-datahub-classify==0.0.10",
    # This is a bit of a hack. Because we download the SpaCy model at runtime in the classify plugin,
    # we need pip to be available.
    "pip",
}

sql_common = (
    {
        # Required for all SQL sources.
        # This is temporary lower bound that we're open to loosening/tightening as requirements show up
        "sqlalchemy>=1.4.39, <2",
        # Required for SQL profiling.
        "great-expectations>=0.15.12, <=0.15.50",
        *pydantic_no_v2,  # because of great-expectations
        # scipy version restricted to reduce backtracking, used by great-expectations,
        "scipy>=1.7.2",
        # GE added handling for higher version of jinja2
        # https://github.com/great-expectations/great_expectations/pull/5382/files
        # datahub does not depend on traitlets directly but great expectations does.
        # https://github.com/ipython/traitlets/issues/741
        "traitlets<5.2.2",
        "greenlet",
    }
    | usage_common
    | sqlglot_lib
    | classification_lib
)

sqllineage_lib = {
    "sqllineage==1.3.8",
    # We don't have a direct dependency on sqlparse but it is a dependency of sqllineage.
    # There have previously been issues from not pinning sqlparse, so it's best to pin it.
    # Related: https://github.com/reata/sqllineage/issues/361 and https://github.com/reata/sqllineage/pull/360
    "sqlparse==0.4.4",
}

aws_common = {
    # AWS Python SDK
    "boto3",
    # Deal with a version incompatibility between botocore (used by boto3) and urllib3.
    # See https://github.com/boto/botocore/pull/2563.
    "botocore!=1.23.0",
}

path_spec_common = {
    "parse>=1.19.0",
    "wcmatch",
}

looker_common = {
    # Looker Python SDK
    "looker-sdk==23.0.0",
    # This version of lkml contains a fix for parsing lists in
    # LookML files with spaces between an item and the following comma.
    # See https://github.com/joshtemple/lkml/issues/73.
    "lkml>=1.3.4",
    "sql-metadata==2.2.2",
    *sqllineage_lib,
    "GitPython>2",
}

bigquery_common = {
    # Google cloud logging library
    "google-cloud-logging<=3.5.0",
    "google-cloud-bigquery",
    "more-itertools>=8.12.0",
    "sqlalchemy-bigquery>=1.4.1",
}

clickhouse_common = {
    # Clickhouse 0.2.0 adds support for SQLAlchemy 1.4.x
    # Disallow 0.2.5 because of https://github.com/xzkostyan/clickhouse-sqlalchemy/issues/272.
    # Note that there's also a known issue around nested map types: https://github.com/xzkostyan/clickhouse-sqlalchemy/issues/269.
    "clickhouse-sqlalchemy>=0.2.0,<0.2.5",
}

redshift_common = {
    # Clickhouse 0.8.3 adds support for SQLAlchemy 1.4.x
    "sqlalchemy-redshift>=0.8.3",
    "GeoAlchemy2",
    "redshift-connector>=2.1.0",
    *sqllineage_lib,
    *path_spec_common,
}

snowflake_common = {
    # Snowflake plugin utilizes sql common
    *sql_common,
    # https://github.com/snowflakedb/snowflake-sqlalchemy/issues/350
    "snowflake-sqlalchemy>=1.4.3",
    # See https://github.com/snowflakedb/snowflake-connector-python/pull/1348 for why 2.8.2 is blocked
    "snowflake-connector-python!=2.8.2",
    "pandas",
    "cryptography",
    "msal",
} | classification_lib

trino = {
    "trino[sqlalchemy]>=0.308",
}

pyhive_common = {
    # Acryl Data maintains a fork of PyHive
    # - 0.6.11 adds support for table comments and column comments,
    #   and also releases HTTP and HTTPS transport schemes
    # - 0.6.12 adds support for Spark Thrift Server
    # - 0.6.13 adds a small fix for Databricks
    # - 0.6.14 uses pure-sasl instead of sasl so it builds on Python 3.11
    # - 0.6.15 adds support for thrift > 0.14 (cherry-picked from https://github.com/apache/thrift/pull/2491)
    # - 0.6.16 fixes a regression in 0.6.15 (https://github.com/acryldata/PyHive/pull/9)
    "acryl-pyhive[hive-pure-sasl]==0.6.16",
    # As per https://github.com/datahub-project/datahub/issues/8405
    # and https://github.com/dropbox/PyHive/issues/417, version 0.14.0
    # of thrift broke PyHive's hive+http transport.
    # Fixed by https://github.com/apache/thrift/pull/2491 in version 0.17.0
    # which is unfortunately not on PyPi.
    # Instead, we put the fix in our PyHive fork, so no thrift pin is needed.
}

microsoft_common = {"msal==1.22.0"}

iceberg_common = {
    # Iceberg Python SDK
    "pyiceberg~=0.4",
    # We currently pin to pydantic v1, since we only test against pydantic v1 in CI.
    # However, we should remove this once we fix compatibility with newer versions
    # of pyiceberg, which depend on pydantic v2.
    *pydantic_no_v2,
}

postgres_common = {
    "psycopg2-binary",
    "GeoAlchemy2",
}

s3_base = {
    *aws_common,
    "more-itertools>=8.12.0",
    "parse>=1.19.0",
    "pyarrow>=6.0.1",
    "tableschema>=1.20.2",
    # ujson 5.2.0 has the JSONDecodeError exception type, which we need for error handling.
    "ujson>=5.2.0",
    "smart-open[s3]>=5.2.1",
    # moto 5.0.0 drops support for Python 3.7
    "moto[s3]<5.0.0",
    *path_spec_common,
}

data_lake_profiling = {
    "pydeequ~=1.1.0",
    "pyspark~=3.3.0",
}

delta_lake = {
    *s3_base,
    "deltalake>=0.6.3, != 0.6.4",
}

powerbi_report_server = {"requests", "requests_ntlm"}

slack = {"slack-sdk==3.18.1"}

databricks = {
    # 0.1.11 appears to have authentication issues with azure databricks
    "databricks-sdk>=0.9.0",
    "pyspark~=3.3.0",
    "requests",
    # Version 2.4.0 includes sqlalchemy dialect, 2.8.0 includes some bug fixes
    # Version 3.0.0 required SQLAlchemy > 2.0.21
    "databricks-sql-connector>=2.8.0,<3.0.0",
    # Due to https://github.com/databricks/databricks-sql-python/issues/326
    # databricks-sql-connector<3.0.0 requires pandas<2.2.0
    "pandas<2.2.0",
}

mysql = sql_common | {"pymysql>=1.0.2"}

# Note: for all of these, framework_common will be added.
plugins: Dict[str, Set[str]] = {
    # Sink plugins.
    "datahub-kafka": kafka_common,
    "datahub-rest": rest_common,
    "sync-file-emitter": {"filelock"},
    "datahub-lite": {
        "duckdb",
        "fastapi",
        "uvicorn",
    },
    # Integrations.
    "airflow": {
        f"acryl-datahub-airflow-plugin{_self_pin}",
    },
    "circuit-breaker": {
        "gql>=3.3.0",
        "gql[requests]>=3.3.0",
    },
    "datahub": mysql | kafka_common,
    "great-expectations": sql_common | sqllineage_lib,
    # Misc plugins.
    "sql-parser": sqlglot_lib,
    # Source plugins
    # sqlalchemy-bigquery is included here since it provides an implementation of
    # a SQLalchemy-conform STRUCT type definition
    "athena": sql_common
    | {"PyAthena[SQLAlchemy]>=2.6.0,<3.0.0", "sqlalchemy-bigquery>=1.4.1"},
    "azure-ad": set(),
    "bigquery": sql_common
    | bigquery_common
    | {
        *sqlglot_lib,
        "google-cloud-datacatalog-lineage==0.2.2",
    }
    | classification_lib,
    "clickhouse": sql_common | clickhouse_common,
    "clickhouse-usage": sql_common | usage_common | clickhouse_common,
    "cockroachdb": sql_common | postgres_common | {"sqlalchemy-cockroachdb<2.0.0"},
    "datahub-lineage-file": set(),
    "datahub-business-glossary": set(),
    "delta-lake": {*data_lake_profiling, *delta_lake},
    "dbt": {"requests"} | sqlglot_lib | aws_common,
    "dbt-cloud": {"requests"} | sqlglot_lib,
    "druid": sql_common | {"pydruid>=0.6.2"},
    "dynamodb": aws_common | classification_lib,
    # Starting with 7.14.0 python client is checking if it is connected to elasticsearch client. If its not it throws
    # UnsupportedProductError
    # https://www.elastic.co/guide/en/elasticsearch/client/python-api/current/release-notes.html#rn-7-14-0
    # https://github.com/elastic/elasticsearch-py/issues/1639#issuecomment-883587433
    "elasticsearch": {"elasticsearch==7.13.4"},
    "feast": {
        "feast>=0.34.0,<1",
        "flask-openid>=1.3.0",
    },
    "glue": aws_common,
    # hdbcli is supported officially by SAP, sqlalchemy-hana is built on top but not officially supported
    "hana": sql_common
    | {
        "sqlalchemy-hana>=0.5.0; platform_machine != 'aarch64' and platform_machine != 'arm64'",
        "hdbcli>=2.11.20; platform_machine != 'aarch64' and platform_machine != 'arm64'",
    },
    "hive": sql_common
    | pyhive_common
    | {
        "databricks-dbapi",
        # Due to https://github.com/great-expectations/great_expectations/issues/6146,
        # we cannot allow 0.15.{23-26}. This was fixed in 0.15.27 by
        # https://github.com/great-expectations/great_expectations/pull/6149.
        "great-expectations != 0.15.23, != 0.15.24, != 0.15.25, != 0.15.26",
    },
    # keep in sync with presto-on-hive until presto-on-hive will be removed
    "hive-metastore": sql_common
    | pyhive_common
    | {"psycopg2-binary", "pymysql>=1.0.2"},
    "iceberg": iceberg_common,
    "json-schema": set(),
    "kafka": kafka_common | kafka_protobuf,
    "kafka-connect": sql_common | {"requests", "JPype1"},
    "ldap": {"python-ldap>=2.4"},
    "looker": looker_common,
    "lookml": looker_common,
    "metabase": {"requests"} | sqlglot_lib,
<<<<<<< HEAD
    "mlflow": {"mlflow-skinny>=2.3.0"},
    "mode": {"requests", "jinja2", "tenacity>=8.0.1"} | sqllineage_lib | sqlglot_lib,
=======
    "mlflow": {
        "mlflow-skinny>=2.3.0",
        # It's technically wrong for packages to depend on setuptools. However, it seems mlflow does it anyways.
        "setuptools",
    },
    "mode": {"requests", "tenacity>=8.0.1"} | sqllineage_lib | sqlglot_lib,
>>>>>>> 08731055
    "mongodb": {"pymongo[srv]>=3.11", "packaging"},
    "mssql": sql_common
    | {
        "sqlalchemy-pytds>=0.3",
        "pyOpenSSL",
    },
    "mssql-odbc": sql_common | {"pyodbc"},
    "mysql": mysql,
    # mariadb should have same dependency as mysql
    "mariadb": sql_common | {"pymysql>=1.0.2"},
    "okta": {"okta~=1.7.0", "nest-asyncio"},
    "oracle": sql_common | {"cx_Oracle"},
    "postgres": sql_common | postgres_common,
    "presto": sql_common | pyhive_common | trino,
    # presto-on-hive is an alias for hive-metastore and needs to be kept in sync
    "presto-on-hive": sql_common
    | pyhive_common
    | {"psycopg2-binary", "pymysql>=1.0.2"},
    "pulsar": {"requests"},
    "redash": {"redash-toolbelt", "sql-metadata"} | sqllineage_lib,
    "redshift": sql_common
    | redshift_common
    | usage_common
    | sqlglot_lib
    | classification_lib
    | {"db-dtypes"}  # Pandas extension data types
    | {"cachetools"},
    "s3": {*s3_base, *data_lake_profiling},
    "gcs": {*s3_base, *data_lake_profiling},
    "sagemaker": aws_common,
    "salesforce": {"simple-salesforce"},
    "snowflake": snowflake_common | usage_common | sqlglot_lib,
    "sqlalchemy": sql_common,
    "sql-queries": usage_common | sqlglot_lib,
    "slack": slack,
    "superset": {
        "requests",
        "sqlalchemy",
        "great_expectations",
        "greenlet",
    },
    # FIXME: I don't think tableau uses sqllineage anymore so we should be able
    # to remove that dependency.
    "tableau": {"tableauserverclient>=0.17.0"} | sqllineage_lib | sqlglot_lib,
    "teradata": sql_common
    | usage_common
    | sqlglot_lib
    | {"teradatasqlalchemy>=17.20.0.0"},
    "trino": sql_common | trino,
    "starburst-trino-usage": sql_common | usage_common | trino,
    "nifi": {"requests", "packaging", "requests-gssapi"},
    "powerbi": microsoft_common | {"lark[regex]==1.1.4", "sqlparse"} | sqlglot_lib,
    "powerbi-report-server": powerbi_report_server,
    "vertica": sql_common | {"vertica-sqlalchemy-dialect[vertica-python]==0.0.8.1"},
    "unity-catalog": databricks | sql_common | sqllineage_lib,
    # databricks is alias for unity-catalog and needs to be kept in sync
    "databricks": databricks | sql_common | sqllineage_lib,
    "fivetran": snowflake_common | bigquery_common,
    "qlik-sense": sqlglot_lib | {"requests", "websocket-client"},
    "sigma": sqlglot_lib | {"requests"},
}

# This is mainly used to exclude plugins from the Docker image.
all_exclude_plugins: Set[str] = {
    # The Airflow extra is only retained for compatibility, but new users should
    # be using the datahub-airflow-plugin package instead.
    "airflow",
    # SQL Server ODBC requires additional drivers, and so we don't want to keep
    # it included in the default "all" installation.
    "mssql-odbc",
    # duckdb doesn't have a prebuilt wheel for Linux arm7l or aarch64, so we
    # simply exclude it.
    "datahub-lite",
    # Feast tends to have overly restrictive dependencies and hence doesn't
    # play nice with the "all" installation.
    "feast",
}

mypy_stubs = {
    "types-dataclasses",
    "types-pkg_resources",
    "types-six",
    "types-python-dateutil",
    # We need to avoid 2.31.0.5 and 2.31.0.4 due to
    # https://github.com/python/typeshed/issues/10764. Once that
    # issue is resolved, we can remove the upper bound and change it
    # to a != constraint.
    # We have a PR up to fix the underlying issue: https://github.com/python/typeshed/pull/10776.
    "types-requests>=2.28.11.6,<=2.31.0.3",
    "types-toml",
    "types-PyMySQL",
    "types-PyYAML",
    "types-cachetools",
    # versions 0.1.13 and 0.1.14 seem to have issues
    "types-click==0.1.12",
    # The boto3-stubs package seems to have regularly breaking minor releases,
    # we pin to a specific version to avoid this.
    "boto3-stubs[s3,glue,sagemaker,sts,dynamodb]==1.28.15",
    "mypy-boto3-sagemaker==1.28.15",  # For some reason, above pin only restricts `mypy-boto3-sagemaker<1.29.0,>=1.28.0`
    "types-tabulate",
    # avrogen package requires this
    "types-pytz",
    "types-pyOpenSSL",
    "types-click-spinner>=0.1.13.1",
    "types-ujson>=5.2.0",
    "types-termcolor>=1.0.0",
    "types-Deprecated",
    "types-protobuf>=4.21.0.1",
    "sqlalchemy2-stubs",
}


pytest_dep = "pytest>=6.2.2"
deepdiff_dep = "deepdiff"
test_api_requirements = {pytest_dep, deepdiff_dep, "PyYAML"}

debug_requirements = {
    "memray",
}

base_dev_requirements = {
    *base_requirements,
    *framework_common,
    *mypy_stubs,
    *s3_base,
    # This is pinned only to avoid spurious errors in CI.
    # We should make an effort to keep it up to date.
    "black==22.12.0",
    "coverage>=5.1",
    "faker>=18.4.0",
    "flake8>=6.0.0",
    "flake8-tidy-imports>=4.3.0",
    "flake8-bugbear==23.3.12",
    "isort>=5.7.0",
    "mypy==1.0.0",
    *test_api_requirements,
    pytest_dep,
    "pytest-asyncio>=0.16.0",
    "pytest-cov>=2.8.1",
    "pytest-docker>=1.1.0",
    "pytest-random-order~=1.1.0",
    deepdiff_dep,
    "requests-mock",
    "freezegun",
    "jsonpickle",
    "build",
    "twine",
    *list(
        dependency
        for plugin in [
            "athena",
            "bigquery",
            "clickhouse",
            "clickhouse-usage",
            "cockroachdb",
            "delta-lake",
            "druid",
            "elasticsearch",
            "feast",
            "iceberg",
            "mlflow",
            "json-schema",
            "ldap",
            "looker",
            "lookml",
            "glue",
            "mariadb",
            "okta",
            "oracle",
            "postgres",
            "sagemaker",
            "kafka",
            "datahub-rest",
            "datahub-lite",
            "great-expectations",
            "presto",
            "redash",
            "redshift",
            "s3",
            "snowflake",
            "slack",
            "tableau",
            "teradata",
            "trino",
            "hive",
            "starburst-trino-usage",
            "powerbi",
            "powerbi-report-server",
            "salesforce",
            "unity-catalog",
            "nifi",
            "vertica",
            "mode",
            "fivetran",
            "kafka-connect",
            "qlik-sense",
            "sigma",
        ]
        if plugin
        for dependency in plugins[plugin]
    ),
}

dev_requirements = {
    *base_dev_requirements,
}

full_test_dev_requirements = {
    *list(
        dependency
        for plugin in [
            "athena",
            "circuit-breaker",
            "clickhouse",
            "delta-lake",
            "druid",
            "feast",
            "hana",
            "hive",
            "iceberg",
            "kafka-connect",
            "ldap",
            "mongodb",
            "slack",
            "mssql",
            "mysql",
            "mariadb",
            "redash",
            "vertica",
        ]
        if plugin
        for dependency in plugins[plugin]
    ),
}

entry_points = {
    "console_scripts": ["datahub = datahub.entrypoints:main"],
    "datahub.ingestion.source.plugins": [
        "csv-enricher = datahub.ingestion.source.csv_enricher:CSVEnricherSource",
        "file = datahub.ingestion.source.file:GenericFileSource",
        "datahub = datahub.ingestion.source.datahub.datahub_source:DataHubSource",
        "sqlalchemy = datahub.ingestion.source.sql.sql_generic:SQLAlchemyGenericSource",
        "athena = datahub.ingestion.source.sql.athena:AthenaSource",
        "azure-ad = datahub.ingestion.source.identity.azure_ad:AzureADSource",
        "bigquery = datahub.ingestion.source.bigquery_v2.bigquery:BigqueryV2Source",
        "clickhouse = datahub.ingestion.source.sql.clickhouse:ClickHouseSource",
        "clickhouse-usage = datahub.ingestion.source.usage.clickhouse_usage:ClickHouseUsageSource",
        "cockroachdb = datahub.ingestion.source.sql.cockroachdb:CockroachDBSource",
        "delta-lake = datahub.ingestion.source.delta_lake:DeltaLakeSource",
        "s3 = datahub.ingestion.source.s3:S3Source",
        "dbt = datahub.ingestion.source.dbt.dbt_core:DBTCoreSource",
        "dbt-cloud = datahub.ingestion.source.dbt.dbt_cloud:DBTCloudSource",
        "druid = datahub.ingestion.source.sql.druid:DruidSource",
        "dynamodb = datahub.ingestion.source.dynamodb.dynamodb:DynamoDBSource",
        "elasticsearch = datahub.ingestion.source.elastic_search:ElasticsearchSource",
        "feast = datahub.ingestion.source.feast:FeastRepositorySource",
        "glue = datahub.ingestion.source.aws.glue:GlueSource",
        "sagemaker = datahub.ingestion.source.aws.sagemaker:SagemakerSource",
        "hana = datahub.ingestion.source.sql.hana:HanaSource",
        "hive = datahub.ingestion.source.sql.hive:HiveSource",
        "hive-metastore = datahub.ingestion.source.sql.hive_metastore:HiveMetastoreSource",
        "json-schema = datahub.ingestion.source.schema.json_schema:JsonSchemaSource",
        "kafka = datahub.ingestion.source.kafka:KafkaSource",
        "kafka-connect = datahub.ingestion.source.kafka_connect:KafkaConnectSource",
        "ldap = datahub.ingestion.source.ldap:LDAPSource",
        "looker = datahub.ingestion.source.looker.looker_source:LookerDashboardSource",
        "lookml = datahub.ingestion.source.looker.lookml_source:LookMLSource",
        "datahub-gc = datahub.ingestion.source.gc.datahub_gc:DataHubGcSource",
        "datahub-lineage-file = datahub.ingestion.source.metadata.lineage:LineageFileSource",
        "datahub-business-glossary = datahub.ingestion.source.metadata.business_glossary:BusinessGlossaryFileSource",
        "mlflow = datahub.ingestion.source.mlflow:MLflowSource",
        "mode = datahub.ingestion.source.mode:ModeSource",
        "mongodb = datahub.ingestion.source.mongodb:MongoDBSource",
        "mssql = datahub.ingestion.source.sql.mssql:SQLServerSource",
        "mysql = datahub.ingestion.source.sql.mysql:MySQLSource",
        "mariadb = datahub.ingestion.source.sql.mariadb.MariaDBSource",
        "okta = datahub.ingestion.source.identity.okta:OktaSource",
        "oracle = datahub.ingestion.source.sql.oracle:OracleSource",
        "postgres = datahub.ingestion.source.sql.postgres:PostgresSource",
        "redash = datahub.ingestion.source.redash:RedashSource",
        "redshift = datahub.ingestion.source.redshift.redshift:RedshiftSource",
        "slack = datahub.ingestion.source.slack.slack:SlackSource",
        "snowflake = datahub.ingestion.source.snowflake.snowflake_v2:SnowflakeV2Source",
        "superset = datahub.ingestion.source.superset:SupersetSource",
        "tableau = datahub.ingestion.source.tableau:TableauSource",
        "openapi = datahub.ingestion.source.openapi:OpenApiSource",
        "metabase = datahub.ingestion.source.metabase:MetabaseSource",
        "teradata = datahub.ingestion.source.sql.teradata:TeradataSource",
        "trino = datahub.ingestion.source.sql.trino:TrinoSource",
        "starburst-trino-usage = datahub.ingestion.source.usage.starburst_trino_usage:TrinoUsageSource",
        "nifi = datahub.ingestion.source.nifi:NifiSource",
        "powerbi = datahub.ingestion.source.powerbi:PowerBiDashboardSource",
        "powerbi-report-server = datahub.ingestion.source.powerbi_report_server:PowerBiReportServerDashboardSource",
        "iceberg = datahub.ingestion.source.iceberg.iceberg:IcebergSource",
        "vertica = datahub.ingestion.source.sql.vertica:VerticaSource",
        "presto = datahub.ingestion.source.sql.presto:PrestoSource",
        # This is only here for backward compatibility. Use the `hive-metastore` source instead.
        "presto-on-hive = datahub.ingestion.source.sql.hive_metastore:HiveMetastoreSource",
        "pulsar = datahub.ingestion.source.pulsar:PulsarSource",
        "salesforce = datahub.ingestion.source.salesforce:SalesforceSource",
        "demo-data = datahub.ingestion.source.demo_data.DemoDataSource",
        "unity-catalog = datahub.ingestion.source.unity.source:UnityCatalogSource",
        "gcs = datahub.ingestion.source.gcs.gcs_source:GCSSource",
        "sql-queries = datahub.ingestion.source.sql_queries:SqlQueriesSource",
        "fivetran = datahub.ingestion.source.fivetran.fivetran:FivetranSource",
        "qlik-sense = datahub.ingestion.source.qlik_sense.qlik_sense:QlikSenseSource",
        "sigma = datahub.ingestion.source.sigma.sigma:SigmaSource",
    ],
    "datahub.ingestion.transformer.plugins": [
        "pattern_cleanup_ownership = datahub.ingestion.transformer.pattern_cleanup_ownership:PatternCleanUpOwnership",
        "simple_remove_dataset_ownership = datahub.ingestion.transformer.remove_dataset_ownership:SimpleRemoveDatasetOwnership",
        "mark_dataset_status = datahub.ingestion.transformer.mark_dataset_status:MarkDatasetStatus",
        "set_dataset_browse_path = datahub.ingestion.transformer.add_dataset_browse_path:AddDatasetBrowsePathTransformer",
        "add_dataset_ownership = datahub.ingestion.transformer.add_dataset_ownership:AddDatasetOwnership",
        "simple_add_dataset_ownership = datahub.ingestion.transformer.add_dataset_ownership:SimpleAddDatasetOwnership",
        "pattern_add_dataset_ownership = datahub.ingestion.transformer.add_dataset_ownership:PatternAddDatasetOwnership",
        "add_dataset_domain = datahub.ingestion.transformer.dataset_domain:AddDatasetDomain",
        "simple_add_dataset_domain = datahub.ingestion.transformer.dataset_domain:SimpleAddDatasetDomain",
        "pattern_add_dataset_domain = datahub.ingestion.transformer.dataset_domain:PatternAddDatasetDomain",
        "add_dataset_tags = datahub.ingestion.transformer.add_dataset_tags:AddDatasetTags",
        "simple_add_dataset_tags = datahub.ingestion.transformer.add_dataset_tags:SimpleAddDatasetTags",
        "pattern_add_dataset_tags = datahub.ingestion.transformer.add_dataset_tags:PatternAddDatasetTags",
        "extract_dataset_tags = datahub.ingestion.transformer.extract_dataset_tags:ExtractDatasetTags",
        "add_dataset_terms = datahub.ingestion.transformer.add_dataset_terms:AddDatasetTerms",
        "simple_add_dataset_terms = datahub.ingestion.transformer.add_dataset_terms:SimpleAddDatasetTerms",
        "pattern_add_dataset_terms = datahub.ingestion.transformer.add_dataset_terms:PatternAddDatasetTerms",
        "add_dataset_properties = datahub.ingestion.transformer.add_dataset_properties:AddDatasetProperties",
        "simple_add_dataset_properties = datahub.ingestion.transformer.add_dataset_properties:SimpleAddDatasetProperties",
        "pattern_add_dataset_schema_terms = datahub.ingestion.transformer.add_dataset_schema_terms:PatternAddDatasetSchemaTerms",
        "pattern_add_dataset_schema_tags = datahub.ingestion.transformer.add_dataset_schema_tags:PatternAddDatasetSchemaTags",
        "extract_ownership_from_tags = datahub.ingestion.transformer.extract_ownership_from_tags:ExtractOwnersFromTagsTransformer",
        "add_dataset_dataproduct = datahub.ingestion.transformer.add_dataset_dataproduct:AddDatasetDataProduct",
        "simple_add_dataset_dataproduct = datahub.ingestion.transformer.add_dataset_dataproduct:SimpleAddDatasetDataProduct",
        "pattern_add_dataset_dataproduct = datahub.ingestion.transformer.add_dataset_dataproduct:PatternAddDatasetDataProduct",
        "replace_external_url = datahub.ingestion.transformer.replace_external_url:ReplaceExternalUrl",
    ],
    "datahub.ingestion.sink.plugins": [
        "file = datahub.ingestion.sink.file:FileSink",
        "console = datahub.ingestion.sink.console:ConsoleSink",
        "blackhole = datahub.ingestion.sink.blackhole:BlackHoleSink",
        "datahub-kafka = datahub.ingestion.sink.datahub_kafka:DatahubKafkaSink",
        "datahub-rest = datahub.ingestion.sink.datahub_rest:DatahubRestSink",
        "datahub-lite = datahub.ingestion.sink.datahub_lite:DataHubLiteSink",
    ],
    "datahub.ingestion.checkpointing_provider.plugins": [
        "datahub = datahub.ingestion.source.state_provider.datahub_ingestion_checkpointing_provider:DatahubIngestionCheckpointingProvider",
        "file = datahub.ingestion.source.state_provider.file_ingestion_checkpointing_provider:FileIngestionCheckpointingProvider",
    ],
    "datahub.ingestion.reporting_provider.plugins": [
        "datahub = datahub.ingestion.reporting.datahub_ingestion_run_summary_provider:DatahubIngestionRunSummaryProvider",
        "file = datahub.ingestion.reporting.file_reporter:FileReporter",
    ],
    "datahub.custom_packages": [],
}


setuptools.setup(
    # Package metadata.
    name=package_metadata["__package_name__"],
    version=_version,
    url="https://datahubproject.io/",
    project_urls={
        "Documentation": "https://datahubproject.io/docs/",
        "Source": "https://github.com/datahub-project/datahub",
        "Changelog": "https://github.com/datahub-project/datahub/releases",
        "Releases": "https://github.com/acryldata/datahub/releases",
    },
    license="Apache License 2.0",
    description="A CLI to work with DataHub metadata",
    long_description="""\
The `acryl-datahub` package contains a CLI and SDK for interacting with DataHub,
as well as an integration framework for pulling/pushing metadata from external systems.

See the [DataHub docs](https://datahubproject.io/docs/metadata-ingestion).
""",
    long_description_content_type="text/markdown",
    classifiers=[
        "Development Status :: 5 - Production/Stable",
        "Programming Language :: Python",
        "Programming Language :: Python :: 3",
        "Programming Language :: Python :: 3 :: Only",
        "Programming Language :: Python :: 3.8",
        "Programming Language :: Python :: 3.9",
        "Programming Language :: Python :: 3.10",
        "Intended Audience :: Developers",
        "Intended Audience :: Information Technology",
        "Intended Audience :: System Administrators",
        "License :: OSI Approved",
        "License :: OSI Approved :: Apache Software License",
        "Operating System :: Unix",
        "Operating System :: POSIX :: Linux",
        "Environment :: Console",
        "Environment :: MacOS X",
        "Topic :: Software Development",
    ],
    # Package info.
    zip_safe=False,
    python_requires=">=3.8",
    package_dir={"": "src"},
    packages=setuptools.find_namespace_packages(where="./src"),
    package_data={
        "datahub": ["py.typed"],
        "datahub.metadata": ["schema.avsc"],
        "datahub.metadata.schemas": ["*.avsc"],
        "datahub.ingestion.source.powerbi": ["powerbi-lexical-grammar.rule"],
    },
    entry_points=entry_points,
    # Dependencies.
    install_requires=list(base_requirements | framework_common),
    extras_require={
        "base": list(framework_common),
        **{
            plugin: list(
                framework_common
                | (
                    plugin_common
                    if plugin
                    not in {
                        "airflow",
                        "datahub-rest",
                        "datahub-kafka",
                        "sync-file-emitter",
                        "sql-parser",
                    }
                    else set()
                )
                | dependencies
            )
            for (plugin, dependencies) in plugins.items()
        },
        "all": list(
            framework_common.union(
                *[
                    requirements
                    for plugin, requirements in plugins.items()
                    if plugin not in all_exclude_plugins
                ]
            )
        ),
        "cloud": ["acryl-datahub-cloud"],
        "dev": list(dev_requirements),
        "testing-utils": list(test_api_requirements),  # To import `datahub.testing`
        "integration-tests": list(full_test_dev_requirements),
        "debug": list(debug_requirements),
    },
)<|MERGE_RESOLUTION|>--- conflicted
+++ resolved
@@ -364,17 +364,12 @@
     "looker": looker_common,
     "lookml": looker_common,
     "metabase": {"requests"} | sqlglot_lib,
-<<<<<<< HEAD
-    "mlflow": {"mlflow-skinny>=2.3.0"},
-    "mode": {"requests", "jinja2", "tenacity>=8.0.1"} | sqllineage_lib | sqlglot_lib,
-=======
     "mlflow": {
         "mlflow-skinny>=2.3.0",
         # It's technically wrong for packages to depend on setuptools. However, it seems mlflow does it anyways.
         "setuptools",
     },
-    "mode": {"requests", "tenacity>=8.0.1"} | sqllineage_lib | sqlglot_lib,
->>>>>>> 08731055
+    "mode": {"requests", "jinja2", "tenacity>=8.0.1"} | sqllineage_lib | sqlglot_lib,
     "mongodb": {"pymongo[srv]>=3.11", "packaging"},
     "mssql": sql_common
     | {
