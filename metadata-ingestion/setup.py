--- conflicted
+++ resolved
@@ -804,12 +804,8 @@
         "sac = datahub.ingestion.source.sac.sac:SACSource",
         "cassandra = datahub.ingestion.source.cassandra.cassandra:CassandraSource",
         "neo4j = datahub.ingestion.source.neo4j.neo4j_source:Neo4jSource",
-<<<<<<< HEAD
-        "vertexai = datahub.ingestion.source.vertexai:VertexAISource",
+        "vertexai = datahub.ingestion.source.vertexai.vertexai:VertexAISource",
         "hex = datahub.ingestion.source.hex.hex:HexSource",
-=======
-        "vertexai = datahub.ingestion.source.vertexai.vertexai:VertexAISource",
->>>>>>> 566cdf8b
     ],
     "datahub.ingestion.transformer.plugins": [
         "pattern_cleanup_ownership = datahub.ingestion.transformer.pattern_cleanup_ownership:PatternCleanUpOwnership",
