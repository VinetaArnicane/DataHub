--- conflicted
+++ resolved
@@ -102,11 +102,11 @@
     "cryptography",
 }
 
-<<<<<<< HEAD
 trino = {
     "trino>=0.308",
     "trino[sqlalchemy]>=0.308"
-=======
+}
+
 microsoft_common = {"msal==1.16.0"}
 
 data_lake_base = {
@@ -122,7 +122,6 @@
 data_lake_profiling = {
     "pydeequ==1.0.1",
     "pyspark==3.0.3",
->>>>>>> 2d82531a
 }
 
 # Note: for all of these, framework_common will be added.
