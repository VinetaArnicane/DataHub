--- conflicted
+++ resolved
@@ -75,12 +75,6 @@
         "apache-airflow >= 1.10.2",
     },
     # Source plugins
-<<<<<<< HEAD
-=======
-    "kafka": kafka_common,
-    "kafka-connect": sql_common | {"requests"},
-    "sqlalchemy": sql_common,
->>>>>>> a5bd0c5c
     "athena": sql_common | {"PyAthena[SQLAlchemy]"},
     "bigquery": sql_common | {"pybigquery >= 0.6.0"},
     "bigquery-usage": {"google-cloud-logging", "cachetools"},
@@ -95,7 +89,7 @@
         "acryl-pyhive[hive]>=0.6.10"
     },
     "kafka": kafka_common,
-    "kafka-connect": {"requests"},
+    "kafka-connect": sql_common | {"requests"},
     "ldap": {"python-ldap>=2.4"},
     "looker": {"looker-sdk==21.6.0"},
     "lookml": {"lkml>=1.1.0", "sql-metadata==2.2.1"},
