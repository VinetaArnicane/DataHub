--- conflicted
+++ resolved
@@ -221,13 +221,9 @@
         # - 0.6.12 adds support for Spark Thrift Server
         "acryl-pyhive[hive]>=0.6.13"
     },
-<<<<<<< HEAD
     "kudu": {"krbcontext>=0.10", "jaydebeapi", "pandas_profiling", "gssapi"},
-    "kafka": kafka_common,
-=======
     "iceberg": iceberg_common,
     "kafka": {*kafka_common, *kafka_protobuf},
->>>>>>> 538cfba5
     "kafka-connect": sql_common | {"requests", "JPype1"},
     "ldap": {"python-ldap>=2.4"},
     "looker": looker_common,
