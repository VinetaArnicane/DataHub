--- conflicted
+++ resolved
@@ -576,11 +576,8 @@
         "salesforce = datahub.ingestion.source.salesforce:SalesforceSource",
         "demo-data = datahub.ingestion.source.demo_data.DemoDataSource",
         "unity-catalog = datahub.ingestion.source.unity.source:UnityCatalogSource",
-<<<<<<< HEAD
         "amplitude = datahub.ingestion.source.amplitude.source:AmplitudeSource",
-=======
         "gcs = datahub.ingestion.source.gcs.gcs_source:GCSSource",
->>>>>>> af090345
     ],
     "datahub.ingestion.transformer.plugins": [
         "simple_remove_dataset_ownership = datahub.ingestion.transformer.remove_dataset_ownership:SimpleRemoveDatasetOwnership",
