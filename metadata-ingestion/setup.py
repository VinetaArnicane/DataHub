--- conflicted
+++ resolved
@@ -450,14 +450,12 @@
     | pyhive_common
     | {"psycopg2-binary", "pymysql>=1.0.2"},
     "iceberg": iceberg_common,
-<<<<<<< HEAD
+
     "jdbc": usage_common
     | classification_lib
     | sqlglot_lib
     | {"beautifulsoup4", "JayDeBeApi", "JPype1", "requests"},
-=======
     "iceberg-catalog": aws_common,
->>>>>>> dcf1576c
     "json-schema": set(),
     "kafka": kafka_common | kafka_protobuf,
     "kafka-connect": sql_common | {"requests", "JPype1"},
