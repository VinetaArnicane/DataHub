--- conflicted
+++ resolved
@@ -722,12 +722,8 @@
         "snowflake-summary = datahub.ingestion.source.snowflake.snowflake_summary:SnowflakeSummarySource",
         "snowflake-queries = datahub.ingestion.source.snowflake.snowflake_queries:SnowflakeQueriesSource",
         "superset = datahub.ingestion.source.superset:SupersetSource",
-<<<<<<< HEAD
         "preset = datahub.ingestion.source.preset:PresetSource",
-        "tableau = datahub.ingestion.source.tableau:TableauSource",
-=======
         "tableau = datahub.ingestion.source.tableau.tableau:TableauSource",
->>>>>>> dea17d47
         "openapi = datahub.ingestion.source.openapi:OpenApiSource",
         "metabase = datahub.ingestion.source.metabase:MetabaseSource",
         "teradata = datahub.ingestion.source.sql.teradata:TeradataSource",
