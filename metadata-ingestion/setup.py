import os
import sys
from typing import Dict, Set

import setuptools

package_metadata: dict = {}
with open("./src/datahub/__init__.py") as fp:
    exec(fp.read(), package_metadata)


def get_long_description():
    root = os.path.dirname(__file__)
    with open(os.path.join(root, "README.md")) as f:
        description = f.read()

    return description


base_requirements = {
    # Typing extension should be >=3.10.0.2 ideally but we can't restrict due to Airflow 2.0.2 dependency conflict
    "typing_extensions>=3.7.4.3 ;  python_version < '3.8'",
    "typing_extensions>=3.10.0.2 ;  python_version >= '3.8'",
    "mypy_extensions>=0.4.3",
    # Actual dependencies.
    "typing-inspect",
    "pydantic>=1.5.1",
    "mixpanel>=4.9.0",
}

framework_common = {
<<<<<<< HEAD
    "click>=7.1.2",
=======
    "pyorient @ git+https://github.com/OpenConjecture/pyorient.git",
    "click>=6.0.0",
>>>>>>> 518c3a2e
    "click-default-group",
    "PyYAML",
    "toml>=0.10.0",
    "entrypoints",
    "docker",
    "expandvars>=0.6.5",
    "avro-gen3==0.7.7",
    # "avro-gen3 @ git+https://github.com/acryldata/avro_gen@master#egg=avro-gen3",
    "avro>=1.10.2,<1.11",
    "python-dateutil>=2.8.0",
    "stackprinter>=0.2.6",
    "tabulate",
    "progressbar2",
    "termcolor>=1.0.0",
    "psutil>=5.8.0",
    "ratelimiter",
    "Deprecated",
    "humanfriendly",
    "packaging",
    "aiohttp<4",
    "cached_property",
    "ijson",
    "click-spinner",
}

kafka_common = {
    # The confluent_kafka package provides a number of pre-built wheels for
    # various platforms and architectures. However, it does not provide wheels
    # for arm64 (including M1 Macs) or aarch64 (Docker's linux/arm64). This has
    # remained an open issue on the confluent_kafka project for a year:
    #   - https://github.com/confluentinc/confluent-kafka-python/issues/1182
    #   - https://github.com/confluentinc/confluent-kafka-python/pull/1161
    #
    # When a wheel is not available, we must build from source instead.
    # Building from source requires librdkafka to be installed.
    # Most platforms have an easy way to install librdkafka:
    #   - MacOS: `brew install librdkafka` gives latest, which is 1.9.x or newer.
    #   - Debian: `apt install librdkafka` gives 1.6.0 (https://packages.debian.org/bullseye/librdkafka-dev).
    #   - Ubuntu: `apt install librdkafka` gives 1.8.0 (https://launchpad.net/ubuntu/+source/librdkafka).
    #
    # Moreover, confluent_kafka 1.9.0 introduced a hard compatibility break, and
    # requires librdkafka >=1.9.0. As such, installing confluent_kafka 1.9.x on
    # most arm64 Linux machines will fail, since it will build from source but then
    # fail because librdkafka is too old. Hence, we have added an extra requirement
    # that requires confluent_kafka<1.9.0 on non-MacOS arm64/aarch64 machines, which
    # should ideally allow the builds to succeed in default conditions. We still
    # want to allow confluent_kafka >= 1.9.0 for M1 Macs, which is why we can't
    # broadly restrict confluent_kafka to <1.9.0.
    #
    # Note that this is somewhat of a hack, since we don't actually require the
    # older version of confluent_kafka on those machines. Additionally, we will
    # need monitor the Debian/Ubuntu PPAs and modify this rule if they start to
    # support librdkafka >= 1.9.0.
    "confluent_kafka>=1.5.0",
    'confluent_kafka<1.9.0; platform_system != "Darwin" and (platform_machine == "aarch64" or platform_machine == "arm64")',
    # We currently require both Avro libraries. The codegen uses avro-python3 (above)
    # schema parsers at runtime for generating and reading JSON into Python objects.
    # At the same time, we use Kafka's AvroSerializer, which internally relies on
    # fastavro for serialization. We do not use confluent_kafka[avro], since it
    # is incompatible with its own dep on avro-python3.
    "fastavro>=1.2.0",
}

kafka_protobuf = {
    "networkx>=2.6.2",
    # Required to generate protobuf python modules from the schema downloaded from the schema registry
    # NOTE: potential conflict with feast also depending on grpcio
    "grpcio>=1.44.0,<2",
    "grpcio-tools>=1.44.0,<2",
}

sql_common = {
    # Required for all SQL sources.
    "sqlalchemy==1.3.24",
    # Required for SQL profiling.
    "great-expectations>=0.15.12",
    # GE added handling for higher version of jinja2
    # https://github.com/great-expectations/great_expectations/pull/5382/files
    # datahub does not depend on traitlets directly but great expectations does.
    # https://github.com/ipython/traitlets/issues/741
    "traitlets<5.2.2",
    "greenlet",
}

aws_common = {
    # AWS Python SDK
    "boto3",
    # Deal with a version incompatibility between botocore (used by boto3) and urllib3.
    # See https://github.com/boto/botocore/pull/2563.
    "botocore!=1.23.0",
}

path_spec_common = {
    "parse>=1.19.0",
    "wcmatch",
}

looker_common = {
    # Looker Python SDK
    "looker-sdk==22.2.1",
    # This version of lkml contains a fix for parsing lists in
    # LookML files with spaces between an item and the following comma.
    # See https://github.com/joshtemple/lkml/issues/73.
    "lkml>=1.3.0b5",
    "sql-metadata==2.2.2",
    "sqllineage==1.3.6",
    "GitPython>2",
}

bigquery_common = {
    "google-api-python-client",
    # Google cloud logging library
    "google-cloud-logging<3.1.2",
    "google-cloud-bigquery",
    "more-itertools>=8.12.0",
}

redshift_common = {
    "sqlalchemy-redshift",
    "psycopg2-binary",
    "GeoAlchemy2",
    "sqllineage==1.3.6",
    *path_spec_common,
}

snowflake_common = {
    # Snowflake plugin utilizes sql common
    *sql_common,
    # Required for all Snowflake sources
    "snowflake-sqlalchemy<=1.2.4",
    "cryptography",
    "msal",
}

trino = {
    # Trino 0.317 broke compatibility with SQLAlchemy 1.3.24.
    # See https://github.com/trinodb/trino-python-client/issues/250.
    "trino[sqlalchemy]>=0.308, !=0.317",
}

microsoft_common = {"msal==1.16.0"}

iceberg_common = {
    # Iceberg Python SDK
    "acryl-iceberg-legacy==0.0.4",
    "azure-identity==1.10.0",
}

s3_base = {
    *aws_common,
    "parse>=1.19.0",
    "pyarrow>=6.0.1",
    "tableschema>=1.20.2",
    # ujson 5.2.0 has the JSONDecodeError exception type, which we need for error handling.
    "ujson>=5.2.0",
    "smart-open[s3]>=5.2.1",
    "moto[s3]",
    *path_spec_common,
}

data_lake_profiling = {
    "pydeequ==1.0.1",
    "pyspark==3.0.3",
}

delta_lake = {
    *s3_base,
    "deltalake",
}

powerbi_report_server = {"requests", "requests_ntlm"}

usage_common = {
    "sqlparse",
}

databricks_cli = {
    "databricks-cli==0.17.3",
}

# Note: for all of these, framework_common will be added.
plugins: Dict[str, Set[str]] = {
    # Sink plugins.
    "pyorient": {"pyorient"},
    "datahub-kafka": kafka_common,
    "datahub-rest": {"requests"},
    # Integrations.
    "airflow": {
        "apache-airflow >= 2.0.2",
    },
    "circuit-breaker": {
        "gql>=3.3.0",
        "gql[requests]>=3.3.0",
    },
    "great-expectations": sql_common | {"sqllineage==1.3.6"},
    # Source plugins
    # PyAthena is pinned with exact version because we use private method in PyAthena
    "athena": sql_common | {"PyAthena[SQLAlchemy]==2.4.1"},
    "azure-ad": set(),
    "bigquery-legacy": sql_common
    | bigquery_common
    | {"sqlalchemy-bigquery>=1.4.1", "sqllineage==1.3.6", "sqlparse"},
    "bigquery-usage-legacy": bigquery_common | usage_common | {"cachetools"},
    "bigquery": sql_common | bigquery_common | {"sqllineage==1.3.6", "sql_metadata"},
    "bigquery-beta": sql_common
    | bigquery_common
    | {
        "sqllineage==1.3.6",
        "sql_metadata",
    },  # deprecated, but keeping the extra for backwards compatibility
    "clickhouse": sql_common | {"clickhouse-sqlalchemy==0.1.8"},
    "clickhouse-usage": sql_common
    | usage_common
    | {
        "clickhouse-sqlalchemy==0.1.8",
    },
    "datahub-lineage-file": set(),
    "datahub-business-glossary": set(),
    "delta-lake": {*data_lake_profiling, *delta_lake},
    "dbt": {"requests"} | aws_common,
    "druid": sql_common | {"pydruid>=0.6.2"},
    # Starting with 7.14.0 python client is checking if it is connected to elasticsearch client. If its not it throws
    # UnsupportedProductError
    # https://www.elastic.co/guide/en/elasticsearch/client/python-api/current/release-notes.html#rn-7-14-0
    # https://github.com/elastic/elasticsearch-py/issues/1639#issuecomment-883587433
    "elasticsearch": {"elasticsearch==7.13.4"},
    "feast-legacy": {"docker"},
    "feast": {"feast~=0.26.0", "flask-openid>=1.3.0"},
    "glue": aws_common,
    # hdbcli is supported officially by SAP, sqlalchemy-hana is built on top but not officially supported
    "hana": sql_common
    | {
        "sqlalchemy-hana>=0.5.0; platform_machine != 'aarch64' and platform_machine != 'arm64'",
        "hdbcli>=2.11.20; platform_machine != 'aarch64' and platform_machine != 'arm64'",
    },
    "hive": sql_common
    | {
        # Acryl Data maintains a fork of PyHive
        # - 0.6.11 adds support for table comments and column comments,
        #   and also releases HTTP and HTTPS transport schemes
        # - 0.6.12 adds support for Spark Thrift Server
        "acryl-pyhive[hive]>=0.6.13",
        "databricks-dbapi",
        # Due to https://github.com/great-expectations/great_expectations/issues/6146,
        # we cannot allow 0.15.{23-26}. This was fixed in 0.15.27 by
        # https://github.com/great-expectations/great_expectations/pull/6149.
        "great-expectations != 0.15.23, != 0.15.24, != 0.15.25, != 0.15.26",
    },
    "iceberg": iceberg_common,
    "kafka": {*kafka_common, *kafka_protobuf},
    "kafka-connect": sql_common | {"requests", "JPype1"},
    "ldap": {"python-ldap>=2.4"},
    "looker": looker_common,
    "lookml": looker_common,
    "metabase": {"requests", "sqllineage==1.3.6"},
    "mode": {"requests", "sqllineage==1.3.6", "tenacity>=8.0.1"},
    "mongodb": {"pymongo[srv]>=3.11", "packaging"},
    "mssql": sql_common | {"sqlalchemy-pytds>=0.3"},
    "mssql-odbc": sql_common | {"pyodbc"},
    "mysql": sql_common | {"pymysql>=1.0.2"},
    # mariadb should have same dependency as mysql
    "mariadb": sql_common | {"pymysql>=1.0.2"},
    "okta": {"okta~=1.7.0"},
    "oracle": sql_common | {"cx_Oracle"},
    "postgres": sql_common | {"psycopg2-binary", "GeoAlchemy2"},
    "presto-on-hive": sql_common
    | {"psycopg2-binary", "acryl-pyhive[hive]>=0.6.12", "pymysql>=1.0.2"},
    "pulsar": {"requests"},
    "redash": {"redash-toolbelt", "sql-metadata", "sqllineage==1.3.6"},
    "redshift": sql_common | redshift_common,
    "redshift-usage": sql_common | usage_common | redshift_common,
    "s3": {*s3_base, *data_lake_profiling},
    "sagemaker": aws_common,
    "salesforce": {"simple-salesforce"},
    "snowflake-legacy": snowflake_common,
    "snowflake-usage-legacy": snowflake_common
    | usage_common
    | {
        "more-itertools>=8.12.0",
    },
    "snowflake": snowflake_common | usage_common,
    "snowflake-beta": (
        snowflake_common | usage_common
    ),  # deprecated, but keeping the extra for backwards compatibility
    "sqlalchemy": sql_common,
    "superset": {
        "requests",
        "sqlalchemy",
        "great_expectations",
        "greenlet",
        "Jinja2<3.1.0",
    },
    "tableau": {"tableauserverclient>=0.17.0"},
    "trino": sql_common | trino,
    "starburst-trino-usage": sql_common | usage_common | trino,
    "nifi": {"requests", "packaging"},
    "powerbi": microsoft_common,
    "powerbi-report-server": powerbi_report_server,
    "vertica": sql_common | {"sqlalchemy-vertica[vertica-python]==0.0.5"},
    "unity-catalog": databricks_cli | {"requests"},
}

all_exclude_plugins: Set[str] = {
    # SQL Server ODBC requires additional drivers, and so we don't want to keep
    # it included in the default "all" installation.
    "mssql-odbc",
}

mypy_stubs = {
    "types-dataclasses",
    "sqlalchemy-stubs",
    "types-pkg_resources",
    "types-six",
    "types-python-dateutil",
    "types-requests",
    "types-toml",
    "types-PyMySQL",
    "types-PyYAML",
    "types-freezegun",
    "types-cachetools",
    # versions 0.1.13 and 0.1.14 seem to have issues
    "types-click==0.1.12",
    "boto3-stubs[s3,glue,sagemaker,sts]",
    "types-tabulate",
    # avrogen package requires this
    "types-pytz",
    "types-pyOpenSSL",
    "types-click-spinner",
    "types-ujson>=5.2.0",
    "types-termcolor>=1.0.0",
    "types-Deprecated",
    "types-protobuf",
}

base_dev_requirements = {
    *base_requirements,
    *framework_common,
    *mypy_stubs,
    *s3_base,
    "black>=21.12b0",
    "coverage>=5.1",
    "flake8>=3.8.3",
    "flake8-tidy-imports>=4.3.0",
    "isort>=5.7.0",
    "mypy>=0.981",
    # pydantic 1.8.2 is incompatible with mypy 0.910.
    # See https://github.com/samuelcolvin/pydantic/pull/3175#issuecomment-995382910.
    # Restricting top version to <1.10 until we can fix our types.
    "pydantic >=1.9.0, <1.10",
    "pytest>=6.2.2",
    "pytest-asyncio>=0.16.0",
    "pytest-cov>=2.8.1",
    "pytest-docker[docker-compose-v1]>=1.0.1",
    "deepdiff",
    "requests-mock",
    "freezegun",
    "jsonpickle",
    "build",
    "twine",
    *list(
        dependency
        for plugin in [
            "bigquery",
            "bigquery-legacy",
            "bigquery-usage-legacy",
            "clickhouse",
            "clickhouse-usage",
            "delta-lake",
            "druid",
            "elasticsearch",
            "feast" if sys.version_info >= (3, 8) else None,
            "iceberg",
            "ldap",
            "looker",
            "lookml",
            "glue",
            "mariadb",
            "okta",
            "oracle",
            "postgres",
            "sagemaker",
            "kafka",
            "datahub-rest",
            "redash",
            "redshift",
            "redshift-usage",
            "s3",
            "tableau",
            "trino",
            "hive",
            "starburst-trino-usage",
            "powerbi",
            "powerbi-report-server",
            "vertica",
            "salesforce",
            "unity-catalog"
            # airflow is added below
        ]
        if plugin
        for dependency in plugins[plugin]
    ),
}

dev_requirements = {
    *base_dev_requirements,
    "apache-airflow[snowflake]>=2.0.2",  # snowflake is used in example dags
    "snowflake-sqlalchemy<=1.2.4",  # make constraint consistent with extras
}

full_test_dev_requirements = {
    *list(
        dependency
        for plugin in [
            "athena",
            "circuit-breaker",
            "clickhouse",
            "delta-lake",
            "druid",
            "feast-legacy",
            "hana",
            "hive",
            "iceberg",
            "kafka-connect",
            "ldap",
            "mongodb",
            "mssql",
            "mysql",
            "mariadb",
            "snowflake",
            "redash",
            "vertica",
        ]
        for dependency in plugins[plugin]
    ),
}

entry_points = {
    "console_scripts": ["datahub = datahub.entrypoints:main"],
    "datahub.ingestion.source.plugins": [
        "csv-enricher = datahub.ingestion.source.csv_enricher:CSVEnricherSource",
        "file = datahub.ingestion.source.file:GenericFileSource",
        "ib-lineages = datahub.ingestion.source.ib.lineage.ib_lineages:IBLineagesSource",
        "ib-kafka = datahub.ingestion.source.ib.dataset.ib_kafka:IBKafkaSource",
        "ib-mssql-views = datahub.ingestion.source.ib.dataset.ib_mssql_views:IBMSSQLViewsSource",
        "ib-mssql-tables = datahub.ingestion.source.ib.dataset.ib_mssql_tables:IBMSSQLTablesSource",
        "sqlalchemy = datahub.ingestion.source.sql.sql_generic:SQLAlchemyGenericSource",
        "athena = datahub.ingestion.source.sql.athena:AthenaSource",
        "azure-ad = datahub.ingestion.source.identity.azure_ad:AzureADSource",
        "bigquery-legacy = datahub.ingestion.source.sql.bigquery:BigQuerySource",
        "bigquery = datahub.ingestion.source.bigquery_v2.bigquery:BigqueryV2Source",
        "bigquery-usage-legacy = datahub.ingestion.source.usage.bigquery_usage:BigQueryUsageSource",
        "clickhouse = datahub.ingestion.source.sql.clickhouse:ClickHouseSource",
        "clickhouse-usage = datahub.ingestion.source.usage.clickhouse_usage:ClickHouseUsageSource",
        "delta-lake = datahub.ingestion.source.delta_lake:DeltaLakeSource",
        "s3 = datahub.ingestion.source.s3:S3Source",
        "dbt = datahub.ingestion.source.dbt:DBTSource",
        "druid = datahub.ingestion.source.sql.druid:DruidSource",
        "elasticsearch = datahub.ingestion.source.elastic_search:ElasticsearchSource",
        "feast-legacy = datahub.ingestion.source.feast_legacy:FeastSource",
        "feast = datahub.ingestion.source.feast:FeastRepositorySource",
        "glue = datahub.ingestion.source.aws.glue:GlueSource",
        "sagemaker = datahub.ingestion.source.aws.sagemaker:SagemakerSource",
        "hana = datahub.ingestion.source.sql.hana:HanaSource",
        "hive = datahub.ingestion.source.sql.hive:HiveSource",
        "kafka = datahub.ingestion.source.kafka:KafkaSource",
        "kafka-connect = datahub.ingestion.source.kafka_connect:KafkaConnectSource",
        "ldap = datahub.ingestion.source.ldap:LDAPSource",
        "looker = datahub.ingestion.source.looker.looker_source:LookerDashboardSource",
        "lookml = datahub.ingestion.source.looker.lookml_source:LookMLSource",
        "datahub-lineage-file = datahub.ingestion.source.metadata.lineage:LineageFileSource",
        "datahub-business-glossary = datahub.ingestion.source.metadata.business_glossary:BusinessGlossaryFileSource",
        "mode = datahub.ingestion.source.mode:ModeSource",
        "mongodb = datahub.ingestion.source.mongodb:MongoDBSource",
        "mssql = datahub.ingestion.source.sql.mssql:SQLServerSource",
        "mysql = datahub.ingestion.source.sql.mysql:MySQLSource",
        "mariadb = datahub.ingestion.source.sql.mariadb.MariaDBSource",
        "okta = datahub.ingestion.source.identity.okta:OktaSource",
        "oracle = datahub.ingestion.source.sql.oracle:OracleSource",
        "postgres = datahub.ingestion.source.sql.postgres:PostgresSource",
        "redash = datahub.ingestion.source.redash:RedashSource",
        "redshift = datahub.ingestion.source.sql.redshift:RedshiftSource",
        "redshift-usage = datahub.ingestion.source.usage.redshift_usage:RedshiftUsageSource",
        "snowflake-legacy = datahub.ingestion.source.sql.snowflake:SnowflakeSource",
        "snowflake-usage-legacy = datahub.ingestion.source.usage.snowflake_usage:SnowflakeUsageSource",
        "snowflake = datahub.ingestion.source.snowflake.snowflake_v2:SnowflakeV2Source",
        "superset = datahub.ingestion.source.superset:SupersetSource",
        "tableau = datahub.ingestion.source.tableau:TableauSource",
        "openapi = datahub.ingestion.source.openapi:OpenApiSource",
        "metabase = datahub.ingestion.source.metabase:MetabaseSource",
        "trino = datahub.ingestion.source.sql.trino:TrinoSource",
        "starburst-trino-usage = datahub.ingestion.source.usage.starburst_trino_usage:TrinoUsageSource",
        "nifi = datahub.ingestion.source.nifi:NifiSource",
        "powerbi = datahub.ingestion.source.powerbi:PowerBiDashboardSource",
        "powerbi-report-server = datahub.ingestion.source.powerbi_report_server:PowerBiReportServerDashboardSource",
        "iceberg = datahub.ingestion.source.iceberg.iceberg:IcebergSource",
        "vertica = datahub.ingestion.source.sql.vertica:VerticaSource",
        "presto-on-hive = datahub.ingestion.source.sql.presto_on_hive:PrestoOnHiveSource",
        "pulsar = datahub.ingestion.source.pulsar:PulsarSource",
        "salesforce = datahub.ingestion.source.salesforce:SalesforceSource",
        "unity-catalog = datahub.ingestion.source.unity.source:UnityCatalogSource",
    ],
    "datahub.ingestion.sink.plugins": [
        "file = datahub.ingestion.sink.file:FileSink",
        "console = datahub.ingestion.sink.console:ConsoleSink",
        "datahub-kafka = datahub.ingestion.sink.datahub_kafka:DatahubKafkaSink",
        "datahub-rest = datahub.ingestion.sink.datahub_rest:DatahubRestSink",
    ],
    "datahub.ingestion.checkpointing_provider.plugins": [
        "datahub = datahub.ingestion.source.state_provider.datahub_ingestion_checkpointing_provider:DatahubIngestionCheckpointingProvider",
    ],
    "datahub.ingestion.reporting_provider.plugins": [
        "datahub = datahub.ingestion.reporting.datahub_ingestion_run_summary_provider:DatahubIngestionRunSummaryProvider",
        "file = datahub.ingestion.reporting.file_reporter:FileReporter",
    ],
    "apache_airflow_provider": ["provider_info=datahub_provider:get_provider_info"],
}


setuptools.setup(
    # Package metadata.
    name=package_metadata["__package_name__"],
    version=package_metadata["__version__"],
    url="https://datahubproject.io/",
    project_urls={
        "Documentation": "https://datahubproject.io/docs/",
        "Source": "https://github.com/datahub-project/datahub",
        "Changelog": "https://github.com/datahub-project/datahub/releases",
    },
    license="Apache License 2.0",
    description="A CLI to work with DataHub metadata",
    long_description=get_long_description(),
    long_description_content_type="text/markdown",
    classifiers=[
        "Development Status :: 5 - Production/Stable",
        "Programming Language :: Python",
        "Programming Language :: Python :: 3",
        "Programming Language :: Python :: 3 :: Only",
        "Programming Language :: Python :: 3.7",
        "Programming Language :: Python :: 3.8",
        "Programming Language :: Python :: 3.9",
        "Programming Language :: Python :: 3.10",
        "Intended Audience :: Developers",
        "Intended Audience :: Information Technology",
        "Intended Audience :: System Administrators",
        "License :: OSI Approved",
        "License :: OSI Approved :: Apache Software License",
        "Operating System :: Unix",
        "Operating System :: POSIX :: Linux",
        "Environment :: Console",
        "Environment :: MacOS X",
        "Topic :: Software Development",
    ],
    # Package info.
    zip_safe=False,
    python_requires=">=3.7",
    package_dir={"": "src"},
    packages=setuptools.find_namespace_packages(where="./src"),
    package_data={
        "datahub": ["py.typed"],
        "datahub.metadata": ["schema.avsc"],
        "datahub.metadata.schemas": ["*.avsc"],
        "datahub.ingestion.source.feast_image": ["Dockerfile", "requirements.txt"],
    },
    entry_points=entry_points,
    # Dependencies.
    install_requires=list(base_requirements | framework_common),
    extras_require={
        "base": list(framework_common),
        **{
            plugin: list(framework_common | dependencies)
            for (plugin, dependencies) in plugins.items()
        },
        "all": list(
            framework_common.union(
                *[
                    requirements
                    for plugin, requirements in plugins.items()
                    if plugin not in all_exclude_plugins
                ]
            )
        ),
        "dev": list(dev_requirements),
        "integration-tests": list(full_test_dev_requirements),
    },
)<|MERGE_RESOLUTION|>--- conflicted
+++ resolved
@@ -29,12 +29,7 @@
 }
 
 framework_common = {
-<<<<<<< HEAD
     "click>=7.1.2",
-=======
-    "pyorient @ git+https://github.com/OpenConjecture/pyorient.git",
-    "click>=6.0.0",
->>>>>>> 518c3a2e
     "click-default-group",
     "PyYAML",
     "toml>=0.10.0",
@@ -218,7 +213,6 @@
 # Note: for all of these, framework_common will be added.
 plugins: Dict[str, Set[str]] = {
     # Sink plugins.
-    "pyorient": {"pyorient"},
     "datahub-kafka": kafka_common,
     "datahub-rest": {"requests"},
     # Integrations.
