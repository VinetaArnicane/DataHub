import os
import sys
from typing import Dict, Set

import setuptools

package_metadata: dict = {}
with open("./src/datahub/__init__.py") as fp:
    exec(fp.read(), package_metadata)


def get_long_description():
    root = os.path.dirname(__file__)
    with open(os.path.join(root, "README.md")) as f:
        description = f.read()

    return description


base_requirements = {
    # Typing extension should be >=3.10.0.2 ideally but we can't restrict due to Airflow 2.0.2 dependency conflict
    "typing_extensions>=3.7.4.3 ;  python_version < '3.8'",
    "typing_extensions>=3.10.0.2 ;  python_version >= '3.8'",
    "mypy_extensions>=0.4.3",
    # Actual dependencies.
    "typing-inspect",
    # pydantic 1.10.3 is incompatible with typing-extensions 4.1.1 - https://github.com/pydantic/pydantic/issues/4885
    "pydantic>=1.5.1,!=1.10.3",
    "mixpanel>=4.9.0",
}

framework_common = {
    "click>=7.1.2",
    "click-default-group",
    "PyYAML",
    "toml>=0.10.0",
    "entrypoints",
    "docker",
    "expandvars>=0.6.5",
    "avro-gen3==0.7.8",
    # "avro-gen3 @ git+https://github.com/acryldata/avro_gen@master#egg=avro-gen3",
    "avro>=1.10.2,<1.11",
    "python-dateutil>=2.8.0",
    "stackprinter>=0.2.6",
    "tabulate",
    "progressbar2",
    "termcolor>=1.0.0",
    "psutil>=5.8.0",
    "ratelimiter",
    "Deprecated",
    "humanfriendly",
    "packaging",
    "aiohttp<4",
    "cached_property",
    "ijson",
    "click-spinner",
    "requests_file",
}

rest_common = {
    "requests",
}

kafka_common = {
    # The confluent_kafka package provides a number of pre-built wheels for
    # various platforms and architectures. However, it does not provide wheels
    # for arm64 (including M1 Macs) or aarch64 (Docker's linux/arm64). This has
    # remained an open issue on the confluent_kafka project for a year:
    #   - https://github.com/confluentinc/confluent-kafka-python/issues/1182
    #   - https://github.com/confluentinc/confluent-kafka-python/pull/1161
    #
    # When a wheel is not available, we must build from source instead.
    # Building from source requires librdkafka to be installed.
    # Most platforms have an easy way to install librdkafka:
    #   - MacOS: `brew install librdkafka` gives latest, which is 1.9.x or newer.
    #   - Debian: `apt install librdkafka` gives 1.6.0 (https://packages.debian.org/bullseye/librdkafka-dev).
    #   - Ubuntu: `apt install librdkafka` gives 1.8.0 (https://launchpad.net/ubuntu/+source/librdkafka).
    #
    # Moreover, confluent_kafka 1.9.0 introduced a hard compatibility break, and
    # requires librdkafka >=1.9.0. As such, installing confluent_kafka 1.9.x on
    # most arm64 Linux machines will fail, since it will build from source but then
    # fail because librdkafka is too old. Hence, we have added an extra requirement
    # that requires confluent_kafka<1.9.0 on non-MacOS arm64/aarch64 machines, which
    # should ideally allow the builds to succeed in default conditions. We still
    # want to allow confluent_kafka >= 1.9.0 for M1 Macs, which is why we can't
    # broadly restrict confluent_kafka to <1.9.0.
    #
    # Note that this is somewhat of a hack, since we don't actually require the
    # older version of confluent_kafka on those machines. Additionally, we will
    # need monitor the Debian/Ubuntu PPAs and modify this rule if they start to
    # support librdkafka >= 1.9.0.
    "confluent_kafka>=1.5.0",
    'confluent_kafka<1.9.0; platform_system != "Darwin" and (platform_machine == "aarch64" or platform_machine == "arm64")',
    # We currently require both Avro libraries. The codegen uses avro-python3 (above)
    # schema parsers at runtime for generating and reading JSON into Python objects.
    # At the same time, we use Kafka's AvroSerializer, which internally relies on
    # fastavro for serialization. We do not use confluent_kafka[avro], since it
    # is incompatible with its own dep on avro-python3.
    "fastavro>=1.2.0",
}

kafka_protobuf = {
    "networkx>=2.6.2",
    # Required to generate protobuf python modules from the schema downloaded from the schema registry
    # NOTE: potential conflict with feast also depending on grpcio
    "grpcio>=1.44.0,<2",
    "grpcio-tools>=1.44.0,<2",
}

sql_common = {
    # Required for all SQL sources.
    "sqlalchemy>=1.3.24, <2",
    # Required for SQL profiling.
    "great-expectations>=0.15.12, <=0.15.41",
    # scipy version restricted to reduce backtracking, used by great-expectations,
    "scipy>=1.7.2",
    # GE added handling for higher version of jinja2
    # https://github.com/great-expectations/great_expectations/pull/5382/files
    # datahub does not depend on traitlets directly but great expectations does.
    # https://github.com/ipython/traitlets/issues/741
    "traitlets<5.2.2",
    "greenlet",
}

sqllineage_lib = "sqllineage==1.3.6"

aws_common = {
    # AWS Python SDK
    "boto3",
    # Deal with a version incompatibility between botocore (used by boto3) and urllib3.
    # See https://github.com/boto/botocore/pull/2563.
    "botocore!=1.23.0",
}

path_spec_common = {
    "parse>=1.19.0",
    "wcmatch",
}

looker_common = {
    # Looker Python SDK
    "looker-sdk==22.2.1",
    # This version of lkml contains a fix for parsing lists in
    # LookML files with spaces between an item and the following comma.
    # See https://github.com/joshtemple/lkml/issues/73.
    "lkml>=1.3.0b5",
    "sql-metadata==2.2.2",
    sqllineage_lib,
    "GitPython>2",
}

bigquery_common = {
    "google-api-python-client",
    # Google cloud logging library
    "google-cloud-logging<3.1.2",
    "google-cloud-bigquery",
    "more-itertools>=8.12.0",
}

clickhouse_common = {
    # Clickhouse 0.1.8 requires SQLAlchemy 1.3.x, while the newer versions
    # allow SQLAlchemy 1.4.x.
    "clickhouse-sqlalchemy>=0.1.8",
}

redshift_common = {
    "sqlalchemy-redshift",
    "psycopg2-binary",
    "GeoAlchemy2",
    sqllineage_lib,
    *path_spec_common,
}

snowflake_common = {
    # Snowflake plugin utilizes sql common
    *sql_common,
    # Required for all Snowflake sources.
    # See https://github.com/snowflakedb/snowflake-sqlalchemy/issues/234 for why 1.2.5 is blocked.
    "snowflake-sqlalchemy>=1.2.4, !=1.2.5",
    # Because of https://github.com/snowflakedb/snowflake-sqlalchemy/issues/350 we need to restrict SQLAlchemy's max version.
    # Eventually we should just require snowflake-sqlalchemy>=1.4.3, but I won't do that immediately
    # because it may break Airflow users that need SQLAlchemy 1.3.x.
    "SQLAlchemy<1.4.42",
    # See https://github.com/snowflakedb/snowflake-connector-python/pull/1348 for why 2.8.2 is blocked
    "snowflake-connector-python!=2.8.2",
    "pandas",
    "cryptography",
    "msal",
    "acryl-datahub-classify>=0.0.4",
    # spacy version restricted to reduce backtracking, used by acryl-datahub-classify,
    "spacy==3.4.3",
}

trino = {
    # Trino 0.317 broke compatibility with SQLAlchemy 1.3.24.
    # See https://github.com/trinodb/trino-python-client/issues/250.
    "trino[sqlalchemy]>=0.308, !=0.317",
}

microsoft_common = {"msal==1.16.0"}

iceberg_common = {
    # Iceberg Python SDK
    "acryl-iceberg-legacy==0.0.4",
    "azure-identity==1.10.0",
}

s3_base = {
    *aws_common,
    "parse>=1.19.0",
    "pyarrow>=6.0.1",
    "tableschema>=1.20.2",
    # ujson 5.2.0 has the JSONDecodeError exception type, which we need for error handling.
    "ujson>=5.2.0",
    "smart-open[s3]>=5.2.1",
    "moto[s3]",
    *path_spec_common,
}

data_lake_profiling = {
    "pydeequ>=1.0.1",
    "pyspark==3.0.3",
}

delta_lake = {
    *s3_base,
    "deltalake>=0.6.3, != 0.6.4",
}

powerbi_report_server = {"requests", "requests_ntlm"}

usage_common = {
    "sqlparse",
}

databricks_cli = {
    "databricks-cli==0.17.3",
}

# Note: for all of these, framework_common will be added.
plugins: Dict[str, Set[str]] = {
    # Sink plugins.
    "datahub-kafka": kafka_common,
    "datahub-rest": rest_common,
    "datahub-lite": {
        "duckdb",
        "fastapi",
        "uvicorn",
    },
    # Integrations.
    "airflow": {
        "apache-airflow >= 2.0.2",
        *rest_common,
        *kafka_common,
    },
    "circuit-breaker": {
        "gql>=3.3.0",
        "gql[requests]>=3.3.0",
    },
    "great-expectations": sql_common | {sqllineage_lib},
    # Source plugins
    # PyAthena is pinned with exact version because we use private method in PyAthena
    "athena": sql_common | {"PyAthena[SQLAlchemy]==2.4.1"},
    "azure-ad": set(),
    "bigquery": sql_common
    | bigquery_common
    | {sqllineage_lib, "sql_metadata", "sqlalchemy-bigquery>=1.4.1"},
    "bigquery-beta": sql_common
    | bigquery_common
    | {
        sqllineage_lib,
        "sql_metadata",
        "sqlalchemy-bigquery>=1.4.1",
    },  # deprecated, but keeping the extra for backwards compatibility
    "clickhouse": sql_common | clickhouse_common,
    "clickhouse-usage": sql_common | usage_common | clickhouse_common,
    "datahub-lineage-file": set(),
    "datahub-business-glossary": set(),
    "delta-lake": {*data_lake_profiling, *delta_lake},
    "dbt": {"requests"} | aws_common,
    "dbt-cloud": {"requests"},
    "druid": sql_common | {"pydruid>=0.6.2"},
    # Starting with 7.14.0 python client is checking if it is connected to elasticsearch client. If its not it throws
    # UnsupportedProductError
    # https://www.elastic.co/guide/en/elasticsearch/client/python-api/current/release-notes.html#rn-7-14-0
    # https://github.com/elastic/elasticsearch-py/issues/1639#issuecomment-883587433
    "elasticsearch": {"elasticsearch==7.13.4"},
    "feast": {"feast~=0.26.0", "flask-openid>=1.3.0"},
    "glue": aws_common,
    # hdbcli is supported officially by SAP, sqlalchemy-hana is built on top but not officially supported
    "hana": sql_common
    | {
        "sqlalchemy-hana>=0.5.0; platform_machine != 'aarch64' and platform_machine != 'arm64'",
        "hdbcli>=2.11.20; platform_machine != 'aarch64' and platform_machine != 'arm64'",
    },
    "hive": sql_common
    | {
        # Acryl Data maintains a fork of PyHive
        # - 0.6.11 adds support for table comments and column comments,
        #   and also releases HTTP and HTTPS transport schemes
        # - 0.6.12 adds support for Spark Thrift Server
        "acryl-pyhive[hive]>=0.6.13",
        "databricks-dbapi",
        # Due to https://github.com/great-expectations/great_expectations/issues/6146,
        # we cannot allow 0.15.{23-26}. This was fixed in 0.15.27 by
        # https://github.com/great-expectations/great_expectations/pull/6149.
        "great-expectations != 0.15.23, != 0.15.24, != 0.15.25, != 0.15.26",
    },
    "iceberg": iceberg_common,
    "kafka": {*kafka_common, *kafka_protobuf},
    "kafka-connect": sql_common | {"requests", "JPype1"},
    "ldap": {"python-ldap>=2.4"},
    "looker": looker_common,
    "lookml": looker_common,
    "metabase": {"requests", sqllineage_lib},
    "mode": {"requests", sqllineage_lib, "tenacity>=8.0.1"},
    "mongodb": {"pymongo[srv]>=3.11", "packaging"},
    "mssql": sql_common | {"sqlalchemy-pytds>=0.3"},
    "mssql-odbc": sql_common | {"pyodbc"},
    "mysql": sql_common | {"pymysql>=1.0.2"},
    # mariadb should have same dependency as mysql
    "mariadb": sql_common | {"pymysql>=1.0.2"},
    "okta": {"okta~=1.7.0"},
    "oracle": sql_common | {"cx_Oracle"},
    "postgres": sql_common | {"psycopg2-binary", "GeoAlchemy2"},
    "presto": sql_common | trino | {"acryl-pyhive[hive]>=0.6.12"},
    "presto-on-hive": sql_common
    | {"psycopg2-binary", "acryl-pyhive[hive]>=0.6.12", "pymysql>=1.0.2"},
    "pulsar": {"requests"},
<<<<<<< HEAD
    "redash": {"redash-toolbelt", "sql-metadata", "sqllineage==1.3.6"},
    "redshift-beta": {"redshift-connector"},
=======
    "redash": {"redash-toolbelt", "sql-metadata", sqllineage_lib},
>>>>>>> 36afdec3
    "redshift": sql_common | redshift_common,
    "redshift-usage": sql_common | usage_common | redshift_common,
    "s3": {*s3_base, *data_lake_profiling},
    "sagemaker": aws_common,
    "salesforce": {"simple-salesforce"},
    "snowflake": snowflake_common | usage_common,
    "snowflake-beta": (
        snowflake_common | usage_common
    ),  # deprecated, but keeping the extra for backwards compatibility
    "sqlalchemy": sql_common,
    "superset": {
        "requests",
        "sqlalchemy",
        "great_expectations",
        "greenlet",
    },
    "tableau": {"tableauserverclient>=0.17.0"},
    "trino": sql_common | trino,
    "starburst-trino-usage": sql_common | usage_common | trino,
    "nifi": {"requests", "packaging"},
    "powerbi": microsoft_common | {"lark[regex]==1.1.4", "sqlparse"},
    "powerbi-report-server": powerbi_report_server,
    "vertica": sql_common | {"vertica-sqlalchemy-dialect[vertica-python]==0.0.1"},
    "unity-catalog": databricks_cli | {"requests"},
}

# This is mainly used to exclude plugins from the Docker image.
all_exclude_plugins: Set[str] = {
    # SQL Server ODBC requires additional drivers, and so we don't want to keep
    # it included in the default "all" installation.
    "mssql-odbc",
    # duckdb doesn't have a prebuilt wheel for Linux arm7l or aarch64, so we
    # simply exclude it.
    "datahub-lite",
}

mypy_stubs = {
    "types-dataclasses",
    "types-pkg_resources",
    "types-six",
    "types-python-dateutil",
    "types-requests>=2.28.11.6",
    "types-toml",
    "types-PyMySQL",
    "types-PyYAML",
    "types-freezegun",
    "types-cachetools",
    # versions 0.1.13 and 0.1.14 seem to have issues
    "types-click==0.1.12",
    "boto3-stubs[s3,glue,sagemaker,sts]",
    "types-tabulate",
    # avrogen package requires this
    "types-pytz",
    "types-pyOpenSSL",
    "types-click-spinner>=0.1.13.1",
    "types-ujson>=5.2.0",
    "types-termcolor>=1.0.0",
    "types-Deprecated",
    "types-protobuf>=4.21.0.1",
}

base_dev_requirements = {
    *base_requirements,
    *framework_common,
    *mypy_stubs,
    *s3_base,
    # This is pinned only to avoid spurious errors in CI.
    # We should make an effort to keep it up to date.
    "black==22.12.0",
    "coverage>=5.1",
    "flake8>=3.8.3",
    "flake8-tidy-imports>=4.3.0",
    "isort>=5.7.0",
    "mypy==0.991",
    # pydantic 1.8.2 is incompatible with mypy 0.910.
    # See https://github.com/samuelcolvin/pydantic/pull/3175#issuecomment-995382910.
    "pydantic>=1.9.0",
    "pytest>=6.2.2",
    "pytest-asyncio>=0.16.0",
    "pytest-cov>=2.8.1",
    "pytest-docker>=1.0.1",
    "deepdiff",
    "requests-mock",
    "freezegun",
    "jsonpickle",
    "build",
    "twine",
    *list(
        dependency
        for plugin in [
            "bigquery",
            "clickhouse",
            "clickhouse-usage",
            "delta-lake",
            "druid",
            "elasticsearch",
            "feast" if sys.version_info >= (3, 8) else None,
            "iceberg",
            "ldap",
            "looker",
            "lookml",
            "glue",
            "mariadb",
            "okta",
            "oracle",
            "postgres",
            "sagemaker",
            "kafka",
            "datahub-rest",
            "datahub-lite",
            "presto",
            "redash",
            "redshift-beta",
            "redshift",
            "redshift-usage",
            "s3",
            "snowflake",
            "tableau",
            "trino",
            "hive",
            "starburst-trino-usage",
            "powerbi",
            "powerbi-report-server",
            "salesforce",
            "unity-catalog"
            # airflow is added below
        ]
        if plugin
        for dependency in plugins[plugin]
    ),
}

dev_requirements = {
    *base_dev_requirements,
    # Extra requirements for Airflow.
    "apache-airflow[snowflake]>=2.0.2",  # snowflake is used in example dags
    "virtualenv",  # needed by PythonVirtualenvOperator
}

full_test_dev_requirements = {
    *list(
        dependency
        for plugin in [
            "athena",
            "circuit-breaker",
            "clickhouse",
            "delta-lake",
            "druid",
            "hana",
            "hive",
            "iceberg",
            "kafka-connect",
            "ldap",
            "mongodb",
            "mssql",
            "mysql",
            "mariadb",
            "redash",
            # "vertica",
        ]
        for dependency in plugins[plugin]
    ),
}

entry_points = {
    "console_scripts": ["datahub = datahub.entrypoints:main"],
    "datahub.ingestion.source.plugins": [
        "csv-enricher = datahub.ingestion.source.csv_enricher:CSVEnricherSource",
        "file = datahub.ingestion.source.file:GenericFileSource",
        "sqlalchemy = datahub.ingestion.source.sql.sql_generic:SQLAlchemyGenericSource",
        "athena = datahub.ingestion.source.sql.athena:AthenaSource",
        "azure-ad = datahub.ingestion.source.identity.azure_ad:AzureADSource",
        "bigquery = datahub.ingestion.source.bigquery_v2.bigquery:BigqueryV2Source",
        "clickhouse = datahub.ingestion.source.sql.clickhouse:ClickHouseSource",
        "clickhouse-usage = datahub.ingestion.source.usage.clickhouse_usage:ClickHouseUsageSource",
        "delta-lake = datahub.ingestion.source.delta_lake:DeltaLakeSource",
        "s3 = datahub.ingestion.source.s3:S3Source",
        "dbt = datahub.ingestion.source.dbt.dbt_core:DBTCoreSource",
        "dbt-cloud = datahub.ingestion.source.dbt.dbt_cloud:DBTCloudSource",
        "druid = datahub.ingestion.source.sql.druid:DruidSource",
        "elasticsearch = datahub.ingestion.source.elastic_search:ElasticsearchSource",
        "feast = datahub.ingestion.source.feast:FeastRepositorySource",
        "glue = datahub.ingestion.source.aws.glue:GlueSource",
        "sagemaker = datahub.ingestion.source.aws.sagemaker:SagemakerSource",
        "hana = datahub.ingestion.source.sql.hana:HanaSource",
        "hive = datahub.ingestion.source.sql.hive:HiveSource",
        "kafka = datahub.ingestion.source.kafka:KafkaSource",
        "kafka-connect = datahub.ingestion.source.kafka_connect:KafkaConnectSource",
        "ldap = datahub.ingestion.source.ldap:LDAPSource",
        "looker = datahub.ingestion.source.looker.looker_source:LookerDashboardSource",
        "lookml = datahub.ingestion.source.looker.lookml_source:LookMLSource",
        "datahub-lineage-file = datahub.ingestion.source.metadata.lineage:LineageFileSource",
        "datahub-business-glossary = datahub.ingestion.source.metadata.business_glossary:BusinessGlossaryFileSource",
        "mode = datahub.ingestion.source.mode:ModeSource",
        "mongodb = datahub.ingestion.source.mongodb:MongoDBSource",
        "mssql = datahub.ingestion.source.sql.mssql:SQLServerSource",
        "mysql = datahub.ingestion.source.sql.mysql:MySQLSource",
        "mariadb = datahub.ingestion.source.sql.mariadb.MariaDBSource",
        "okta = datahub.ingestion.source.identity.okta:OktaSource",
        "oracle = datahub.ingestion.source.sql.oracle:OracleSource",
        "postgres = datahub.ingestion.source.sql.postgres:PostgresSource",
        "redash = datahub.ingestion.source.redash:RedashSource",
        "redshift-beta = datahub.ingestion.source.redshift.redshift:RedshiftSource",
        "redshift = datahub.ingestion.source.sql.redshift:RedshiftSource",
        "redshift-usage = datahub.ingestion.source.usage.redshift_usage:RedshiftUsageSource",
        "snowflake = datahub.ingestion.source.snowflake.snowflake_v2:SnowflakeV2Source",
        "superset = datahub.ingestion.source.superset:SupersetSource",
        "tableau = datahub.ingestion.source.tableau:TableauSource",
        "openapi = datahub.ingestion.source.openapi:OpenApiSource",
        "metabase = datahub.ingestion.source.metabase:MetabaseSource",
        "trino = datahub.ingestion.source.sql.trino:TrinoSource",
        "starburst-trino-usage = datahub.ingestion.source.usage.starburst_trino_usage:TrinoUsageSource",
        "nifi = datahub.ingestion.source.nifi:NifiSource",
        "powerbi = datahub.ingestion.source.powerbi:PowerBiDashboardSource",
        "powerbi-report-server = datahub.ingestion.source.powerbi_report_server:PowerBiReportServerDashboardSource",
        "iceberg = datahub.ingestion.source.iceberg.iceberg:IcebergSource",
        "vertica = datahub.ingestion.source.sql.vertica:VerticaSource",
        "presto = datahub.ingestion.source.sql.presto:PrestoSource",
        "presto-on-hive = datahub.ingestion.source.sql.presto_on_hive:PrestoOnHiveSource",
        "pulsar = datahub.ingestion.source.pulsar:PulsarSource",
        "salesforce = datahub.ingestion.source.salesforce:SalesforceSource",
        "demo-data = datahub.ingestion.source.demo_data.DemoDataSource",
        "unity-catalog = datahub.ingestion.source.unity.source:UnityCatalogSource",
    ],
    "datahub.ingestion.transformer.plugins": [
        "simple_remove_dataset_ownership = datahub.ingestion.transformer.remove_dataset_ownership:SimpleRemoveDatasetOwnership",
        "mark_dataset_status = datahub.ingestion.transformer.mark_dataset_status:MarkDatasetStatus",
        "set_dataset_browse_path = datahub.ingestion.transformer.add_dataset_browse_path:AddDatasetBrowsePathTransformer",
        "add_dataset_ownership = datahub.ingestion.transformer.add_dataset_ownership:AddDatasetOwnership",
        "simple_add_dataset_ownership = datahub.ingestion.transformer.add_dataset_ownership:SimpleAddDatasetOwnership",
        "pattern_add_dataset_ownership = datahub.ingestion.transformer.add_dataset_ownership:PatternAddDatasetOwnership",
        "add_dataset_domain = datahub.ingestion.transformer.dataset_domain:AddDatasetDomain",
        "simple_add_dataset_domain = datahub.ingestion.transformer.dataset_domain:SimpleAddDatasetDomain",
        "pattern_add_dataset_domain = datahub.ingestion.transformer.dataset_domain:PatternAddDatasetDomain",
        "add_dataset_tags = datahub.ingestion.transformer.add_dataset_tags:AddDatasetTags",
        "simple_add_dataset_tags = datahub.ingestion.transformer.add_dataset_tags:SimpleAddDatasetTags",
        "pattern_add_dataset_tags = datahub.ingestion.transformer.add_dataset_tags:PatternAddDatasetTags",
        "add_dataset_terms = datahub.ingestion.transformer.add_dataset_terms:AddDatasetTerms",
        "simple_add_dataset_terms = datahub.ingestion.transformer.add_dataset_terms:SimpleAddDatasetTerms",
        "pattern_add_dataset_terms = datahub.ingestion.transformer.add_dataset_terms:PatternAddDatasetTerms",
        "add_dataset_properties = datahub.ingestion.transformer.add_dataset_properties:AddDatasetProperties",
        "simple_add_dataset_properties = datahub.ingestion.transformer.add_dataset_properties:SimpleAddDatasetProperties",
        "pattern_add_dataset_schema_terms = datahub.ingestion.transformer.add_dataset_schema_terms:PatternAddDatasetSchemaTerms",
        "pattern_add_dataset_schema_tags = datahub.ingestion.transformer.add_dataset_schema_tags:PatternAddDatasetSchemaTags",
    ],
    "datahub.ingestion.sink.plugins": [
        "file = datahub.ingestion.sink.file:FileSink",
        "console = datahub.ingestion.sink.console:ConsoleSink",
        "datahub-kafka = datahub.ingestion.sink.datahub_kafka:DatahubKafkaSink",
        "datahub-rest = datahub.ingestion.sink.datahub_rest:DatahubRestSink",
        "datahub-lite = datahub.ingestion.sink.datahub_lite:DataHubLiteSink",
    ],
    "datahub.ingestion.checkpointing_provider.plugins": [
        "datahub = datahub.ingestion.source.state_provider.datahub_ingestion_checkpointing_provider:DatahubIngestionCheckpointingProvider",
    ],
    "datahub.ingestion.reporting_provider.plugins": [
        "datahub = datahub.ingestion.reporting.datahub_ingestion_run_summary_provider:DatahubIngestionRunSummaryProvider",
        "file = datahub.ingestion.reporting.file_reporter:FileReporter",
    ],
    "apache_airflow_provider": ["provider_info=datahub_provider:get_provider_info"],
}


setuptools.setup(
    # Package metadata.
    name=package_metadata["__package_name__"],
    version=package_metadata["__version__"],
    url="https://datahubproject.io/",
    project_urls={
        "Documentation": "https://datahubproject.io/docs/",
        "Source": "https://github.com/datahub-project/datahub",
        "Changelog": "https://github.com/datahub-project/datahub/releases",
    },
    license="Apache License 2.0",
    description="A CLI to work with DataHub metadata",
    long_description=get_long_description(),
    long_description_content_type="text/markdown",
    classifiers=[
        "Development Status :: 5 - Production/Stable",
        "Programming Language :: Python",
        "Programming Language :: Python :: 3",
        "Programming Language :: Python :: 3 :: Only",
        "Programming Language :: Python :: 3.7",
        "Programming Language :: Python :: 3.8",
        "Programming Language :: Python :: 3.9",
        "Programming Language :: Python :: 3.10",
        "Intended Audience :: Developers",
        "Intended Audience :: Information Technology",
        "Intended Audience :: System Administrators",
        "License :: OSI Approved",
        "License :: OSI Approved :: Apache Software License",
        "Operating System :: Unix",
        "Operating System :: POSIX :: Linux",
        "Environment :: Console",
        "Environment :: MacOS X",
        "Topic :: Software Development",
    ],
    # Package info.
    zip_safe=False,
    python_requires=">=3.7",
    package_dir={"": "src"},
    packages=setuptools.find_namespace_packages(where="./src"),
    package_data={
        "datahub": ["py.typed"],
        "datahub.metadata": ["schema.avsc"],
        "datahub.metadata.schemas": ["*.avsc"],
        "datahub.ingestion.source.feast_image": ["Dockerfile", "requirements.txt"],
        "datahub.ingestion.source.powerbi": ["powerbi-lexical-grammar.rule"],
    },
    entry_points=entry_points,
    # Dependencies.
    install_requires=list(base_requirements | framework_common),
    extras_require={
        "base": list(framework_common),
        **{
            plugin: list(framework_common | dependencies)
            for (plugin, dependencies) in plugins.items()
        },
        "all": list(
            framework_common.union(
                *[
                    requirements
                    for plugin, requirements in plugins.items()
                    if plugin not in all_exclude_plugins
                ]
            )
        ),
        "dev": list(dev_requirements),
        "integration-tests": list(full_test_dev_requirements),
    },
)<|MERGE_RESOLUTION|>--- conflicted
+++ resolved
@@ -327,12 +327,8 @@
     "presto-on-hive": sql_common
     | {"psycopg2-binary", "acryl-pyhive[hive]>=0.6.12", "pymysql>=1.0.2"},
     "pulsar": {"requests"},
-<<<<<<< HEAD
-    "redash": {"redash-toolbelt", "sql-metadata", "sqllineage==1.3.6"},
-    "redshift-beta": {"redshift-connector"},
-=======
     "redash": {"redash-toolbelt", "sql-metadata", sqllineage_lib},
->>>>>>> 36afdec3
+    "redshift-beta": {"sql_common" | "redshift_common", "redshift-connector"},
     "redshift": sql_common | redshift_common,
     "redshift-usage": sql_common | usage_common | redshift_common,
     "s3": {*s3_base, *data_lake_profiling},
