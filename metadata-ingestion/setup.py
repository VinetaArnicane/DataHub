import os
import sys
from typing import Dict, Set

import setuptools

is_py37_or_newer = sys.version_info >= (3, 7)


package_metadata: dict = {}
with open("./src/datahub/__init__.py") as fp:
    exec(fp.read(), package_metadata)


def get_long_description():
    root = os.path.dirname(__file__)
    with open(os.path.join(root, "README.md")) as f:
        description = f.read()

    return description


base_requirements = {
    # Compatability.
    "dataclasses>=0.6; python_version < '3.7'",
    "typing_extensions>=3.10.0.2",
    "mypy_extensions>=0.4.3",
    # Actual dependencies.
    "typing-inspect",
    "pydantic>=1.5.1",
}

framework_common = {
    "click>=6.0.0",
    "click-default-group",
    "PyYAML",
    "toml>=0.10.0",
    "entrypoints",
    "docker",
    "expandvars>=0.6.5",
    "avro-gen3==0.7.1",
    "avro>=1.10.2",
    "python-dateutil>=2.8.0",
    "stackprinter",
    "tabulate",
    "progressbar2",
}

kafka_common = {
    # We currently require both Avro libraries. The codegen uses avro-python3 (above)
    # schema parsers at runtime for generating and reading JSON into Python objects.
    # At the same time, we use Kafka's AvroSerializer, which internally relies on
    # fastavro for serialization. We do not use confluent_kafka[avro], since it
    # is incompatible with its own dep on avro-python3.
    "confluent_kafka>=1.5.0",
    "fastavro>=1.2.0",
}

sql_common = {
    # Required for all SQL sources.
    "sqlalchemy==1.3.24",
    # Required for SQL profiling.
    "great-expectations>=0.13.40",
    "greenlet",
}

aws_common = {
    # AWS Python SDK
    "boto3",
    # Deal with a version incompatibility between botocore (used by boto3) and urllib3.
    # See https://github.com/boto/botocore/pull/2563.
    "botocore!=1.23.0",
}

looker_common = {
    # Looker Python SDK
    "looker-sdk==21.6.0"
}

bigquery_common = {
    # Google cloud logging library
    "google-cloud-logging"
}

# Note: for all of these, framework_common will be added.
plugins: Dict[str, Set[str]] = {
    # Sink plugins.
    "datahub-kafka": kafka_common,
    "datahub-rest": {"requests"},
    # Integrations.
    "airflow": {
        "apache-airflow >= 1.10.2",
    },
    # Source plugins
    "athena": sql_common | {"PyAthena[SQLAlchemy]"},
    "azure-ad": set(),
    "bigquery": sql_common | bigquery_common | {"pybigquery >= 0.6.0"},
    "bigquery-usage": bigquery_common | {"cachetools"},
    "datahub-business-glossary": set(),
    "dbt": set(),
    "druid": sql_common | {"pydruid>=0.6.2"},
    "feast": {"docker"},
    "glue": aws_common,
    "hive": sql_common
    | {
        # Acryl Data maintains a fork of PyHive, which adds support for table comments
        # and column comments, and also releases HTTP and HTTPS transport schemes.
        "acryl-pyhive[hive]>=0.6.11"
    },
    "kafka": kafka_common,
    "kafka-connect": sql_common | {"requests", "JPype1"},
    "ldap": {"python-ldap>=2.4"},
    "looker": looker_common,
    "lookml": looker_common | {"lkml>=1.1.0", "sql-metadata==2.2.2"},
<<<<<<< HEAD
    "metabase": {"requests"},
=======
    "mode": {"requests", "sqllineage"},
>>>>>>> 8e4769f4
    "mongodb": {"pymongo>=3.11"},
    "mssql": sql_common | {"sqlalchemy-pytds>=0.3"},
    "mssql-odbc": sql_common | {"pyodbc"},
    "mysql": sql_common | {"pymysql>=1.0.2"},
    # mariadb should have same dependency as mysql
    "mariadb": sql_common | {"pymysql>=1.0.2"},
    "okta": {"okta~=1.7.0"},
    "oracle": sql_common | {"cx_Oracle"},
    "postgres": sql_common | {"psycopg2-binary", "GeoAlchemy2"},
    "redash": {"redash-toolbelt", "sql-metadata"},
    "redshift": sql_common | {"sqlalchemy-redshift", "psycopg2-binary", "GeoAlchemy2", "sqllineage"},
    "redshift-usage": sql_common
    | {"sqlalchemy-redshift", "psycopg2-binary", "GeoAlchemy2"},
    "sagemaker": aws_common,
    "snowflake": sql_common | {"snowflake-sqlalchemy<=1.2.4"},
    "snowflake-usage": sql_common | {"snowflake-sqlalchemy<=1.2.4"},
    "sqlalchemy": sql_common,
    "superset": {"requests"},
    "trino": sql_common
    | {
        # SQLAlchemy support is coming up in trino python client
        # subject to PR merging - https://github.com/trinodb/trino-python-client/pull/81.
        # PR is from same author as that of sqlalchemy-trino library below.
        "sqlalchemy-trino"
    },
    "starburst-trino-usage": sql_common
    | {
        # SQLAlchemy support is coming up in trino python client
        # subject to PR merging - https://github.com/trinodb/trino-python-client/pull/81.
        # PR is from same author as that of sqlalchemy-trino library below.
        "sqlalchemy-trino"
    },
    "nifi": {"requests"},

}

all_exclude_plugins: Set[str] = {
    # SQL Server ODBC requires additional drivers, and so we don't want to keep
    # it included in the default "all" installation.
    "mssql-odbc",
}

mypy_stubs = {
    "types-dataclasses",
    "sqlalchemy-stubs",
    "types-pkg_resources",
    "types-six",
    "types-python-dateutil",
    "types-requests",
    "types-toml",
    "types-PyMySQL",
    "types-PyYAML",
    "types-freezegun",
    "types-cachetools",
    # versions 0.1.13 and 0.1.14 seem to have issues
    "types-click==0.1.12",
    "boto3-stubs[s3,glue,sagemaker]",
    "types-tabulate",
}

base_dev_requirements = {
    *base_requirements,
    *framework_common,
    *mypy_stubs,
    "black>=19.10b0",
    "coverage>=5.1",
    "flake8>=3.8.3",
    "flake8-tidy-imports>=4.3.0",
    "isort>=5.7.0",
    "mypy>=0.901",
    "pytest>=6.2.2",
    "pytest-cov>=2.8.1",
    "pytest-docker>=0.10.3",
    "tox",
    "deepdiff",
    "requests-mock",
    "freezegun",
    "jsonpickle",
    "build",
    "twine",
    "pydot",
    *list(
        dependency
        for plugin in [
            "bigquery",
            "bigquery-usage",
            "looker",
            "glue",
            "mariadb",
            "okta",
            "oracle",
            "postgres",
            "sagemaker",
            "datahub-kafka",
            "datahub-rest",
            "redash",
            "redshift",
            "redshift-usage"
            # airflow is added below
        ]
        for dependency in plugins[plugin]
    ),
}

if is_py37_or_newer:
    # The lookml plugin only works on Python 3.7 or newer.
    # The trino plugin only works on Python 3.7 or newer.
    # The trino plugin can be supported on Python 3.6 with minimal changes to opensource sqlalchemy-trino sourcecode.
    base_dev_requirements = base_dev_requirements.union(
        {
            dependency
            for plugin in ["lookml", "trino", "starburst-trino-usage"]
            for dependency in plugins[plugin]
        }
    )

dev_requirements = {
    *base_dev_requirements,
    "apache-airflow[snowflake]>=2.0.2",  # snowflake is used in example dags
    "snowflake-sqlalchemy<=1.2.4",  # make constraint consistent with extras
}
dev_requirements_airflow_1 = {
    *base_dev_requirements,
    "apache-airflow==1.10.15",
    "apache-airflow-backport-providers-snowflake",
    "snowflake-sqlalchemy<=1.2.4",  # make constraint consistent with extras
    "WTForms==2.3.3",  # make constraint consistent with extras
}

full_test_dev_requirements = {
    *list(
        dependency
        for plugin in [
            "druid",
            "feast",
            "hive",
            "ldap",
            "mongodb",
            "mssql",
            "mysql",
            "mariadb",
            "snowflake",
            "redash",
            "kafka-connect",
        ]
        for dependency in plugins[plugin]
    ),
}

entry_points = {
    "console_scripts": ["datahub = datahub.entrypoints:main"],
    "datahub.ingestion.source.plugins": [
        "file = datahub.ingestion.source.file:GenericFileSource",
        "sqlalchemy = datahub.ingestion.source.sql.sql_generic:SQLAlchemyGenericSource",
        "athena = datahub.ingestion.source.sql.athena:AthenaSource",
        "azure-ad = datahub.ingestion.source.identity.azure_ad:AzureADSource",
        "bigquery = datahub.ingestion.source.sql.bigquery:BigQuerySource",
        "bigquery-usage = datahub.ingestion.source.usage.bigquery_usage:BigQueryUsageSource",
        "dbt = datahub.ingestion.source.dbt:DBTSource",
        "druid = datahub.ingestion.source.sql.druid:DruidSource",
        "feast = datahub.ingestion.source.feast:FeastSource",
        "glue = datahub.ingestion.source.aws.glue:GlueSource",
        "sagemaker = datahub.ingestion.source.aws.sagemaker:SagemakerSource",
        "hive = datahub.ingestion.source.sql.hive:HiveSource",
        "kafka = datahub.ingestion.source.kafka:KafkaSource",
        "kafka-connect = datahub.ingestion.source.kafka_connect:KafkaConnectSource",
        "ldap = datahub.ingestion.source.ldap:LDAPSource",
        "looker = datahub.ingestion.source.looker:LookerDashboardSource",
        "lookml = datahub.ingestion.source.lookml:LookMLSource",
        "datahub-business-glossary = datahub.ingestion.source.metadata.business_glossary:BusinessGlossaryFileSource",
        "mode = datahub.ingestion.source.mode:ModeSource",
        "mongodb = datahub.ingestion.source.mongodb:MongoDBSource",
        "mssql = datahub.ingestion.source.sql.mssql:SQLServerSource",
        "mysql = datahub.ingestion.source.sql.mysql:MySQLSource",
        "mariadb = datahub.ingestion.source.sql.mariadb.MariaDBSource",
        "okta = datahub.ingestion.source.identity.okta:OktaSource",
        "oracle = datahub.ingestion.source.sql.oracle:OracleSource",
        "postgres = datahub.ingestion.source.sql.postgres:PostgresSource",
        "redash = datahub.ingestion.source.redash:RedashSource",
        "redshift = datahub.ingestion.source.sql.redshift:RedshiftSource",
        "redshift-usage = datahub.ingestion.source.usage.redshift_usage:RedshiftUsageSource",
        "snowflake = datahub.ingestion.source.sql.snowflake:SnowflakeSource",
        "snowflake-usage = datahub.ingestion.source.usage.snowflake_usage:SnowflakeUsageSource",
        "superset = datahub.ingestion.source.superset:SupersetSource",
        "openapi = datahub.ingestion.source.openapi:OpenApiSource",
        "metabase = datahub.ingestion.source.metabase:MetabaseSource",
        "trino = datahub.ingestion.source.sql.trino:TrinoSource",
        "starburst-trino-usage = datahub.ingestion.source.usage.starburst_trino_usage:TrinoUsageSource",
        "nifi = datahub.ingestion.source.nifi:NifiSource",

    ],
    "datahub.ingestion.sink.plugins": [
        "file = datahub.ingestion.sink.file:FileSink",
        "console = datahub.ingestion.sink.console:ConsoleSink",
        "datahub-kafka = datahub.ingestion.sink.datahub_kafka:DatahubKafkaSink",
        "datahub-rest = datahub.ingestion.sink.datahub_rest:DatahubRestSink",
    ],
    "apache_airflow_provider": ["provider_info=datahub_provider:get_provider_info"],
}


setuptools.setup(
    # Package metadata.
    name=package_metadata["__package_name__"],
    version=package_metadata["__version__"],
    url="https://datahubproject.io/",
    project_urls={
        "Documentation": "https://datahubproject.io/docs/",
        "Source": "https://github.com/linkedin/datahub",
        "Changelog": "https://github.com/linkedin/datahub/releases",
    },
    license="Apache License 2.0",
    description="A CLI to work with DataHub metadata",
    long_description=get_long_description(),
    long_description_content_type="text/markdown",
    classifiers=[
        "Development Status :: 5 - Production/Stable",
        "Programming Language :: Python",
        "Programming Language :: Python :: 3",
        "Programming Language :: Python :: 3 :: Only",
        "Programming Language :: Python :: 3.6",
        "Programming Language :: Python :: 3.7",
        "Programming Language :: Python :: 3.8",
        "Programming Language :: Python :: 3.9",
        "Intended Audience :: Developers",
        "Intended Audience :: Information Technology",
        "Intended Audience :: System Administrators",
        "License :: OSI Approved",
        "License :: OSI Approved :: Apache Software License",
        "Operating System :: Unix",
        "Operating System :: POSIX :: Linux",
        "Environment :: Console",
        "Environment :: MacOS X",
        "Topic :: Software Development",
    ],
    # Package info.
    zip_safe=False,
    python_requires=">=3.6",
    package_dir={"": "src"},
    packages=setuptools.find_namespace_packages(where="./src"),
    package_data={
        "datahub": ["py.typed"],
        "datahub.metadata": ["schema.avsc"],
        "datahub.metadata.schemas": ["*.avsc"],
        "datahub.ingestion.source.feast_image": ["Dockerfile", "requirements.txt"],
    },
    entry_points=entry_points,
    # Dependencies.
    install_requires=list(base_requirements | framework_common),
    extras_require={
        "base": list(framework_common),
        **{
            plugin: list(framework_common | dependencies)
            for (plugin, dependencies) in plugins.items()
        },
        "all": list(
            framework_common.union(
                *[
                    requirements
                    for plugin, requirements in plugins.items()
                    if plugin not in all_exclude_plugins
                ]
            )
        ),
        "dev": list(dev_requirements),
        "dev-airflow1": list(dev_requirements_airflow_1),
        "integration-tests": list(full_test_dev_requirements),
    },
)<|MERGE_RESOLUTION|>--- conflicted
+++ resolved
@@ -112,11 +112,8 @@
     "ldap": {"python-ldap>=2.4"},
     "looker": looker_common,
     "lookml": looker_common | {"lkml>=1.1.0", "sql-metadata==2.2.2"},
-<<<<<<< HEAD
     "metabase": {"requests"},
-=======
     "mode": {"requests", "sqllineage"},
->>>>>>> 8e4769f4
     "mongodb": {"pymongo>=3.11"},
     "mssql": sql_common | {"sqlalchemy-pytds>=0.3"},
     "mssql-odbc": sql_common | {"pyodbc"},
