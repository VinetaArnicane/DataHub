--- conflicted
+++ resolved
@@ -18,12 +18,8 @@
 
 
 base_requirements = {
-<<<<<<< HEAD
     # Typing extension should be >=3.10.0.2 ideally but we can't restrict due to a Airflow 2.1 dependency conflict.
     "typing_extensions>=3.7.4.3",
-=======
-    "typing_extensions>=3.10.0.2",
->>>>>>> 2e2cd87d
     "mypy_extensions>=0.4.3",
     # Actual dependencies.
     "typing-inspect",
