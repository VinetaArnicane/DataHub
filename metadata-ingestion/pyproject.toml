[build-system]
build-backend = "setuptools.build_meta"
requires = ["setuptools>=63.0.0", "wheel"]

[tool.ruff]
line-length = 88
target-version = "py38"
exclude = [
    ".git",
    "venv",
    ".tox",
    "__pycache__",
]

<<<<<<< HEAD
[tool.ruff.format]
quote-style = "double"
indent-style = "space"
skip-magic-trailing-comma = false
line-ending = "auto"

=======
>>>>>>> e5d61698
[tool.ruff.lint.isort]
section-order = ["future", "patch", "standard-library", "third-party", "first-party", "local-folder"]
sections = { "patch" = ["datahub.utilities._markupsafe_compat", "datahub.sql_parsing._sqlglot_patch"] }
combine-as-imports = true

<<<<<<< HEAD
[tool.ruff.lint]
select = [
    "B",    # flake8-bugbear
    "C90",  # mccabe complexity
    "E",    # pycodestyle errors
    "F",    # pyflakes
    "I",    # isort
    "TID",  # flake8-tidy-imports
]
ignore = [
    "E501",  # Line length violations (handled by formatter)
    "E203",  # Ignore whitespace before ':' (matches Black)
    "B019",  # Allow usages of functools.lru_cache
    "B008",  # Allow function call in argument defaults
=======
[tool.ruff]
target-version = "py38"
# Same as Black.
line-length = 88
# Exclude directories matching these patterns.
exclude = [
    ".git",
    "src/datahub/metadata",
    "venv",
    ".tox",
    "__pycache__",
]

[tool.ruff.lint]
extend-select = [
    "B",  # Bugbear
    "C90",
    "E",
    "F",
    "G010",  # logging.warn -> logging.warning
    "I",  # Import sorting
    "TID",  # Tidy imports
]
extend-ignore = [
    # Ignore line length violations (handled by Black)
    "E501",
    # Ignore whitespace before ':' (matches Black)
    "E203",
    # Allow usages of functools.lru_cache
    "B019",
    # Allow function call in argument defaults
    "B008",
>>>>>>> e5d61698
    # TODO: Enable these later
    "B006",  # Mutable args
    "B017",  # Do not assert blind exception
    "B904",  # Checks for raise statements in exception handlers that lack a from clause
]

[tool.ruff.lint.mccabe]
max-complexity = 20

[tool.ruff.lint.flake8-tidy-imports]
ban-relative-imports = "all"

[tool.ruff.lint.per-file-ignores]
"__init__.py" = ["F401"]<|MERGE_RESOLUTION|>--- conflicted
+++ resolved
@@ -12,36 +12,11 @@
     "__pycache__",
 ]
 
-<<<<<<< HEAD
-[tool.ruff.format]
-quote-style = "double"
-indent-style = "space"
-skip-magic-trailing-comma = false
-line-ending = "auto"
-
-=======
->>>>>>> e5d61698
 [tool.ruff.lint.isort]
 section-order = ["future", "patch", "standard-library", "third-party", "first-party", "local-folder"]
 sections = { "patch" = ["datahub.utilities._markupsafe_compat", "datahub.sql_parsing._sqlglot_patch"] }
 combine-as-imports = true
 
-<<<<<<< HEAD
-[tool.ruff.lint]
-select = [
-    "B",    # flake8-bugbear
-    "C90",  # mccabe complexity
-    "E",    # pycodestyle errors
-    "F",    # pyflakes
-    "I",    # isort
-    "TID",  # flake8-tidy-imports
-]
-ignore = [
-    "E501",  # Line length violations (handled by formatter)
-    "E203",  # Ignore whitespace before ':' (matches Black)
-    "B019",  # Allow usages of functools.lru_cache
-    "B008",  # Allow function call in argument defaults
-=======
 [tool.ruff]
 target-version = "py38"
 # Same as Black.
@@ -74,7 +49,6 @@
     "B019",
     # Allow function call in argument defaults
     "B008",
->>>>>>> e5d61698
     # TODO: Enable these later
     "B006",  # Mutable args
     "B017",  # Do not assert blind exception
