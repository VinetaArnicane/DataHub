# Snowflake

For context on getting started with ingestion, check out our [metadata ingestion guide](../README.md).

## Setup

To install this plugin, run `pip install 'acryl-datahub[snowflake]'`.

### Prerequisites

In order to execute this source, your Snowflake user will need to have specific privileges granted to it for reading metadata
from your warehouse. You can create a DataHub-specific role, assign it the required privileges, and assign it to a new DataHub user
by executing the following Snowflake commands from a user with the `ACCOUNTADMIN` role:

```sql
create or replace role datahub_role;

// Grant privileges to use and select from your target warehouses / dbs / schemas / tables
grant operate, usage on warehouse <your-warehouse> to role datahub_role;
<<<<<<< HEAD
grant usage on <your-database> to role datahub_role;
grant usage on all schemas in database <your-database> to role datahub_role;
grant select on all tables in database <your-database> to role datahub_role;
=======
grant usage on DATABASE <your-database> to role datahub_role;
grant usage on all schemas in database <your-database> to role datahub_role; 
grant select on all tables in database <your-database> to role datahub_role; 
>>>>>>> beb51ebf
grant select on all external tables in database <your-database> to role datahub_role;
grant select on all views in database <your-database> to role datahub_role;

// Grant privileges for all future schemas and tables created in a warehouse
grant usage on future schemas in database "<your-database>" to role datahub_role;
grant select on future tables in database "<your-database>" to role datahub_role;

<<<<<<< HEAD
// Create a new DataHub user and assign the DataHub role to it
=======
// Grant privileges on snowflake default database - needed for lineage
grant imported privileges on DATABASE snowflake to role datahub_role;

// Create a new DataHub user and assign the DataHub role to it 
>>>>>>> beb51ebf
create user datahub_user display_name = 'DataHub' password='' default_role = datahub_role default_warehouse = '<your-warehouse>';

// Grant the datahub_role to the new DataHub user.
grant role datahub_role to user datahub_user;
```

This represents the bare minimum privileges required to extract databases, schemas, views, tables from Snowflake.

If you plan to enable extraction of table lineage, via the `include_table_lineage` config flag, you'll also need to grant privileges
to access the Snowflake Account Usage views. You can execute the following using the `ACCOUNTADMIN` role to do so:

```sql
grant imported privileges on database snowflake to role datahub_role;
```

## Capabilities

This plugin extracts the following:

- Metadata for databases, schemas, views and tables
- Column types associated with each table
- Table, row, and column statistics via optional [SQL profiling](./sql_profiles.md)
- Table lineage.

:::tip

You can also get fine-grained usage statistics for Snowflake using the `snowflake-usage` source described below.

:::

| Capability        | Status | Details                                  |
| ----------------- | ------ | ---------------------------------------- |
| Platform Instance | ✔️     | [link](../../docs/platform-instances.md) |
| Data Containers   | ✔️     |                                          |
| Data Domains      | ✔️     | [link](../../docs/domains.md)            |

## Quickstart recipe

Check out the following recipe to get started with ingestion! See [below](#config-details) for full configuration options.

For general pointers on writing and running a recipe, see our [main recipe guide](../README.md#recipes).

```yml
source:
  type: snowflake
  config:
    # Coordinates
    host_port: account_name
    warehouse: "COMPUTE_WH"

    # Credentials
    username: user
    password: pass
    role: "accountadmin"

sink:
  # sink configs
```

## Config details

Like all SQL-based sources, the Snowflake integration supports:

- Stale Metadata Deletion: See [here](./stateful_ingestion.md) for more details on configuration.
- SQL Profiling: See [here](./sql_profiles.md) for more details on configuration.

Note that a `.` is used to denote nested fields in the YAML recipe.

| Field                            | Required | Default                                                                    | Description                                                                                                                                                                             |
| -------------------------------- | -------- | -------------------------------------------------------------------------- | --------------------------------------------------------------------------------------------------------------------------------------------------------------------------------------- |
| `authentication_type`            |          | `"DEFAULT_AUTHENTICATOR"`                                                  | The type of authenticator to use when connecting to Snowflake. Supports `"DEFAULT_AUTHENTICATOR"`, `"EXTERNAL_BROWSER_AUTHENTICATOR"` and `"KEY_PAIR_AUTHENTICATOR"`.                   |
| `username`                       |          |                                                                            | Snowflake username.                                                                                                                                                                     |
| `password`                       |          |                                                                            | Snowflake password.                                                                                                                                                                     |
| `private_key_path`               |          |                                                                            | The path to the private key if using key pair authentication. See: https://docs.snowflake.com/en/user-guide/key-pair-auth.html                                                          |
| `private_key_password`           |          |                                                                            | Password for your private key if using key pair authentication.                                                                                                                         |
| `host_port`                      | ✅       |                                                                            | Snowflake host URL.                                                                                                                                                                     |
| `warehouse`                      |          |                                                                            | Snowflake warehouse.                                                                                                                                                                    |
| `role`                           |          |                                                                            | Snowflake role.                                                                                                                                                                         |
| `env`                            |          | `"PROD"`                                                                   | Environment to use in namespace when constructing URNs.                                                                                                                                 |
| `platform_instance`              |          | None                                                                       | The Platform instance to use while constructing URNs.                                                                                                                                   |
| `options.<option>`               |          |                                                                            | Any options specified here will be passed to SQLAlchemy's `create_engine` as kwargs.<br />See https://docs.sqlalchemy.org/en/14/core/engines.html#sqlalchemy.create_engine for details. |
| `database_pattern.allow`         |          |                                                                            | List of regex patterns for databases to include in ingestion.                                                                                                                           |
| `database_pattern.deny`          |          | `"^UTIL_DB$" `<br />`"^SNOWFLAKE$"`<br />`"^SNOWFLAKE_SAMPLE_DATA$"`       | List of regex patterns for databases to exclude from ingestion.                                                                                                                         |
| `database_pattern.ignoreCase`    |          | `True`                                                                     | Whether to ignore case sensitivity during pattern matching.                                                                                                                             |
| `table_pattern.allow`            |          |                                                                            | List of regex patterns for tables to include in ingestion.                                                                                                                              |
| `table_pattern.deny`             |          |                                                                            | List of regex patterns for tables to exclude from ingestion.                                                                                                                            |
| `table_pattern.ignoreCase`       |          | `True`                                                                     | Whether to ignore case sensitivity during pattern matching.                                                                                                                             |
| `schema_pattern.allow`           |          |                                                                            | List of regex patterns for schemas to include in ingestion.                                                                                                                             |
| `schema_pattern.deny`            |          |                                                                            | List of regex patterns for schemas to exclude from ingestion.                                                                                                                           |
| `schema_pattern.ignoreCase`      |          | `True`                                                                     | Whether to ignore case sensitivity during pattern matching.                                                                                                                             |
| `view_pattern.allow`             |          |                                                                            | List of regex patterns for views to include in ingestion.                                                                                                                               |
| `view_pattern.deny`              |          |                                                                            | List of regex patterns for views to exclude from ingestion.                                                                                                                             |
| `view_pattern.ignoreCase`        |          | `True`                                                                     | Whether to ignore case sensitivity during pattern matching.                                                                                                                             |
| `column_type_pattern.allow`      |          |                                                                            | List of regex patterns for native types of columns to include in ingestion.                                                                                                             |
| `column_type_pattern.deny`       |          |                                                                            | List of regex patterns for native types of columns to exclude from ingestion.                                                                                                           |
| `column_type_pattern.ignoreCase` |          | `True`                                                                     | Whether to ignore case sensitivity during pattern matching.                                                                                                                             |
| `include_tables`                 |          | `True`                                                                     | Whether tables should be ingested.                                                                                                                                                      |
| `include_views`                  |          | `True`                                                                     | Whether views should be ingested.                                                                                                                                                       |
| `include_table_lineage`          |          | `True`                                                                     | If enabled, populates the snowflake table-to-table and s3-to-snowflake table lineage. Requires role to be `accountadmin`                                                                |
| `include_view_lineage`           |          | `True`                                                                     | If enabled, populates the snowflake view->table and table->view lineages (no view->view lineage yet). Requires role to be `accountadmin`, and `include_table_lineage` to be `True`.     |
| `bucket_duration`                |          | `"DAY"`                                                                    | Duration to bucket lineage data extraction by. Can be `"DAY"` or `"HOUR"`.                                                                                                              |
| `start_time`                     |          | Start of last full day in UTC (or hour, depending on `bucket_duration`)    | Earliest time of lineage data to consider. For the bootstrap run, set it as far back in time as possible.                                                                               |
| `end_time`                       |          | End of last full day in UTC (or hour, depending on `bucket_duration`)      | Latest time of lineage data to consider.                                                                                                                                                |
| `profiling`                      |          | See the defaults for [profiling config](./sql_profiles.md#Config-details). | See [profiling config](./sql_profiles.md#Config-details).                                                                                                                               |
| `domain.domain_key.allow`        |          |                                                                            | List of regex patterns for tables/schemas to set domain_key domain key (domain_key can be any string like `sales`. There can be multiple domain key specified.                          |
| `domain.domain_key.deny`         |          |                                                                            | List of regex patterns for tables/schemas to not assign domain_key. There can be multiple domain key specified.                                                                         |
| `domain.domain_key.ignoreCase`   |          | `True`                                                                     | Whether to ignore case sensitivity during pattern matching.There can be multiple domain key specified.                                                                                  |

## Compatibility

Table lineage requires Snowflake's [Access History](https://docs.snowflake.com/en/user-guide/access-history.html) feature.

# Snowflake Usage Stats

For context on getting started with ingestion, check out our [metadata ingestion guide](../README.md).

## Setup

To install this plugin, run `pip install 'acryl-datahub[snowflake-usage]'`.

### Prerequisites

In order to execute the snowflake-usage source, your Snowflake user will need to have specific privileges granted to it. Specifically,
you'll need to grant access to the [Account Usage](https://docs.snowflake.com/en/sql-reference/account-usage.html) system tables, using which the DataHub source extracts information. Assuming
you've followed the steps outlined above to create a DataHub-specific User & Role, you'll simply need to execute the following commands
in Snowflake from a user with the `ACCOUNTADMIN` role:

```sql
grant imported privileges on database snowflake to role datahub_role;
```

## Capabilities

This plugin extracts the following:

- Statistics on queries issued and tables and columns accessed (excludes views)
- Aggregation of these statistics into buckets, by day or hour granularity

Note: the user/role must have access to the account usage table. The "accountadmin" role has this by default, and other roles can be [granted this permission](https://docs.snowflake.com/en/sql-reference/account-usage.html#enabling-account-usage-for-other-roles).

Note: the underlying access history views that we use are only available in Snowflake's enterprise edition or higher.

:::note

This source only does usage statistics. To get the tables, views, and schemas in your Snowflake warehouse, ingest using the `snowflake` source described above.

:::

## Quickstart recipe

Check out the following recipe to get started with ingestion! See [below](#config-details) for full configuration options.

For general pointers on writing and running a recipe, see our [main recipe guide](../README.md#recipes).

```yml
source:
  type: snowflake-usage
  config:
    # Coordinates
    host_port: account_name
    warehouse: "COMPUTE_WH"

    # Credentials
    username: user
    password: pass
    role: "sysadmin"

    # Options
    top_n_queries: 10
    email_domain: mycompany.com
sink:
  # sink configs
```

## Config details

Snowflake integration also supports prevention of redundant reruns for the same data. See [here](./stateful_ingestion.md) for more details on configuration.

Note that a `.` is used to denote nested fields in the YAML recipe.

| Field                           | Required | Default                                                             | Description                                                                      |
| ------------------------------- | -------- | ------------------------------------------------------------------- | -------------------------------------------------------------------------------- |
| `username`                      |          |                                                                     | Snowflake username.                                                              |
| `password`                      |          |                                                                     | Snowflake password.                                                              |
| `host_port`                     | ✅       |                                                                     | Snowflake host URL.                                                              |
| `warehouse`                     |          |                                                                     | Snowflake warehouse.                                                             |
| `role`                          |          |                                                                     | Snowflake role.                                                                  |
| `env`                           |          | `"PROD"`                                                            | Environment to use in namespace when constructing URNs.                          |
| `bucket_duration`               |          | `"DAY"`                                                             | Duration to bucket usage events by. Can be `"DAY"` or `"HOUR"`.                  |
| `email_domain`                  |          |                                                                     | Email domain of your organisation so users can be displayed on UI appropriately. |
| `start_time`                    |          | Last full day in UTC (or hour, depending on `bucket_duration`)      | Earliest date of usage logs to consider.                                         |
| `end_time`                      |          | Last full day in UTC (or hour, depending on `bucket_duration`)      | Latest date of usage logs to consider.                                           |
| `top_n_queries`                 |          | `10`                                                                | Number of top queries to save to each table.                                     |
| `include_operational_stats`     |          | `true`                                                              | Whether to display operational stats.                                            |
| `database_pattern`              |          | `"^UTIL_DB$" `<br />`"^SNOWFLAKE$"`<br />`"^SNOWFLAKE_SAMPLE_DATA$" | Allow/deny patterns for db in snowflake dataset names.                           |
| `schema_pattern`                |          |                                                                     | Allow/deny patterns for schema in snowflake dataset names.                       |
| `view_pattern`                  |          |                                                                     | Allow/deny patterns for views in snowflake dataset names.                        |
| `table_pattern`                 |          |                                                                     | Allow/deny patterns for tables in snowflake dataset names.                       |
| `user_email_pattern.allow`      |          | \*                                                                  | List of regex patterns for user emails to include in usage.                      |
| `user_email_pattern.deny`       |          |                                                                     | List of regex patterns for user emails to exclude from usage.                    |
| `user_email_pattern.ignoreCase` |          | `True`                                                              | Whether to ignore case sensitivity during pattern matching.                      |

:::caution

User's without email address will be ignored from usage if you don't set `email_domain` property.

:::

# Compatibility

Coming soon!

## Questions

If you've got any questions on configuring this source, feel free to ping us on [our Slack](https://slack.datahubproject.io/)!<|MERGE_RESOLUTION|>--- conflicted
+++ resolved
@@ -17,15 +17,9 @@
 
 // Grant privileges to use and select from your target warehouses / dbs / schemas / tables
 grant operate, usage on warehouse <your-warehouse> to role datahub_role;
-<<<<<<< HEAD
-grant usage on <your-database> to role datahub_role;
+grant usage on DATABASE <your-database> to role datahub_role;
 grant usage on all schemas in database <your-database> to role datahub_role;
 grant select on all tables in database <your-database> to role datahub_role;
-=======
-grant usage on DATABASE <your-database> to role datahub_role;
-grant usage on all schemas in database <your-database> to role datahub_role; 
-grant select on all tables in database <your-database> to role datahub_role; 
->>>>>>> beb51ebf
 grant select on all external tables in database <your-database> to role datahub_role;
 grant select on all views in database <your-database> to role datahub_role;
 
@@ -33,14 +27,10 @@
 grant usage on future schemas in database "<your-database>" to role datahub_role;
 grant select on future tables in database "<your-database>" to role datahub_role;
 
-<<<<<<< HEAD
-// Create a new DataHub user and assign the DataHub role to it
-=======
 // Grant privileges on snowflake default database - needed for lineage
 grant imported privileges on DATABASE snowflake to role datahub_role;
 
-// Create a new DataHub user and assign the DataHub role to it 
->>>>>>> beb51ebf
+// Create a new DataHub user and assign the DataHub role to it
 create user datahub_user display_name = 'DataHub' password='' default_role = datahub_role default_warehouse = '<your-warehouse>';
 
 // Grant the datahub_role to the new DataHub user.
