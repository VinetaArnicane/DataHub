--- conflicted
+++ resolved
@@ -68,27 +68,16 @@
 
 Note that a `.` is used to denote nested fields in the YAML recipe.
 
-<<<<<<< HEAD
-| Field                        | Required | Default            | Description                                                         |
-| ---------------------------- | -------- | ------------------ | ------------------------------------------------------------------- |
-| `profiling.enabled`          |          | `False`            | Whether profiling should be done.                                   |
-| `profiling.limit`            |          |                    | Max number of rows to profile. By default, profiles all rows.       |
-| `profiling.offset`           |          |                    | Offset in rows to profile. By default, uses no offset.              |
-| `profiling.max_workers`      |          | `5*os.cpu_count()` | Number of worker threads to use for profiling. Set to 1 to disable. |
-| `profile_pattern.allow`      |          |                    | List of regex patterns for tables to profile.                       |
-| `profile_pattern.deny`       |          |                    | List of regex patterns for tables to not profile.                   |
-| `profile_pattern.ignoreCase` |          | `True`             | Whether to ignore case sensitivity during pattern matching.         |
-=======
-| Field                        | Required | Default | Description                                                             |
-| ---------------------------- | -------- | ------- | ----------------------------------------------------------------------- |
-| `profiling.enabled`          |          | `False` | Whether profiling should be done.                                       |
-| `profiling.limit`            |          |         | Max number of documents to profile. By default, profiles all documents. |
-| `profiling.offset`           |          |         | Offset in documents to profile. By default, uses no offset.             |
-| `profile_pattern.allow`      |          |         | List of regex patterns for tables to profile.                           |
-| `profile_pattern.deny`       |          |         | List of regex patterns for tables to not profile.                       |
-| `profile_pattern.ignoreCase` |          | `True`  | Whether to ignore case sensitivity during pattern matching.             |
-| `profile.send_sample_values` |          | `True`  | Whether to send sample values or not.                                   |
->>>>>>> 38328d68
+| Field                        | Required | Default            | Description                                                             |
+| ---------------------------- | -------- | ------------------ | ----------------------------------------------------------------------- |
+| `profiling.enabled`          |          | `False`            | Whether profiling should be done.                                       |
+| `profiling.limit`            |          |                    | Max number of documents to profile. By default, profiles all documents. |
+| `profiling.offset`           |          |                    | Offset in documents to profile. By default, uses no offset.             |
+| `profiling.max_workers`      |          | `5*os.cpu_count()` | Number of worker threads to use for profiling. Set to 1 to disable.     |
+| `profile_pattern.allow`      |          |                    | List of regex patterns for tables to profile.                           |
+| `profile_pattern.deny`       |          |                    | List of regex patterns for tables to not profile.                       |
+| `profile_pattern.ignoreCase` |          | `True`             | Whether to ignore case sensitivity during pattern matching.             |
+| `profile.send_sample_values` |          | `True`             | Whether to send sample values or not.                                   |
 
 ## Compatibility
 
