namespace com.linkedin.mxe

/**
 * Metadata associated with each metadata change that is processed by the system
 */
record SystemMetadata {
  /**
  * The timestamp the metadata was observed at
  */
  lastObserved: optional long = 0

  /**
  * The original run id that produced the metadata. Populated in case of batch-ingestion.
  */
  runId: optional string = "no-run-id-provided"

  /**
<<<<<<< HEAD
  * The last run id that produced the metadata. Populated in case of batch-ingestion.
  */
  lastRunId: optional string = "no-run-id-provided"
=======
   * The ingestion pipeline id that produced the metadata. Populated in case of batch ingestion.
   */
  pipelineName: optional string
>>>>>>> 065a290b

  /**
  * The model registry name that was used to process this event
  */
  registryName: optional string

  /**
  * The model registry version that was used to process this event
  */
  registryVersion: optional string

  /**
  * Additional properties
  */
  properties: optional map[string, string]
}<|MERGE_RESOLUTION|>--- conflicted
+++ resolved
@@ -15,15 +15,14 @@
   runId: optional string = "no-run-id-provided"
 
   /**
-<<<<<<< HEAD
   * The last run id that produced the metadata. Populated in case of batch-ingestion.
   */
   lastRunId: optional string = "no-run-id-provided"
-=======
+  
+  /**
    * The ingestion pipeline id that produced the metadata. Populated in case of batch ingestion.
    */
   pipelineName: optional string
->>>>>>> 065a290b
 
   /**
   * The model registry name that was used to process this event
