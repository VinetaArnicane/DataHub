namespace com.linkedin.metadata.snapshot

/**
 * A union of all supported metadata snapshot types.
 */
typeref Snapshot = union[
  ChartSnapshot,
  CorpGroupSnapshot,
  CorpUserSnapshot,
  DashboardSnapshot,
  DataFlowSnapshot,
  DataJobSnapshot,
  DatasetSnapshot,
  DataProcessSnapshot,
  MLModelSnapshot,
  MLFeatureSnapshot,
  TagSnapshot,
<<<<<<< HEAD
  TestEntitySnapshot
=======
  GlossaryTermSnapshot,
  GlossaryNodeSnapshot
>>>>>>> b4cf74bc
]<|MERGE_RESOLUTION|>--- conflicted
+++ resolved
@@ -15,10 +15,7 @@
   MLModelSnapshot,
   MLFeatureSnapshot,
   TagSnapshot,
-<<<<<<< HEAD
-  TestEntitySnapshot
-=======
   GlossaryTermSnapshot,
   GlossaryNodeSnapshot
->>>>>>> b4cf74bc
+  TestEntitySnapshot
 ]