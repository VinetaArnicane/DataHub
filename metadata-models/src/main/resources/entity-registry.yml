--- conflicted
+++ resolved
@@ -93,12 +93,6 @@
       - dataHubExecutionRequestInput
       - dataHubExecutionRequestSignal
       - dataHubExecutionRequestResult
-<<<<<<< HEAD
-  - name: recommendationModule
-    keyAspect: recommendationModuleKey
-    aspects:
-      - recommendationModule
-=======
   - name: assertion
     doc: Assertion represents a data quality rule applied on one or more dataset.
     keyAspect: assertionKey
@@ -111,4 +105,7 @@
     keyAspect: constraintKey
     aspects:
       - constraintInfo
->>>>>>> d9ec79cc
+  - name: recommendationModule
+    keyAspect: recommendationModuleKey
+    aspects:
+      - recommendationModule