entities:
  - name: dataset
    doc: Datasets represent logical or physical data assets stored or represented in various data platforms. Tables, Views, Streams are all instances of datasets.
    keyAspect: datasetKey
    aspects:
      - viewProperties
      - subTypes
      - datasetProfile
      - datasetUsageStatistics
      - operation
      - domains
      - schemaMetadata
      - status
      - container
  - name: dataHubPolicy
    doc: DataHub Policies represent access policies granted to users or groups on metadata operations like edit, view etc.
    keyAspect: dataHubPolicyKey
    aspects:
      - dataHubPolicyInfo
  - name: dataJob
    keyAspect: dataJobKey
    aspects:
      - datahubIngestionRunSummary
      - datahubIngestionCheckpoint
      - domains
  - name: dataFlow
    keyAspect: dataFlowKey
    aspects:
      - domains
  - name: chart
    keyAspect: chartKey
    aspects:
      - domains
      - container
  - name: dashboard
    keyAspect: dashboardKey
    aspects:
      - domains
      - container
  - name: corpuser
    doc: CorpUser represents an identity of a person (or an account) in the enterprise.
    keyAspect: corpUserKey
    aspects:
      - corpUserInfo
      - corpUserEditableInfo
      - corpUserStatus
<<<<<<< HEAD
  - name: container
    doc: A container of related data assets.
    keyAspect: containerKey
    aspects:
      - containerProperties
      - editableContainerProperties
      - dataPlatformInstance
      - subTypes
      - ownership
      - container
      - globalTags
      - glossaryTerms
      - institutionalMemory
      - browsePaths # unclear if this will be used
      - status
=======
  - name: glossaryTerm
    keyAspect: glossaryTermKey
    aspects:
      - schemaMetadata
>>>>>>> 697eda7c
  - name: domain
    doc: A data domain within an organization.
    keyAspect: domainKey
    aspects:
      - domainProperties
      - institutionalMemory
      - ownership
  - name: dataHubIngestionSource
    keyAspect: dataHubIngestionSourceKey
    aspects:
      - dataHubIngestionSourceInfo
  - name: dataHubSecret
    keyAspect: dataHubSecretKey
    aspects:
      - dataHubSecretValue
  - name: dataHubExecutionRequest
    keyAspect: dataHubExecutionRequestKey
    aspects:
      - dataHubExecutionRequestInput
      - dataHubExecutionRequestSignal
      - dataHubExecutionRequestResult<|MERGE_RESOLUTION|>--- conflicted
+++ resolved
@@ -44,7 +44,6 @@
       - corpUserInfo
       - corpUserEditableInfo
       - corpUserStatus
-<<<<<<< HEAD
   - name: container
     doc: A container of related data assets.
     keyAspect: containerKey
@@ -60,12 +59,10 @@
       - institutionalMemory
       - browsePaths # unclear if this will be used
       - status
-=======
   - name: glossaryTerm
     keyAspect: glossaryTermKey
     aspects:
       - schemaMetadata
->>>>>>> 697eda7c
   - name: domain
     doc: A data domain within an organization.
     keyAspect: domainKey
