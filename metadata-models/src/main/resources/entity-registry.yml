--- conflicted
+++ resolved
@@ -68,11 +68,8 @@
       - container
       - deprecation
       - dashboardUsageStatistics
-<<<<<<< HEAD
       - usageFeatures
-=======
-      - testResults
->>>>>>> 98b1b2a8
+      - testResults
   - name: notebook
     doc: Notebook represents a combination of query, text, chart and etc. This is in BETA version
     keyAspect: notebookKey
