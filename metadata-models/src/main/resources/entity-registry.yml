entities:
  - name: dataset
    doc: Datasets represent logical or physical data assets stored or represented in various data platforms. Tables, Views, Streams are all instances of datasets.
    keyAspect: datasetKey
    aspects:
      - viewProperties
      - subTypes
      - datasetProfile
      - datasetUsageStatistics
      - operation
      - domains
      - schemaMetadata
      - status
  - name: dataHubPolicy
    doc: DataHub Policies represent access policies granted to users or groups on metadata operations like edit, view etc.
    keyAspect: dataHubPolicyKey
    aspects:
      - dataHubPolicyInfo
  - name: dataJob
    keyAspect: dataJobKey
    aspects:
      - datahubIngestionRunSummary
      - datahubIngestionCheckpoint
      - domains
  - name: dataFlow
    keyAspect: dataFlowKey
    aspects:
      - domains
  - name: chart
    keyAspect: chartKey
    aspects:
      - domains
  - name: dashboard
    keyAspect: dashboardKey
    aspects:
      - domains
  - name: corpuser
    doc: CorpUser represents an identity of a person (or an account) in the enterprise.
    keyAspect: corpUserKey
    aspects:
      - corpUserInfo
      - corpUserEditableInfo
      - corpUserStatus
<<<<<<< HEAD
  - name: constraint
    keyAspect: constraintKey
    aspects:
      - constraintInfo
=======
  - name: glossaryTerm
    keyAspect: glossaryTermKey
    aspects:
      - schemaMetadata
  - name: domain
    doc: A data domain within an organization.
    keyAspect: domainKey
    aspects:
      - domainProperties
      - institutionalMemory
      - ownership
>>>>>>> 697eda7c
  - name: dataHubIngestionSource
    keyAspect: dataHubIngestionSourceKey
    aspects:
      - dataHubIngestionSourceInfo
  - name: dataHubSecret
    keyAspect: dataHubSecretKey
    aspects:
      - dataHubSecretValue
  - name: dataHubExecutionRequest
    keyAspect: dataHubExecutionRequestKey
    aspects:
      - dataHubExecutionRequestInput
      - dataHubExecutionRequestSignal
      - dataHubExecutionRequestResult<|MERGE_RESOLUTION|>--- conflicted
+++ resolved
@@ -41,12 +41,10 @@
       - corpUserInfo
       - corpUserEditableInfo
       - corpUserStatus
-<<<<<<< HEAD
   - name: constraint
     keyAspect: constraintKey
     aspects:
       - constraintInfo
-=======
   - name: glossaryTerm
     keyAspect: glossaryTermKey
     aspects:
@@ -58,7 +56,6 @@
       - domainProperties
       - institutionalMemory
       - ownership
->>>>>>> 697eda7c
   - name: dataHubIngestionSource
     keyAspect: dataHubIngestionSourceKey
     aspects:
