--- conflicted
+++ resolved
@@ -35,23 +35,6 @@
     }
     return fieldResolvers.get(ResourceFieldType.OWNER).getFieldValuesFuture().join().getValues();
   }
-<<<<<<< HEAD
-
-  /**
-   * Fetch the domain for a Resolved Resource Spec
-   * @return a Domain or null if one does not exist.
-   */
-  @Nullable
-  public String getDomain() {
-    if (!fieldResolvers.containsKey(ResourceFieldType.DOMAIN)) {
-      return null;
-    }
-    Set<String> domains = fieldResolvers.get(ResourceFieldType.DOMAIN).getFieldValuesFuture().join().getValues();
-    if (domains.size() > 0) {
-      return domains.stream().findFirst().get();
-    }
-    return null;
-  }
 
   /**
    * Fetch the group membership for a resource.
@@ -63,6 +46,4 @@
     }
     return fieldResolvers.get(ResourceFieldType.GROUP_MEMBERSHIP).getFieldValuesFuture().join().getValues();
   }
-=======
->>>>>>> 85fa5a1c
 }