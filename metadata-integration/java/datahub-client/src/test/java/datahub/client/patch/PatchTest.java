package datahub.client.patch;

import static com.linkedin.metadata.Constants.*;

import com.linkedin.common.AuditStamp;
import com.linkedin.common.Edge;
import com.linkedin.common.FabricType;
import com.linkedin.common.GlossaryTermAssociation;
import com.linkedin.common.OwnershipType;
import com.linkedin.common.TagAssociation;
import com.linkedin.common.urn.CorpuserUrn;
import com.linkedin.common.urn.DataJobUrn;
import com.linkedin.common.urn.DataPlatformUrn;
import com.linkedin.common.urn.DatasetUrn;
import com.linkedin.common.urn.GlossaryTermUrn;
import com.linkedin.common.urn.TagUrn;
import com.linkedin.common.urn.Urn;
import com.linkedin.common.urn.UrnUtils;
import com.linkedin.dataset.DatasetLineageType;
import com.linkedin.metadata.graph.LineageDirection;
import com.linkedin.mxe.MetadataChangeProposal;
import datahub.client.MetadataWriteResponse;
import datahub.client.file.FileEmitter;
import datahub.client.file.FileEmitterConfig;
import datahub.client.patch.common.OwnershipPatchBuilder;
import datahub.client.patch.dataflow.DataFlowInfoPatchBuilder;
import datahub.client.patch.datajob.DataJobInfoPatchBuilder;
import datahub.client.patch.datajob.DataJobInputOutputPatchBuilder;
import datahub.client.patch.dataset.DatasetPropertiesPatchBuilder;
import datahub.client.patch.dataset.EditableSchemaMetadataPatchBuilder;
import datahub.client.patch.dataset.UpstreamLineagePatchBuilder;
import datahub.client.rest.RestEmitter;
import datahub.client.rest.RestEmitterConfig;
import java.io.IOException;
import java.net.URISyntaxException;
import java.util.Arrays;
import java.util.concurrent.ExecutionException;
import java.util.concurrent.Future;
import org.junit.Ignore;
import org.junit.Test;
import org.junit.runner.RunWith;
import org.mockito.junit.MockitoJUnitRunner;

@RunWith(MockitoJUnitRunner.class)
public class PatchTest {

  /** Examples for running patches, tests set to ignore as they target a GMS running on localhost */
  @Test
  @Ignore
  public void testLocalUpstream() {
    RestEmitter restEmitter = new RestEmitter(RestEmitterConfig.builder().build());
    try {
<<<<<<< HEAD
      DatasetUrn upstreamUrn = DatasetUrn.createFromString("urn:li:dataset:(urn:li:dataPlatform:kafka,SampleKafkaDataset,PROD)");
      Urn schemaFieldUrn = UrnUtils.getUrn("urn:li:schemaField:(urn:li:dataset:(urn:li:dataPlatform:kafka,SampleKafkaDataset,PROD), foo)");
      MetadataChangeProposal upstreamPatch = new UpstreamLineagePatchBuilder()
          .urn(UrnUtils.getUrn("urn:li:dataset:(urn:li:dataPlatform:hive,SampleHiveDataset,PROD)"))
          .addUpstream(upstreamUrn, DatasetLineageType.TRANSFORMED)
          .addFineGrainedUpstreamDataset(upstreamUrn, null, "TRANSFORM")
          .addFineGrainedUpstreamField(schemaFieldUrn, null, "TRANSFORM", null)
          .addFineGrainedDownstreamField(schemaFieldUrn, null, "TRANSFORM", null)
          .build();
=======
      MetadataChangeProposal upstreamPatch =
          new UpstreamLineagePatchBuilder()
              .urn(
                  UrnUtils.getUrn(
                      "urn:li:dataset:(urn:li:dataPlatform:hive,SampleHiveDataset,PROD)"))
              .addUpstream(
                  DatasetUrn.createFromString(
                      "urn:li:dataset:(urn:li:dataPlatform:kafka,SampleKafkaDataset,PROD)"),
                  DatasetLineageType.TRANSFORMED)
              .build();
>>>>>>> f03c66ca
      Future<MetadataWriteResponse> response = restEmitter.emit(upstreamPatch);

      System.out.println(response.get().getResponseContent());

    } catch (URISyntaxException | IOException | ExecutionException | InterruptedException e) {
      System.out.println(Arrays.asList(e.getStackTrace()));
    }
  }

  @Test
  @Ignore
  public void testLocalUpstreamRemove() {
    RestEmitter restEmitter = new RestEmitter(RestEmitterConfig.builder().build());
    try {
<<<<<<< HEAD
      DatasetUrn upstreamUrn = DatasetUrn.createFromString("urn:li:dataset:(urn:li:dataPlatform:kafka,SampleKafkaDataset,PROD)");
      Urn schemaFieldUrn = UrnUtils.getUrn("urn:li:schemaField:(urn:li:dataset:(urn:li:dataPlatform:kafka,SampleKafkaDataset,PROD), foo)");
      MetadataChangeProposal upstreamPatch = new UpstreamLineagePatchBuilder()
          .urn(UrnUtils.getUrn("urn:li:dataset:(urn:li:dataPlatform:hive,SampleHiveDataset,PROD)"))
          .removeUpstream(DatasetUrn.createFromString("urn:li:dataset:(urn:li:dataPlatform:kafka,SampleKafkaDataset,PROD)"))
          .removeFineGrainedUpstreamDataset(upstreamUrn, "TRANSFORM")
          .removeFineGrainedUpstreamField(schemaFieldUrn, "TRANSFORM", null)
          .removeFineGrainedDownstreamField(schemaFieldUrn, "TRANSFORM", null)
          .build();
=======
      MetadataChangeProposal upstreamPatch =
          new UpstreamLineagePatchBuilder()
              .urn(
                  UrnUtils.getUrn(
                      "urn:li:dataset:(urn:li:dataPlatform:hive,SampleHiveDataset,PROD)"))
              .removeUpstream(
                  DatasetUrn.createFromString(
                      "urn:li:dataset:(urn:li:dataPlatform:kafka,SampleKafkaDataset,PROD)"))
              .build();
>>>>>>> f03c66ca
      Future<MetadataWriteResponse> response = restEmitter.emit(upstreamPatch);

      System.out.println(response.get().getResponseContent());

    } catch (URISyntaxException | IOException | ExecutionException | InterruptedException e) {
      System.out.println(Arrays.asList(e.getStackTrace()));
    }
  }

  @Test
  @Ignore
  public void testLocalEditableSchemaMetadataTag() {
    RestEmitter restEmitter = new RestEmitter(RestEmitterConfig.builder().build());
    try {
      TagAssociation tagAssociation = new TagAssociation();
      tagAssociation.setTag(new TagUrn("Legacy"));
      MetadataChangeProposal fieldTagPatch =
          new EditableSchemaMetadataPatchBuilder()
              .urn(
                  UrnUtils.getUrn(
                      "urn:li:dataset:(urn:li:dataPlatform:hive,SampleHiveDataset,PROD)"))
              .addTag(tagAssociation, "field_foo")
              .build();
      Future<MetadataWriteResponse> response = restEmitter.emit(fieldTagPatch);

      System.out.println(response.get().getResponseContent());

    } catch (IOException | ExecutionException | InterruptedException e) {
      System.out.println(Arrays.asList(e.getStackTrace()));
    }
  }

  @Test
  @Ignore
  public void testLocalEditableSchemaMetadataTagRemove() {
    RestEmitter restEmitter = new RestEmitter(RestEmitterConfig.builder().build());
    try {
      TagUrn urn = new TagUrn("Legacy");
      MetadataChangeProposal fieldTagPatch =
          new EditableSchemaMetadataPatchBuilder()
              .urn(
                  UrnUtils.getUrn(
                      "urn:li:dataset:(urn:li:dataPlatform:hive,SampleHiveDataset,PROD)"))
              .removeTag(urn, "field_foo")
              .build();
      Future<MetadataWriteResponse> response = restEmitter.emit(fieldTagPatch);

      System.out.println(response.get().getResponseContent());

    } catch (IOException | ExecutionException | InterruptedException e) {
      System.out.println(Arrays.asList(e.getStackTrace()));
    }
  }

  @Test
  @Ignore
  public void testLocalEditableSchemaMetadataTerm() {
    RestEmitter restEmitter = new RestEmitter(RestEmitterConfig.builder().build());
    try {

      GlossaryTermAssociation termAssociation = new GlossaryTermAssociation();
      termAssociation.setUrn(new GlossaryTermUrn("CustomerAccount"));
      MetadataChangeProposal fieldTermPatch =
          new EditableSchemaMetadataPatchBuilder()
              .urn(
                  UrnUtils.getUrn(
                      "urn:li:dataset:(urn:li:dataPlatform:hive,SampleHiveDataset,PROD)"))
              .addGlossaryTerm(termAssociation, "field_foo")
              .build();
      Future<MetadataWriteResponse> response = restEmitter.emit(fieldTermPatch);

      System.out.println(response.get().getResponseContent());

    } catch (IOException | ExecutionException | InterruptedException e) {
      System.out.println(Arrays.asList(e.getStackTrace()));
    }
  }

  @Test
  @Ignore
  public void testLocalEditableSchemaMetadataTermRemove() {
    RestEmitter restEmitter = new RestEmitter(RestEmitterConfig.builder().build());
    try {

      GlossaryTermUrn urn = new GlossaryTermUrn("CustomerAccount");
      MetadataChangeProposal fieldTermPatch =
          new EditableSchemaMetadataPatchBuilder()
              .urn(
                  UrnUtils.getUrn(
                      "urn:li:dataset:(urn:li:dataPlatform:hive,SampleHiveDataset,PROD)"))
              .removeGlossaryTerm(urn, "field_foo")
              .build();
      Future<MetadataWriteResponse> response = restEmitter.emit(fieldTermPatch);

      System.out.println(response.get().getResponseContent());

    } catch (IOException | ExecutionException | InterruptedException e) {
      System.out.println(Arrays.asList(e.getStackTrace()));
    }
  }

  @Test
  @Ignore
  public void testLocalOwnership() {
    FileEmitter fileEmitter =
        new FileEmitter(FileEmitterConfig.builder().fileName("test_mcp.json").build());
    RestEmitter restEmitter = new RestEmitter(RestEmitterConfig.builder().build());
    try {

      DatasetUrn datasetUrn =
          new DatasetUrn(new DataPlatformUrn("hive"), "SampleHiveDataset", FabricType.PROD);
      MetadataChangeProposal ownershipPatch =
          new OwnershipPatchBuilder()
              .urn(datasetUrn)
              .addOwner(new CorpuserUrn("gdoe"), OwnershipType.TECHNICAL_OWNER)
              .build();
      System.out.println(ownershipPatch.toString());
      Future<MetadataWriteResponse> response = fileEmitter.emit(ownershipPatch);
      response.get();
      response = restEmitter.emit(ownershipPatch);
      System.out.println(response.get().getResponseContent());
      fileEmitter.close();

    } catch (IOException | ExecutionException | InterruptedException e) {
      System.out.println(Arrays.asList(e.getStackTrace()));
    }
  }

  @Test
  @Ignore
  public void testLocalOwnershipRemove() {
    FileEmitter fileEmitter =
        new FileEmitter(FileEmitterConfig.builder().fileName("test_mcp.json").build());
    RestEmitter restEmitter = new RestEmitter(RestEmitterConfig.builder().build());
    try {

      DatasetUrn datasetUrn =
          new DatasetUrn(new DataPlatformUrn("hive"), "SampleHiveDataset", FabricType.PROD);
      MetadataChangeProposal ownershipPatch =
          new OwnershipPatchBuilder().urn(datasetUrn).removeOwner(new CorpuserUrn("gdoe")).build();
      System.out.println(ownershipPatch.toString());
      Future<MetadataWriteResponse> response = fileEmitter.emit(ownershipPatch);
      response.get();
      response = restEmitter.emit(ownershipPatch);
      System.out.println(response.get().getResponseContent());
      fileEmitter.close();

    } catch (IOException | ExecutionException | InterruptedException e) {
      System.out.println(Arrays.asList(e.getStackTrace()));
    }
  }

  @Test
  @Ignore
  public void testLocalOwnershipRemoveType() {
    FileEmitter fileEmitter =
        new FileEmitter(FileEmitterConfig.builder().fileName("test_mcp.json").build());
    RestEmitter restEmitter = new RestEmitter(RestEmitterConfig.builder().build());
    try {

      DatasetUrn datasetUrn =
          new DatasetUrn(new DataPlatformUrn("hive"), "SampleHiveDataset", FabricType.PROD);
      MetadataChangeProposal ownershipPatch =
          new OwnershipPatchBuilder()
              .urn(datasetUrn)
              .removeOwnershipType(new CorpuserUrn("gdoe"), OwnershipType.TECHNICAL_OWNER)
              .build();
      System.out.println(ownershipPatch.toString());
      Future<MetadataWriteResponse> response = fileEmitter.emit(ownershipPatch);
      response.get();
      response = restEmitter.emit(ownershipPatch);
      System.out.println(response.get().getResponseContent());
      fileEmitter.close();

    } catch (IOException | ExecutionException | InterruptedException e) {
      System.out.println(Arrays.asList(e.getStackTrace()));
    }
  }

  @Test
  @Ignore
  public void testLocalDataJobInfo() {
    RestEmitter restEmitter = new RestEmitter(RestEmitterConfig.builder().build());
    try {
      MetadataChangeProposal jobInfoToPatch =
          new DataJobInfoPatchBuilder()
              .urn(
                  UrnUtils.getUrn(
                      "urn:li:dataJob:(urn:li:dataFlow:(orchestrator,flowId,cluster),jobId)"))
              .setDescription("something")
              .setName("name")
              .setType("type")
              .addCustomProperty("prop1", "propVal1")
              .addCustomProperty("prop2", "propVal2")
              .build();
      Future<MetadataWriteResponse> response = restEmitter.emit(jobInfoToPatch);

      System.out.println(response.get().getResponseContent());

    } catch (IOException | ExecutionException | InterruptedException e) {
      System.out.println(Arrays.asList(e.getStackTrace()));
    }
  }

  @Test
  @Ignore
  public void testLocalDataJobInfoRemove() {
    RestEmitter restEmitter = new RestEmitter(RestEmitterConfig.builder().build());
    try {
      MetadataChangeProposal jobInfoToPatch =
          new DataJobInfoPatchBuilder()
              .urn(
                  UrnUtils.getUrn(
                      "urn:li:dataJob:(urn:li:dataFlow:(orchestrator,flowId,cluster),jobId)"))
              .setDescription(null)
              .removeCustomProperty("prop1")
              .removeCustomProperty("prop2")
              .build();
      Future<MetadataWriteResponse> response = restEmitter.emit(jobInfoToPatch);

      System.out.println(response.get().getResponseContent());

    } catch (IOException | ExecutionException | InterruptedException e) {
      System.out.println(Arrays.asList(e.getStackTrace()));
    }
  }

  @Test
  @Ignore
  public void testLocalDatasetProperties() {
    RestEmitter restEmitter = new RestEmitter(RestEmitterConfig.builder().build());
    try {

      DatasetUrn datasetUrn =
          new DatasetUrn(new DataPlatformUrn("hive"), "SampleHiveDataset", FabricType.PROD);
      MetadataChangeProposal datasetPropertiesToPatch =
          new DatasetPropertiesPatchBuilder()
              .urn(datasetUrn)
              .setDescription("something")
              .setName("name")
              .addCustomProperty("prop1", "propVal1")
              .addCustomProperty("prop2", "propVal2")
              .build();
      Future<MetadataWriteResponse> response = restEmitter.emit(datasetPropertiesToPatch);

      System.out.println(response.get().getResponseContent());

    } catch (IOException | ExecutionException | InterruptedException e) {
      System.out.println(Arrays.asList(e.getStackTrace()));
    }
  }

  @Test
  @Ignore
  public void testLocalDatasetPropertiesRemove() {
    RestEmitter restEmitter = new RestEmitter(RestEmitterConfig.builder().build());
    try {

      DatasetUrn datasetUrn =
          new DatasetUrn(new DataPlatformUrn("hive"), "SampleHiveDataset", FabricType.PROD);
      MetadataChangeProposal datasetPropertiesToPatch =
          new DatasetPropertiesPatchBuilder()
              .urn(datasetUrn)
              .setDescription(null)
              .setName(null)
              .removeCustomProperty("prop1")
              .removeCustomProperty("prop2")
              .build();
      Future<MetadataWriteResponse> response = restEmitter.emit(datasetPropertiesToPatch);

      System.out.println(response.get().getResponseContent());

    } catch (IOException | ExecutionException | InterruptedException e) {
      System.out.println(Arrays.asList(e.getStackTrace()));
    }
  }

  @Test
  @Ignore
  public void testLocalDataFlowInfo() {
    RestEmitter restEmitter = new RestEmitter(RestEmitterConfig.builder().build());
    try {
      MetadataChangeProposal flowInfoToPatch =
          new DataFlowInfoPatchBuilder()
              .urn(UrnUtils.getUrn("urn:li:dataFlow:(orchestrator,flowId,cluster)"))
              .setDescription("something")
              .setName("name")
              .setProject("project")
              .addCustomProperty("prop1", "propVal1")
              .addCustomProperty("prop2", "propVal2")
              .build();
      Future<MetadataWriteResponse> response = restEmitter.emit(flowInfoToPatch);

      System.out.println(response.get().getResponseContent());

    } catch (IOException | ExecutionException | InterruptedException e) {
      System.out.println(Arrays.asList(e.getStackTrace()));
    }
  }

  @Test
  @Ignore
  public void testLocalDataFlowInfoRemove() {
    RestEmitter restEmitter = new RestEmitter(RestEmitterConfig.builder().build());
    try {
      MetadataChangeProposal flowInfoToPatch =
          new DataFlowInfoPatchBuilder()
              .urn(UrnUtils.getUrn("urn:li:dataFlow:(orchestrator,flowId,cluster)"))
              .setDescription(null)
              .setProject(null)
              .removeCustomProperty("prop1")
              .removeCustomProperty("prop2")
              .build();
      Future<MetadataWriteResponse> response = restEmitter.emit(flowInfoToPatch);

      System.out.println(response.get().getResponseContent());

    } catch (IOException | ExecutionException | InterruptedException e) {
      System.out.println(Arrays.asList(e.getStackTrace()));
    }
  }

  @Test
  @Ignore
  public void testLocalDataJobInputAdd() {
    RestEmitter restEmitter = new RestEmitter(RestEmitterConfig.builder().build());
    try {
      MetadataChangeProposal dataJobIOPatch =
          new DataJobInputOutputPatchBuilder()
              .urn(
                  UrnUtils.getUrn(
                      "urn:li:dataJob:(urn:li:dataFlow:(orchestrator,flowId,cluster),jobId)"))
              .addInputDatasetEdge(
                  DatasetUrn.createFromString(
                      "urn:li:dataset:(urn:li:dataPlatform:kafka,SampleKafkaDataset,PROD)"))
              .addOutputDatasetEdge(
                  DatasetUrn.createFromString(
                      "urn:li:dataset:(urn:li:dataPlatform:kafka,SampleHiveDataset,PROD)"))
              .addInputDatajobEdge(
                  DataJobUrn.createFromString(
                      "urn:li:dataJob:(urn:li:dataFlow:(orchestrator,flowId,cluster),jobId2)"))
              .addInputDatasetField(
                  UrnUtils.getUrn(
                      "urn:li:schemaField:(urn:li:dataset:(urn:li:dataPlatform:hive,fct_users_deleted,PROD),user_id)"))
              .addOutputDatasetField(
                  UrnUtils.getUrn(
                      "urn:li:schemaField:(urn:li:dataset:(urn:li:dataPlatform:hive,fct_users_created,PROD),user_id)"))
              .build();
      Future<MetadataWriteResponse> response = restEmitter.emit(dataJobIOPatch);

      System.out.println(response.get().getResponseContent());

    } catch (URISyntaxException | IOException | ExecutionException | InterruptedException e) {
      System.out.println(Arrays.asList(e.getStackTrace()));
    }
  }

  @Test
  @Ignore
  public void testLocalDataJobInputRemove() {
    RestEmitter restEmitter = new RestEmitter(RestEmitterConfig.builder().build());
    try {
      MetadataChangeProposal dataJobIOPatch =
          new DataJobInputOutputPatchBuilder()
              .urn(
                  UrnUtils.getUrn(
                      "urn:li:dataJob:(urn:li:dataFlow:(orchestrator,flowId,cluster),jobId)"))
              .removeInputDatasetEdge(
                  DatasetUrn.createFromString(
                      "urn:li:dataset:(urn:li:dataPlatform:kafka,SampleKafkaDataset,PROD)"))
              .removeOutputDatasetEdge(
                  DatasetUrn.createFromString(
                      "urn:li:dataset:(urn:li:dataPlatform:kafka,SampleHiveDataset,PROD)"))
              .removeInputDatajobEdge(
                  DataJobUrn.createFromString(
                      "urn:li:dataJob:(urn:li:dataFlow:(orchestrator,flowId,cluster),jobId2)"))
              .removeInputDatasetField(
                  UrnUtils.getUrn(
                      "urn:li:schemaField:(urn:li:dataset:(urn:li:dataPlatform:hive,fct_users_deleted,PROD),user_id)"))
              .removeOutputDatasetField(
                  UrnUtils.getUrn(
                      "urn:li:schemaField:(urn:li:dataset:(urn:li:dataPlatform:hive,fct_users_created,PROD),user_id)"))
              .build();
      Future<MetadataWriteResponse> response = restEmitter.emit(dataJobIOPatch);

      System.out.println(response.get().getResponseContent());

    } catch (URISyntaxException | IOException | ExecutionException | InterruptedException e) {
      System.out.println(Arrays.asList(e.getStackTrace()));
    }
  }

  @Test
  @Ignore
  public void testLocalDataJobInputAddEdge() {
    RestEmitter restEmitter = new RestEmitter(RestEmitterConfig.builder().build());
    try {
      Edge inputDataset =
          new Edge()
              .setDestinationUrn(
                  DatasetUrn.createFromString(
                      "urn:li:dataset:(urn:li:dataPlatform:kafka,SampleKafkaDataset,PROD)"))
              .setCreated(
                  new AuditStamp()
                      .setTime(System.currentTimeMillis())
                      .setActor(UrnUtils.getUrn(UNKNOWN_ACTOR)))
              .setLastModified(
                  new AuditStamp()
                      .setTime(System.currentTimeMillis())
                      .setActor(UrnUtils.getUrn(UNKNOWN_ACTOR)));
      Edge outputDataset =
          new Edge()
              .setDestinationUrn(
                  DatasetUrn.createFromString(
                      "urn:li:dataset:(urn:li:dataPlatform:kafka,SampleHiveDataset,PROD)"))
              .setCreated(
                  new AuditStamp()
                      .setTime(System.currentTimeMillis())
                      .setActor(UrnUtils.getUrn(UNKNOWN_ACTOR)))
              .setLastModified(
                  new AuditStamp()
                      .setTime(System.currentTimeMillis())
                      .setActor(UrnUtils.getUrn(UNKNOWN_ACTOR)));
      Edge inputDataJob =
          new Edge()
              .setDestinationUrn(
                  DataJobUrn.createFromString(
                      "urn:li:dataJob:(urn:li:dataFlow:(orchestrator,flowId,cluster),jobId2)"))
              .setCreated(
                  new AuditStamp()
                      .setTime(System.currentTimeMillis())
                      .setActor(UrnUtils.getUrn(UNKNOWN_ACTOR)))
              .setLastModified(
                  new AuditStamp()
                      .setTime(System.currentTimeMillis())
                      .setActor(UrnUtils.getUrn(UNKNOWN_ACTOR)));
      MetadataChangeProposal dataJobIOPatch =
          new DataJobInputOutputPatchBuilder()
              .urn(
                  UrnUtils.getUrn(
                      "urn:li:dataJob:(urn:li:dataFlow:(orchestrator,flowId,cluster),jobId)"))
              .addEdge(inputDataset, LineageDirection.UPSTREAM)
              .addEdge(outputDataset, LineageDirection.DOWNSTREAM)
              .addEdge(inputDataJob, LineageDirection.UPSTREAM)
              .build();
      Future<MetadataWriteResponse> response = restEmitter.emit(dataJobIOPatch);

      System.out.println(response.get().getResponseContent());

    } catch (URISyntaxException | IOException | ExecutionException | InterruptedException e) {
      System.out.println(Arrays.asList(e.getStackTrace()));
    }
  }
}<|MERGE_RESOLUTION|>--- conflicted
+++ resolved
@@ -50,7 +50,6 @@
   public void testLocalUpstream() {
     RestEmitter restEmitter = new RestEmitter(RestEmitterConfig.builder().build());
     try {
-<<<<<<< HEAD
       DatasetUrn upstreamUrn = DatasetUrn.createFromString("urn:li:dataset:(urn:li:dataPlatform:kafka,SampleKafkaDataset,PROD)");
       Urn schemaFieldUrn = UrnUtils.getUrn("urn:li:schemaField:(urn:li:dataset:(urn:li:dataPlatform:kafka,SampleKafkaDataset,PROD), foo)");
       MetadataChangeProposal upstreamPatch = new UpstreamLineagePatchBuilder()
@@ -60,18 +59,6 @@
           .addFineGrainedUpstreamField(schemaFieldUrn, null, "TRANSFORM", null)
           .addFineGrainedDownstreamField(schemaFieldUrn, null, "TRANSFORM", null)
           .build();
-=======
-      MetadataChangeProposal upstreamPatch =
-          new UpstreamLineagePatchBuilder()
-              .urn(
-                  UrnUtils.getUrn(
-                      "urn:li:dataset:(urn:li:dataPlatform:hive,SampleHiveDataset,PROD)"))
-              .addUpstream(
-                  DatasetUrn.createFromString(
-                      "urn:li:dataset:(urn:li:dataPlatform:kafka,SampleKafkaDataset,PROD)"),
-                  DatasetLineageType.TRANSFORMED)
-              .build();
->>>>>>> f03c66ca
       Future<MetadataWriteResponse> response = restEmitter.emit(upstreamPatch);
 
       System.out.println(response.get().getResponseContent());
@@ -86,7 +73,6 @@
   public void testLocalUpstreamRemove() {
     RestEmitter restEmitter = new RestEmitter(RestEmitterConfig.builder().build());
     try {
-<<<<<<< HEAD
       DatasetUrn upstreamUrn = DatasetUrn.createFromString("urn:li:dataset:(urn:li:dataPlatform:kafka,SampleKafkaDataset,PROD)");
       Urn schemaFieldUrn = UrnUtils.getUrn("urn:li:schemaField:(urn:li:dataset:(urn:li:dataPlatform:kafka,SampleKafkaDataset,PROD), foo)");
       MetadataChangeProposal upstreamPatch = new UpstreamLineagePatchBuilder()
@@ -96,17 +82,6 @@
           .removeFineGrainedUpstreamField(schemaFieldUrn, "TRANSFORM", null)
           .removeFineGrainedDownstreamField(schemaFieldUrn, "TRANSFORM", null)
           .build();
-=======
-      MetadataChangeProposal upstreamPatch =
-          new UpstreamLineagePatchBuilder()
-              .urn(
-                  UrnUtils.getUrn(
-                      "urn:li:dataset:(urn:li:dataPlatform:hive,SampleHiveDataset,PROD)"))
-              .removeUpstream(
-                  DatasetUrn.createFromString(
-                      "urn:li:dataset:(urn:li:dataPlatform:kafka,SampleKafkaDataset,PROD)"))
-              .build();
->>>>>>> f03c66ca
       Future<MetadataWriteResponse> response = restEmitter.emit(upstreamPatch);
 
       System.out.println(response.get().getResponseContent());
