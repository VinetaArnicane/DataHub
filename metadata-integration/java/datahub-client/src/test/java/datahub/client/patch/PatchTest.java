--- conflicted
+++ resolved
@@ -656,7 +656,6 @@
 
   @Test
   @Ignore
-<<<<<<< HEAD
   public void testLocalStructuredPropertyDefinitionAdd() {
     RestEmitter restEmitter = new RestEmitter(RestEmitterConfig.builder().build());
     try {
@@ -690,7 +689,16 @@
               .build();
 
       Future<MetadataWriteResponse> response = restEmitter.emit(structuredPropertyDefinitionPatch);
-=======
+
+      System.out.println(response.get().getResponseContent());
+
+    } catch (IOException | ExecutionException | InterruptedException e) {
+      System.out.println(Arrays.asList(e.getStackTrace()));
+    }
+  }
+
+  @Test
+  @Ignore
   public void testLocalFormInfoAdd() {
     RestEmitter restEmitter = new RestEmitter(RestEmitterConfig.builder().build());
     try {
@@ -724,18 +732,16 @@
               .addAssignedGroup("urn:li:corpGroup:jdoe")
               .build();
       Future<MetadataWriteResponse> response = restEmitter.emit(formInfoPatch);
->>>>>>> 5e4a3afd
-
-      System.out.println(response.get().getResponseContent());
-
-    } catch (IOException | ExecutionException | InterruptedException e) {
-      System.out.println(Arrays.asList(e.getStackTrace()));
-    }
-  }
-
-  @Test
-<<<<<<< HEAD
-  //  @Ignore
+
+      System.out.println(response.get().getResponseContent());
+
+    } catch (IOException | ExecutionException | InterruptedException e) {
+      System.out.println(Arrays.asList(e.getStackTrace()));
+    }
+  }
+
+  @Test
+  @Ignore
   public void testLocalStructuredPropertiesUpdate() {
     try {
       MetadataChangeProposal mcp =
@@ -752,7 +758,14 @@
       String token = "";
       RestEmitter emitter = RestEmitter.create(b -> b.server("http://localhost:8080").token(token));
       Future<MetadataWriteResponse> response = emitter.emit(mcp, null);
-=======
+            System.out.println(response.get().getResponseContent());
+
+    } catch (IOException | ExecutionException | InterruptedException e) {
+      System.out.println(Arrays.asList(e.getStackTrace()));
+    }
+  }
+
+  @Test
   @Ignore
   public void testLocalFormInfoRemove() {
     RestEmitter restEmitter = new RestEmitter(RestEmitterConfig.builder().build());
@@ -768,7 +781,6 @@
               .build();
       Future<MetadataWriteResponse> response = restEmitter.emit(formInfoPatch);
 
->>>>>>> 5e4a3afd
       System.out.println(response.get().getResponseContent());
 
     } catch (IOException | ExecutionException | InterruptedException e) {
