--- conflicted
+++ resolved
@@ -38,18 +38,12 @@
         .put(DATASET_KEY, datasetUrn.toString())
         .put(TYPE_KEY, lineageType.toString())
         .set(AUDIT_STAMP_KEY, auditStamp);
-
-<<<<<<< HEAD
+    
     pathValues.add(ImmutableTriple.of(PatchOperationType.ADD.getValue(), UPSTREAMS_PATH_START + datasetUrn, value));
-=======
-    pathValues.add(
-        ImmutableTriple.of(PatchOperationType.ADD.getValue(), PATH_START + datasetUrn, value));
->>>>>>> f03c66ca
     return this;
   }
 
   public UpstreamLineagePatchBuilder removeUpstream(@Nonnull DatasetUrn datasetUrn) {
-<<<<<<< HEAD
     pathValues.add(ImmutableTriple.of(PatchOperationType.REMOVE.getValue(), UPSTREAMS_PATH_START + datasetUrn, null));
     return this;
   }
@@ -182,10 +176,6 @@
 
     pathValues.add(ImmutableTriple.of(PatchOperationType.REMOVE.getValue(),FINE_GRAINED_PATH_START
         + transformationOperation + "/" + "downstreamType" + "/" + finalType + "/" + schemaFieldUrn, null));
-=======
-    pathValues.add(
-        ImmutableTriple.of(PatchOperationType.REMOVE.getValue(), PATH_START + datasetUrn, null));
->>>>>>> f03c66ca
     return this;
   }
 
